# ***** BEGIN GPL LICENSE BLOCK *****
#
# This program is free software; you can redistribute it and/or
# modify it under the terms of the GNU General Public License
# as published by the Free Software Foundation; either version 2
# of the License, or (at your option) any later version.
#
# This program is distributed in the hope that it will be useful,
# but WITHOUT ANY WARRANTY; without even the implied warranty of
# MERCHANTABILITY or FITNESS FOR A PARTICULAR PURPOSE.  See the
# GNU General Public License for more details.
#
# You should have received a copy of the GNU General Public License
# along with this program; if not, write to the Free Software Foundation,
# Inc., 51 Franklin Street, Fifth Floor, Boston, MA 02110-1301, USA.
#
# ***** END GPL LICENSE BLOCK *****

if(BUILD_MODE STREQUAL Release)
  set(OPENAL_EXTRA_ARGS
    -DALSOFT_UTILS=OFF
    -DALSOFT_NO_CONFIG_UTIL=ON
    -DALSOFT_EXAMPLES=OFF
    -DALSOFT_TESTS=OFF
    -DALSOFT_CONFIG=OFF
    -DALSOFT_HRTF_DEFS=OFF
    -DALSOFT_INSTALL=ON
    -DALSOFT_BACKEND_SNDIO=OFF
  )

  if(UNIX)
    set(OPENAL_EXTRA_ARGS
      ${OPENAL_EXTRA_ARGS}
      -DLIBTYPE=STATIC
    )
  endif()

  if(UNIX AND NOT APPLE)
    # Ensure we have backends for playback.
    set(OPENAL_EXTRA_ARGS
      ${OPENAL_EXTRA_ARGS}
      -DALSOFT_REQUIRE_ALSA=ON
      -DALSOFT_REQUIRE_OSS=ON
      -DALSOFT_REQUIRE_PULSEAUDIO=ON
    )
  endif()

  ExternalProject_Add(external_openal
    URL ${OPENAL_URI}
    DOWNLOAD_DIR ${DOWNLOAD_DIR}
    URL_HASH MD5=${OPENAL_HASH}
    PREFIX ${BUILD_DIR}/openal
    CMAKE_ARGS -DCMAKE_INSTALL_PREFIX=${LIBDIR}/openal ${DEFAULT_CMAKE_FLAGS} ${OPENAL_EXTRA_ARGS}
    INSTALL_DIR ${LIBDIR}/openal
<<<<<<< HEAD
    PATCH_COMMAND ${PATCH_CMD} -p 1 -d ${BUILD_DIR}/openal/src/external_openal < ${PATCH_DIR}/openal.diff
=======
>>>>>>> 0e280b96
  )

  if(WIN32)
    ExternalProject_Add_Step(external_openal after_install
      COMMAND ${CMAKE_COMMAND} -E copy ${LIBDIR}/openal/lib/openal32.lib ${HARVEST_TARGET}/openal/lib/openal32.lib
      COMMAND ${CMAKE_COMMAND} -E copy ${LIBDIR}/openal/bin/openal32.dll ${HARVEST_TARGET}/openal/lib/openal32.dll
      COMMAND ${CMAKE_COMMAND} -E copy_directory ${LIBDIR}/openal/include/ ${HARVEST_TARGET}/openal/include/
      DEPENDEES install
    )
  endif()

endif()<|MERGE_RESOLUTION|>--- conflicted
+++ resolved
@@ -52,10 +52,6 @@
     PREFIX ${BUILD_DIR}/openal
     CMAKE_ARGS -DCMAKE_INSTALL_PREFIX=${LIBDIR}/openal ${DEFAULT_CMAKE_FLAGS} ${OPENAL_EXTRA_ARGS}
     INSTALL_DIR ${LIBDIR}/openal
-<<<<<<< HEAD
-    PATCH_COMMAND ${PATCH_CMD} -p 1 -d ${BUILD_DIR}/openal/src/external_openal < ${PATCH_DIR}/openal.diff
-=======
->>>>>>> 0e280b96
   )
 
   if(WIN32)
