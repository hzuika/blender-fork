# ***** BEGIN GPL LICENSE BLOCK *****
#
# This program is free software; you can redistribute it and/or
# modify it under the terms of the GNU General Public License
# as published by the Free Software Foundation; either version 2
# of the License, or (at your option) any later version.
#
# This program is distributed in the hope that it will be useful,
# but WITHOUT ANY WARRANTY; without even the implied warranty of
# MERCHANTABILITY or FITNESS FOR A PARTICULAR PURPOSE.  See the
# GNU General Public License for more details.
#
# You should have received a copy of the GNU General Public License
# along with this program; if not, write to the Free Software Foundation,
# Inc., 51 Franklin Street, Fifth Floor, Boston, MA 02110-1301, USA.
#
# The Original Code is Copyright (C) 2006, Blender Foundation
# All rights reserved.
#
# ***** END GPL LICENSE BLOCK *****

#-----------------------------------------------------------------------------
# We don't allow in-source builds. This causes no end of troubles because
# all out-of-source builds will use the CMakeCache.txt file there and even
# build the libs and objects in it.

if(${CMAKE_SOURCE_DIR} STREQUAL ${CMAKE_BINARY_DIR})
  if(NOT DEFINED WITH_IN_SOURCE_BUILD)
    message(FATAL_ERROR
      "CMake generation for blender is not allowed within the source directory!"
      "\n Remove \"${CMAKE_SOURCE_DIR}/CMakeCache.txt\" and try again from another folder, e.g.:"
      "\n "
      "\n rm CMakeCache.txt"
      "\n cd .."
      "\n mkdir cmake-make"
      "\n cd cmake-make"
      "\n cmake ../blender"
      "\n "
      "\n Alternately define WITH_IN_SOURCE_BUILD to force this option (not recommended!)"
    )
  endif()
endif()

<<<<<<< HEAD
cmake_minimum_required(VERSION 3.7)
=======
cmake_minimum_required(VERSION 3.10)
>>>>>>> fe5efccd

# Prever LEGACY OpenGL to eb compatible with all the existing releases and
# platforms which don't hare GLVND yet. Only do it if preference was not set
# externally.
if(NOT DEFINED OpenGL_GL_PREFERENCE)
  set(OpenGL_GL_PREFERENCE "LEGACY")
endif()

if(NOT EXECUTABLE_OUTPUT_PATH)
  set(FIRST_RUN TRUE)
else()
  set(FIRST_RUN FALSE)
endif()

# this starts out unset
list(APPEND CMAKE_MODULE_PATH "${CMAKE_SOURCE_DIR}/build_files/cmake/Modules")
list(APPEND CMAKE_MODULE_PATH "${CMAKE_SOURCE_DIR}/build_files/cmake/platform")

# avoid having empty buildtype
if(NOT DEFINED CMAKE_BUILD_TYPE_INIT)
  set(CMAKE_BUILD_TYPE_INIT "Release")
endif()

# Omit superfluous "Up-to-date" messages.
if(NOT DEFINED CMAKE_INSTALL_MESSAGE)
  set(CMAKE_INSTALL_MESSAGE "LAZY")
endif()

# quiet output for Makefiles, 'make -s' helps too
# set_property(GLOBAL PROPERTY RULE_MESSAGES OFF)

# global compile definitions since add_definitions() adds for all.
set_property(DIRECTORY APPEND PROPERTY COMPILE_DEFINITIONS
  $<$<CONFIG:Debug>:DEBUG;_DEBUG>
  $<$<CONFIG:Release>:NDEBUG>
  $<$<CONFIG:MinSizeRel>:NDEBUG>
  $<$<CONFIG:RelWithDebInfo>:NDEBUG>
)

#-----------------------------------------------------------------------------
# Set policy

# see "cmake --help-policy CMP0003"
# So library linking is more sane
cmake_policy(SET CMP0003 NEW)

# So BUILDINFO and BLENDERPATH strings are automatically quoted
cmake_policy(SET CMP0005 NEW)

# So syntax problems are errors
cmake_policy(SET CMP0010 NEW)

# Input directories must have CMakeLists.txt
cmake_policy(SET CMP0014 NEW)

# Silence draco warning on macOS, new policy works fine.
if(POLICY CMP0068)
  cmake_policy(SET CMP0068 NEW)
endif()

# find_package() uses <PackageName>_ROOT variables.
if(POLICY CMP0074)
  cmake_policy(SET CMP0074 NEW)
endif()

#-----------------------------------------------------------------------------
# Load some macros.
include(build_files/cmake/macros.cmake)


#-----------------------------------------------------------------------------
# Initialize project.

blender_project_hack_pre()

project(Blender)

blender_project_hack_post()

enable_testing()

#-----------------------------------------------------------------------------
# Redirect output files

set(EXECUTABLE_OUTPUT_PATH ${CMAKE_BINARY_DIR}/bin CACHE INTERNAL "" FORCE)
set(LIBRARY_OUTPUT_PATH ${CMAKE_BINARY_DIR}/lib CACHE INTERNAL "" FORCE)

get_property(GENERATOR_IS_MULTI_CONFIG GLOBAL PROPERTY GENERATOR_IS_MULTI_CONFIG)
if(GENERATOR_IS_MULTI_CONFIG)
  set(TESTS_OUTPUT_DIR ${EXECUTABLE_OUTPUT_PATH}/tests/$<CONFIG>/ CACHE INTERNAL "" FORCE)
else()
  set(TESTS_OUTPUT_DIR ${EXECUTABLE_OUTPUT_PATH}/tests/ CACHE INTERNAL "" FORCE)
endif()

#-----------------------------------------------------------------------------
# Set default config options

get_blender_version()


#-----------------------------------------------------------------------------
# Options

# Blender internal features
option(WITH_BLENDER "Build blender (disable to build only the blender player)" ON)
mark_as_advanced(WITH_BLENDER)

option(WITH_INTERNATIONAL "Enable I18N (International fonts and text)" ON)

option(WITH_PYTHON        "Enable Embedded Python API  (only disable for development)" ON)
option(WITH_PYTHON_SECURITY "Disables execution of scripts within blend files by default" ON)
mark_as_advanced(WITH_PYTHON)  # don't want people disabling this unless they really know what they are doing.
mark_as_advanced(WITH_PYTHON_SECURITY)  # some distributions see this as a security issue, rather than have them patch it, make a build option.

option(WITH_PYTHON_SAFETY "Enable internal API error checking to track invalid data to prevent crash on access (at the expense of some efficiency, only enable for development)." OFF)
mark_as_advanced(WITH_PYTHON_SAFETY)
option(WITH_PYTHON_MODULE "Enable building as a python module which runs without a user interface, like running regular blender in background mode (experimental, only enable for development), installs to PYTHON_SITE_PACKAGES (or CMAKE_INSTALL_PREFIX if WITH_INSTALL_PORTABLE is enabled)." OFF)
if(APPLE)
  option(WITH_PYTHON_FRAMEWORK "Enable building using the Python available in the framework (OSX only)" OFF)
endif()

option(WITH_BUILDINFO     "Include extra build details (only disable for development & faster builds)" ON)
if(${CMAKE_VERSION} VERSION_LESS 2.8.8)
  # add_library OBJECT arg unsupported
  set(WITH_BUILDINFO OFF)
endif()
set(BUILDINFO_OVERRIDE_DATE "" CACHE STRING "Use instead of the current date for reproducible builds (empty string disables this option)")
set(BUILDINFO_OVERRIDE_TIME "" CACHE STRING "Use instead of the current time for reproducible builds (empty string disables this option)")
set(CPACK_OVERRIDE_PACKAGENAME "" CACHE STRING "Use instead of the standard packagename (empty string disables this option)")
mark_as_advanced(CPACK_OVERRIDE_PACKAGENAME)
mark_as_advanced(BUILDINFO_OVERRIDE_DATE)
mark_as_advanced(BUILDINFO_OVERRIDE_TIME)

option(WITH_IK_ITASC      "Enable ITASC IK solver (only disable for development & for incompatible C++ compilers)" ON)
option(WITH_IK_SOLVER     "Enable Legacy IK solver (only disable for development)" ON)
option(WITH_FFTW3         "Enable FFTW3 support (Used for smoke, ocean sim, and audio effects)" ON)
option(WITH_BULLET        "Enable Bullet (Physics Engine)" ON)
option(WITH_SYSTEM_BULLET "Use the systems bullet library (currently unsupported due to missing features in upstream!)" )
mark_as_advanced(WITH_SYSTEM_BULLET)
option(WITH_OPENCOLORIO   "Enable OpenColorIO color management" ON)
if(APPLE)
  # There's no OpenXR runtime in sight for macOS, neither is code well
  # tested there -> disable it by default.
  option(WITH_XR_OPENXR   "Enable VR features through the OpenXR specification" OFF)
  mark_as_advanced(WITH_XR_OPENXR)
else()
  option(WITH_XR_OPENXR   "Enable VR features through the OpenXR specification" ON)
endif()
option(WITH_GMP "Enable features depending on GMP (Exact Boolean)" ON)

# Compositor
option(WITH_COMPOSITOR         "Enable the tile based nodal compositor" ON)
option(WITH_OPENIMAGEDENOISE   "Enable the OpenImageDenoise compositing node" ON)

option(WITH_OPENSUBDIV    "Enable OpenSubdiv for surface subdivision" ON)

option(WITH_OPENVDB       "Enable features relying on OpenVDB" ON)
option(WITH_OPENVDB_BLOSC "Enable blosc compression for OpenVDB, only enable if OpenVDB was built with blosc support" ON)
option(WITH_OPENVDB_3_ABI_COMPATIBLE "Assume OpenVDB library has been compiled with version 3 ABI compatibility" OFF)
mark_as_advanced(WITH_OPENVDB_3_ABI_COMPATIBLE)

# GHOST Windowing Library Options
option(WITH_GHOST_DEBUG   "Enable debugging output for the GHOST library" OFF)
mark_as_advanced(WITH_GHOST_DEBUG)

option(WITH_GHOST_SDL    "Enable building Blender against SDL for windowing rather than the native APIs" OFF)
mark_as_advanced(WITH_GHOST_SDL)

if(UNIX AND NOT (APPLE OR HAIKU))
  option(WITH_GHOST_X11 "Enable building Blender against X11 for windowing" ON)
  mark_as_advanced(WITH_GHOST_X11)

  option(WITH_GHOST_WAYLAND "Enable building Blender against Wayland for windowing (under development)" OFF)
  mark_as_advanced(WITH_GHOST_WAYLAND)
endif()

if(WITH_GHOST_X11)
  option(WITH_GHOST_XDND    "Enable drag'n'drop support on X11 using XDND protocol" ON)
endif()

option(WITH_GMP "Use the gmp library for more accurate booleans" OFF)

# Misc...
option(WITH_HEADLESS      "Build without graphical support (renderfarm, server mode only)" OFF)
mark_as_advanced(WITH_HEADLESS)

option(WITH_QUADRIFLOW    "Build with quadriflow remesher support" ON)

option(WITH_AUDASPACE    "Build with blenders audio library (only disable if you know what you're doing!)" ON)
option(WITH_SYSTEM_AUDASPACE "Build with external audaspace library installed on the system (only enable if you know what you're doing!)" OFF)
mark_as_advanced(WITH_AUDASPACE)
mark_as_advanced(WITH_SYSTEM_AUDASPACE)

if(NOT WITH_AUDASPACE)
  set(WITH_SYSTEM_AUDASPACE OFF)
endif()

option(WITH_OPENMP        "Enable OpenMP (has to be supported by the compiler)" ON)
if(UNIX AND NOT APPLE)
  option(WITH_OPENMP_STATIC "Link OpenMP statically (only used by the release environment)" OFF)
  mark_as_advanced(WITH_OPENMP_STATIC)
endif()

if(WITH_GHOST_X11)
  option(WITH_X11_XINPUT    "Enable X11 Xinput (tablet support and unicode input)"  ON)
  option(WITH_X11_XF86VMODE "Enable X11 video mode switching"                       ON)
  option(WITH_X11_XFIXES    "Enable X11 XWayland cursor warping workaround"         ON)
  option(WITH_X11_ALPHA     "Enable X11 transparent background"                     ON)
endif()

if(UNIX AND NOT APPLE)
  option(WITH_SYSTEM_GLEW "Use GLEW OpenGL wrapper library provided by the operating system" OFF)
  option(WITH_SYSTEM_GLES "Use OpenGL ES library provided by the operating system"           ON)
else()
  # not an option for other OS's
  set(WITH_SYSTEM_GLEW OFF)
  set(WITH_SYSTEM_GLES OFF)
endif()


if(UNIX AND NOT APPLE)
  option(WITH_SYSTEM_EIGEN3 "Use the systems Eigen3 library" OFF)
endif()


# Modifiers
option(WITH_MOD_FLUID           "Enable Mantaflow Fluid Simulation Framework" ON)
option(WITH_MOD_REMESH          "Enable Remesh Modifier" ON)
option(WITH_MOD_OCEANSIM        "Enable Ocean Modifier" ON)

# Image format support
option(WITH_OPENIMAGEIO         "Enable OpenImageIO Support (http://www.openimageio.org)" ON)
option(WITH_IMAGE_OPENEXR       "Enable OpenEXR Support (http://www.openexr.com)" ON)
option(WITH_IMAGE_OPENJPEG      "Enable OpenJpeg Support (http://www.openjpeg.org)" ON)
option(WITH_IMAGE_TIFF          "Enable LibTIFF Support" ON)
option(WITH_IMAGE_DDS           "Enable DDS Image Support" ON)
option(WITH_IMAGE_CINEON        "Enable CINEON and DPX Image Support" ON)
option(WITH_IMAGE_HDR           "Enable HDR Image Support" ON)

# Audio/Video format support
option(WITH_CODEC_AVI           "Enable Blenders own AVI file support (raw/jpeg)" ON)
option(WITH_CODEC_FFMPEG        "Enable FFMPeg Support (http://ffmpeg.org)" ON)
option(WITH_CODEC_SNDFILE       "Enable libsndfile Support (http://www.mega-nerd.com/libsndfile)" ON)

# Alembic support
option(WITH_ALEMBIC             "Enable Alembic Support" ON)

# Universal Scene Description support
option(WITH_USD                 "Enable Universal Scene Description (USD) Support" ON)

# 3D format support
# Disable opencollada when we don't have precompiled libs
option(WITH_OPENCOLLADA   "Enable OpenCollada Support (http://www.opencollada.org)" ON)

# Sound output
option(WITH_SDL           "Enable SDL for sound and joystick support" ON)
option(WITH_OPENAL        "Enable OpenAL Support (http://www.openal.org)" ON)
if(NOT WIN32)
  option(WITH_JACK          "Enable JACK Support (http://www.jackaudio.org)" ON)
  if(UNIX AND NOT APPLE)
    option(WITH_JACK_DYNLOAD  "Enable runtime dynamic JACK libraries loading" OFF)
  endif()
endif()
if(UNIX AND NOT APPLE)
  option(WITH_SDL_DYNLOAD  "Enable runtime dynamic SDL libraries loading" OFF)
endif()

# Compression
option(WITH_LZO           "Enable fast LZO compression (used for pointcache)" ON)
option(WITH_LZMA          "Enable best LZMA compression, (used for pointcache)" ON)
if(UNIX AND NOT APPLE)
  option(WITH_SYSTEM_LZO    "Use the system LZO library" OFF)
endif()
option(WITH_DRACO         "Enable Draco mesh compression Python module (used for glTF)" ON)

# Camera/motion tracking
option(WITH_LIBMV         "Enable Libmv structure from motion library" ON)
option(WITH_LIBMV_SCHUR_SPECIALIZATIONS "Enable fixed-size schur specializations." ON)
mark_as_advanced(WITH_LIBMV_SCHUR_SPECIALIZATIONS)

# Logging/unbit test libraries.
option(WITH_SYSTEM_GFLAGS   "Use system-wide Gflags instead of a bundled one" OFF)
option(WITH_SYSTEM_GLOG     "Use system-wide Glog instead of a bundled one" OFF)
mark_as_advanced(WITH_SYSTEM_GFLAGS)
mark_as_advanced(WITH_SYSTEM_GLOG)

# Freestyle
option(WITH_FREESTYLE     "Enable Freestyle (advanced edges rendering)" ON)

# Misc
if(WIN32)
  option(WITH_INPUT_IME "Enable Input Method Editor (IME) for complex Asian character input" ON)
endif()
option(WITH_INPUT_NDOF "Enable NDOF input devices (SpaceNavigator and friends)" ON)
if(UNIX AND NOT APPLE)
  option(WITH_INSTALL_PORTABLE "Install redistributeable runtime, otherwise install into CMAKE_INSTALL_PREFIX" ON)
  option(WITH_STATIC_LIBS "Try to link with static libraries, as much as possible, to make blender more portable across distributions" OFF)
  if(WITH_STATIC_LIBS)
    option(WITH_BOOST_ICU "Boost uses ICU library (required for linking with static Boost built with libicu)." OFF)
    mark_as_advanced(WITH_BOOST_ICU)
  endif()
endif()

option(WITH_PYTHON_INSTALL       "Copy system python into the blender install folder" ON)
if(WIN32 OR APPLE)
  # Windows and macOS have this bundled with Python libraries.
elseif(WITH_PYTHON_INSTALL OR (WITH_AUDASPACE AND NOT WITH_SYSTEM_AUDASPACE))
  set(PYTHON_NUMPY_PATH            "" CACHE PATH "Path to python site-packages or dist-packages containing 'numpy' module")
  mark_as_advanced(PYTHON_NUMPY_PATH)
  set(PYTHON_NUMPY_INCLUDE_DIRS ${PYTHON_NUMPY_PATH}/numpy/core/include CACHE PATH "Path to the include directory of the numpy module")
  mark_as_advanced(PYTHON_NUMPY_INCLUDE_DIRS)
endif()
if(WITH_PYTHON_INSTALL)
  option(WITH_PYTHON_INSTALL_NUMPY "Copy system numpy into the blender install folder"  ON)

  if(UNIX AND NOT APPLE)
    option(WITH_PYTHON_INSTALL_REQUESTS "Copy system requests into the blender install folder" ON)
    set(PYTHON_REQUESTS_PATH "" CACHE PATH "Path to python site-packages or dist-packages containing 'requests' module")
    mark_as_advanced(PYTHON_REQUESTS_PATH)
  endif()
endif()

option(WITH_CPU_SSE              "Enable SIMD instruction if they're detected on the host machine" ON)
mark_as_advanced(WITH_CPU_SSE)

# Cycles
option(WITH_CYCLES                  "Enable Cycles Render Engine" ON)
option(WITH_CYCLES_STANDALONE       "Build Cycles standalone application" OFF)
option(WITH_CYCLES_STANDALONE_GUI   "Build Cycles standalone with GUI" OFF)
option(WITH_CYCLES_OSL              "Build Cycles with OSL support" ON)
option(WITH_CYCLES_EMBREE           "Build Cycles with Embree support" ON)
option(WITH_CYCLES_CUDA_BINARIES    "Build Cycles CUDA binaries" OFF)
option(WITH_CYCLES_CUBIN_COMPILER   "Build cubins with nvrtc based compiler instead of nvcc" OFF)
option(WITH_CYCLES_CUDA_BUILD_SERIAL "Build cubins one after another (useful on machines with limited RAM)" OFF)
mark_as_advanced(WITH_CYCLES_CUDA_BUILD_SERIAL)
set(CYCLES_CUDA_BINARIES_ARCH sm_30 sm_35 sm_37 sm_50 sm_52 sm_60 sm_61 sm_70 sm_75 compute_75 CACHE STRING "CUDA architectures to build binaries for")
mark_as_advanced(CYCLES_CUDA_BINARIES_ARCH)
unset(PLATFORM_DEFAULT)
option(WITH_CYCLES_LOGGING  "Build Cycles with logging support" ON)
option(WITH_CYCLES_DEBUG    "Build Cycles with extra debug capabilities" OFF)
option(WITH_CYCLES_NATIVE_ONLY  "Build Cycles with native kernel only (which fits current CPU, use for development only)" OFF)
option(WITH_CYCLES_KERNEL_ASAN  "Build Cycles kernels with address sanitizer when WITH_COMPILER_ASAN is on, even if it's very slow" OFF)
mark_as_advanced(WITH_CYCLES_KERNEL_ASAN)
mark_as_advanced(WITH_CYCLES_CUBIN_COMPILER)
mark_as_advanced(WITH_CYCLES_LOGGING)
mark_as_advanced(WITH_CYCLES_DEBUG)
mark_as_advanced(WITH_CYCLES_NATIVE_ONLY)

option(WITH_CYCLES_DEVICE_CUDA              "Enable Cycles CUDA compute support" ON)
option(WITH_CYCLES_DEVICE_OPTIX             "Enable Cycles OptiX support" OFF)
option(WITH_CYCLES_DEVICE_OPENCL            "Enable Cycles OpenCL compute support" ON)
option(WITH_CYCLES_NETWORK              "Enable Cycles compute over network support (EXPERIMENTAL and unfinished)" OFF)
mark_as_advanced(WITH_CYCLES_DEVICE_CUDA)
mark_as_advanced(WITH_CYCLES_DEVICE_OPENCL)
mark_as_advanced(WITH_CYCLES_NETWORK)

option(WITH_CUDA_DYNLOAD "Dynamically load CUDA libraries at runtime" ON)
mark_as_advanced(WITH_CUDA_DYNLOAD)

# LLVM
option(WITH_LLVM                    "Use LLVM" OFF)
if(APPLE)
  option(LLVM_STATIC                  "Link with LLVM static libraries" ON) # we prefer static llvm build on Apple, dyn build possible though
else()
  option(LLVM_STATIC                  "Link with LLVM static libraries" OFF)
endif()
mark_as_advanced(LLVM_STATIC)

# disable for now, but plan to support on all platforms eventually
option(WITH_MEM_JEMALLOC   "Enable malloc replacement (http://www.canonware.com/jemalloc)" ON)
mark_as_advanced(WITH_MEM_JEMALLOC)

# currently only used for BLI_mempool
option(WITH_MEM_VALGRIND "Enable extended valgrind support for better reporting" OFF)
mark_as_advanced(WITH_MEM_VALGRIND)

# Debug
option(WITH_CXX_GUARDEDALLOC "Enable GuardedAlloc for C++ memory allocation tracking (only enable for development)" OFF)
mark_as_advanced(WITH_CXX_GUARDEDALLOC)

option(WITH_ASSERT_ABORT "Call abort() when raising an assertion through BLI_assert()" ON)
mark_as_advanced(WITH_ASSERT_ABORT)

if(UNIX AND NOT APPLE)
  option(WITH_CLANG_TIDY "Use Clang Tidy to analyze the source code (only enable for development on Linux using Clang)" OFF)
  mark_as_advanced(WITH_CLANG_TIDY)
endif()

option(WITH_BOOST "Enable features depending on boost" ON)
option(WITH_TBB   "Enable features depending on TBB (OpenVDB, OpenImageDenoise, sculpt multithreading)" ON)

# TBB malloc is only supported on for windows currently
if(WIN32)
  option(WITH_TBB_MALLOC_PROXY "Enable the TBB malloc replacement" ON)
endif()

# This should be turned off when Blender enter beta/rc/release
if("${BLENDER_VERSION_CYCLE}" STREQUAL "release" OR
   "${BLENDER_VERSION_CYCLE}" STREQUAL "rc")
  set(WITH_EXPERIMENTAL_FEATURES OFF)
else()
  set(WITH_EXPERIMENTAL_FEATURES ON)
endif()

# Unit testsing
option(WITH_GTESTS "Enable GTest unit testing" OFF)
option(WITH_OPENGL_RENDER_TESTS "Enable OpenGL render related unit testing (Experimental)" OFF)
option(WITH_OPENGL_DRAW_TESTS "Enable OpenGL UI drawing related unit testing (Experimental)" OFF)
set(TEST_PYTHON_EXE "" CACHE PATH "Python executable to run unit tests")
mark_as_advanced(TEST_PYTHON_EXE)

# Documentation
if(UNIX AND NOT APPLE)
  option(WITH_DOC_MANPAGE "Create a manual page (Unix manpage)" OFF)
endif()


# Vulkan
option(WITH_VULKAN              "Enable Vulkan backend (Experimental)" OFF)

# OpenGL

option(WITH_OPENGL              "When off limits visibility of the opengl headers to just bf_gpu (temporary option for development purposes)" ON)
option(WITH_GLEW_ES             "Switches to experimental copy of GLEW that has support for OpenGL ES. (temporary option for development purposes)" OFF)
option(WITH_GL_EGL              "Use the EGL OpenGL system library instead of the platform specific OpenGL system library (CGL, glX, or WGL)"       OFF)
option(WITH_GL_PROFILE_ES20     "Support using OpenGL ES 2.0. (through either EGL or the AGL/WGL/XGL 'es20' profile)"                               OFF)

mark_as_advanced(
  WITH_OPENGL
  WITH_GLEW_ES
  WITH_GL_EGL
  WITH_GL_PROFILE_ES20
)

if(WIN32)
  option(WITH_GL_ANGLE "Link with the ANGLE library, an OpenGL ES 2.0 implementation based on Direct3D, instead of the system OpenGL library." OFF)
  mark_as_advanced(WITH_GL_ANGLE)
endif()

if(WITH_GLEW_ES AND WITH_SYSTEM_GLEW)
  message(WARNING Ignoring WITH_SYSTEM_GLEW and using WITH_GLEW_ES)
  set(WITH_SYSTEM_GLEW OFF)
endif()

if(WIN32)
  getDefaultWindowsPrefixBase(CMAKE_GENERIC_PROGRAM_FILES)
  set(CPACK_INSTALL_PREFIX ${CMAKE_GENERIC_PROGRAM_FILES}/${})
endif()

# Compiler toolchain
if(CMAKE_COMPILER_IS_GNUCC)
  option(WITH_LINKER_GOLD "Use ld.gold linker which is usually faster than ld.bfd" ON)
  mark_as_advanced(WITH_LINKER_GOLD)
  option(WITH_LINKER_LLD "Use ld.lld linker which is usually faster than ld.gold" OFF)
  mark_as_advanced(WITH_LINKER_LLD)
endif()

if(CMAKE_COMPILER_IS_GNUCC OR CMAKE_C_COMPILER_ID MATCHES "Clang")
  option(WITH_COMPILER_ASAN "Build and link against address sanitizer (only for Debug & RelWithDebInfo targets)." OFF)
  mark_as_advanced(WITH_COMPILER_ASAN)

  if(WITH_COMPILER_ASAN)
    set(_asan_defaults "\
-fsanitize=address \
-fsanitize=bool \
-fsanitize=bounds \
-fsanitize=enum \
-fsanitize=float-cast-overflow \
-fsanitize=float-divide-by-zero \
-fsanitize=nonnull-attribute \
-fsanitize=returns-nonnull-attribute \
-fsanitize=signed-integer-overflow \
-fsanitize=undefined \
-fsanitize=vla-bound \
-fno-sanitize=alignment \
")

    if(MSVC)
      # clang-cl doesn't support all sanitizers, but leak and object-size give errors/warnings.
      set(_asan_defaults "${_asan_defaults}")
    elseif(APPLE)
      # AppleClang doesn't support all sanitizers, but leak gives error.
      if(CMAKE_BUILD_TYPE MATCHES "Debug")
        # Silence the warning that object-size is not effective in -O0.
        set(_asan_defaults "${_asan_defaults}")
      else()
        set(_asan_defaults "${_asan_defaults} -fsanitize=object-size")
      endif()
    else()
      set(_asan_defaults "${_asan_defaults} -fsanitize=leak -fsanitize=object-size")
    endif()

    set(COMPILER_ASAN_CFLAGS "${_asan_defaults}" CACHE STRING "C flags for address sanitizer")
    mark_as_advanced(COMPILER_ASAN_CFLAGS)
    set(COMPILER_ASAN_CXXFLAGS "${_asan_defaults}" CACHE STRING "C++ flags for address sanitizer")
    mark_as_advanced(COMPILER_ASAN_CXXFLAGS)

    unset(_asan_defaults)

    if(MSVC)
        find_library(
          COMPILER_ASAN_LIBRARY NAMES clang_rt.asan-x86_64
        PATHS
        [HKEY_LOCAL_MACHINE\\SOFTWARE\\Wow6432Node\\LLVM\\LLVM;]/lib/clang/7.0.0/lib/windows
        [HKEY_LOCAL_MACHINE\\SOFTWARE\\Wow6432Node\\LLVM\\LLVM;]/lib/clang/6.0.0/lib/windows
      )
    elseif(APPLE)
      execute_process(COMMAND ${CMAKE_CXX_COMPILER} 
        -print-file-name=lib 
        OUTPUT_VARIABLE CLANG_LIB_DIR
      )
      string(STRIP "${CLANG_LIB_DIR}" CLANG_LIB_DIR)
      find_library(
        COMPILER_ASAN_LIBRARY NAMES libclang_rt.asan_osx_dynamic.dylib
        PATHS 
        "${CLANG_LIB_DIR}/darwin/"
      )
      unset(CLANG_LIB_DIR)
    else()
      find_library(
        COMPILER_ASAN_LIBRARY asan ${CMAKE_C_IMPLICIT_LINK_DIRECTORIES}
      )
    endif()

    mark_as_advanced(COMPILER_ASAN_LIBRARY)
  endif()
endif()

if(WIN32)
  # Use hardcoded paths or find_package to find externals
  option(WITH_WINDOWS_FIND_MODULES "Use find_package to locate libraries" OFF)
  mark_as_advanced(WITH_WINDOWS_FIND_MODULES)

  option(WINDOWS_USE_VISUAL_STUDIO_PROJECT_FOLDERS "Organize the visual studio projects according to source folder structure." ON)
  mark_as_advanced(WINDOWS_USE_VISUAL_STUDIO_PROJECT_FOLDERS)

  option(WINDOWS_USE_VISUAL_STUDIO_SOURCE_FOLDERS "Organize the source files in filters matching the source folders." ON)
  mark_as_advanced(WINDOWS_USE_VISUAL_STUDIO_SOURCE_FOLDERS)

  option(WINDOWS_PYTHON_DEBUG "Include the files needed for debugging python scripts with visual studio 2017+." OFF)
  mark_as_advanced(WINDOWS_PYTHON_DEBUG)

  option(WITH_WINDOWS_BUNDLE_CRT "Bundle the C runtime for install free distribution." ON)
  mark_as_advanced(WITH_WINDOWS_BUNDLE_CRT)

  option(WITH_WINDOWS_SCCACHE "Use sccache to speed up builds (Ninja builder only)" OFF)
  mark_as_advanced(WITH_WINDOWS_SCCACHE)

  option(WITH_WINDOWS_PDB "Generate a pdb file for client side stacktraces" ON)
  mark_as_advanced(WITH_WINDOWS_PDB)

  option(WITH_WINDOWS_STRIPPED_PDB "Use a stripped PDB file" On)
  mark_as_advanced(WITH_WINDOWS_STRIPPED_PDB)

endif()

# The following only works with the Ninja generator in CMake >= 3.0.
if("${CMAKE_GENERATOR}" MATCHES "Ninja")
  option(WITH_NINJA_POOL_JOBS
         "Enable Ninja pools of jobs, to try to ease building on machines with 16GB of RAM or less (if not yet defined, will try to set best values based on detected machine specifications)."
         OFF)
  mark_as_advanced(WITH_NINJA_POOL_JOBS)
endif()

if(UNIX AND NOT APPLE)
  option(WITH_CXX11_ABI "Use native C++11 ABI of compiler" ON)
  mark_as_advanced(WITH_CXX11_ABI)
endif()

# Installation process.
option(POSTINSTALL_SCRIPT "Run given CMake script after installation process" OFF)
mark_as_advanced(POSTINSTALL_SCRIPT)

# end option(...)



# By default we want to install to the directory we are compiling our executables
# unless specified otherwise, which we currently do not allow
if(CMAKE_INSTALL_PREFIX_INITIALIZED_TO_DEFAULT)
  if(WIN32)
    set(CMAKE_INSTALL_PREFIX ${EXECUTABLE_OUTPUT_PATH}/\${BUILD_TYPE} CACHE PATH "default install path" FORCE)
  elseif(APPLE)
    set(CMAKE_INSTALL_PREFIX ${EXECUTABLE_OUTPUT_PATH}/\${BUILD_TYPE} CACHE PATH "default install path" FORCE)
  else()
    if(WITH_INSTALL_PORTABLE)
      set(CMAKE_INSTALL_PREFIX ${EXECUTABLE_OUTPUT_PATH} CACHE PATH "default install path" FORCE)
    endif()
  endif()
endif()



# Apple

if(APPLE)
  include(platform_apple_xcode)
endif()


#-----------------------------------------------------------------------------
# Check for conflicting/unsupported configurations

if(NOT WITH_BLENDER AND NOT WITH_CYCLES_STANDALONE)
  message(FATAL_ERROR
    "At least one of WITH_BLENDER or WITH_CYCLES_STANDALONE "
    "must be enabled, nothing to do!"
  )
endif()

if(NOT WITH_AUDASPACE)
  if(WITH_OPENAL)
    message(WARNING "WITH_OPENAL requires WITH_AUDASPACE which is disabled")
    set(WITH_OPENAL OFF)
  endif()
  if(WITH_JACK)
    message(WARNING "WITH_JACK requires WITH_AUDASPACE which is disabled")
    set(WITH_JACK OFF)
  endif()
endif()

if(NOT WITH_SDL AND WITH_GHOST_SDL)
  message(FATAL_ERROR "WITH_GHOST_SDL requires WITH_SDL")
endif()

# python module, needs some different options
if(WITH_PYTHON_MODULE AND WITH_PYTHON_INSTALL)
  message(FATAL_ERROR "WITH_PYTHON_MODULE requires WITH_PYTHON_INSTALL to be OFF")
endif()

if(NOT WITH_PYTHON)
  set(WITH_CYCLES OFF)
  set(WITH_DRACO OFF)
endif()

if(WITH_DRACO AND NOT WITH_PYTHON_INSTALL)
  message(STATUS "WITH_DRACO requires WITH_PYTHON_INSTALL to be ON, disabling WITH_DRACO for now")
  set(WITH_DRACO OFF)
endif()

# enable boost for cycles, audaspace or i18n
# otherwise if the user disabled

set_and_warn_dependency(WITH_BOOST WITH_CYCLES         OFF)
set_and_warn_dependency(WITH_BOOST WITH_INTERNATIONAL  OFF)
set_and_warn_dependency(WITH_BOOST WITH_OPENVDB        OFF)
set_and_warn_dependency(WITH_BOOST WITH_OPENCOLORIO    OFF)
set_and_warn_dependency(WITH_BOOST WITH_QUADRIFLOW     OFF)
set_and_warn_dependency(WITH_BOOST WITH_USD            OFF)
set_and_warn_dependency(WITH_BOOST WITH_ALEMBIC        OFF)

if(WITH_BOOST AND NOT (WITH_CYCLES OR WITH_OPENIMAGEIO OR WITH_INTERNATIONAL OR
   WITH_OPENVDB OR WITH_OPENCOLORIO OR WITH_USD OR WITH_ALEMBIC))
  message(STATUS "No dependencies need 'WITH_BOOST' forcing WITH_BOOST=OFF")
  set(WITH_BOOST OFF)
endif()

set_and_warn_dependency(WITH_TBB WITH_CYCLES            OFF)
set_and_warn_dependency(WITH_TBB WITH_USD               OFF)
set_and_warn_dependency(WITH_TBB WITH_OPENIMAGEDENOISE  OFF)
set_and_warn_dependency(WITH_TBB WITH_OPENVDB           OFF)
set_and_warn_dependency(WITH_TBB WITH_MOD_FLUID         OFF)

# OpenVDB uses 'half' type from OpenEXR & fails to link without OpenEXR enabled.
set_and_warn_dependency(WITH_IMAGE_OPENEXR WITH_OPENVDB OFF)

# auto enable openimageio for cycles
if(WITH_CYCLES)
  set(WITH_OPENIMAGEIO ON)

  # auto enable llvm for cycles_osl
  if(WITH_CYCLES_OSL)
    set(WITH_LLVM ON CACHE BOOL "" FORCE)
  endif()
else()
  set(WITH_CYCLES_OSL OFF)
endif()

# auto enable openimageio linking dependencies
if(WITH_OPENIMAGEIO)
  set(WITH_IMAGE_OPENEXR ON)
  set(WITH_IMAGE_TIFF ON)
endif()

# auto enable alembic linking dependencies
if(WITH_ALEMBIC)
  set(WITH_IMAGE_OPENEXR ON)
endif()

# don't store paths to libs for portable distribution
if(WITH_INSTALL_PORTABLE)
  set(CMAKE_SKIP_BUILD_RPATH TRUE)
endif()

if(WITH_GHOST_SDL OR WITH_HEADLESS)
  set(WITH_GHOST_WAYLAND OFF)
  set(WITH_GHOST_X11     OFF)
  set(WITH_X11_XINPUT    OFF)
  set(WITH_X11_XF86VMODE OFF)
  set(WITH_X11_XFIXES    OFF)
  set(WITH_X11_ALPHA     OFF)
  set(WITH_GHOST_XDND    OFF)
  set(WITH_INPUT_IME     OFF)
  set(WITH_XR_OPENXR     OFF)
endif()

if(WITH_CPU_SSE)
  TEST_SSE_SUPPORT(COMPILER_SSE_FLAG COMPILER_SSE2_FLAG)
else()
  message(STATUS "SSE and SSE2 optimizations are DISABLED!")
  set(COMPILER_SSE_FLAG)
  set(COMPILER_SSE2_FLAG)
endif()

if(WITH_BUILDINFO)
  find_package(Git)
  if(NOT GIT_FOUND)
    message(WARNING "Git was not found, disabling WITH_BUILDINFO")
    set(WITH_BUILDINFO OFF)
  endif()
endif()

if(WITH_AUDASPACE)
  if(NOT WITH_SYSTEM_AUDASPACE)
    set(AUDASPACE_C_INCLUDE_DIRS "${CMAKE_SOURCE_DIR}/extern/audaspace/bindings/C" "${CMAKE_BINARY_DIR}/extern/audaspace")
    set(AUDASPACE_PY_INCLUDE_DIRS "${CMAKE_SOURCE_DIR}/extern/audaspace/bindings")
  endif()
endif()

# Auto-enable CUDA dynload if toolkit is not found.
if(NOT WITH_CUDA_DYNLOAD)
  find_package(CUDA)
  if(NOT CUDA_FOUND)
    message("CUDA toolkit not found, using dynamic runtime loading of libraries instead")
    set(WITH_CUDA_DYNLOAD ON)
  endif()
endif()

#-----------------------------------------------------------------------------
# Check check if submodules are cloned

if(WITH_INTERNATIONAL)
  file(GLOB RESULT "${CMAKE_SOURCE_DIR}/release/datafiles/locale")
  list(LENGTH RESULT DIR_LEN)
  if(DIR_LEN EQUAL 0)
    message(WARNING
      "Translation path '${CMAKE_SOURCE_DIR}/release/datafiles/locale' is missing, "
      "This is a 'git submodule', which are known not to work with bridges to other version "
      "control systems, disabling 'WITH_INTERNATIONAL'."
    )
    set(WITH_INTERNATIONAL OFF)
  endif()
endif()

if(WITH_PYTHON)
  # While we have this as an '#error' in 'bpy_capi_utils.h',
  # upgrading Python tends to cause confusion for users who build.
  # Give the error message early to make this more obvious.
  #
  # Do this before main 'platform_*' checks,
  # because UNIX will search for the old Python paths which may not exist.
  # giving errors about missing paths before this case is met.
  if(DEFINED PYTHON_VERSION AND "${PYTHON_VERSION}" VERSION_LESS "3.7")
    message(FATAL_ERROR "At least Python 3.7 is required to build")
  endif()

  file(GLOB RESULT "${CMAKE_SOURCE_DIR}/release/scripts/addons")
  list(LENGTH RESULT DIR_LEN)
  if(DIR_LEN EQUAL 0)
    message(WARNING
      "Addons path '${CMAKE_SOURCE_DIR}/release/scripts/addons' is missing, "
      "This is a 'git submodule', which are known not to work with bridges to other version "
      "control systems: * CONTINUING WITHOUT ADDONS *"
    )
  endif()
endif()

#-----------------------------------------------------------------------------
# Initialize un-cached vars, avoid unused warning

# linux only, not cached
set(WITH_BINRELOC OFF)

# MACOSX only, set to avoid uninitialized
set(EXETYPE "")

# C/C++ flags
set(PLATFORM_CFLAGS)

# these are added to later on.
set(C_WARNINGS)
set(CXX_WARNINGS)

# for gcc -Wno-blah-blah
set(C_REMOVE_STRICT_FLAGS)
set(CXX_REMOVE_STRICT_FLAGS)

# libraries to link the binary with passed to target_link_libraries()
# known as LLIBS to scons
set(PLATFORM_LINKLIBS "")

# Added to linker flags in setup_liblinks
# - CMAKE_EXE_LINKER_FLAGS
# - CMAKE_EXE_LINKER_FLAGS_DEBUG
set(PLATFORM_LINKFLAGS "")
set(PLATFORM_LINKFLAGS_DEBUG "")

if(NOT CMAKE_BUILD_TYPE MATCHES "Release")
  if(WITH_COMPILER_ASAN)
    set(CMAKE_C_FLAGS_DEBUG "${CMAKE_C_FLAGS_DEBUG} ${COMPILER_ASAN_CFLAGS}")
    set(CMAKE_C_FLAGS_RELWITHDEBINFO "${CMAKE_C_FLAGS_RELWITHDEBINFO} ${COMPILER_ASAN_CFLAGS}")

    set(CMAKE_CXX_FLAGS_DEBUG "${CMAKE_CXX_FLAGS_DEBUG} ${COMPILER_ASAN_CXXFLAGS}")
    set(CMAKE_CXX_FLAGS_RELWITHDEBINFO "${CMAKE_CXX_FLAGS_RELWITHDEBINFO} ${COMPILER_ASAN_CXXFLAGS}")
    if(MSVC)
      set(COMPILER_ASAN_LINKER_FLAGS "/FUNCTIONPADMIN:6")
    endif()
    if(APPLE)
      set(COMPILER_ASAN_LINKER_FLAGS "-fno-omit-frame-pointer -fsanitize=address")
    endif(APPLE)
    if(COMPILER_ASAN_LIBRARY)
      set(PLATFORM_LINKLIBS "${PLATFORM_LINKLIBS};${COMPILER_ASAN_LIBRARY}")
      set(PLATFORM_LINKFLAGS "${COMPILER_ASAN_LIBRARY} ${COMPILER_ASAN_LINKER_FLAGS}")
      set(PLATFORM_LINKFLAGS_DEBUG "${COMPILER_ASAN_LIBRARY} ${COMPILER_ASAN_LINKER_FLAGS}")
    endif()
  endif()
endif()

# ----------------------------------------------------------------------------
# Main Platform Checks
#
# - UNIX
# - WIN32
# - APPLE

if(UNIX AND NOT APPLE)
  include(platform_unix)
elseif(WIN32)
  include(platform_win32)
elseif(APPLE)
  include(platform_apple)
endif()

#-----------------------------------------------------------------------------
# Common.

if(NOT WITH_FFTW3 AND WITH_MOD_OCEANSIM)
  message(FATAL_ERROR "WITH_MOD_OCEANSIM requires WITH_FFTW3 to be ON")
endif()

if(WITH_CYCLES)
  if(NOT WITH_OPENIMAGEIO)
    message(FATAL_ERROR
      "Cycles requires WITH_OPENIMAGEIO, the library may not have been found. "
      "Configure OIIO or disable WITH_CYCLES"
    )
  endif()
  if(NOT WITH_BOOST)
    message(FATAL_ERROR
      "Cycles requires WITH_BOOST, the library may not have been found. "
      "Configure BOOST or disable WITH_CYCLES"
    )
  endif()

  if(WITH_CYCLES_OSL)
    if(NOT WITH_LLVM)
      message(FATAL_ERROR
        "Cycles OSL requires WITH_LLVM, the library may not have been found. "
        "Configure LLVM or disable WITH_CYCLES_OSL"
      )
    endif()
  endif()
endif()

if(WITH_INTERNATIONAL)
  if(NOT WITH_BOOST)
    message(FATAL_ERROR
      "Internationalization requires WITH_BOOST, the library may not have been found. "
      "Configure BOOST or disable WITH_INTERNATIONAL"
    )
  endif()
endif()

# See TEST_SSE_SUPPORT() for how this is defined.

# Do it globally, SSE2 is required for quite some time now.
# Doing it now allows to use SSE/SSE2 in inline headers.
if(SUPPORT_SSE_BUILD)
  set(PLATFORM_CFLAGS " ${COMPILER_SSE_FLAG} ${PLATFORM_CFLAGS}")
  add_definitions(-D__SSE__ -D__MMX__)
endif()
if(SUPPORT_SSE2_BUILD)
  set(PLATFORM_CFLAGS " ${PLATFORM_CFLAGS} ${COMPILER_SSE2_FLAG}")
  add_definitions(-D__SSE2__)
  if(NOT SUPPORT_SSE_BUILD) # don't double up
    add_definitions(-D__MMX__)
  endif()
endif()


# set the endian define
if(MSVC)
  # for some reason this fails on msvc
  add_definitions(-D__LITTLE_ENDIAN__)

  # OSX-Note: as we do cross-compiling with specific set architecture,
  # endianess-detection and auto-setting is counterproductive
  # so we just set endianness according CMAKE_OSX_ARCHITECTURES

elseif(CMAKE_OSX_ARCHITECTURES MATCHES i386 OR CMAKE_OSX_ARCHITECTURES MATCHES x86_64 OR CMAKE_OSX_ARCHITECTURES MATCHES arm64)
  add_definitions(-D__LITTLE_ENDIAN__)
elseif(CMAKE_OSX_ARCHITECTURES MATCHES ppc OR CMAKE_OSX_ARCHITECTURES MATCHES ppc64)
  add_definitions(-D__BIG_ENDIAN__)

else()
  include(TestBigEndian)
  test_big_endian(_SYSTEM_BIG_ENDIAN)
  if(_SYSTEM_BIG_ENDIAN)
    add_definitions(-D__BIG_ENDIAN__)
  else()
    add_definitions(-D__LITTLE_ENDIAN__)
  endif()
  unset(_SYSTEM_BIG_ENDIAN)
endif()
if(WITH_IMAGE_OPENJPEG)
  # Special handling of Windows platform where openjpeg is always static.
  if(WIN32)
    set(OPENJPEG_DEFINES "-DOPJ_STATIC")
  else()
    set(OPENJPEG_DEFINES "")
  endif()
endif()

if(NOT WITH_SYSTEM_EIGEN3)
  set(EIGEN3_INCLUDE_DIRS ${CMAKE_SOURCE_DIR}/extern/Eigen3)
endif()

if(WITH_OPENVDB)
  list(APPEND OPENVDB_DEFINITIONS -DWITH_OPENVDB)

  if(WITH_OPENVDB_3_ABI_COMPATIBLE)
    list(APPEND OPENVDB_DEFINITIONS -DOPENVDB_3_ABI_COMPATIBLE)
  endif()

  list(APPEND OPENVDB_INCLUDE_DIRS
    ${BOOST_INCLUDE_DIR}
    ${TBB_INCLUDE_DIRS}
    ${OPENEXR_INCLUDE_DIRS})

  list(APPEND OPENVDB_LIBRARIES ${OPENEXR_LIBRARIES} ${ZLIB_LIBRARIES})

  if(WITH_OPENVDB_BLOSC)
    list(APPEND OPENVDB_DEFINITIONS -DWITH_OPENVDB_BLOSC)
    list(APPEND OPENVDB_LIBRARIES ${BLOSC_LIBRARIES} ${ZLIB_LIBRARIES})
  endif()

  list(APPEND OPENVDB_LIBRARIES ${BOOST_LIBRARIES} ${TBB_LIBRARIES})
endif()

#-----------------------------------------------------------------------------
# Configure Vulkan.

if(WITH_VULKAN)
  find_package(Vulkan)

  list(APPEND BLENDER_GL_LIBRARIES ${Vulkan_LIBRARY})

  add_definitions(-DWITH_VULKAN)
endif()

#-----------------------------------------------------------------------------
# Configure OpenGL.

find_package(OpenGL)
blender_include_dirs_sys("${OPENGL_INCLUDE_DIR}")

if(WITH_OPENGL)
  add_definitions(-DWITH_OPENGL)
endif()

if(WITH_SYSTEM_GLES)
  find_package_wrapper(OpenGLES)
endif()

if(WITH_GL_PROFILE_ES20)
  if(WITH_SYSTEM_GLES)
    if(NOT OPENGLES_LIBRARY)
      message(FATAL_ERROR
        "Unable to find OpenGL ES libraries. "
        "Install them or disable WITH_SYSTEM_GLES."
      )
    endif()

    list(APPEND BLENDER_GL_LIBRARIES "${OPENGLES_LIBRARY}")

  else()
    set(OPENGLES_LIBRARY "" CACHE FILEPATH "OpenGL ES 2.0 library file")
    mark_as_advanced(OPENGLES_LIBRARY)

    list(APPEND BLENDER_GL_LIBRARIES "${OPENGLES_LIBRARY}")

    if(NOT OPENGLES_LIBRARY)
      message(FATAL_ERROR
        "To compile WITH_GL_EGL you need to set OPENGLES_LIBRARY "
        "to the file path of an OpenGL ES 2.0 library."
      )
    endif()

  endif()

  if(WIN32)
    # Setup paths to files needed to install and redistribute Windows Blender with OpenGL ES

    set(OPENGLES_DLL "" CACHE FILEPATH "OpenGL ES 2.0 redistributable DLL file")
    mark_as_advanced(OPENGLES_DLL)

    if(NOT OPENGLES_DLL)
      message(FATAL_ERROR
        "To compile WITH_GL_PROFILE_ES20 you need to set OPENGLES_DLL to the file "
        "path of an OpenGL ES 2.0 runtime dynamic link library (DLL)."
      )
    endif()

    if(WITH_GL_ANGLE)
      list(APPEND GL_DEFINITIONS -DWITH_ANGLE)

      set(D3DCOMPILER_DLL "" CACHE FILEPATH "Direct3D Compiler redistributable DLL file (needed by ANGLE)")

      get_filename_component(D3DCOMPILER_FILENAME "${D3DCOMPILER_DLL}" NAME)
      list(APPEND GL_DEFINITIONS "-DD3DCOMPILER=\"\\\"${D3DCOMPILER_FILENAME}\\\"\"")

      mark_as_advanced(D3DCOMPILER_DLL)

      if(D3DCOMPILER_DLL STREQUAL "")
        message(FATAL_ERROR
          "To compile WITH_GL_ANGLE you need to set D3DCOMPILER_DLL to the file "
          "path of a copy of the DirectX redistributable DLL file: D3DCompiler_46.dll"
        )
      endif()

    endif()

  endif()

else()
  if(OpenGL_GL_PREFERENCE STREQUAL "LEGACY" AND OPENGL_gl_LIBRARY)
    list(APPEND BLENDER_GL_LIBRARIES ${OPENGL_gl_LIBRARY})
  else()
    list(APPEND BLENDER_GL_LIBRARIES ${OPENGL_opengl_LIBRARY} ${OPENGL_glx_LIBRARY})
  endif()
endif()

if(WITH_GL_EGL)
  find_package(OpenGL REQUIRED EGL)
  list(APPEND BLENDER_GL_LIBRARIES OpenGL::EGL)

  list(APPEND GL_DEFINITIONS -DWITH_GL_EGL -DGLEW_EGL -DGLEW_INC_EGL)

  if(WITH_SYSTEM_GLES)
    if(NOT OPENGLES_EGL_LIBRARY)
      message(FATAL_ERROR
        "Unable to find OpenGL ES libraries. "
        "Install them or disable WITH_SYSTEM_GLES."
      )
    endif()

    list(APPEND BLENDER_GL_LIBRARIES ${OPENGLES_EGL_LIBRARY})

  else()
    set(OPENGLES_EGL_LIBRARY "" CACHE FILEPATH "EGL library file")
    mark_as_advanced(OPENGLES_EGL_LIBRARY)

    list(APPEND BLENDER_GL_LIBRARIES "${OPENGLES_LIBRARY}" "${OPENGLES_EGL_LIBRARY}")

    if(NOT OPENGLES_EGL_LIBRARY)
      message(FATAL_ERROR
        "To compile WITH_GL_EGL you need to set OPENGLES_EGL_LIBRARY "
        "to the file path of an EGL library."
      )
    endif()

  endif()

  if(WIN32)
    # Setup paths to files needed to install and redistribute Windows Blender with OpenGL ES

    set(OPENGLES_EGL_DLL "" CACHE FILEPATH "EGL redistributable DLL file")
    mark_as_advanced(OPENGLES_EGL_DLL)

    if(NOT OPENGLES_EGL_DLL)
      message(FATAL_ERROR
        "To compile WITH_GL_EGL you need to set OPENGLES_EGL_DLL "
        "to the file path of an EGL runtime dynamic link library (DLL)."
      )
    endif()

  endif()

endif()

if(WITH_GL_PROFILE_ES20)
  list(APPEND GL_DEFINITIONS -DWITH_GL_PROFILE_ES20)
else()
  list(APPEND GL_DEFINITIONS -DWITH_GL_PROFILE_CORE)
endif()

#-----------------------------------------------------------------------------
# Configure OpenMP.
if(WITH_OPENMP)
  if(NOT OPENMP_CUSTOM)
    find_package(OpenMP)
  endif()

  if(OPENMP_FOUND)
    if(NOT WITH_OPENMP_STATIC)
      set(CMAKE_C_FLAGS "${CMAKE_C_FLAGS} ${OpenMP_C_FLAGS}")
      set(CMAKE_CXX_FLAGS "${CMAKE_CXX_FLAGS} ${OpenMP_CXX_FLAGS}")
    else()
      # Typically avoid adding flags as defines but we can't
      # pass OpenMP flags to the linker for static builds, meaning
      # we can't add any OpenMP related flags to CFLAGS variables
      # since they're passed to the linker as well.
      add_definitions("${OpenMP_C_FLAGS}")

      find_library_static(OpenMP_LIBRARIES gomp ${CMAKE_CXX_IMPLICIT_LINK_DIRECTORIES})
    endif()
  else()
    set(WITH_OPENMP OFF)
  endif()

  mark_as_advanced(
    OpenMP_C_FLAGS
    OpenMP_CXX_FLAGS
  )
endif()

#-----------------------------------------------------------------------------
# Configure GLEW

if(WITH_SYSTEM_GLEW)
  find_package(GLEW)

  # Note: There is an assumption here that the system GLEW is not a static library.

  if(NOT GLEW_FOUND)
    message(FATAL_ERROR "GLEW is required to build Blender. Install it or disable WITH_SYSTEM_GLEW.")
  endif()

  set(GLEW_INCLUDE_PATH "${GLEW_INCLUDE_DIR}")
  set(BLENDER_GLEW_LIBRARIES ${GLEW_LIBRARY})
else()
  if(WITH_GLEW_ES)
    set(GLEW_INCLUDE_PATH "${CMAKE_SOURCE_DIR}/extern/glew-es/include")

    list(APPEND GL_DEFINITIONS -DGLEW_STATIC -DWITH_GLEW_ES)

    # These definitions remove APIs from glew.h, making GLEW smaller, and catching unguarded API usage
    if(WITH_GL_PROFILE_ES20)
      list(APPEND GL_DEFINITIONS -DGLEW_ES_ONLY)
    else()
      # No ES functions are needed
      list(APPEND GL_DEFINITIONS -DGLEW_NO_ES)
    endif()

    if(WITH_GL_PROFILE_ES20)
      if(WITH_GL_EGL)
        list(APPEND GL_DEFINITIONS -DGLEW_USE_LIB_ES20)
      endif()

      # ToDo: This is an experiment to eliminate ES 1 symbols,
      # GLEW doesn't really properly provide this level of control
      # (for example, without modification it eliminates too many symbols)
      # so there are lots of modifications to GLEW to make this work,
      # and no attempt to make it work beyond Blender at this point.
      list(APPEND GL_DEFINITIONS -DGL_ES_VERSION_1_0=0 -DGL_ES_VERSION_CL_1_1=0 -DGL_ES_VERSION_CM_1_1=0)
    endif()

    set(BLENDER_GLEW_LIBRARIES extern_glew_es bf_intern_glew_mx)

  else()
    set(GLEW_INCLUDE_PATH "${CMAKE_SOURCE_DIR}/extern/glew/include")

    list(APPEND GL_DEFINITIONS -DGLEW_STATIC)

    # This won't affect the non-experimental glew library,
    # but is used for conditional compilation elsewhere.
    list(APPEND GL_DEFINITIONS -DGLEW_NO_ES)

    set(BLENDER_GLEW_LIBRARIES extern_glew)

  endif()

endif()

list(APPEND GL_DEFINITIONS -DGLEW_NO_GLU)

#-----------------------------------------------------------------------------
# Configure Bullet

if(WITH_BULLET AND WITH_SYSTEM_BULLET)
  find_package(Bullet)
  if(NOT BULLET_FOUND)
    set(WITH_BULLET OFF)
  endif()
else()
  set(BULLET_INCLUDE_DIRS "${CMAKE_SOURCE_DIR}/extern/bullet2/src")
  # set(BULLET_LIBRARIES "")
endif()

#-----------------------------------------------------------------------------
# Configure Python.

if(WITH_PYTHON_MODULE)
  add_definitions(-DPy_ENABLE_SHARED)
endif()

#-----------------------------------------------------------------------------
# Configure GLog/GFlags

if(WITH_LIBMV OR WITH_GTESTS OR (WITH_CYCLES AND WITH_CYCLES_LOGGING))
  if(WITH_SYSTEM_GFLAGS)
    find_package(Gflags)
    if(NOT GFLAGS_FOUND)
      message(FATAL_ERROR "System wide Gflags is requested but was not found")
    endif()
    # FindGflags does not define this, and we are not even sure what to use here.
    set(GFLAGS_DEFINES)
  else()
    set(GFLAGS_DEFINES
      -DGFLAGS_DLL_DEFINE_FLAG=
      -DGFLAGS_DLL_DECLARE_FLAG=
      -DGFLAGS_DLL_DECL=
    )
    set(GFLAGS_NAMESPACE "gflags")
    set(GFLAGS_LIBRARIES extern_gflags)
    set(GFLAGS_INCLUDE_DIRS "${PROJECT_SOURCE_DIR}/extern/gflags/src")
  endif()

  if(WITH_SYSTEM_GLOG)
    find_package(Glog)
    if(NOT GLOG_FOUND)
      message(FATAL_ERROR "System wide Glog is requested but was not found")
    endif()
    # FindGlog does not define this, and we are not even sure what to use here.
    set(GLOG_DEFINES)
  else()
    set(GLOG_DEFINES
      -DGOOGLE_GLOG_DLL_DECL=
    )
    set(GLOG_LIBRARIES extern_glog)
    if(WIN32)
      set(GLOG_INCLUDE_DIRS ${CMAKE_SOURCE_DIR}/extern/glog/src/windows)
    else()
      set(GLOG_INCLUDE_DIRS ${CMAKE_SOURCE_DIR}/extern/glog/include)
    endif()
  endif()
endif()

#-----------------------------------------------------------------------------
# Configure Ceres

if(WITH_LIBMV)
  # We always have C++11 which includes unordered_map.
  set(CERES_DEFINES "-DCERES_STD_UNORDERED_MAP;-DCERES_USE_CXX_THREADS")
endif()

#-----------------------------------------------------------------------------
# Extra limits to number of jobs running in parallel for some kind os tasks.
# Only supported by Ninja build system currently.
if("${CMAKE_GENERATOR}" MATCHES "Ninja" AND WITH_NINJA_POOL_JOBS)
  if(NOT NINJA_MAX_NUM_PARALLEL_COMPILE_JOBS AND
     NOT NINJA_MAX_NUM_PARALLEL_COMPILE_HEAVY_JOBS AND
     NOT NINJA_MAX_NUM_PARALLEL_LINK_JOBS)
    # Try to define good default values.
    # Max mem of heavy cpp files compilation: about 2.5GB
    # Max mem during linking: about 3.3GB
    cmake_host_system_information(RESULT _NUM_CORES QUERY NUMBER_OF_LOGICAL_CORES)
    # Note: this gives mem in MB.
    cmake_host_system_information(RESULT _TOT_MEM QUERY TOTAL_PHYSICAL_MEMORY)

    # Heuristics... the more cores we have, the more free mem we have to keep for the non-heavy tasks too.
    if(${_TOT_MEM} LESS 8000 AND ${_NUM_CORES} GREATER 2)
      set(_compile_heavy_jobs "1")
    elseif(${_TOT_MEM} LESS 16000 AND ${_NUM_CORES} GREATER 4)
      set(_compile_heavy_jobs "2")
    elseif(${_TOT_MEM} LESS 24000 AND ${_NUM_CORES} GREATER 8)
      set(_compile_heavy_jobs "3")
    elseif(${_TOT_MEM} LESS 32000 AND ${_NUM_CORES} GREATER 16)
      set(_compile_heavy_jobs "4")
    elseif(${_TOT_MEM} LESS 64000 AND ${_NUM_CORES} GREATER 32)
      set(_compile_heavy_jobs "8")
    else()
      set(_compile_heavy_jobs "")
    endif()

    set(NINJA_MAX_NUM_PARALLEL_COMPILE_HEAVY_JOBS "${_compile_heavy_jobs}" CACHE STRING
        "Define the maximum number of concurrent heavy compilation jobs, for ninja build system (used for some targets which cpp files can take several GB each during compilation)." FORCE)
    mark_as_advanced(NINJA_MAX_NUM_PARALLEL_COMPILE_HEAVY_JOBS)
    set(_compile_heavy_jobs)

    # Only set regular compile jobs if we set heavy jobs, otherwise default (using all cores) if fine.
    if(NINJA_MAX_NUM_PARALLEL_COMPILE_HEAVY_JOBS)
      math(EXPR _compile_jobs "${_NUM_CORES} - 1")
    else()
      set(_compile_jobs "")
    endif()
    set(NINJA_MAX_NUM_PARALLEL_COMPILE_JOBS "${_compile_jobs}" CACHE STRING
        "Define the maximum number of concurrent compilation jobs, for ninja build system." FORCE)
    mark_as_advanced(NINJA_MAX_NUM_PARALLEL_COMPILE_JOBS)
    set(_compile_jobs)

    # In practice, even when there is RAM available, this proves to be quicker than running in parallel
    # (due to slow disks accesses).
    set(NINJA_MAX_NUM_PARALLEL_LINK_JOBS "1" CACHE STRING
        "Define the maximum number of concurrent link jobs, for ninja build system." FORCE)
    mark_as_advanced(NINJA_MAX_NUM_PARALLEL_LINK_JOBS)

    set(_NUM_CORES)
    set(_TOT_MEM)
  endif()

  if(NINJA_MAX_NUM_PARALLEL_COMPILE_JOBS)
    set_property(GLOBAL APPEND PROPERTY JOB_POOLS compile_job_pool=${NINJA_MAX_NUM_PARALLEL_COMPILE_JOBS})
    set(CMAKE_JOB_POOL_COMPILE compile_job_pool)
  endif()

  if(NINJA_MAX_NUM_PARALLEL_COMPILE_HEAVY_JOBS)
    set_property(GLOBAL APPEND PROPERTY JOB_POOLS compile_heavy_job_pool=${NINJA_MAX_NUM_PARALLEL_COMPILE_HEAVY_JOBS})
  endif()

  if(NINJA_MAX_NUM_PARALLEL_LINK_JOBS)
    set_property(GLOBAL APPEND PROPERTY JOB_POOLS link_job_pool=${NINJA_MAX_NUM_PARALLEL_LINK_JOBS})
    set(CMAKE_JOB_POOL_LINK link_job_pool)
  endif()
endif()

#-----------------------------------------------------------------------------
# Extra compile flags

if(CMAKE_COMPILER_IS_GNUCC)

  ADD_CHECK_C_COMPILER_FLAG(C_WARNINGS C_WARN_ALL -Wall)
  ADD_CHECK_C_COMPILER_FLAG(C_WARNINGS C_WARN_CAST_ALIGN -Wcast-align)
  ADD_CHECK_C_COMPILER_FLAG(C_WARNINGS C_WARN_ERROR_IMPLICIT_FUNCTION_DECLARATION -Werror=implicit-function-declaration)
  ADD_CHECK_C_COMPILER_FLAG(C_WARNINGS C_WARN_ERROR_RETURN_TYPE  -Werror=return-type)
  ADD_CHECK_C_COMPILER_FLAG(C_WARNINGS C_WARN_ERROR_VLA -Werror=vla)
  # system headers sometimes do this, disable for now, was: -Werror=strict-prototypes
  ADD_CHECK_C_COMPILER_FLAG(C_WARNINGS C_WARN_STRICT_PROTOTYPES  -Wstrict-prototypes)
  ADD_CHECK_C_COMPILER_FLAG(C_WARNINGS C_WARN_MISSING_PROTOTYPES -Wmissing-prototypes)
  ADD_CHECK_C_COMPILER_FLAG(C_WARNINGS C_WARN_NO_CHAR_SUBSCRIPTS -Wno-char-subscripts)
  ADD_CHECK_C_COMPILER_FLAG(C_WARNINGS C_WARN_NO_UNKNOWN_PRAGMAS -Wno-unknown-pragmas)
  ADD_CHECK_C_COMPILER_FLAG(C_WARNINGS C_WARN_POINTER_ARITH -Wpointer-arith)
  ADD_CHECK_C_COMPILER_FLAG(C_WARNINGS C_WARN_UNUSED_PARAMETER -Wunused-parameter)
  ADD_CHECK_C_COMPILER_FLAG(C_WARNINGS C_WARN_WRITE_STRINGS -Wwrite-strings)
  ADD_CHECK_C_COMPILER_FLAG(C_WARNINGS C_WARN_LOGICAL_OP -Wlogical-op)
  ADD_CHECK_C_COMPILER_FLAG(C_WARNINGS C_WARN_UNDEF -Wundef)
  ADD_CHECK_C_COMPILER_FLAG(C_WARNINGS C_WARN_INIT_SELF -Winit-self)  # needs -Wuninitialized
  ADD_CHECK_C_COMPILER_FLAG(C_WARNINGS C_WARN_MISSING_INCLUDE_DIRS -Wmissing-include-dirs)
  ADD_CHECK_C_COMPILER_FLAG(C_WARNINGS C_WARN_NO_DIV_BY_ZERO -Wno-div-by-zero)
  ADD_CHECK_C_COMPILER_FLAG(C_WARNINGS C_WARN_TYPE_LIMITS -Wtype-limits)
  ADD_CHECK_C_COMPILER_FLAG(C_WARNINGS C_WARN_FORMAT_SIGN -Wformat-signedness)
  ADD_CHECK_C_COMPILER_FLAG(C_WARNINGS C_WARN_RESTRICT -Wrestrict)

  # C-only.
  ADD_CHECK_C_COMPILER_FLAG(C_WARNINGS C_WARN_NO_NULL -Wnonnull)
  ADD_CHECK_C_COMPILER_FLAG(C_WARNINGS C_WARN_ABSOLUTE_VALUE -Wabsolute-value)

  # gcc 4.2 gives annoying warnings on every file with this
  if(NOT "${CMAKE_C_COMPILER_VERSION}" VERSION_LESS "4.3")
    ADD_CHECK_C_COMPILER_FLAG(C_WARNINGS C_WARN_UNINITIALIZED -Wuninitialized)
  endif()

  # versions before gcc4.6 give many BLI_math warnings
  if(NOT "${CMAKE_C_COMPILER_VERSION}" VERSION_LESS "4.6")
    ADD_CHECK_C_COMPILER_FLAG(C_WARNINGS C_WARN_REDUNDANT_DECLS       -Wredundant-decls)
    ADD_CHECK_CXX_COMPILER_FLAG(CXX_WARNINGS CXX_WARN_REDUNDANT_DECLS -Wredundant-decls)
  endif()

  # versions before gcc4.8 include global name-space.
  if(NOT "${CMAKE_C_COMPILER_VERSION}" VERSION_LESS "4.8")
    ADD_CHECK_C_COMPILER_FLAG(C_WARNINGS C_WARN_SHADOW -Wshadow)
  endif()

  # disable because it gives warnings for printf() & friends.
  # ADD_CHECK_C_COMPILER_FLAG(C_WARNINGS C_WARN_DOUBLE_PROMOTION -Wdouble-promotion -Wno-error=double-promotion)

  if(NOT APPLE)
    ADD_CHECK_C_COMPILER_FLAG(C_WARNINGS C_WARN_NO_ERROR_UNUSED_BUT_SET_VARIABLE -Wno-error=unused-but-set-variable)
  endif()

  ADD_CHECK_CXX_COMPILER_FLAG(CXX_WARNINGS CXX_WARN_ALL -Wall)
  ADD_CHECK_CXX_COMPILER_FLAG(CXX_WARNINGS CXX_WARN_NO_INVALID_OFFSETOF -Wno-invalid-offsetof)
  ADD_CHECK_CXX_COMPILER_FLAG(CXX_WARNINGS CXX_WARN_NO_SIGN_COMPARE -Wno-sign-compare)
  ADD_CHECK_CXX_COMPILER_FLAG(CXX_WARNINGS CXX_WARN_LOGICAL_OP -Wlogical-op)
  ADD_CHECK_CXX_COMPILER_FLAG(CXX_WARNINGS CXX_WARN_INIT_SELF -Winit-self)  # needs -Wuninitialized
  ADD_CHECK_CXX_COMPILER_FLAG(CXX_WARNINGS CXX_WARN_MISSING_INCLUDE_DIRS -Wmissing-include-dirs)
  ADD_CHECK_CXX_COMPILER_FLAG(CXX_WARNINGS CXX_WARN_NO_DIV_BY_ZERO -Wno-div-by-zero)
  ADD_CHECK_CXX_COMPILER_FLAG(CXX_WARNINGS CXX_WARN_TYPE_LIMITS -Wtype-limits)
  ADD_CHECK_CXX_COMPILER_FLAG(CXX_WARNINGS CXX_WARN_ERROR_RETURN_TYPE  -Werror=return-type)
  ADD_CHECK_CXX_COMPILER_FLAG(CXX_WARNINGS CXX_WARN_NO_CHAR_SUBSCRIPTS -Wno-char-subscripts)
  ADD_CHECK_CXX_COMPILER_FLAG(CXX_WARNINGS CXX_WARN_NO_UNKNOWN_PRAGMAS -Wno-unknown-pragmas)
  ADD_CHECK_CXX_COMPILER_FLAG(CXX_WARNINGS CXX_WARN_POINTER_ARITH -Wpointer-arith)
  ADD_CHECK_CXX_COMPILER_FLAG(CXX_WARNINGS CXX_WARN_UNUSED_PARAMETER -Wunused-parameter)
  ADD_CHECK_CXX_COMPILER_FLAG(CXX_WARNINGS CXX_WARN_WRITE_STRINGS -Wwrite-strings)
  ADD_CHECK_CXX_COMPILER_FLAG(CXX_WARNINGS CXX_WARN_UNDEF -Wundef)
  ADD_CHECK_CXX_COMPILER_FLAG(CXX_WARNINGS CXX_WARN_FORMAT_SIGN -Wformat-signedness)
  ADD_CHECK_CXX_COMPILER_FLAG(CXX_WARNINGS CXX_WARN_RESTRICT -Wrestrict)

  # gcc 4.2 gives annoying warnings on every file with this
  if(NOT "${CMAKE_C_COMPILER_VERSION}" VERSION_LESS "4.3")
    ADD_CHECK_CXX_COMPILER_FLAG(CXX_WARNINGS CXX_WARN_UNINITIALIZED -Wuninitialized)
  endif()

  # causes too many warnings
  if(NOT APPLE)
    ADD_CHECK_CXX_COMPILER_FLAG(CXX_WARNINGS CXX_WARN_UNDEF -Wundef)
    ADD_CHECK_CXX_COMPILER_FLAG(CXX_WARNINGS CXX_WARN_MISSING_DECLARATIONS -Wmissing-declarations)
  endif()

  # Use 'ATTR_FALLTHROUGH' macro to suppress.
  if(CMAKE_COMPILER_IS_GNUCC AND (NOT "${CMAKE_C_COMPILER_VERSION}" VERSION_LESS "7.0"))
    ADD_CHECK_C_COMPILER_FLAG(C_WARNINGS C_WARN_IMPLICIT_FALLTHROUGH -Wimplicit-fallthrough=5)
    ADD_CHECK_CXX_COMPILER_FLAG(CXX_WARNINGS CXX_WARN_IMPLICIT_FALLTHROUGH -Wimplicit-fallthrough=5)
  endif()

  # flags to undo strict flags
  ADD_CHECK_C_COMPILER_FLAG(C_REMOVE_STRICT_FLAGS C_WARN_NO_DEPRECATED_DECLARATIONS -Wno-deprecated-declarations)
  ADD_CHECK_C_COMPILER_FLAG(C_REMOVE_STRICT_FLAGS C_WARN_NO_UNUSED_PARAMETER        -Wno-unused-parameter)
  ADD_CHECK_C_COMPILER_FLAG(C_REMOVE_STRICT_FLAGS C_WARN_NO_UNUSED_FUNCTION         -Wno-unused-function)
  ADD_CHECK_C_COMPILER_FLAG(C_REMOVE_STRICT_FLAGS C_WARN_NO_TYPE_LIMITS             -Wno-type-limits)
  ADD_CHECK_C_COMPILER_FLAG(C_REMOVE_STRICT_FLAGS C_WARN_NO_INT_IN_BOOL_CONTEXT     -Wno-int-in-bool-context)
  ADD_CHECK_C_COMPILER_FLAG(C_REMOVE_STRICT_FLAGS C_WARN_NO_FORMAT                  -Wno-format)
  ADD_CHECK_C_COMPILER_FLAG(C_REMOVE_STRICT_FLAGS C_WARN_NO_SWITCH                  -Wno-switch)

  ADD_CHECK_CXX_COMPILER_FLAG(CXX_REMOVE_STRICT_FLAGS CXX_WARN_NO_CLASS_MEMACCESS     -Wno-class-memaccess)
  ADD_CHECK_CXX_COMPILER_FLAG(CXX_REMOVE_STRICT_FLAGS CXX_WARN_NO_COMMENT             -Wno-comment)
  ADD_CHECK_CXX_COMPILER_FLAG(CXX_REMOVE_STRICT_FLAGS CXX_WARN_NO_UNUSED_TYPEDEFS     -Wno-unused-local-typedefs)

  if(CMAKE_COMPILER_IS_GNUCC AND (NOT "${CMAKE_C_COMPILER_VERSION}" VERSION_LESS "7.0"))
    ADD_CHECK_C_COMPILER_FLAG(C_REMOVE_STRICT_FLAGS C_WARN_NO_IMPLICIT_FALLTHROUGH    -Wno-implicit-fallthrough)
  endif()

  if(NOT APPLE)
    ADD_CHECK_C_COMPILER_FLAG(C_REMOVE_STRICT_FLAGS C_WARN_NO_ERROR_UNUSED_BUT_SET_VARIABLE -Wno-error=unused-but-set-variable)
  endif()

elseif(CMAKE_C_COMPILER_ID MATCHES "Clang")

  # strange, clang complains these are not supported, but then uses them.
  ADD_CHECK_C_COMPILER_FLAG(C_WARNINGS C_WARN_ALL -Wall)
  ADD_CHECK_C_COMPILER_FLAG(C_WARNINGS C_WARN_ERROR_IMPLICIT_FUNCTION_DECLARATION -Werror=implicit-function-declaration)
  ADD_CHECK_C_COMPILER_FLAG(C_WARNINGS C_WARN_ERROR_RETURN_TYPE  -Werror=return-type)
  ADD_CHECK_C_COMPILER_FLAG(C_WARNINGS C_WARN_NO_AUTOLOGICAL_COMPARE -Wno-tautological-compare)
  ADD_CHECK_C_COMPILER_FLAG(C_WARNINGS C_WARN_NO_UNKNOWN_PRAGMAS -Wno-unknown-pragmas)
  ADD_CHECK_C_COMPILER_FLAG(C_WARNINGS C_WARN_NO_CHAR_SUBSCRIPTS -Wno-char-subscripts)
  ADD_CHECK_C_COMPILER_FLAG(C_WARNINGS C_WARN_STRICT_PROTOTYPES  -Wstrict-prototypes)
  ADD_CHECK_C_COMPILER_FLAG(C_WARNINGS C_WARN_MISSING_PROTOTYPES -Wmissing-prototypes)
  ADD_CHECK_C_COMPILER_FLAG(C_WARNINGS C_WARN_UNUSED_PARAMETER -Wunused-parameter)

  ADD_CHECK_CXX_COMPILER_FLAG(CXX_WARNINGS CXX_WARN_ALL -Wall)
  ADD_CHECK_CXX_COMPILER_FLAG(CXX_WARNINGS CXX_WARN_NO_AUTOLOGICAL_COMPARE -Wno-tautological-compare)
  ADD_CHECK_CXX_COMPILER_FLAG(CXX_WARNINGS CXX_WARN_NO_UNKNOWN_PRAGMAS     -Wno-unknown-pragmas)
  ADD_CHECK_CXX_COMPILER_FLAG(CXX_WARNINGS CXX_WARN_NO_CHAR_SUBSCRIPTS     -Wno-char-subscripts)
  ADD_CHECK_CXX_COMPILER_FLAG(CXX_WARNINGS CXX_WARN_NO_OVERLOADED_VIRTUAL  -Wno-overloaded-virtual)  # we get a lot of these, if its a problem a dev needs to look into it.
  ADD_CHECK_CXX_COMPILER_FLAG(CXX_WARNINGS CXX_WARN_NO_SIGN_COMPARE        -Wno-sign-compare)
  ADD_CHECK_CXX_COMPILER_FLAG(CXX_WARNINGS CXX_WARN_NO_INVALID_OFFSETOF    -Wno-invalid-offsetof)

  # gives too many unfixable warnings
  # ADD_CHECK_C_COMPILER_FLAG(C_WARNINGS C_WARN_UNUSED_MACROS      -Wunused-macros)
  # ADD_CHECK_CXX_COMPILER_FLAG(CXX_WARNINGS CXX_WARN_UNUSED_MACROS          -Wunused-macros)

  # flags to undo strict flags
  ADD_CHECK_C_COMPILER_FLAG(C_REMOVE_STRICT_FLAGS C_WARN_NO_UNUSED_PARAMETER -Wno-unused-parameter)
  ADD_CHECK_C_COMPILER_FLAG(C_REMOVE_STRICT_FLAGS C_WARN_NO_UNUSED_VARIABLE  -Wno-unused-variable)
  ADD_CHECK_C_COMPILER_FLAG(C_REMOVE_STRICT_FLAGS C_WARN_NO_UNUSED_MACROS    -Wno-unused-macros)

  ADD_CHECK_C_COMPILER_FLAG(C_REMOVE_STRICT_FLAGS C_WARN_NO_MISSING_VARIABLE_DECLARATIONS -Wno-missing-variable-declarations)
  ADD_CHECK_C_COMPILER_FLAG(C_REMOVE_STRICT_FLAGS C_WARN_NO_INCOMPAT_PTR_DISCARD_QUAL -Wno-incompatible-pointer-types-discards-qualifiers)
  ADD_CHECK_C_COMPILER_FLAG(C_REMOVE_STRICT_FLAGS C_WARN_NO_UNUSED_FUNCTION -Wno-unused-function)
  ADD_CHECK_C_COMPILER_FLAG(C_REMOVE_STRICT_FLAGS C_WARN_NO_INT_TO_VOID_POINTER_CAST -Wno-int-to-void-pointer-cast)
  ADD_CHECK_C_COMPILER_FLAG(C_REMOVE_STRICT_FLAGS C_WARN_NO_MISSING_PROTOTYPES -Wno-missing-prototypes)
  ADD_CHECK_C_COMPILER_FLAG(C_REMOVE_STRICT_FLAGS C_WARN_NO_DUPLICATE_ENUM -Wno-duplicate-enum)
  ADD_CHECK_C_COMPILER_FLAG(C_REMOVE_STRICT_FLAGS C_WARN_NO_UNDEF -Wno-undef)
  ADD_CHECK_C_COMPILER_FLAG(C_REMOVE_STRICT_FLAGS C_WARN_NO_MISSING_NORETURN -Wno-missing-noreturn)

  ADD_CHECK_CXX_COMPILER_FLAG(CXX_REMOVE_STRICT_FLAGS CXX_WARN_NO_UNUSED_PRIVATE_FIELD -Wno-unused-private-field)
  ADD_CHECK_CXX_COMPILER_FLAG(CXX_REMOVE_STRICT_FLAGS CXX_WARN_NO_CXX11_NARROWING -Wno-c++11-narrowing)
  ADD_CHECK_CXX_COMPILER_FLAG(CXX_REMOVE_STRICT_FLAGS CXX_WARN_NO_NON_VIRTUAL_DTOR -Wno-non-virtual-dtor)
  ADD_CHECK_CXX_COMPILER_FLAG(CXX_REMOVE_STRICT_FLAGS CXX_WARN_NO_UNUSED_MACROS -Wno-unused-macros)
  ADD_CHECK_CXX_COMPILER_FLAG(CXX_REMOVE_STRICT_FLAGS CXX_WARN_NO_REORDER -Wno-reorder)
  ADD_CHECK_CXX_COMPILER_FLAG(CXX_REMOVE_STRICT_FLAGS CXX_WARN_NO_COMMENT -Wno-comment)
  ADD_CHECK_CXX_COMPILER_FLAG(CXX_REMOVE_STRICT_FLAGS CXX_WARN_NO_UNUSED_TYPEDEFS -Wno-unused-local-typedefs)
  ADD_CHECK_CXX_COMPILER_FLAG(CXX_REMOVE_STRICT_FLAGS CXX_WARN_NO_UNDEFINED_VAR_TEMPLATE -Wno-undefined-var-template)
  ADD_CHECK_CXX_COMPILER_FLAG(CXX_REMOVE_STRICT_FLAGS CXX_WARN_NO_INSTANTIATION_AFTER_SPECIALIZATION -Wno-instantiation-after-specialization)

elseif(CMAKE_C_COMPILER_ID MATCHES "Intel")

  ADD_CHECK_C_COMPILER_FLAG(C_WARNINGS C_WARN_ALL -Wall)
  ADD_CHECK_C_COMPILER_FLAG(C_WARNINGS C_WARN_POINTER_ARITH -Wpointer-arith)
  ADD_CHECK_C_COMPILER_FLAG(C_WARNINGS C_WARN_NO_UNKNOWN_PRAGMAS -Wno-unknown-pragmas)

  ADD_CHECK_CXX_COMPILER_FLAG(CXX_WARNINGS CXX_WARN_ALL -Wall)
  ADD_CHECK_CXX_COMPILER_FLAG(CXX_WARNINGS CXX_WARN_NO_INVALID_OFFSETOF -Wno-invalid-offsetof)
  ADD_CHECK_CXX_COMPILER_FLAG(CXX_WARNINGS CXX_WARN_NO_SIGN_COMPARE -Wno-sign-compare)

  # disable numbered, false positives
  set(C_WARNINGS "${C_WARNINGS} -wd188,186,144,913,556,858,597,177,1292,167,279,592,94,2722,3199")
  set(CXX_WARNINGS "${CXX_WARNINGS} -wd188,186,144,913,556,858,597,177,1292,167,279,592,94,2722,3199")
elseif(CMAKE_C_COMPILER_ID MATCHES "MSVC")
  # most msvc warnings are C & C++
  set(_WARNINGS
    # warning level:
    "/W3"
    "/w34062"  # switch statement contains 'default' but no 'case' labels
    "/w34115"  # 'type' : named type definition in parentheses
    "/w34189"  # local variable is initialized but not referenced
    # disable:
    "/wd4018"  # signed/unsigned mismatch
    "/wd4146"  # unary minus operator applied to unsigned type, result still unsigned
    "/wd4065"  # switch statement contains 'default' but no 'case' labels
    "/wd4127"  # conditional expression is constant
    "/wd4181"  # qualifier applied to reference type; ignored
    "/wd4200"  # zero-sized array in struct/union
    "/wd4244"  # conversion from 'type1' to 'type2', possible loss of data
    "/wd4267"  # conversion from 'size_t' to 'type', possible loss of data
    "/wd4305"  # truncation from 'type1' to 'type2'
    "/wd4800"  # forcing value to bool 'true' or 'false'
    "/wd4828"  # The file contains a character that is illegal
    "/wd4996"  # identifier was declared deprecated
    "/wd4661"  # no suitable definition provided for explicit template instantiation request
    # errors:
    "/we4013"  # 'function' undefined; assuming extern returning int
    "/we4133"  # incompatible pointer types
    "/we4431"  # missing type specifier - int assumed
  )

  if(MSVC_VERSION GREATER_EQUAL 1911)
    # see https://docs.microsoft.com/en-us/cpp/error-messages/compiler-warnings/c5038?view=vs-2017
    set(_WARNINGS "${_WARNINGS} /w35038") # order of initialization in c++ constructors
  endif()

  string(REPLACE ";" " " _WARNINGS "${_WARNINGS}")
  set(C_WARNINGS "${_WARNINGS}")
  set(CXX_WARNINGS "${_WARNINGS}")
  unset(_WARNINGS)
endif()

# ensure python header is found since detection can fail, this could happen
# with _any_ library but since we used a fixed python version this tends to
# be most problematic.
if(WITH_PYTHON)
  if(NOT EXISTS "${PYTHON_INCLUDE_DIR}/Python.h")
    message(FATAL_ERROR
      "Missing: \"${PYTHON_INCLUDE_DIR}/Python.h\",\n"
      "Set the cache entry 'PYTHON_INCLUDE_DIR' to point "
      "to a valid python include path. Containing "
      "Python.h for python version \"${PYTHON_VERSION}\""
    )
  endif()

  if(WIN32 OR APPLE)
    # Windows and macOS have this bundled with Python libraries.
  elseif((WITH_PYTHON_INSTALL AND WITH_PYTHON_INSTALL_NUMPY) OR (WITH_AUDASPACE AND NOT WITH_SYSTEM_AUDASPACE))
    if(("${PYTHON_NUMPY_PATH}" STREQUAL "") OR (${PYTHON_NUMPY_PATH} MATCHES NOTFOUND))
      find_python_package(numpy)
      unset(PYTHON_NUMPY_INCLUDE_DIRS CACHE)
      set(PYTHON_NUMPY_INCLUDE_DIRS ${PYTHON_NUMPY_PATH}/numpy/core/include CACHE PATH "Path to the include directory of the numpy module")
      mark_as_advanced(PYTHON_NUMPY_INCLUDE_DIRS)
    endif()
  endif()

  if(WIN32 OR APPLE)
    # pass, we have this in lib/python/site-packages
  elseif(WITH_PYTHON_INSTALL_REQUESTS)
    find_python_package(requests)
  endif()
endif()

if(MSVC)
  set(CMAKE_CXX_FLAGS "${CMAKE_CXX_FLAGS} /std:c++17")
  # Make MSVC properly report the value of the __cplusplus preprocessor macro
  # Available MSVC 15.7 (1914) and up, without this it reports 199711L regardless
  # of the C++ standard chosen above 
  if(MSVC_VERSION GREATER 1913)
    set(CMAKE_CXX_FLAGS "${CMAKE_CXX_FLAGS} /Zc:__cplusplus")
  endif()
elseif(
  CMAKE_COMPILER_IS_GNUCC OR
  CMAKE_C_COMPILER_ID MATCHES "Clang" OR
  CMAKE_C_COMPILER_ID MATCHES "Intel"
)
  set(CMAKE_CXX_FLAGS "${CMAKE_CXX_FLAGS} -std=c++17")
else()
  message(FATAL_ERROR "Unknown compiler ${CMAKE_C_COMPILER_ID}, can't enable C++17 build")
endif()

# Visual Studio has all standards it supports available by default
# Clang on windows copies this behavior and does not support these switches
if(
  CMAKE_COMPILER_IS_GNUCC OR
  (CMAKE_C_COMPILER_ID MATCHES "Clang" AND (NOT MSVC)) OR
  (CMAKE_C_COMPILER_ID MATCHES "Intel")
)
  # Use C11 + GNU extensions, works with GCC, Clang, ICC
  set(CMAKE_C_FLAGS "${CMAKE_C_FLAGS} -std=gnu11")
endif()

if(UNIX AND NOT APPLE)
  if(NOT WITH_CXX11_ABI)
    set(PLATFORM_CFLAGS "${PLATFORM_CFLAGS} -D_GLIBCXX_USE_CXX11_ABI=0")
  endif()
endif()

# Include warnings first, so its possible to disable them with user defined flags
# eg: -Wno-uninitialized
set(CMAKE_C_FLAGS "${C_WARNINGS} ${CMAKE_C_FLAGS} ${PLATFORM_CFLAGS}")
set(CMAKE_CXX_FLAGS "${CXX_WARNINGS} ${CMAKE_CXX_FLAGS} ${PLATFORM_CFLAGS}")

# defined above, platform specific but shared names
mark_as_advanced(
  CYCLES_OSL
  OSL_LIB_EXEC
  OSL_COMPILER
  OSL_LIB_COMP
  OSL_LIB_QUERY
  OSL_INCLUDE_DIR
)

mark_as_advanced(
  LLVM_CONFIG
  LLVM_ROOT_DIR
  LLVM_LIBRARY
  LLVM_VERSION
)

#-------------------------------------------------------------------------------
# Global Defines

# better not set includes here but this debugging option is off by default.
if(WITH_CXX_GUARDEDALLOC)
  include_directories(${CMAKE_SOURCE_DIR}/intern/guardedalloc)
  add_definitions(-DWITH_CXX_GUARDEDALLOC)
endif()

if(WITH_ASSERT_ABORT)
  add_definitions(-DWITH_ASSERT_ABORT)
endif()

# message(STATUS "Using CFLAGS: ${CMAKE_C_FLAGS}")
# message(STATUS "Using CXXFLAGS: ${CMAKE_CXX_FLAGS}")

#-----------------------------------------------------------------------------
# Libraries

if(WITH_BLENDER)
  add_subdirectory(intern)
  add_subdirectory(extern)

  # source after intern and extern to gather all
  # internal and external library information first, for test linking
  add_subdirectory(source)
elseif(WITH_CYCLES_STANDALONE)
  add_subdirectory(intern/cycles)
  add_subdirectory(extern/clew)
  if(WITH_CUDA_DYNLOAD)
    add_subdirectory(extern/cuew)
  endif()
  if(NOT WITH_SYSTEM_GLEW)
    add_subdirectory(extern/glew)
  endif()
endif()

#-----------------------------------------------------------------------------
# Blender Application
if(WITH_BLENDER)
  add_subdirectory(source/creator)
endif()


#-----------------------------------------------------------------------------
# Testing
add_subdirectory(tests)


#-----------------------------------------------------------------------------
# Define 'heavy' submodules (for Ninja builder when using pools).
setup_heavy_lib_pool()


#-----------------------------------------------------------------------------
# CPack for generating packages
include(build_files/cmake/packaging.cmake)

#-----------------------------------------------------------------------------
# Use dynamic loading for OpenMP
if(WITH_BLENDER)
  openmp_delayload(blender)
endif()

#-----------------------------------------------------------------------------
# Print Final Configuration

if(FIRST_RUN)

  set(_config_msg "\nBlender Configuration\n=====================")

  function(info_cfg_option
    _setting
    )

    set(_msg "  - ${_setting}")
    string(LENGTH "${_msg}" _len)
    while("32" GREATER "${_len}")
      set(_msg "${_msg} ")
      math(EXPR _len "${_len} + 1")
    endwhile()

    set(_config_msg "${_config_msg}\n${_msg}${${_setting}}" PARENT_SCOPE)
  endfunction()

  function(info_cfg_text
    _text
    )

    set(_config_msg "${_config_msg}\n\n  ${_text}" PARENT_SCOPE)
  endfunction()

  message(STATUS "C Compiler:   \"${CMAKE_C_COMPILER_ID}\"")
  message(STATUS "C++ Compiler: \"${CMAKE_CXX_COMPILER_ID}\"")

  info_cfg_text("Build Options:")
  info_cfg_option(WITH_BULLET)
  info_cfg_option(WITH_IK_SOLVER)
  info_cfg_option(WITH_IK_ITASC)
  info_cfg_option(WITH_OPENCOLLADA)
  info_cfg_option(WITH_FFTW3)
  info_cfg_option(WITH_INTERNATIONAL)
  info_cfg_option(WITH_INPUT_NDOF)
  info_cfg_option(WITH_CYCLES)
  info_cfg_option(WITH_FREESTYLE)
  info_cfg_option(WITH_OPENCOLORIO)
  info_cfg_option(WITH_XR_OPENXR)
  info_cfg_option(WITH_OPENIMAGEDENOISE)
  info_cfg_option(WITH_OPENVDB)
  info_cfg_option(WITH_ALEMBIC)
  info_cfg_option(WITH_QUADRIFLOW)
  info_cfg_option(WITH_USD)
  info_cfg_option(WITH_TBB)
  info_cfg_option(WITH_GMP)

  info_cfg_text("Compiler Options:")
  info_cfg_option(WITH_BUILDINFO)
  info_cfg_option(WITH_OPENMP)

  info_cfg_text("System Options:")
  info_cfg_option(WITH_INSTALL_PORTABLE)
  info_cfg_option(WITH_X11_ALPHA)
  info_cfg_option(WITH_X11_XF86VMODE)
  info_cfg_option(WITH_X11_XFIXES)
  info_cfg_option(WITH_X11_XINPUT)
  info_cfg_option(WITH_MEM_JEMALLOC)
  info_cfg_option(WITH_MEM_VALGRIND)
  info_cfg_option(WITH_SYSTEM_GLEW)

  info_cfg_text("Image Formats:")
  info_cfg_option(WITH_OPENIMAGEIO)
  info_cfg_option(WITH_IMAGE_CINEON)
  info_cfg_option(WITH_IMAGE_DDS)
  info_cfg_option(WITH_IMAGE_HDR)
  info_cfg_option(WITH_IMAGE_OPENEXR)
  info_cfg_option(WITH_IMAGE_OPENJPEG)
  info_cfg_option(WITH_IMAGE_TIFF)

  info_cfg_text("Audio:")
  info_cfg_option(WITH_OPENAL)
  info_cfg_option(WITH_SDL)
  info_cfg_option(WITH_SDL_DYNLOAD)
  info_cfg_option(WITH_JACK)
  info_cfg_option(WITH_JACK_DYNLOAD)
  info_cfg_option(WITH_CODEC_AVI)
  info_cfg_option(WITH_CODEC_FFMPEG)
  info_cfg_option(WITH_CODEC_SNDFILE)

  info_cfg_text("Compression:")
  info_cfg_option(WITH_LZMA)
  info_cfg_option(WITH_LZO)

  info_cfg_text("Python:")
  info_cfg_option(WITH_PYTHON_INSTALL)
  info_cfg_option(WITH_PYTHON_INSTALL_NUMPY)
  info_cfg_option(WITH_PYTHON_MODULE)
  info_cfg_option(WITH_PYTHON_SAFETY)
  if(APPLE)
    info_cfg_option(WITH_PYTHON_FRAMEWORK)
  endif()

  info_cfg_text("Modifiers:")
  info_cfg_option(WITH_MOD_REMESH)
  info_cfg_option(WITH_MOD_FLUID)
  info_cfg_option(WITH_MOD_OCEANSIM)

  info_cfg_text("OpenGL:")
  info_cfg_option(WITH_GLEW_ES)
  info_cfg_option(WITH_GL_EGL)
  info_cfg_option(WITH_GL_PROFILE_ES20)
  if(WIN32)
    info_cfg_option(WITH_GL_ANGLE)
  endif()

  info_cfg_text("")

  message("${_config_msg}")
endif()

if(0)
  print_all_vars()
endif()<|MERGE_RESOLUTION|>--- conflicted
+++ resolved
@@ -41,11 +41,7 @@
   endif()
 endif()
 
-<<<<<<< HEAD
-cmake_minimum_required(VERSION 3.7)
-=======
 cmake_minimum_required(VERSION 3.10)
->>>>>>> fe5efccd
 
 # Prever LEGACY OpenGL to eb compatible with all the existing releases and
 # platforms which don't hare GLVND yet. Only do it if preference was not set
@@ -553,14 +549,14 @@
         [HKEY_LOCAL_MACHINE\\SOFTWARE\\Wow6432Node\\LLVM\\LLVM;]/lib/clang/6.0.0/lib/windows
       )
     elseif(APPLE)
-      execute_process(COMMAND ${CMAKE_CXX_COMPILER} 
-        -print-file-name=lib 
+      execute_process(COMMAND ${CMAKE_CXX_COMPILER}
+        -print-file-name=lib
         OUTPUT_VARIABLE CLANG_LIB_DIR
       )
       string(STRIP "${CLANG_LIB_DIR}" CLANG_LIB_DIR)
       find_library(
         COMPILER_ASAN_LIBRARY NAMES libclang_rt.asan_osx_dynamic.dylib
-        PATHS 
+        PATHS
         "${CLANG_LIB_DIR}/darwin/"
       )
       unset(CLANG_LIB_DIR)
@@ -1628,7 +1624,7 @@
   set(CMAKE_CXX_FLAGS "${CMAKE_CXX_FLAGS} /std:c++17")
   # Make MSVC properly report the value of the __cplusplus preprocessor macro
   # Available MSVC 15.7 (1914) and up, without this it reports 199711L regardless
-  # of the C++ standard chosen above 
+  # of the C++ standard chosen above
   if(MSVC_VERSION GREATER 1913)
     set(CMAKE_CXX_FLAGS "${CMAKE_CXX_FLAGS} /Zc:__cplusplus")
   endif()
