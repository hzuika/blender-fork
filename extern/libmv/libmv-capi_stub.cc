/*
 * ***** BEGIN GPL LICENSE BLOCK *****
 *
 * This program is free software; you can redistribute it and/or
 * modify it under the terms of the GNU General Public License
 * as published by the Free Software Foundation; either version 2
 * of the License, or (at your option) any later version.
 *
 * This program is distributed in the hope that it will be useful,
 * but WITHOUT ANY WARRANTY; without even the implied warranty of
 * MERCHANTABILITY or FITNESS FOR A PARTICULAR PURPOSE.  See the
 * GNU General Public License for more details.
 *
 * You should have received a copy of the GNU General Public License
 * along with this program; if not, write to the Free Software Foundation,
 * Inc., 51 Franklin Street, Fifth Floor, Boston, MA 02110-1301, USA.
 *
 * The Original Code is Copyright (C) 2013 Blender Foundation.
 * All rights reserved.
 *
 * Contributor(s): Blender Foundation,
 *                 Sergey Sharybin
 *
 * ***** END GPL LICENSE BLOCK *****
 */

#ifndef WITH_LIBMV

#include "libmv-capi.h"

#include <cstdlib>
#include <cstring>

/* ************ Logging ************ */

void libmv_initLogging(const char * /*argv0*/)
{
}

void libmv_startDebugLogging(void)
{
}

void libmv_setLoggingVerbosity(int /*verbosity*/)
{
}

/* ************ Planar tracker ************ */

/* TrackRegion (new planar tracker) */
int libmv_trackRegion(const libmv_TrackRegionOptions * /*options*/,
                      const float * /*image1*/, int /*image1_width*/, int /*image1_height*/,
                      const float * /*image2*/, int /*image2_width*/, int /*image2_height*/,
                      const double *x1, const double *y1,
                      libmv_TrackRegionResult *result,
                      double *x2, double *y2)
{
	/* Convert to doubles for the libmv api. The four corners and the center. */
	for (int i = 0; i < 5; ++i) {
		x2[i] = x1[i];
		y2[i] = y1[i];
	}

	result->termination = -1;
	result->termination_reason = "Built without libmv support";
	result->correlation = 0.0;

	return false;
}

void libmv_samplePlanarPatch(const float *image, int width, int height,
                             int channels, const double *xs, const double *ys,
                             int num_samples_x, int num_samples_y,
                             const float *mask, float *patch,
                             double *warped_position_x, double *warped_position_y)
{
	/* TODO(sergey): implement */
}

/* ************ Tracks ************ */

struct libmv_Tracks *libmv_tracksNew(void)
{
	return NULL;
}

void libmv_tracksInsert(struct libmv_Tracks * /*libmv_tracks*/, int /*image*/,
                        int /*track*/, double /*x*/, double /*y*/, double /*weight*/)
{
}

void libmv_tracksDestroy(struct libmv_Tracks * /*libmv_tracks*/)
{
}

/* ************ Reconstruction solver ************ */

struct libmv_Reconstruction *libmv_solveReconstruction(const struct libmv_Tracks * /*libmv_tracks*/,
		const libmv_CameraIntrinsicsOptions * /*libmv_camera_intrinsics_options*/,
		libmv_ReconstructionOptions * /*libmv_reconstruction_options*/,
		reconstruct_progress_update_cb /*progress_update_callback*/,
		void * /*callback_customdata*/)
{
	return NULL;
}

struct libmv_Reconstruction *libmv_solveModal(const struct libmv_Tracks * /*libmv_tracks*/,
		const libmv_CameraIntrinsicsOptions * /*libmv_camera_intrinsics_options*/,
		const libmv_ReconstructionOptions * /*libmv_reconstruction_options*/,
		reconstruct_progress_update_cb /*progress_update_callback*/,
		void * /*callback_customdata*/)
{
	return NULL;
}

int libmv_reprojectionPointForTrack(const struct libmv_Reconstruction * /*libmv_reconstruction*/,
                                     int /*track*/, double /*pos*/[3])
{
	return 0;
}

double libmv_reprojectionErrorForTrack(const struct libmv_Reconstruction * /*libmv_reconstruction*/, int /*track*/)
{
	return 0.0;
}

double libmv_reprojectionErrorForImage(const struct libmv_Reconstruction * /*libmv_reconstruction*/, int /*image*/)
{
	return 0.0;
}

int libmv_reprojectionCameraForImage(const struct libmv_Reconstruction * /*libmv_reconstruction*/, int /*image*/,
                                      double /*mat*/[4][4])
{
	return 0;
}

double libmv_reprojectionError(const struct libmv_Reconstruction * /*libmv_reconstruction*/)
{
	return 0.0;
}

void libmv_reconstructionDestroy(struct libmv_Reconstruction * /*libmv_reconstruction*/)
{
}

/* ************ feature detector ************ */

struct libmv_Features *libmv_detectFeaturesFAST(const unsigned char * /*data*/, int /*width*/, int /*height*/,
                                                int /*stride*/, int /*margin*/, int /*min_trackness*/,
                                                int /*min_distance*/)
{
	return NULL;
}

struct libmv_Features *libmv_detectFeaturesMORAVEC(const unsigned char * /*data*/, int /*width*/, int /*height*/,
                                                   int /*stride*/, int /*margin*/, int /*count*/, int /*min_distance*/)
{
	return NULL;
}

int libmv_countFeatures(const struct libmv_Features * /*libmv_features*/)
{
	return 0;
}

void libmv_getFeature(const struct libmv_Features * /*libmv_features*/, int /*number*/,
                      double *x, double *y, double *score, double *size)
{
	*x = 0.0;
	*y = 0.0;
	*score = 0.0;
	*size = 0.0;
}

void libmv_featuresDestroy(struct libmv_Features * /*libmv_features*/)
{
}

/* ************ camera intrinsics ************ */

struct libmv_CameraIntrinsics *libmv_reconstructionExtractIntrinsics(
		struct libmv_Reconstruction * /*libmv_reconstruction*/)
{
	return NULL;
}

struct libmv_CameraIntrinsics *libmv_cameraIntrinsicsNewEmpty(void)
{
	return NULL;
}

struct libmv_CameraIntrinsics *libmv_cameraIntrinsicsNew(
		const libmv_CameraIntrinsicsOptions * /*libmv_camera_intrinsics_options*/)
{
	return NULL;
}

struct libmv_CameraIntrinsics *libmv_cameraIntrinsicsCopy(const libmv_CameraIntrinsics * /*libmvIntrinsics*/)
{
	return NULL;
}

void libmv_cameraIntrinsicsDestroy(struct libmv_CameraIntrinsics * /*libmvIntrinsics*/)
{
}

void libmv_cameraIntrinsicsUpdate(const libmv_CameraIntrinsicsOptions * /*libmv_camera_intrinsics_options*/,
                                  struct libmv_CameraIntrinsics * /*libmv_intrinsics*/)
{
}

void libmv_cameraIntrinsicsSetThreads(struct libmv_CameraIntrinsics * /*libmv_intrinsics*/, int /*threads*/)
{
}

void libmv_cameraIntrinsicsExtract(const struct libmv_CameraIntrinsics * /*libmv_intrinsics*/, double * focal_length,
                                   double * principal_x, double *principal_y, double *k1, double *k2, double *k3,
                                   int *width, int *height)
{
	*focal_length = 1.0;
	*principal_x = 0.0;
	*principal_y = 0.0;
	*k1 = 0.0;
	*k2 = 0.0;
	*width = 0.0;
	*height = 0.0;
}

void libmv_cameraIntrinsicsUndistortByte(const struct libmv_CameraIntrinsics * /*libmv_intrinsics*/,
                                         unsigned char *src, unsigned char *dst, int width, int height,
                                         float overscan, int channels)
{
	memcpy(dst, src, channels * width * height * sizeof(unsigned char));
}

void libmv_cameraIntrinsicsUndistortFloat(const struct libmv_CameraIntrinsics * /*libmvIntrinsics*/,
                                          float *src, float *dst, int width, int height, float overscan, int channels)
{
	memcpy(dst, src, channels * width * height * sizeof(float));
}

void libmv_cameraIntrinsicsDistortByte(const struct libmv_CameraIntrinsics *libmvIntrinsics,
                                       unsigned char *src, unsigned char *dst, int width, int height,
                                       float overscan, int channels)
{
	memcpy(dst, src, channels * width * height * sizeof(unsigned char));
}

void libmv_cameraIntrinsicsDistortFloat(const struct libmv_CameraIntrinsics *libmvIntrinsics,
                                        float *src, float *dst, int width, int height, float overscan, int channels)
{
	memcpy(dst, src, channels * width * height * sizeof(float));
}

/* ************ utils ************ */

void libmv_cameraIntrinsicsApply(const libmv_CameraIntrinsicsOptions *libmv_camera_intrinsics_options,
                                 double x, double y, double *x1, double *y1)
{
	double focal_length = libmv_camera_intrinsics_options->focal_length;
	double principal_x = libmv_camera_intrinsics_options->principal_point_x;
	double principal_y = libmv_camera_intrinsics_options->principal_point_y;

	*x1 = x * focal_length + principal_x;
	*y1 = y * focal_length + principal_y;
}

void libmv_cameraIntrinsicsInvert(const libmv_CameraIntrinsicsOptions *libmv_camera_intrinsics_options,
                                  double x, double y, double *x1, double *y1)
{
	double focal_length = libmv_camera_intrinsics_options->focal_length;
	double principal_x = libmv_camera_intrinsics_options->principal_point_x;
	double principal_y = libmv_camera_intrinsics_options->principal_point_y;

	*x1 = (x - principal_x) / focal_length;
	*y1 = (y - principal_y) / focal_length;
}

<<<<<<< HEAD
void libmv_applyInverseCanonicalHomography(double x, double y,
                                           const double *xs, const double *ys,
                                           int num_samples_x, int num_samples_y,
                                           double *warped_position_x,
                                           double *warped_position_y)
{
	*warped_position_x = (double) num_samples_x * 0.5;
	*warped_position_y = (double) num_samples_y * 0.5;
}

void libmv_homography2DFromCorrespondencesLinear(double (* /* x1 */)[2], double (* /* x2 */)[2], int /* num_points */,
                                                 double H[3][3], double /* expected_precision */)
=======
void libmv_homography2DFromCorrespondencesEuc(double (* /* x1 */)[2], double (* /* x2 */)[2], int /* num_points */,
                                              double H[3][3])
>>>>>>> 32644615
{
	memset(H, 0, sizeof(double[3][3]));
	H[0][0] = 1.0f;
	H[1][1] = 1.0f;
	H[2][2] = 1.0f;
}

#endif  // ifndef WITH_LIBMV<|MERGE_RESOLUTION|>--- conflicted
+++ resolved
@@ -277,7 +277,15 @@
 	*y1 = (y - principal_y) / focal_length;
 }
 
-<<<<<<< HEAD
+void libmv_homography2DFromCorrespondencesEuc(double (* /* x1 */)[2], double (* /* x2 */)[2], int /* num_points */,
+                                              double H[3][3])
+{
+	memset(H, 0, sizeof(double[3][3]));
+	H[0][0] = 1.0f;
+	H[1][1] = 1.0f;
+	H[2][2] = 1.0f;
+}
+
 void libmv_applyInverseCanonicalHomography(double x, double y,
                                            const double *xs, const double *ys,
                                            int num_samples_x, int num_samples_y,
@@ -288,17 +296,4 @@
 	*warped_position_y = (double) num_samples_y * 0.5;
 }
 
-void libmv_homography2DFromCorrespondencesLinear(double (* /* x1 */)[2], double (* /* x2 */)[2], int /* num_points */,
-                                                 double H[3][3], double /* expected_precision */)
-=======
-void libmv_homography2DFromCorrespondencesEuc(double (* /* x1 */)[2], double (* /* x2 */)[2], int /* num_points */,
-                                              double H[3][3])
->>>>>>> 32644615
-{
-	memset(H, 0, sizeof(double[3][3]));
-	H[0][0] = 1.0f;
-	H[1][1] = 1.0f;
-	H[2][2] = 1.0f;
-}
-
 #endif  // ifndef WITH_LIBMV