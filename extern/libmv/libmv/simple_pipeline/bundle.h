// Copyright (c) 2011 libmv authors.
//
// Permission is hereby granted, free of charge, to any person obtaining a copy
// of this software and associated documentation files (the "Software"), to
// deal in the Software without restriction, including without limitation the
// rights to use, copy, modify, merge, publish, distribute, sublicense, and/or
// sell copies of the Software, and to permit persons to whom the Software is
// furnished to do so, subject to the following conditions:
//
// The above copyright notice and this permission notice shall be included in
// all copies or substantial portions of the Software.
//
// THE SOFTWARE IS PROVIDED "AS IS", WITHOUT WARRANTY OF ANY KIND, EXPRESS OR
// IMPLIED, INCLUDING BUT NOT LIMITED TO THE WARRANTIES OF MERCHANTABILITY,
// FITNESS FOR A PARTICULAR PURPOSE AND NONINFRINGEMENT. IN NO EVENT SHALL THE
// AUTHORS OR COPYRIGHT HOLDERS BE LIABLE FOR ANY CLAIM, DAMAGES OR OTHER
// LIABILITY, WHETHER IN AN ACTION OF CONTRACT, TORT OR OTHERWISE, ARISING
// FROM, OUT OF OR IN CONNECTION WITH THE SOFTWARE OR THE USE OR OTHER DEALINGS
// IN THE SOFTWARE.

#ifndef LIBMV_SIMPLE_PIPELINE_BUNDLE_H
#define LIBMV_SIMPLE_PIPELINE_BUNDLE_H

#include "libmv/numeric/numeric.h"

namespace libmv {

class CameraIntrinsics;
class EuclideanReconstruction;
class ProjectiveReconstruction;
class Tracks;

struct BundleEvaluation {
  BundleEvaluation() :
    num_cameras(0),
    num_points(0),
    evaluate_jacobian(false) {
  }

  // Number of cameras appeared in bundle adjustment problem
  int num_cameras;

  // Number of points appeared in bundle adjustment problem
  int num_points;

  // When set to truth, jacobian of the problem after optimization
  // will be evaluated and stored in \parameter jacobian
  bool evaluate_jacobian;

  // Contains evaluated jacobian of the problem.
  // Parameters are ordered in the following way:
  //   - Intrinsics block
  //   - Cameras (for each camera rotation goes first, then translation)
  //   - Points
  Mat jacobian;
};

/*!
    Refine camera poses and 3D coordinates using bundle adjustment.

    This routine adjusts all cameras and points in \a *reconstruction. This
    assumes a full observation for reconstructed tracks; this implies that if
    there is a reconstructed 3D point (a bundle) for a track, then all markers
    for that track will be included in the minimization. \a tracks should
    contain markers used in the initial reconstruction.

    The cameras and bundles (3D points) are refined in-place.

    \note This assumes an outlier-free set of markers.
    \note This assumes a calibrated reconstruction, e.g. the markers are
          already corrected for camera intrinsics and radial distortion.

    \sa EuclideanResect, EuclideanIntersect, EuclideanReconstructTwoFrames
*/
void EuclideanBundle(const Tracks &tracks,
                     EuclideanReconstruction *reconstruction);

/*!
    Refine camera poses and 3D coordinates using bundle adjustment.

    This routine adjusts all cameras positions, points, and the camera
    intrinsics (assumed common across all images) in \a *reconstruction. This
    assumes a full observation for reconstructed tracks; this implies that if
    there is a reconstructed 3D point (a bundle) for a track, then all markers
    for that track will be included in the minimization. \a tracks should
    contain markers used in the initial reconstruction.

    The cameras, bundles, and intrinsics are refined in-place.

    Constraints denotes which blocks to keep constant during bundling.
    For example it is useful to keep camera translations constant
    when bundling tripod motions.

    If evaluaiton is not null, different evaluation statistics is filled in
    there, plus all the requested additional information (like jacobian) is
    also calculating there. Also see comments for BundleEvaluation.

    \note This assumes an outlier-free set of markers.

    \sa EuclideanResect, EuclideanIntersect, EuclideanReconstructTwoFrames
*/
enum BundleIntrinsics {
  BUNDLE_NO_INTRINSICS = 0,
  BUNDLE_FOCAL_LENGTH = 1,
  BUNDLE_PRINCIPAL_POINT = 2,
  BUNDLE_RADIAL_K1 = 4,
  BUNDLE_RADIAL_K2 = 8,
  BUNDLE_RADIAL = 12,
  BUNDLE_TANGENTIAL_P1 = 16,
  BUNDLE_TANGENTIAL_P2 = 32,
  BUNDLE_TANGENTIAL = 48,
};
enum BundleConstraints {
  BUNDLE_NO_CONSTRAINTS = 0,
  BUNDLE_NO_TRANSLATION = 1,
};
void EuclideanBundleCommonIntrinsics(const Tracks &tracks,
<<<<<<< HEAD
                                     int bundle_intrinsics,
                                     int bundle_constraints,
                                     EuclideanReconstruction *reconstruction,
                                     CameraIntrinsics *intrinsics,
                                     BundleEvaluation *evaluation);
=======
                                     const int bundle_intrinsics,
                                     const int bundle_constraints,
                                     EuclideanReconstruction *reconstruction,
                                     CameraIntrinsics *intrinsics,
                                     BundleEvaluation *evaluation = NULL);
>>>>>>> 5637b0d3

/*!
    Refine camera poses and 3D coordinates using bundle adjustment.

    This routine adjusts all cameras and points in \a *reconstruction. This
    assumes a full observation for reconstructed tracks; this implies that if
    there is a reconstructed 3D point (a bundle) for a track, then all markers
    for that track will be included in the minimization. \a tracks should
    contain markers used in the initial reconstruction.

    The cameras and bundles (homogeneous 3D points) are refined in-place.

    \note This assumes an outlier-free set of markers.
    \note This assumes that radial distortion is already corrected for, but
          does not assume that that other intrinsics are.

    \sa ProjectiveResect, ProjectiveIntersect, ProjectiveReconstructTwoFrames
*/
void ProjectiveBundle(const Tracks &tracks,
                      ProjectiveReconstruction *reconstruction);

}  // namespace libmv

#endif   // LIBMV_SIMPLE_PIPELINE_BUNDLE_H
<|MERGE_RESOLUTION|>--- conflicted
+++ resolved
@@ -115,19 +115,11 @@
   BUNDLE_NO_TRANSLATION = 1,
 };
 void EuclideanBundleCommonIntrinsics(const Tracks &tracks,
-<<<<<<< HEAD
-                                     int bundle_intrinsics,
-                                     int bundle_constraints,
-                                     EuclideanReconstruction *reconstruction,
-                                     CameraIntrinsics *intrinsics,
-                                     BundleEvaluation *evaluation);
-=======
                                      const int bundle_intrinsics,
                                      const int bundle_constraints,
                                      EuclideanReconstruction *reconstruction,
                                      CameraIntrinsics *intrinsics,
                                      BundleEvaluation *evaluation = NULL);
->>>>>>> 5637b0d3
 
 /*!
     Refine camera poses and 3D coordinates using bundle adjustment.
