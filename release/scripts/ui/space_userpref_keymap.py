# ##### BEGIN GPL LICENSE BLOCK #####
#
#  This program is free software; you can redistribute it and/or
#  modify it under the terms of the GNU General Public License
#  as published by the Free Software Foundation; either version 2
#  of the License, or (at your option) any later version.
#
#  This program is distributed in the hope that it will be useful,
#  but WITHOUT ANY WARRANTY; without even the implied warranty of
#  MERCHANTABILITY or FITNESS FOR A PARTICULAR PURPOSE.  See the
#  GNU General Public License for more details.
#
#  You should have received a copy of the GNU General Public License
#  along with this program; if not, write to the Free Software Foundation,
#  Inc., 51 Franklin Street, Fifth Floor, Boston, MA 02110-1301, USA.
#
# ##### END GPL LICENSE BLOCK #####

# <pep8 compliant>
import bpy
import os


KM_HIERARCHY = [
    ('Window', 'EMPTY', 'WINDOW', []),  # file save, window change, exit
    ('Screen', 'EMPTY', 'WINDOW', [     # full screen, undo, screenshot
        ('Screen Editing', 'EMPTY', 'WINDOW', []),    # resizing, action corners
        ]),

    ('View2D', 'EMPTY', 'WINDOW', []),    # view 2d navigation (per region)
    ('View2D Buttons List', 'EMPTY', 'WINDOW', []),  # view 2d with buttons navigation
    ('Header', 'EMPTY', 'WINDOW', []),    # header stuff (per region)
    ('Grease Pencil', 'EMPTY', 'WINDOW', []),  # grease pencil stuff (per region)

    ('3D View', 'VIEW_3D', 'WINDOW', [  # view 3d navigation and generic stuff (select, transform)
        ('Object Mode', 'EMPTY', 'WINDOW', []),
        ('Mesh', 'EMPTY', 'WINDOW', []),
        ('Curve', 'EMPTY', 'WINDOW', []),
        ('Armature', 'EMPTY', 'WINDOW', []),
        ('Metaball', 'EMPTY', 'WINDOW', []),
        ('Lattice', 'EMPTY', 'WINDOW', []),
        ('Font', 'EMPTY', 'WINDOW', []),

        ('Pose', 'EMPTY', 'WINDOW', []),

        ('Vertex Paint', 'EMPTY', 'WINDOW', []),
        ('Weight Paint', 'EMPTY', 'WINDOW', []),
        ('Face Mask', 'EMPTY', 'WINDOW', []),
        ('Image Paint', 'EMPTY', 'WINDOW', []),  # image and view3d
        ('Sculpt', 'EMPTY', 'WINDOW', []),

        ('Armature Sketch', 'EMPTY', 'WINDOW', []),
        ('Particle', 'EMPTY', 'WINDOW', []),

        ('Object Non-modal', 'EMPTY', 'WINDOW', []),  # mode change

        ('3D View Generic', 'VIEW_3D', 'WINDOW', [])    # toolbar and properties
        ]),

    ('Frames', 'EMPTY', 'WINDOW', []),    # frame navigation (per region)
    ('Markers', 'EMPTY', 'WINDOW', []),    # markers (per region)
    ('Animation', 'EMPTY', 'WINDOW', []),    # frame change on click, preview range (per region)
    ('Animation Channels', 'EMPTY', 'WINDOW', []),
    ('Graph Editor', 'GRAPH_EDITOR', 'WINDOW', [
        ('Graph Editor Generic', 'GRAPH_EDITOR', 'WINDOW', [])
        ]),
    ('Dopesheet', 'DOPESHEET_EDITOR', 'WINDOW', []),
    ('NLA Editor', 'NLA_EDITOR', 'WINDOW', [
        ('NLA Channels', 'NLA_EDITOR', 'WINDOW', []),
        ('NLA Generic', 'NLA_EDITOR', 'WINDOW', [])
        ]),

    ('Image', 'IMAGE_EDITOR', 'WINDOW', [
        ('UV Editor', 'EMPTY', 'WINDOW', []),  # image (reverse order, UVEdit before Image
        ('Image Paint', 'EMPTY', 'WINDOW', []),  # image and view3d
        ('Image Generic', 'IMAGE_EDITOR', 'WINDOW', [])
        ]),

    ('Timeline', 'TIMELINE', 'WINDOW', []),
    ('Outliner', 'OUTLINER', 'WINDOW', []),

    ('Node Editor', 'NODE_EDITOR', 'WINDOW', [
        ('Node Generic', 'NODE_EDITOR', 'WINDOW', [])
        ]),
    ('Sequencer', 'SEQUENCE_EDITOR', 'WINDOW', []),
    ('Logic Editor', 'LOGIC_EDITOR', 'WINDOW', []),

    ('File Browser', 'FILE_BROWSER', 'WINDOW', [
        ('File Browser Main', 'FILE_BROWSER', 'WINDOW', []),
        ('File Browser Buttons', 'FILE_BROWSER', 'WINDOW', [])
        ]),

    ('Property Editor', 'PROPERTIES', 'WINDOW', []),  # align context menu

    ('Script', 'SCRIPTS_WINDOW', 'WINDOW', []),
    ('Text', 'TEXT_EDITOR', 'WINDOW', []),
    ('Console', 'CONSOLE', 'WINDOW', []),

    ('View3D Gesture Circle', 'EMPTY', 'WINDOW', []),
    ('Gesture Border', 'EMPTY', 'WINDOW', []),
    ('Standard Modal Map', 'EMPTY', 'WINDOW', []),
    ('Transform Modal Map', 'EMPTY', 'WINDOW', []),
    ('View3D Fly Modal', 'EMPTY', 'WINDOW', []),
    ('View3D Rotate Modal', 'EMPTY', 'WINDOW', []),
    ('View3D Move Modal', 'EMPTY', 'WINDOW', []),
    ('View3D Zoom Modal', 'EMPTY', 'WINDOW', []),
    ]


def _km_exists_in(km, export_keymaps):
    for km2, kc in export_keymaps:
        if km2.name == km.name:
            return True
    return False


def _merge_keymaps(kc1, kc2):
    """ note: kc1 takes priority over kc2
    """
    merged_keymaps = [(km, kc1) for km in kc1.keymaps]
    if kc1 != kc2:
        merged_keymaps.extend((km, kc2) for km in kc2.keymaps if not _km_exists_in(km, merged_keymaps))

    return merged_keymaps


class USERPREF_MT_keyconfigs(bpy.types.Menu):
    bl_label = "KeyPresets"
    preset_subdir = "keyconfig"
    preset_operator = "wm.keyconfig_activate"

    def draw(self, context):
        props = self.layout.operator("wm.context_set_value", text="Blender (default)")
        props.data_path = "window_manager.keyconfigs.active"
        props.value = "context.window_manager.keyconfigs.default"

        # now draw the presets
        bpy.types.Menu.draw_preset(self, context)


class InputKeyMapPanel(bpy.types.Panel):
    bl_space_type = 'USER_PREFERENCES'
    bl_label = "Input"
    bl_region_type = 'WINDOW'
    bl_options = {'HIDE_HEADER'}

    def draw_entry(self, display_keymaps, entry, col, level=0):
        idname, spaceid, regionid, children = entry

        for km, kc in display_keymaps:
            if km.name == idname and km.space_type == spaceid and km.region_type == regionid:
                self.draw_km(display_keymaps, kc, km, children, col, level)

        '''
        km = kc.keymaps.find(idname, space_type=spaceid, region_type=regionid)
        if not km:
            kc = defkc
            km = kc.keymaps.find(idname, space_type=spaceid, region_type=regionid)

        if km:
            self.draw_km(kc, km, children, col, level)
        '''

    def indented_layout(self, layout, level):
        indentpx = 16
        if level == 0:
            level = 0.0001   # Tweak so that a percentage of 0 won't split by half
        indent = level * indentpx / bpy.context.region.width

        split = layout.split(percentage=indent)
        col = split.column()
        col = split.column()
        return col

    def draw_km(self, display_keymaps, kc, km, children, layout, level):
        km = km.active()

        layout.context_pointer_set("keymap", km)

        col = self.indented_layout(layout, level)

        row = col.row()
        row.prop(km, "show_expanded_children", text="", emboss=False)
        row.label(text=km.name)

        row.label()
        row.label()

        if km.is_modal:
            row.label(text="", icon='LINKED')
        if km.is_user_defined:
            op = row.operator("wm.keymap_restore", text="Restore")
        else:
            op = row.operator("wm.keymap_edit", text="Edit")

        if km.show_expanded_children:
            if children:
                # Put the Parent key map's entries in a 'global' sub-category
                # equal in hierarchy to the other children categories
                subcol = self.indented_layout(col, level + 1)
                subrow = subcol.row()
                subrow.prop(km, "show_expanded_items", text="", emboss=False)
                subrow.label(text="%s (Global)" % km.name)
            else:
                km.show_expanded_items = True

            # Key Map items
            if km.show_expanded_items:
                for kmi in km.items:
                    self.draw_kmi(display_keymaps, kc, km, kmi, col, level + 1)

                # "Add New" at end of keymap item list
                col = self.indented_layout(col, level + 1)
                subcol = col.split(percentage=0.2).column()
                subcol.enabled = km.is_user_defined
                op = subcol.operator("wm.keyitem_add", text="Add New", icon='ZOOMIN')

            col.separator()

            # Child key maps
            if children:
                subcol = col.column()
                row = subcol.row()

                for entry in children:
                    self.draw_entry(display_keymaps, entry, col, level + 1)

    @staticmethod
    def draw_kmi_properties(box, properties, title=None):
        box.separator()
        if title:
            box.label(text=title)
        flow = box.column_flow(columns=2)
        for pname, value in properties.bl_rna.properties.items():
            if pname != "rna_type" and not properties.is_property_hidden(pname):
                if isinstance(value, bpy.types.OperatorProperties):
                    __class__.draw_kmi_properties(box, value, title=pname)
                else:
                    flow.prop(properties, pname)

    def draw_kmi(self, display_keymaps, kc, km, kmi, layout, level):
        map_type = kmi.map_type

        col = self.indented_layout(layout, level)

        if km.is_user_defined:
            col = col.column(align=True)
            box = col.box()
        else:
            box = col.column()

        split = box.split(percentage=0.05)

        # header bar
        row = split.row()
        row.prop(kmi, "show_expanded", text="", emboss=False)

        row = split.row()
        row.enabled = km.is_user_defined
        row.prop(kmi, "active", text="", emboss=False)

        if km.is_modal:
            row.prop(kmi, "propvalue", text="")
        else:
            row.label(text=kmi.name)

        row = split.row()
        row.enabled = km.is_user_defined
        row.prop(kmi, "map_type", text="")
        if map_type == 'KEYBOARD':
            row.prop(kmi, "type", text="", full_event=True)
        elif map_type == 'MOUSE':
            row.prop(kmi, "type", text="", full_event=True)
        elif map_type == 'TWEAK':
            subrow = row.row()
            subrow.prop(kmi, "type", text="")
            subrow.prop(kmi, "value", text="")
        elif map_type == 'TIMER':
            row.prop(kmi, "type", text="")
        else:
            row.label()

        if not kmi.is_user_defined:
            op = row.operator("wm.keyitem_restore", text="", icon='BACK')
            op.item_id = kmi.id
        op = row.operator("wm.keyitem_remove", text="", icon='X')
        op.item_id = kmi.id

        # Expanded, additional event settings
        if kmi.show_expanded:
            box = col.box()

            box.enabled = km.is_user_defined

            if map_type not in ('TEXTINPUT', 'TIMER'):
                split = box.split(percentage=0.4)
                sub = split.row()

                if km.is_modal:
                    sub.prop(kmi, "propvalue", text="")
                else:
                    # One day...
                    # sub.prop_search(kmi, "idname", bpy.context.window_manager, "operators_all", text="")
                    sub.prop(kmi, "idname", text="")

                sub = split.column()
                subrow = sub.row(align=True)

                if map_type == 'KEYBOARD':
                    subrow.prop(kmi, "type", text="", event=True)
                    subrow.prop(kmi, "value", text="")
                elif map_type == 'MOUSE':
                    subrow.prop(kmi, "type", text="")
                    subrow.prop(kmi, "value", text="")

                subrow = sub.row()
                subrow.scale_x = 0.75
                subrow.prop(kmi, "any")
                subrow.prop(kmi, "shift")
                subrow.prop(kmi, "ctrl")
                subrow.prop(kmi, "alt")
                subrow.prop(kmi, "oskey", text="Cmd")
                subrow.prop(kmi, "key_modifier", text="", event=True)

            # Operator properties
            props = kmi.properties
            if props is not None:
                __class__.draw_kmi_properties(box, props)

            # Modal key maps attached to this operator
            if not km.is_modal:
                kmm = kc.keymaps.find_modal(kmi.idname)
                if kmm:
                    self.draw_km(display_keymaps, kc, kmm, None, layout, level + 1)
                    layout.context_pointer_set("keymap", km)

    def draw_filtered(self, display_keymaps, filter_text, layout):
        for km, kc in display_keymaps:
            km = km.active()
            layout.context_pointer_set("keymap", km)

            filtered_items = [kmi for kmi in km.items if filter_text in kmi.name.lower()]

            if len(filtered_items) != 0:
                col = layout.column()

                row = col.row()
                row.label(text=km.name, icon="DOT")

                row.label()
                row.label()

                if km.is_user_defined:
                    op = row.operator("wm.keymap_restore", text="Restore")
                else:
                    op = row.operator("wm.keymap_edit", text="Edit")

                for kmi in filtered_items:
                    self.draw_kmi(display_keymaps, kc, km, kmi, col, 1)

                # "Add New" at end of keymap item list
                col = self.indented_layout(layout, 1)
                subcol = col.split(percentage=0.2).column()
                subcol.enabled = km.is_user_defined
                op = subcol.operator("wm.keyitem_add", text="Add New", icon='ZOOMIN')

    def draw_hierarchy(self, display_keymaps, layout):
        for entry in KM_HIERARCHY:
            self.draw_entry(display_keymaps, entry, layout)

    def draw_keymaps(self, context, layout):
        wm = context.window_manager
        kc = wm.keyconfigs.active
        defkc = wm.keyconfigs.default

        col = layout.column()
        sub = col.column()

        subsplit = sub.split()
        subcol = subsplit.column()

<<<<<<< HEAD
        row = subcol.row()
        row.prop_search(wm.keyconfigs, "active", wm, "keyconfigs", text="Key Config:")
        layout.context_pointer_set("keyconfig", wm.keyconfigs.active)
        row.operator("wm.keyconfig_remove", text="", icon='X')
=======
        row = subcol.row(align=True)

        #row.prop_search(wm.keyconfigs, "active", wm, "keyconfigs", text="Key Config:")
        text = bpy.path.display_name(context.window_manager.keyconfigs.active.name)
        if not text:
            text = "Blender (default)"
        row.menu("USERPREF_MT_keyconfigs", text=text)
        row.operator("wm.keyconfig_preset_add", text="", icon="ZOOMIN")
        row.operator("wm.keyconfig_preset_add", text="", icon="ZOOMOUT").remove_active = True

#        layout.context_pointer_set("keyconfig", wm.keyconfigs.active)
#        row.operator("wm.keyconfig_remove", text="", icon='X')
>>>>>>> 2198cfdb

        row.prop(context.space_data, "filter_text", icon="VIEWZOOM")

        col.separator()

        display_keymaps = _merge_keymaps(kc, defkc)
        if context.space_data.filter_text != "":
            filter_text = context.space_data.filter_text.lower()
            self.draw_filtered(display_keymaps, filter_text, col)
        else:
            self.draw_hierarchy(display_keymaps, col)


from bpy.props import *


def export_properties(prefix, properties, lines=None):
    if lines is None:
        lines = []

<<<<<<< HEAD
    for pname, value in properties.items():
        print()
=======
    for pname in properties.keys():
>>>>>>> 2198cfdb
        if not properties.is_property_hidden(pname):
            value = getattr(properties, pname)
            if isinstance(value, bpy.types.OperatorProperties):
                export_properties(prefix + "." + pname, value, lines)
            elif properties.is_property_set(pname):
                value = _string_value(value)
                if value != "":
                    lines.append("%s.%s = %s\n" % (prefix, pname, value))
    return lines


class WM_OT_keyconfig_test(bpy.types.Operator):
    "Test keyconfig for conflicts"
    bl_idname = "wm.keyconfig_test"
    bl_label = "Test Key Configuration for Conflicts"

    def testEntry(self, kc, entry, src=None, parent=None):
        result = False

        def kmistr(kmi):
            if km.is_modal:
                s = ["kmi = km.items.new_modal(\'%s\', \'%s\', \'%s\'" % (kmi.propvalue, kmi.type, kmi.value)]
            else:
                s = ["kmi = km.items.new(\'%s\', \'%s\', \'%s\'" % (kmi.idname, kmi.type, kmi.value)]

            if kmi.any:
                s.append(", any=True")
            else:
                if kmi.shift:
                    s.append(", shift=True")
                if kmi.ctrl:
                    s.append(", ctrl=True")
                if kmi.alt:
                    s.append(", alt=True")
                if kmi.oskey:
                    s.append(", oskey=True")
            if kmi.key_modifier and kmi.key_modifier != 'NONE':
                s.append(", key_modifier=\'%s\'" % kmi.key_modifier)

            s.append(")\n")

            props = kmi.properties

            if props is not None:
                export_properties("kmi.properties", props, s)

            return "".join(s).strip()

        idname, spaceid, regionid, children = entry

        km = kc.keymaps.find(idname, space_type=spaceid, region_type=regionid)

        if km:
            km = km.active()

            if src:
                for item in km.items:
                    if src.compare(item):
                        print("===========")
                        print(parent.name)
                        print(kmistr(src))
                        print(km.name)
                        print(kmistr(item))
                        result = True

                for child in children:
                    if self.testEntry(kc, child, src, parent):
                        result = True
            else:
                for i in range(len(km.items)):
                    src = km.items[i]

                    for child in children:
                        if self.testEntry(kc, child, src, km):
                            result = True

                    for j in range(len(km.items) - i - 1):
                        item = km.items[j + i + 1]
                        if src.compare(item):
                            print("===========")
                            print(km.name)
                            print(kmistr(src))
                            print(kmistr(item))
                            result = True

                for child in children:
                    if self.testEntry(kc, child):
                        result = True

        return result

    def testConfig(self, kc):
        result = False
        for entry in KM_HIERARCHY:
            if self.testEntry(kc, entry):
                result = True
        return result

    def execute(self, context):
        wm = context.window_manager
        kc = wm.keyconfigs.default

        if self.testConfig(kc):
            print("CONFLICT")

        return {'FINISHED'}


def _string_value(value):
    if isinstance(value, str) or isinstance(value, bool) or isinstance(value, float) or isinstance(value, int):
        result = repr(value)
    elif getattr(value, '__len__', False):
        return repr(list(value))
    else:
        print("Export key configuration: can't write ", value)

    return result


class WM_OT_keyconfig_import(bpy.types.Operator):
    "Import key configuration from a python script"
    bl_idname = "wm.keyconfig_import"
    bl_label = "Import Key Configuration..."

    filepath = StringProperty(name="File Path", description="Filepath to write file to", default="keymap.py")
    filter_folder = BoolProperty(name="Filter folders", description="", default=True, options={'HIDDEN'})
    filter_text = BoolProperty(name="Filter text", description="", default=True, options={'HIDDEN'})
    filter_python = BoolProperty(name="Filter python", description="", default=True, options={'HIDDEN'})

    keep_original = BoolProperty(name="Keep original", description="Keep original file after copying to configuration folder", default=True)

    def execute(self, context):
        from os.path import basename
        import shutil
        if not self.filepath:
            raise Exception("Filepath not set")

        f = open(self.filepath, "r")
        if not f:
            raise Exception("Could not open file")

<<<<<<< HEAD
        config_name = None
        for line in f:
            if line.startswith("kc = wm.keyconfigs.new("):
                config_name = line[24:-3]
                break

        if config_name is None:
            raise Exception("config name not found")
=======
        config_name = basename(self.filepath)
>>>>>>> 2198cfdb

        path = bpy.utils.preset_paths("keyconfig")[0]  # we need some way to tell the user and system preset path
        print(path)

        # create config folder if needed
        if not os.path.exists(path):
            os.mkdir(path)

        path = os.path.join(path, config_name)

        if self.keep_original:
            shutil.copy(self.filepath, path)
        else:
            shutil.move(self.filepath, path)

        # sneaky way to check we're actually running the code.
<<<<<<< HEAD
        wm = context.window_manager
        while config_name in wm.keyconfigs:
            wm.keyconfigs.remove(wm.keyconfigs[config_name])

        wm = context.window_manager
        totmap = len(wm.keyconfigs)
        mod = __import__(config_name)
        if totmap == len(wm.keyconfigs):
            reload(mod)

        wm = bpy.context.window_manager
        wm.keyconfigs.active = wm.keyconfigs[config_name]
=======
        bpy.utils.keyconfig_set(path)
>>>>>>> 2198cfdb

        return {'FINISHED'}

    def invoke(self, context, event):
        wm = context.window_manager
<<<<<<< HEAD
        wm.add_fileselect(self)
=======
        wm.fileselect_add(self)
>>>>>>> 2198cfdb
        return {'RUNNING_MODAL'}

# This operator is also used by interaction presets saving - AddPresetBase


class WM_OT_keyconfig_export(bpy.types.Operator):
    "Export key configuration to a python script"
    bl_idname = "wm.keyconfig_export"
    bl_label = "Export Key Configuration..."

    filepath = StringProperty(name="File Path", description="Filepath to write file to", default="keymap.py")
    filter_folder = BoolProperty(name="Filter folders", description="", default=True, options={'HIDDEN'})
    filter_text = BoolProperty(name="Filter text", description="", default=True, options={'HIDDEN'})
    filter_python = BoolProperty(name="Filter python", description="", default=True, options={'HIDDEN'})

    def execute(self, context):
        if not self.filepath:
            raise Exception("Filepath not set")

        f = open(self.filepath, "w")
        if not f:
            raise Exception("Could not open file")

        wm = context.window_manager
        kc = wm.keyconfigs.active

<<<<<<< HEAD
        if self.properties.kc_name != '':
            name = self.properties.kc_name
        elif kc.name == 'Blender':
            name = os.path.splitext(os.path.basename(self.properties.filepath))[0]
        else:
            name = kc.name

        f.write("# Configuration %s\n" % name)

        f.write("import bpy\n\n")
        f.write("wm = bpy.context.window_manager\n")
        f.write("kc = wm.keyconfigs.new('%s')\n\n" % name)
=======
        f.write("import bpy\n")
        f.write("import os\n\n")
        f.write("wm = bpy.context.window_manager\n")
        f.write("kc = wm.keyconfigs.new(os.path.splitext(os.path.basename(__file__))[0])\n\n")  # keymap must be created by caller
>>>>>>> 2198cfdb

        # Generate a list of keymaps to export:
        #
        # First add all user_defined keymaps (found in inputs.edited_keymaps list),
        # then add all remaining keymaps from the currently active custom keyconfig.
        #
        # This will create a final list of keymaps that can be used as a 'diff' against
        # the default blender keyconfig, recreating the current setup from a fresh blender
        # without needing to export keymaps which haven't been edited.

        class FakeKeyConfig():
            keymaps = []
        edited_kc = FakeKeyConfig()
        edited_kc.keymaps.extend(context.user_preferences.inputs.edited_keymaps)
        # merge edited keymaps with non-default keyconfig, if it exists
        if kc != wm.keyconfigs.default:
            export_keymaps = _merge_keymaps(edited_kc, kc)
        else:
            export_keymaps = _merge_keymaps(edited_kc, edited_kc)

        for km, kc_x in export_keymaps:

            km = km.active()

            f.write("# Map %s\n" % km.name)
            f.write("km = kc.keymaps.new('%s', space_type='%s', region_type='%s', modal=%s)\n\n" % (km.name, km.space_type, km.region_type, km.is_modal))
            for kmi in km.items:
                if km.is_modal:
                    f.write("kmi = km.items.new_modal('%s', '%s', '%s'" % (kmi.propvalue, kmi.type, kmi.value))
                else:
                    f.write("kmi = km.items.new('%s', '%s', '%s'" % (kmi.idname, kmi.type, kmi.value))
                if kmi.any:
                    f.write(", any=True")
                else:
                    if kmi.shift:
                        f.write(", shift=True")
                    if kmi.ctrl:
                        f.write(", ctrl=True")
                    if kmi.alt:
                        f.write(", alt=True")
                    if kmi.oskey:
                        f.write(", oskey=True")
                if kmi.key_modifier and kmi.key_modifier != 'NONE':
                    f.write(", key_modifier='%s'" % kmi.key_modifier)
                f.write(")\n")

                props = kmi.properties

                if props is not None:
                    f.write("".join(export_properties("kmi.properties", props)))

            f.write("\n")

        f.close()

        return {'FINISHED'}

    def invoke(self, context, event):
        wm = context.window_manager
<<<<<<< HEAD
        wm.add_fileselect(self)
=======
        wm.fileselect_add(self)
>>>>>>> 2198cfdb
        return {'RUNNING_MODAL'}


class WM_OT_keymap_edit(bpy.types.Operator):
    "Edit stored key map"
    bl_idname = "wm.keymap_edit"
    bl_label = "Edit Key Map"

    def execute(self, context):
<<<<<<< HEAD
        wm = context.window_manager
=======
>>>>>>> 2198cfdb
        km = context.keymap
        km.copy_to_user()
        return {'FINISHED'}


class WM_OT_keymap_restore(bpy.types.Operator):
    "Restore key map(s)"
    bl_idname = "wm.keymap_restore"
    bl_label = "Restore Key Map(s)"

    all = BoolProperty(name="All Keymaps", description="Restore all keymaps to default")

    def execute(self, context):
        wm = context.window_manager

<<<<<<< HEAD
        if self.properties.all:
=======
        if self.all:
>>>>>>> 2198cfdb
            for km in wm.keyconfigs.default.keymaps:
                km.restore_to_default()
        else:
            km = context.keymap
            km.restore_to_default()

        return {'FINISHED'}


class WM_OT_keyitem_restore(bpy.types.Operator):
    "Restore key map item"
    bl_idname = "wm.keyitem_restore"
    bl_label = "Restore Key Map Item"

    item_id = IntProperty(name="Item Identifier", description="Identifier of the item to remove")

    @classmethod
    def poll(cls, context):
        km = context.keymap
        return km.is_user_defined

    def execute(self, context):
<<<<<<< HEAD
        wm = context.window_manager
        km = context.keymap
        kmi = km.items.from_id(self.properties.item_id)
=======
        km = context.keymap
        kmi = km.items.from_id(self.item_id)
>>>>>>> 2198cfdb

        if not kmi.is_user_defined:
            km.restore_item_to_default(kmi)

        return {'FINISHED'}


class WM_OT_keyitem_add(bpy.types.Operator):
    "Add key map item"
    bl_idname = "wm.keyitem_add"
    bl_label = "Add Key Map Item"

    def execute(self, context):
        wm = context.window_manager
        km = context.keymap
        kc = wm.keyconfigs.default

        if km.is_modal:
<<<<<<< HEAD
            km.items.new_modal("", 'A', 'PRESS') # kmi
        else:
            km.items.new("none", 'A', 'PRESS') # kmi
=======
            km.items.new_modal("", 'A', 'PRESS')  # kmi
        else:
            km.items.new("none", 'A', 'PRESS')  # kmi
>>>>>>> 2198cfdb

        # clear filter and expand keymap so we can see the newly added item
        if context.space_data.filter_text != "":
            context.space_data.filter_text = ""
            km.show_expanded_items = True
            km.show_expanded_children = True

        return {'FINISHED'}


class WM_OT_keyitem_remove(bpy.types.Operator):
    "Remove key map item"
    bl_idname = "wm.keyitem_remove"
    bl_label = "Remove Key Map Item"

    item_id = IntProperty(name="Item Identifier", description="Identifier of the item to remove")

    @classmethod
    def poll(cls, context):
        km = context.keymap
        return km.is_user_defined

    def execute(self, context):
<<<<<<< HEAD
        wm = context.window_manager
        km = context.keymap
        kmi = km.items.from_id(self.properties.item_id)
=======
        km = context.keymap
        kmi = km.items.from_id(self.item_id)
>>>>>>> 2198cfdb
        km.items.remove(kmi)
        return {'FINISHED'}


class WM_OT_keyconfig_remove(bpy.types.Operator):
    "Remove key config"
    bl_idname = "wm.keyconfig_remove"
    bl_label = "Remove Key Config"

    @classmethod
    def poll(cls, context):
        wm = context.window_manager
        return wm.keyconfigs.active.is_user_defined

    def execute(self, context):
<<<<<<< HEAD
        import sys
        wm = context.window_manager

        keyconfig = wm.keyconfigs.active

        module = sys.modules.get(keyconfig.name)

        if module:
            path = module.__file__
            if os.path.exists(path):
                os.remove(path)

            path = module.__file__ + "c" # for .pyc

            if os.path.exists(path):
                os.remove(path)

=======
        wm = context.window_manager
        keyconfig = wm.keyconfigs.active
>>>>>>> 2198cfdb
        wm.keyconfigs.remove(keyconfig)
        return {'FINISHED'}


def register():
    bpy.utils.register_module(__name__)


def unregister():
    bpy.utils.unregister_module(__name__)

if __name__ == "__main__":
    register()<|MERGE_RESOLUTION|>--- conflicted
+++ resolved
@@ -379,12 +379,6 @@
         subsplit = sub.split()
         subcol = subsplit.column()
 
-<<<<<<< HEAD
-        row = subcol.row()
-        row.prop_search(wm.keyconfigs, "active", wm, "keyconfigs", text="Key Config:")
-        layout.context_pointer_set("keyconfig", wm.keyconfigs.active)
-        row.operator("wm.keyconfig_remove", text="", icon='X')
-=======
         row = subcol.row(align=True)
 
         #row.prop_search(wm.keyconfigs, "active", wm, "keyconfigs", text="Key Config:")
@@ -397,7 +391,6 @@
 
 #        layout.context_pointer_set("keyconfig", wm.keyconfigs.active)
 #        row.operator("wm.keyconfig_remove", text="", icon='X')
->>>>>>> 2198cfdb
 
         row.prop(context.space_data, "filter_text", icon="VIEWZOOM")
 
@@ -418,12 +411,7 @@
     if lines is None:
         lines = []
 
-<<<<<<< HEAD
-    for pname, value in properties.items():
-        print()
-=======
     for pname in properties.keys():
->>>>>>> 2198cfdb
         if not properties.is_property_hidden(pname):
             value = getattr(properties, pname)
             if isinstance(value, bpy.types.OperatorProperties):
@@ -565,18 +553,7 @@
         if not f:
             raise Exception("Could not open file")
 
-<<<<<<< HEAD
-        config_name = None
-        for line in f:
-            if line.startswith("kc = wm.keyconfigs.new("):
-                config_name = line[24:-3]
-                break
-
-        if config_name is None:
-            raise Exception("config name not found")
-=======
         config_name = basename(self.filepath)
->>>>>>> 2198cfdb
 
         path = bpy.utils.preset_paths("keyconfig")[0]  # we need some way to tell the user and system preset path
         print(path)
@@ -593,32 +570,13 @@
             shutil.move(self.filepath, path)
 
         # sneaky way to check we're actually running the code.
-<<<<<<< HEAD
-        wm = context.window_manager
-        while config_name in wm.keyconfigs:
-            wm.keyconfigs.remove(wm.keyconfigs[config_name])
-
-        wm = context.window_manager
-        totmap = len(wm.keyconfigs)
-        mod = __import__(config_name)
-        if totmap == len(wm.keyconfigs):
-            reload(mod)
-
-        wm = bpy.context.window_manager
-        wm.keyconfigs.active = wm.keyconfigs[config_name]
-=======
         bpy.utils.keyconfig_set(path)
->>>>>>> 2198cfdb
 
         return {'FINISHED'}
 
     def invoke(self, context, event):
         wm = context.window_manager
-<<<<<<< HEAD
-        wm.add_fileselect(self)
-=======
         wm.fileselect_add(self)
->>>>>>> 2198cfdb
         return {'RUNNING_MODAL'}
 
 # This operator is also used by interaction presets saving - AddPresetBase
@@ -645,25 +603,10 @@
         wm = context.window_manager
         kc = wm.keyconfigs.active
 
-<<<<<<< HEAD
-        if self.properties.kc_name != '':
-            name = self.properties.kc_name
-        elif kc.name == 'Blender':
-            name = os.path.splitext(os.path.basename(self.properties.filepath))[0]
-        else:
-            name = kc.name
-
-        f.write("# Configuration %s\n" % name)
-
-        f.write("import bpy\n\n")
-        f.write("wm = bpy.context.window_manager\n")
-        f.write("kc = wm.keyconfigs.new('%s')\n\n" % name)
-=======
         f.write("import bpy\n")
         f.write("import os\n\n")
         f.write("wm = bpy.context.window_manager\n")
         f.write("kc = wm.keyconfigs.new(os.path.splitext(os.path.basename(__file__))[0])\n\n")  # keymap must be created by caller
->>>>>>> 2198cfdb
 
         # Generate a list of keymaps to export:
         #
@@ -723,11 +666,7 @@
 
     def invoke(self, context, event):
         wm = context.window_manager
-<<<<<<< HEAD
-        wm.add_fileselect(self)
-=======
         wm.fileselect_add(self)
->>>>>>> 2198cfdb
         return {'RUNNING_MODAL'}
 
 
@@ -737,10 +676,6 @@
     bl_label = "Edit Key Map"
 
     def execute(self, context):
-<<<<<<< HEAD
-        wm = context.window_manager
-=======
->>>>>>> 2198cfdb
         km = context.keymap
         km.copy_to_user()
         return {'FINISHED'}
@@ -756,11 +691,7 @@
     def execute(self, context):
         wm = context.window_manager
 
-<<<<<<< HEAD
-        if self.properties.all:
-=======
         if self.all:
->>>>>>> 2198cfdb
             for km in wm.keyconfigs.default.keymaps:
                 km.restore_to_default()
         else:
@@ -783,14 +714,8 @@
         return km.is_user_defined
 
     def execute(self, context):
-<<<<<<< HEAD
-        wm = context.window_manager
-        km = context.keymap
-        kmi = km.items.from_id(self.properties.item_id)
-=======
         km = context.keymap
         kmi = km.items.from_id(self.item_id)
->>>>>>> 2198cfdb
 
         if not kmi.is_user_defined:
             km.restore_item_to_default(kmi)
@@ -809,15 +734,9 @@
         kc = wm.keyconfigs.default
 
         if km.is_modal:
-<<<<<<< HEAD
-            km.items.new_modal("", 'A', 'PRESS') # kmi
-        else:
-            km.items.new("none", 'A', 'PRESS') # kmi
-=======
             km.items.new_modal("", 'A', 'PRESS')  # kmi
         else:
             km.items.new("none", 'A', 'PRESS')  # kmi
->>>>>>> 2198cfdb
 
         # clear filter and expand keymap so we can see the newly added item
         if context.space_data.filter_text != "":
@@ -841,14 +760,8 @@
         return km.is_user_defined
 
     def execute(self, context):
-<<<<<<< HEAD
-        wm = context.window_manager
-        km = context.keymap
-        kmi = km.items.from_id(self.properties.item_id)
-=======
         km = context.keymap
         kmi = km.items.from_id(self.item_id)
->>>>>>> 2198cfdb
         km.items.remove(kmi)
         return {'FINISHED'}
 
@@ -864,28 +777,8 @@
         return wm.keyconfigs.active.is_user_defined
 
     def execute(self, context):
-<<<<<<< HEAD
-        import sys
-        wm = context.window_manager
-
+        wm = context.window_manager
         keyconfig = wm.keyconfigs.active
-
-        module = sys.modules.get(keyconfig.name)
-
-        if module:
-            path = module.__file__
-            if os.path.exists(path):
-                os.remove(path)
-
-            path = module.__file__ + "c" # for .pyc
-
-            if os.path.exists(path):
-                os.remove(path)
-
-=======
-        wm = context.window_manager
-        keyconfig = wm.keyconfigs.active
->>>>>>> 2198cfdb
         wm.keyconfigs.remove(keyconfig)
         return {'FINISHED'}
 
