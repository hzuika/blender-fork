--- conflicted
+++ resolved
@@ -45,25 +45,6 @@
         md = context.smoke
         ob = context.object
 
-<<<<<<< HEAD
-        split = layout.split()
-
-        if md:
-            # remove modifier + settings
-            split.context_pointer_set("modifier", md)
-            split.operator("object.modifier_remove", text="Remove")
-
-            row = split.row(align=True)
-            row.prop(md, "show_render", text="")
-            row.prop(md, "show_viewport", text="")
-
-        else:
-            # add modifier
-            split.operator("object.modifier_add", text="Add").type = 'SMOKE'
-            split.label()
-
-=======
->>>>>>> 2198cfdb
         if md:
             layout.prop(md, "smoke_type", expand=True)
 
@@ -114,13 +95,7 @@
 
                 sub = split.column()
                 sub.active = not md.flow_settings.use_outflow
-<<<<<<< HEAD
-                sub.label(text="Behavior:")
-                sub.prop(flow, "temperature")
-                sub.prop(flow, "density")
-=======
                 sub.label(text="Initial Values:")
->>>>>>> 2198cfdb
                 sub.prop(flow, "use_absolute")
                 sub.prop(flow, "density")
                 sub.prop(flow, "temperature")
@@ -157,30 +132,6 @@
         col.prop(group, "collision_group", text="")
 
 
-<<<<<<< HEAD
-class PHYSICS_PT_smoke_cache(PhysicButtonsPanel, bpy.types.Panel):
-    bl_label = "Smoke Cache"
-    bl_options = {'DEFAULT_CLOSED'}
-
-    @classmethod
-    def poll(cls, context):
-        md = context.smoke
-        return md and (md.smoke_type == 'DOMAIN')
-
-    def draw(self, context):
-        layout = self.layout
-
-        md = context.smoke.domain_settings
-        cache = md.point_cache_low
-
-        layout.label(text="Compression:")
-        layout.prop(md, "point_cache_compress_type", expand=True)
-
-        point_cache_ui(self, context, cache, (cache.is_baked is False), 'SMOKE')
-
-
-=======
->>>>>>> 2198cfdb
 class PHYSICS_PT_smoke_highres(PhysicButtonsPanel, bpy.types.Panel):
     bl_label = "Smoke High Resolution"
     bl_options = {'DEFAULT_CLOSED'}
@@ -217,14 +168,9 @@
 
         layout.prop(md, "show_high_resolution")
 
-<<<<<<< HEAD
-class PHYSICS_PT_smoke_cache_highres(PhysicButtonsPanel, bpy.types.Panel):
-    bl_label = "Smoke High Resolution Cache"
-=======
 
 class PHYSICS_PT_smoke_cache(PhysicButtonsPanel, bpy.types.Panel):
     bl_label = "Smoke Cache"
->>>>>>> 2198cfdb
     bl_options = {'DEFAULT_CLOSED'}
 
     @classmethod
