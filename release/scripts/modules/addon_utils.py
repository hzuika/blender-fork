# ##### BEGIN GPL LICENSE BLOCK #####
#
#  This program is free software; you can redistribute it and/or
#  modify it under the terms of the GNU General Public License
#  as published by the Free Software Foundation; either version 2
#  of the License, or (at your option) any later version.
#
#  This program is distributed in the hope that it will be useful,
#  but WITHOUT ANY WARRANTY; without even the implied warranty of
#  MERCHANTABILITY or FITNESS FOR A PARTICULAR PURPOSE.  See the
#  GNU General Public License for more details.
#
#  You should have received a copy of the GNU General Public License
#  along with this program; if not, write to the Free Software Foundation,
#  Inc., 51 Franklin Street, Fifth Floor, Boston, MA 02110-1301, USA.
#
# ##### END GPL LICENSE BLOCK #####

# <pep8 compliant>

__all__ = (
    "paths",
    "modules",
    "check",
    "enable",
    "disable",
    "reset_all",
    "module_bl_info",
)

import bpy as _bpy


def paths():
    # RELEASE SCRIPTS: official scripts distributed in Blender releases
    paths = _bpy.utils.script_paths("addons")

    # CONTRIB SCRIPTS: good for testing but not official scripts yet
    # if folder addons_contrib/ exists, scripts in there will be loaded too
    paths += _bpy.utils.script_paths("addons_contrib")

    # EXTERN SCRIPTS: external projects scripts
    # if folder addons_extern/ exists, scripts in there will be loaded too
    paths += _bpy.utils.script_paths("addons_extern")

    return paths


def modules(module_cache):
    import os
    import sys
    import time

    path_list = paths()

    # fake module importing
    def fake_module(mod_name, mod_path, speedy=True):
        if _bpy.app.debug:
            print("fake_module", mod_path, mod_name)
        import ast
        ModuleType = type(ast)
        file_mod = open(mod_path, "r", encoding='UTF-8')
        if speedy:
            lines = []
            line_iter = iter(file_mod)
            l = ""
            while not l.startswith("bl_info"):
                l = line_iter.readline()
                if len(l) == 0:
                    break
            while l.rstrip():
                lines.append(l)
                l = line_iter.readline()
            data = "".join(lines)

        else:
            data = file_mod.read()

        file_mod.close()

        try:
            ast_data = ast.parse(data, filename=mod_path)
        except:
            print("Syntax error 'ast.parse' can't read %r" % mod_path)
            import traceback
            traceback.print_exc()
            ast_data = None

        body_info = None

        if ast_data:
            for body in ast_data.body:
                if body.__class__ == ast.Assign:
                    if len(body.targets) == 1:
                        if getattr(body.targets[0], "id", "") == "bl_info":
                            body_info = body
                            break

        if body_info:
            try:
                mod = ModuleType(mod_name)
                mod.bl_info = ast.literal_eval(body.value)
                mod.__file__ = mod_path
                mod.__time__ = os.path.getmtime(mod_path)
            except:
                print("AST error in module %s" % mod_name)
                import traceback
                traceback.print_exc()
                raise
<<<<<<< HEAD
            
=======

>>>>>>> 5932cec2
            return mod
        else:
            return None

    modules_stale = set(module_cache.keys())

    for path in path_list:
        for mod_name, mod_path in _bpy.path.module_names(path):
            modules_stale -= {mod_name}
            mod = module_cache.get(mod_name)
            if mod:
                if mod.__time__ != os.path.getmtime(mod_path):
                    print("reloading addon:", mod_name, mod.__time__, os.path.getmtime(mod_path), mod_path)
                    del module_cache[mod_name]
                    mod = None

            if mod is None:
                mod = fake_module(mod_name, mod_path)
                if mod:
                    module_cache[mod_name] = mod

    # just incase we get stale modules, not likely
    for mod_stale in modules_stale:
        del module_cache[mod_stale]
    del modules_stale

    mod_list = list(module_cache.values())
    mod_list.sort(key=lambda mod: (mod.bl_info['category'], mod.bl_info['name']))
    return mod_list


def check(module_name):
    """
    Returns the loaded state of the addon.

    :arg module_name: The name of the addon and module.
    :type module_name: string
    :return: (loaded_default, loaded_state)
    :rtype: tuple of booleans
    """
    import sys
    loaded_default = module_name in _bpy.context.user_preferences.addons

    mod = sys.modules.get(module_name)
    loaded_state = mod and getattr(mod, "__addon_enabled__", Ellipsis)

    if loaded_state is Ellipsis:
        print("Warning: addon-module %r found module but without"
               " __addon_enabled__ field, possible name collision from file: %r" %
               (module_name, getattr(mod, "__file__", "<unknown>")))

        loaded_state = False

    return loaded_default, loaded_state


def enable(module_name, default_set=True):
    """
    Enables an addon by name.

    :arg module_name: The name of the addon and module.
    :type module_name: string
    :return: the loaded module or None on failier.
    :rtype: module
    """
    # note, this still gets added to _bpy_types.TypeMap

    import os
    import sys
    import bpy_types as _bpy_types
    import imp

    def handle_error():
        import traceback
        traceback.print_exc()

    # reload if the mtime changes
    mod = sys.modules.get(module_name)
    if mod:
        mod.__addon_enabled__ = False
        mtime_orig = getattr(mod, "__time__", 0)
        mtime_new = os.path.getmtime(mod.__file__)
        if mtime_orig != mtime_new:
            print("module changed on disk:", mod.__file__, "reloading...")

            try:
                imp.reload(mod)
            except:
                handle_error()
                del sys.modules[module_name]
                return None
            mod.__addon_enabled__ = False

    # Split registering up into 3 steps so we can undo if it fails par way through
    # 1) try import
    try:
        mod = __import__(module_name)
        mod.__time__ = os.path.getmtime(mod.__file__)
        mod.__addon_enabled__ = False
    except:
        handle_error()
        return None

    # 2) try register collected modules
    # removed, addons need to handle own registration now.

    # 3) try run the modules register function
    try:
        mod.register()
    except:
        handle_error()
        del sys.modules[module_name]
        return None

    # * OK loaded successfully! *
    if default_set:
        # just incase its enabled alredy
        ext = _bpy.context.user_preferences.addons.get(module_name)
        if not ext:
            ext = _bpy.context.user_preferences.addons.new()
            ext.module = module_name

    mod.__addon_enabled__ = True

    if _bpy.app.debug:
        print("\taddon_utils.enable", mod.__name__)

    return mod


def disable(module_name, default_set=True):
    """
    Disables an addon by name.

    :arg module_name: The name of the addon and module.
    :type module_name: string
    """
    import sys
    import bpy_types as _bpy_types

    mod = sys.modules.get(module_name)

    # possible this addon is from a previous session and didnt load a module this time.
    # so even if the module is not found, still disable the addon in the user prefs.
    if mod:
        mod.__addon_enabled__ = False

        try:
            mod.unregister()
        except:
            import traceback
            traceback.print_exc()
    else:
        print("addon_utils.disable", module_name, "not loaded")

    # could be in more then once, unlikely but better do this just incase.
    addons = _bpy.context.user_preferences.addons

    if default_set:
        while module_name in addons:
            addon = addons.get(module_name)
            if addon:
                addons.remove(addon)

    if _bpy.app.debug:
        print("\taddon_utils.disable", module_name)


def reset_all(reload_scripts=False):
    """
    Sets the addon state based on the user preferences.
    """
    import sys
    import imp

    # RELEASE SCRIPTS: official scripts distributed in Blender releases
    paths_list = paths()

    for path in paths_list:
        _bpy.utils._sys_path_ensure(path)
        for mod_name, mod_path in _bpy.path.module_names(path):
            is_enabled, is_loaded = check(mod_name)

            # first check if reload is needed before changing state.
            if reload_scripts:
                mod = sys.modules.get(mod_name)
                if mod:
                    imp.reload(mod)

            if is_enabled == is_loaded:
                pass
            elif is_enabled:
                enable(mod_name)
            elif is_loaded:
                print("\taddon_utils.reset_all unloading", mod_name)
                disable(mod_name)


def module_bl_info(mod, info_basis={"name": "", "author": "", "version": (), "blender": (), "api": 0, "location": "", "description": "", "wiki_url": "", "tracker_url": "", "support": 'COMMUNITY', "category": "", "warning": "", "show_expanded": False}):
    addon_info = getattr(mod, "bl_info", {})

    # avoid re-initializing
    if "_init" in addon_info:
        return addon_info

    if not addon_info:
        mod.bl_info = addon_info

    for key, value in info_basis.items():
        addon_info.setdefault(key, value)

    if not addon_info["name"]:
        addon_info["name"] = mod.__name__

    addon_info["_init"] = None
    return addon_info<|MERGE_RESOLUTION|>--- conflicted
+++ resolved
@@ -107,11 +107,7 @@
                 import traceback
                 traceback.print_exc()
                 raise
-<<<<<<< HEAD
-            
-=======
-
->>>>>>> 5932cec2
+
             return mod
         else:
             return None
