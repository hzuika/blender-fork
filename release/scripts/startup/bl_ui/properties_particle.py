# ##### BEGIN GPL LICENSE BLOCK #####
#
#  This program is free software; you can redistribute it and/or
#  modify it under the terms of the GNU General Public License
#  as published by the Free Software Foundation; either version 2
#  of the License, or (at your option) any later version.
#
#  This program is distributed in the hope that it will be useful,
#  but WITHOUT ANY WARRANTY; without even the implied warranty of
#  MERCHANTABILITY or FITNESS FOR A PARTICULAR PURPOSE.  See the
#  GNU General Public License for more details.
#
#  You should have received a copy of the GNU General Public License
#  along with this program; if not, write to the Free Software Foundation,
#  Inc., 51 Franklin Street, Fifth Floor, Boston, MA 02110-1301, USA.
#
# ##### END GPL LICENSE BLOCK #####

# <pep8 compliant>
import bpy
from bpy.types import Panel, UIList, Menu
from rna_prop_ui import PropertyPanel
from bpy.app.translations import pgettext_iface as iface_

from bl_ui.properties_physics_common import (point_cache_ui,
                                             effector_weights_ui,
                                             basic_force_field_settings_ui,
                                             basic_force_field_falloff_ui,
                                             )


def particle_panel_enabled(context, psys):
    if psys is None:
        return True
    phystype = psys.settings.physics_type
    if psys.settings.type in {'EMITTER', 'REACTOR'} and phystype in {'NO', 'KEYED'}:
        return True
    else:
        return (psys.point_cache.is_baked is False) and (not psys.is_edited) and (not context.particle_system_editable)


def particle_panel_poll(cls, context):
    psys = context.particle_system
    engine = context.scene.render.engine
    settings = 0

    if psys:
        settings = psys.settings
    elif isinstance(context.space_data.pin_id, bpy.types.ParticleSettings):
        settings = context.space_data.pin_id

    if not settings:
        return False

    return settings.is_fluid is False and (engine in cls.COMPAT_ENGINES)


def particle_get_settings(context):
    if context.particle_system:
        return context.particle_system.settings
    elif isinstance(context.space_data.pin_id, bpy.types.ParticleSettings):
        return context.space_data.pin_id
    return None


class ParticleButtonsPanel():
    bl_space_type = 'PROPERTIES'
    bl_region_type = 'WINDOW'
    bl_context = "particle"

    @classmethod
    def poll(cls, context):
        return particle_panel_poll(cls, context)


class PARTICLE_PT_context_particles(ParticleButtonsPanel, Panel):
    bl_label = ""
    bl_options = {'HIDE_HEADER'}
    COMPAT_ENGINES = {'BLENDER_RENDER', 'BLENDER_GAME'}

    @classmethod
    def poll(cls, context):
        engine = context.scene.render.engine
        return (context.particle_system or context.object or context.space_data.pin_id) and (engine in cls.COMPAT_ENGINES)

    def draw(self, context):
        layout = self.layout

        if context.scene.render.engine == 'BLENDER_GAME':
            layout.label("Not available in the Game Engine")
            return

        ob = context.object
        psys = context.particle_system
        part = 0

        if ob:
            row = layout.row()

            row.template_list("UI_UL_list", "particle_systems", ob, "particle_systems",
                              ob.particle_systems, "active_index", rows=1)

            col = row.column(align=True)
            col.operator("object.particle_system_add", icon='ZOOMIN', text="")
            col.operator("object.particle_system_remove", icon='ZOOMOUT', text="")

        if psys is None:
            part = particle_get_settings(context)

            layout.operator("object.particle_system_add", icon='ZOOMIN', text="New")

            if part is None:
                return

            layout.template_ID(context.space_data, "pin_id")

            if part.is_fluid:
                layout.label(text="Settings used for fluid")
                return

            layout.prop(part, "type", text="Type")

        elif not psys.settings:
            split = layout.split(percentage=0.32)

            col = split.column()
            col.label(text="Settings:")

            col = split.column()
            col.template_ID(psys, "settings", new="particle.new")
        else:
            part = psys.settings

            split = layout.split(percentage=0.32)
            col = split.column()
            if part.is_fluid is False:
                col.label(text="Settings:")
                col.label(text="Type:")

            col = split.column()
            if part.is_fluid is False:
                row = col.row()
                row.enabled = particle_panel_enabled(context, psys)
                row.template_ID(psys, "settings", new="particle.new")

            if part.is_fluid:
                layout.label(text=iface_("%d fluid particles for this frame") % part.count, translate=False)
                return

            row = col.row()
            row.enabled = particle_panel_enabled(context, psys)
            row.prop(part, "type", text="")
            row.prop(psys, "seed")

        if part:
            split = layout.split(percentage=0.65)
            if part.type == 'HAIR':
                if psys is not None and psys.is_edited:
                    split.operator("particle.edited_clear", text="Free Edit")
                else:
                    row = split.row()
                    row.enabled = particle_panel_enabled(context, psys)
                    row.prop(part, "regrow_hair")
                    row.prop(part, "use_advanced_hair")
                row = split.row()
                row.enabled = particle_panel_enabled(context, psys)
                row.prop(part, "hair_step")
                if psys is not None and psys.is_edited:
                    if psys.is_global_hair:
                        layout.operator("particle.connect_hair")
                    else:
                        layout.operator("particle.disconnect_hair")
            elif psys is not None and part.type == 'REACTOR':
                split.enabled = particle_panel_enabled(context, psys)
                split.prop(psys, "reactor_target_object")
                split.prop(psys, "reactor_target_particle_system", text="Particle System")


class PARTICLE_PT_emission(ParticleButtonsPanel, Panel):
    bl_label = "Emission"
    COMPAT_ENGINES = {'BLENDER_RENDER'}

    @classmethod
    def poll(cls, context):
        psys = context.particle_system
        settings = particle_get_settings(context)

        if settings is None:
            return False
        if settings.is_fluid:
            return False
        if particle_panel_poll(PARTICLE_PT_emission, context):
            return psys is None or not context.particle_system.point_cache.use_external
        return False

    def draw(self, context):
        layout = self.layout

        psys = context.particle_system
        part = particle_get_settings(context)

        layout.enabled = particle_panel_enabled(context, psys) and (psys is None or not psys.has_multiple_caches)

        row = layout.row()
        row.active = part.distribution != 'GRID'
        row.prop(part, "count")

        if part.type == 'HAIR':
            row.prop(part, "hair_length")
            if not part.use_advanced_hair:
                row = layout.row()
                row.prop(part, "use_modifier_stack")
                return

        if part.type != 'HAIR':
            split = layout.split()

            col = split.column(align=True)
            col.prop(part, "frame_start")
            col.prop(part, "frame_end")

            col = split.column(align=True)
            col.prop(part, "lifetime")
            col.prop(part, "lifetime_random", slider=True)

        layout.label(text="Emit From:")
        layout.prop(part, "emit_from", expand=True)

        row = layout.row()
        if part.emit_from == 'VERT':
            row.prop(part, "use_emit_random")
        elif part.distribution == 'GRID':
            row.prop(part, "invert_grid")
            row.prop(part, "hexagonal_grid")
        else:
            row.prop(part, "use_emit_random")
            row.prop(part, "use_even_distribution")

        if part.emit_from == 'FACE' or part.emit_from == 'VOLUME':
            layout.prop(part, "distribution", expand=True)

            row = layout.row()
            if part.distribution == 'JIT':
                row.prop(part, "userjit", text="Particles/Face")
                row.prop(part, "jitter_factor", text="Jittering Amount", slider=True)
            elif part.distribution == 'GRID':
                row.prop(part, "grid_resolution")
                row.prop(part, "grid_random", text="Random", slider=True)

        row = layout.row()
        row.prop(part, "use_modifier_stack")


class PARTICLE_PT_hair_dynamics(ParticleButtonsPanel, Panel):
    bl_label = "Hair dynamics"
    bl_options = {'DEFAULT_CLOSED'}
    COMPAT_ENGINES = {'BLENDER_RENDER'}

    @classmethod
    def poll(cls, context):
        psys = context.particle_system
        engine = context.scene.render.engine
        if psys is None:
            return False
        if psys.settings is None:
            return False
        return psys.settings.type == 'HAIR' and (engine in cls.COMPAT_ENGINES)

    def draw_header(self, context):
        psys = context.particle_system
        self.layout.prop(psys, "use_hair_dynamics", text="")

    def draw(self, context):
        layout = self.layout

        psys = context.particle_system

        if not psys.cloth:
            return

        cloth_md = psys.cloth
        cloth = cloth_md.settings
        result = cloth_md.solver_result

        layout.enabled = psys.use_hair_dynamics and psys.point_cache.is_baked is False

        # XXX disabled due to stability issues and limited usefulness
        #layout.prop(psys, "hair_preview_factor")

        split = layout.column()

        col = split.column()
        col.label(text="Structure")
        col.prop(cloth, "mass")
        sub = col.row(align=True)
        sub.prop(cloth, "bending_stiffness", text="Stiffness")
        sub.prop(cloth, "bending_damping", text="Damping")
        # XXX has no noticable effect with stiff hair structure springs
        #col.prop(cloth, "spring_damping", text="Damping")

        split.separator()

        col = split.column()
        col.label(text="Volume")
        col.prop(cloth, "air_damping", text="Air Drag")
        col.prop(cloth, "internal_friction", slider=True)
<<<<<<< HEAD
        sub = col.row(align=True)
        # XXX disabled due to stability issues
        #sub.prop(cloth, "pressure", slider=True, text="Pressure")
        #sub.prop(cloth, "pressure_threshold", slider=True, text="Threshold")
        col.prop(cloth, "voxel_cell_size")

        split.separator()

=======
        sub = col.column(align=True)
        sub.prop(cloth, "density_target", text="Density Target")
        sub.prop(cloth, "density_strength", slider=True, text="Strength")
        col.prop(cloth, "voxel_cell_size")
        sub = col.column(align=True)
        sub.prop(cloth, "debug1")
        sub.prop(cloth, "debug2")
        sub.prop(cloth, "debug3")
        sub.prop(cloth, "debug4")

        split.separator()

>>>>>>> 9f1ad068
        col = split.column()
        col.label(text="Pinning")
        col.prop(cloth, "pin_stiffness", text="Goal Strength")

        split.separator()

        col = split.column()
        col.label(text="Quality:")
        col.prop(cloth, "quality", text="Steps", slider=True)

        row = col.row()
        row.prop(psys.settings, "show_hair_grid", text="HairGrid")
        row.prop(cloth_md, "show_debug_data", text="Debug")

        if result:
            box = layout.box()

            if not result.status:
                label = " "
                icon = 'NONE'
            elif result.status == {'SUCCESS'}:
                label = "Success"
                icon = 'NONE'
            elif result.status - {'SUCCESS'} == {'NO_CONVERGENCE'}:
                label = "No Convergence"
                icon = 'ERROR'
            else:
                label = "ERROR"
                icon = 'ERROR'
            box.label(label, icon=icon)
            box.label("Iterations: %d .. %d (avg. %d)" % (result.min_iterations, result.max_iterations, result.avg_iterations))
            box.label("Error: %.5f .. %.5f (avg. %.5f)" % (result.min_error, result.max_error, result.avg_error))


class PARTICLE_UL_shape_keys(UIList):
    def draw_item(self, context, layout, data, item, icon, active_data, active_propname, index):
        # assert(isinstance(item, bpy.types.ShapeKey))
        psys = active_data
        ob = psys.id_data
        # key = data
        key_block = item
        if self.layout_type in {'DEFAULT', 'COMPACT'}:
            split = layout.split(0.66, False)
            split.prop(key_block, "name", text="", emboss=False, icon_value=icon)
            row = split.row(align=True)
            if key_block.mute or (ob.mode == 'PARTICLE_EDIT' and not ob.use_shape_key_edit_mode):
                row.active = False
            if not item.id_data.use_relative:
                row.prop(key_block, "frame", text="", emboss=False)
            elif index > 0:
                row.prop(key_block, "value", text="", emboss=False)
            else:
                row.label(text="")
            row.prop(key_block, "mute", text="", emboss=False)
        elif self.layout_type in {'GRID'}:
            layout.alignment = 'CENTER'
            layout.label(text="", icon_value=icon)


class PARTICLE_MT_shape_key_specials(Menu):
    bl_label = "Shape Key Specials"
    COMPAT_ENGINES = {'BLENDER_RENDER'}

    def draw(self, context):
        layout = self.layout

        #layout.operator("particle.shape_key_transfer", icon='COPY_ID')  # icon is not ideal
        #layout.operator("particle.join_shapes", icon='COPY_ID')  # icon is not ideal
        #layout.operator("particle.shape_key_mirror", icon='ARROW_LEFTRIGHT').use_topology = False
        #layout.operator("particle.shape_key_mirror", text="Mirror Shape Key (Topology)", icon='ARROW_LEFTRIGHT').use_topology = True
        layout.operator("particle.shape_key_add", icon='ZOOMIN', text="New Shape From Mix").from_mix = True
        layout.operator("particle.shape_key_remove", icon='X', text="Delete All Shapes").all = True


class PARTICLE_PT_shape_keys(ParticleButtonsPanel, Panel):
    bl_label = "Shape Keys"
    COMPAT_ENGINES = {'BLENDER_RENDER'}

    def draw(self, context):
        layout = self.layout

        ob = context.object
        psys = context.particle_system
        key = psys.shape_keys
        kb = psys.active_shape_key

        enable_edit = ob.mode != 'PARTICLE_EDIT'
        enable_edit_value = False

        if ob.show_only_shape_key is False:
            if enable_edit or (ob.type == 'MESH' and ob.use_shape_key_edit_mode):
                enable_edit_value = True

        row = layout.row()

        rows = 2
        if kb:
            rows = 4
        row.template_list("PARTICLE_UL_shape_keys", "", key, "key_blocks", psys, "active_shape_key_index", rows=rows)

        col = row.column()

        sub = col.column(align=True)
        sub.operator("particle.shape_key_add", icon='ZOOMIN', text="").from_mix = False
        sub.operator("particle.shape_key_remove", icon='ZOOMOUT', text="").all = False
        sub.menu("PARTICLE_MT_shape_key_specials", icon='DOWNARROW_HLT', text="")

        if kb:
            col.separator()

            sub = col.column(align=True)
            sub.operator("particle.shape_key_move", icon='TRIA_UP', text="").type = 'UP'
            sub.operator("particle.shape_key_move", icon='TRIA_DOWN', text="").type = 'DOWN'

            split = layout.split(percentage=0.4)
            row = split.row()
            row.enabled = enable_edit
            row.prop(key, "use_relative")

            row = split.row()
            row.alignment = 'RIGHT'

            sub = row.row(align=True)
            sub.label()  # XXX, for alignment only
            subsub = sub.row(align=True)
            subsub.active = enable_edit_value
            subsub.prop(ob, "show_only_shape_key", text="")
            sub.prop(ob, "use_shape_key_edit_mode", text="")

            sub = row.row()
            if key.use_relative:
                sub.operator("particle.shape_key_clear", icon='X', text="")
            else:
                sub.operator("particle.shape_key_retime", icon='RECOVER_LAST', text="")

            if key.use_relative:
                if psys.active_shape_key_index != 0:
                    row = layout.row()
                    row.active = enable_edit_value
                    row.prop(kb, "value")

                    split = layout.split()

                    col = split.column(align=True)
                    col.active = enable_edit_value
                    col.label(text="Range:")
                    col.prop(kb, "slider_min", text="Min")
                    col.prop(kb, "slider_max", text="Max")

                    col = split.column(align=True)
                    col.active = enable_edit_value
                    col.label(text="Blend:")
                    #col.prop_search(kb, "vertex_group", psys, "vertex_groups", text="")
                    col.prop_search(kb, "relative_key", key, "key_blocks", text="")

            else:
                layout.prop(kb, "interpolation")
                row = layout.column()
                row.active = enable_edit_value
                row.prop(key, "eval_time")
                row.prop(key, "slurph")


class PARTICLE_PT_cache(ParticleButtonsPanel, Panel):
    bl_label = "Cache"
    bl_options = {'DEFAULT_CLOSED'}
    COMPAT_ENGINES = {'BLENDER_RENDER'}

    @classmethod
    def poll(cls, context):
        psys = context.particle_system
        engine = context.scene.render.engine
        if psys is None:
            return False
        if psys.settings is None:
            return False
        if psys.settings.is_fluid:
            return False
        phystype = psys.settings.physics_type
        if phystype == 'NO' or phystype == 'KEYED':
            return False
        return (psys.settings.type in {'EMITTER', 'REACTOR'} or (psys.settings.type == 'HAIR' and (psys.use_hair_dynamics or psys.point_cache.is_baked))) and engine in cls.COMPAT_ENGINES

    def draw(self, context):
        psys = context.particle_system

        point_cache_ui(self, context, psys.point_cache, True, 'HAIR' if (psys.settings.type == 'HAIR') else 'PSYS')


class PARTICLE_PT_velocity(ParticleButtonsPanel, Panel):
    bl_label = "Velocity"
    COMPAT_ENGINES = {'BLENDER_RENDER'}

    @classmethod
    def poll(cls, context):
        if particle_panel_poll(PARTICLE_PT_velocity, context):
            psys = context.particle_system
            settings = particle_get_settings(context)

            if settings.type == 'HAIR' and not settings.use_advanced_hair:
                return False
            return settings.physics_type != 'BOIDS' and (psys is None or not psys.point_cache.use_external)
        else:
            return False

    def draw(self, context):
        layout = self.layout

        psys = context.particle_system
        part = particle_get_settings(context)

        layout.enabled = particle_panel_enabled(context, psys)

        split = layout.split()

        col = split.column()
        col.label(text="Emitter Geometry:")
        col.prop(part, "normal_factor")
        sub = col.column(align=True)
        sub.prop(part, "tangent_factor")
        sub.prop(part, "tangent_phase", slider=True)

        col = split.column()
        col.label(text="Emitter Object:")
        col.prop(part, "object_align_factor", text="")

        layout.label(text="Other:")
        row = layout.row()
        if part.emit_from == 'PARTICLE':
            row.prop(part, "particle_factor")
        else:
            row.prop(part, "object_factor", slider=True)
        row.prop(part, "factor_random")

        #if part.type=='REACTOR':
        #    sub.prop(part, "reactor_factor")
        #    sub.prop(part, "reaction_shape", slider=True)


class PARTICLE_PT_rotation(ParticleButtonsPanel, Panel):
    bl_label = "Rotation"
    bl_options = {'DEFAULT_CLOSED'}
    COMPAT_ENGINES = {'BLENDER_RENDER'}

    @classmethod
    def poll(cls, context):
        if particle_panel_poll(PARTICLE_PT_rotation, context):
            psys = context.particle_system
            settings = particle_get_settings(context)

            if settings.type == 'HAIR' and not settings.use_advanced_hair:
                return False
            return settings.physics_type != 'BOIDS' and (psys is None or not psys.point_cache.use_external)
        else:
            return False

    def draw_header(self, context):
        psys = context.particle_system
        if psys:
            part = psys.settings
        else:
            part = context.space_data.pin_id

        self.layout.prop(part, "use_rotations", text="")

    def draw(self, context):
        layout = self.layout

        psys = context.particle_system
        if psys:
            part = psys.settings
        else:
            part = context.space_data.pin_id

        layout.enabled = particle_panel_enabled(context, psys) and part.use_rotations

        layout.label(text="Initial Orientation:")

        split = layout.split()

        col = split.column(align=True)
        col.prop(part, "rotation_mode", text="")
        col.prop(part, "rotation_factor_random", slider=True, text="Random")

        col = split.column(align=True)
        col.prop(part, "phase_factor", slider=True)
        col.prop(part, "phase_factor_random", text="Random", slider=True)

        if part.type != 'HAIR':
            layout.label(text="Angular Velocity:")

            split = layout.split()

            col = split.column(align=True)
            col.prop(part, "angular_velocity_mode", text="")
            sub = col.column(align=True)
            sub.active = part.angular_velocity_mode != 'NONE'
            sub.prop(part, "angular_velocity_factor", text="")

            col = split.column()
            col.prop(part, "use_dynamic_rotation")


class PARTICLE_PT_physics(ParticleButtonsPanel, Panel):
    bl_label = "Physics"
    COMPAT_ENGINES = {'BLENDER_RENDER'}

    @classmethod
    def poll(cls, context):
        if particle_panel_poll(PARTICLE_PT_physics, context):
            psys = context.particle_system
            settings = particle_get_settings(context)

            if settings.type == 'HAIR' and not settings.use_advanced_hair:
                return False
            return psys is None or not psys.point_cache.use_external
        else:
            return False

    def draw(self, context):
        layout = self.layout

        psys = context.particle_system
        part = particle_get_settings(context)

        layout.enabled = particle_panel_enabled(context, psys)

        layout.prop(part, "physics_type", expand=True)

        row = layout.row()
        col = row.column(align=True)
        col.prop(part, "particle_size")
        col.prop(part, "size_random", slider=True)

        if part.physics_type != 'NO':
            col = row.column(align=True)
            col.prop(part, "mass")
            col.prop(part, "use_multiply_size_mass", text="Multiply mass with size")

        if part.physics_type in {'NEWTON', 'FLUID'}:
            split = layout.split()

            col = split.column()
            col.label(text="Forces:")
            col.prop(part, "brownian_factor")
            col.prop(part, "drag_factor", slider=True)
            col.prop(part, "damping", slider=True)

            col = split.column()
            col.label(text="Integration:")
            col.prop(part, "integrator", text="")
            col.prop(part, "timestep")
            sub = col.row()
            sub.prop(part, "subframes")
            supports_courant = part.physics_type == 'FLUID'
            subsub = sub.row()
            subsub.enabled = supports_courant
            subsub.prop(part, "use_adaptive_subframes", text="")
            if supports_courant and part.use_adaptive_subframes:
                col.prop(part, "courant_target", text="Threshold")

            row = layout.row()
            row.prop(part, "use_size_deflect")
            row.prop(part, "use_die_on_collision")

            if part.physics_type == 'FLUID':
                fluid = part.fluid

                split = layout.split()
                sub = split.row()
                sub.prop(fluid, "solver", expand=True)

                split = layout.split()

                col = split.column()
                col.label(text="Fluid properties:")
                col.prop(fluid, "stiffness", text="Stiffness")
                col.prop(fluid, "linear_viscosity", text="Viscosity")
                col.prop(fluid, "buoyancy", text="Buoyancy", slider=True)

                col = split.column()
                col.label(text="Advanced:")

                if fluid.solver == 'DDR':
                    sub = col.row()
                    sub.prop(fluid, "repulsion", slider=fluid.factor_repulsion)
                    sub.prop(fluid, "factor_repulsion", text="")

                    sub = col.row()
                    sub.prop(fluid, "stiff_viscosity", slider=fluid.factor_stiff_viscosity)
                    sub.prop(fluid, "factor_stiff_viscosity", text="")

                sub = col.row()
                sub.prop(fluid, "fluid_radius", slider=fluid.factor_radius)
                sub.prop(fluid, "factor_radius", text="")

                sub = col.row()
                sub.prop(fluid, "rest_density", slider=fluid.use_factor_density)
                sub.prop(fluid, "use_factor_density", text="")

                if fluid.solver == 'CLASSICAL':
                    # With the classical solver, it is possible to calculate the
                    # spacing between particles when the fluid is at rest. This
                    # makes it easier to set stable initial conditions.
                    particle_volume = part.mass / fluid.rest_density
                    spacing = pow(particle_volume, 1.0 / 3.0)
                    sub = col.row()
                    sub.label(text="Spacing: %g" % spacing)

                elif fluid.solver == 'DDR':
                    split = layout.split()

                    col = split.column()
                    col.label(text="Springs:")
                    col.prop(fluid, "spring_force", text="Force")
                    col.prop(fluid, "use_viscoelastic_springs")
                    sub = col.column(align=True)
                    sub.active = fluid.use_viscoelastic_springs
                    sub.prop(fluid, "yield_ratio", slider=True)
                    sub.prop(fluid, "plasticity", slider=True)

                    col = split.column()
                    col.label(text="Advanced:")
                    sub = col.row()
                    sub.prop(fluid, "rest_length", slider=fluid.factor_rest_length)
                    sub.prop(fluid, "factor_rest_length", text="")
                    col.label(text="")
                    sub = col.column()
                    sub.active = fluid.use_viscoelastic_springs
                    sub.prop(fluid, "use_initial_rest_length")
                    sub.prop(fluid, "spring_frames", text="Frames")

        elif part.physics_type == 'KEYED':
            split = layout.split()
            sub = split.column()

            row = layout.row()
            col = row.column()
            col.active = not psys.use_keyed_timing
            col.prop(part, "keyed_loops", text="Loops")
            if psys:
                row.prop(psys, "use_keyed_timing", text="Use Timing")

            layout.label(text="Keys:")
        elif part.physics_type == 'BOIDS':
            boids = part.boids

            row = layout.row()
            row.prop(boids, "use_flight")
            row.prop(boids, "use_land")
            row.prop(boids, "use_climb")

            split = layout.split()

            col = split.column(align=True)
            col.active = boids.use_flight
            col.prop(boids, "air_speed_max")
            col.prop(boids, "air_speed_min", slider=True)
            col.prop(boids, "air_acc_max", slider=True)
            col.prop(boids, "air_ave_max", slider=True)
            col.prop(boids, "air_personal_space")
            row = col.row(align=True)
            row.active = (boids.use_land or boids.use_climb) and boids.use_flight
            row.prop(boids, "land_smooth")

            col = split.column(align=True)
            col.active = boids.use_land or boids.use_climb
            col.prop(boids, "land_speed_max")
            col.prop(boids, "land_jump_speed")
            col.prop(boids, "land_acc_max", slider=True)
            col.prop(boids, "land_ave_max", slider=True)
            col.prop(boids, "land_personal_space")
            col.prop(boids, "land_stick_force")

            split = layout.split()

            col = split.column(align=True)
            col.label(text="Battle:")
            col.prop(boids, "health")
            col.prop(boids, "strength")
            col.prop(boids, "aggression")
            col.prop(boids, "accuracy")
            col.prop(boids, "range")

            col = split.column()
            col.label(text="Misc:")
            col.prop(boids, "bank", slider=True)
            col.prop(boids, "pitch", slider=True)
            col.prop(boids, "height", slider=True)

        if psys and part.physics_type in {'KEYED', 'BOIDS', 'FLUID'}:
            if part.physics_type == 'BOIDS':
                layout.label(text="Relations:")
            elif part.physics_type == 'FLUID':
                layout.label(text="Fluid interaction:")

            row = layout.row()
            row.template_list("UI_UL_list", "particle_targets", psys, "targets", psys, "active_particle_target_index", rows=4)

            col = row.column()
            sub = col.row()
            subsub = sub.column(align=True)
            subsub.operator("particle.new_target", icon='ZOOMIN', text="")
            subsub.operator("particle.target_remove", icon='ZOOMOUT', text="")
            sub = col.row()
            subsub = sub.column(align=True)
            subsub.operator("particle.target_move_up", icon='MOVE_UP_VEC', text="")
            subsub.operator("particle.target_move_down", icon='MOVE_DOWN_VEC', text="")

            key = psys.active_particle_target
            if key:
                row = layout.row()
                if part.physics_type == 'KEYED':
                    col = row.column()
                    #doesn't work yet
                    #col.alert = key.valid
                    col.prop(key, "object", text="")
                    col.prop(key, "system", text="System")
                    col = row.column()
                    col.active = psys.use_keyed_timing
                    col.prop(key, "time")
                    col.prop(key, "duration")
                elif part.physics_type == 'BOIDS':
                    sub = row.row()
                    #doesn't work yet
                    #sub.alert = key.valid
                    sub.prop(key, "object", text="")
                    sub.prop(key, "system", text="System")

                    layout.prop(key, "alliance", expand=True)
                elif part.physics_type == 'FLUID':
                    sub = row.row()
                    #doesn't work yet
                    #sub.alert = key.valid
                    sub.prop(key, "object", text="")
                    sub.prop(key, "system", text="System")


class PARTICLE_PT_boidbrain(ParticleButtonsPanel, Panel):
    bl_label = "Boid Brain"
    COMPAT_ENGINES = {'BLENDER_RENDER'}

    @classmethod
    def poll(cls, context):
        psys = context.particle_system
        settings = particle_get_settings(context)
        engine = context.scene.render.engine

        if settings is None:
            return False
        if psys is not None and psys.point_cache.use_external:
            return False
        return settings.physics_type == 'BOIDS' and engine in cls.COMPAT_ENGINES

    def draw(self, context):
        layout = self.layout

        boids = particle_get_settings(context).boids

        layout.enabled = particle_panel_enabled(context, context.particle_system)

        # Currently boids can only use the first state so these are commented out for now.
        #row = layout.row()
        #row.template_list("UI_UL_list", "particle_boids", boids, "states",
        #                  boids, "active_boid_state_index", compact="True")
        #col = row.row()
        #sub = col.row(align=True)
        #sub.operator("boid.state_add", icon='ZOOMIN', text="")
        #sub.operator("boid.state_del", icon='ZOOMOUT', text="")
        #sub = row.row(align=True)
        #sub.operator("boid.state_move_up", icon='MOVE_UP_VEC', text="")
        #sub.operator("boid.state_move_down", icon='MOVE_DOWN_VEC', text="")

        state = boids.active_boid_state

        #layout.prop(state, "name", text="State name")

        row = layout.row()
        row.prop(state, "ruleset_type")
        if state.ruleset_type == 'FUZZY':
            row.prop(state, "rule_fuzzy", slider=True)
        else:
            row.label(text="")

        row = layout.row()
        row.template_list("UI_UL_list", "particle_boids_rules", state, "rules", state, "active_boid_rule_index", rows=4)

        col = row.column()
        sub = col.row()
        subsub = sub.column(align=True)
        subsub.operator_menu_enum("boid.rule_add", "type", icon='ZOOMIN', text="")
        subsub.operator("boid.rule_del", icon='ZOOMOUT', text="")
        sub = col.row()
        subsub = sub.column(align=True)
        subsub.operator("boid.rule_move_up", icon='MOVE_UP_VEC', text="")
        subsub.operator("boid.rule_move_down", icon='MOVE_DOWN_VEC', text="")

        rule = state.active_boid_rule

        if rule:
            row = layout.row()
            row.prop(rule, "name", text="")
            #somebody make nice icons for boids here please! -jahka
            row.prop(rule, "use_in_air", icon='MOVE_UP_VEC', text="")
            row.prop(rule, "use_on_land", icon='MOVE_DOWN_VEC', text="")

            row = layout.row()

            if rule.type == 'GOAL':
                row.prop(rule, "object")
                row = layout.row()
                row.prop(rule, "use_predict")
            elif rule.type == 'AVOID':
                row.prop(rule, "object")
                row = layout.row()
                row.prop(rule, "use_predict")
                row.prop(rule, "fear_factor")
            elif rule.type == 'FOLLOW_PATH':
                row.label(text="Not yet functional")
            elif rule.type == 'AVOID_COLLISION':
                row.prop(rule, "use_avoid")
                row.prop(rule, "use_avoid_collision")
                row.prop(rule, "look_ahead")
            elif rule.type == 'FOLLOW_LEADER':
                row.prop(rule, "object", text="")
                row.prop(rule, "distance")
                row = layout.row()
                row.prop(rule, "use_line")
                sub = row.row()
                sub.active = rule.line
                sub.prop(rule, "queue_count")
            elif rule.type == 'AVERAGE_SPEED':
                row.prop(rule, "speed", slider=True)
                row.prop(rule, "wander", slider=True)
                row.prop(rule, "level", slider=True)
            elif rule.type == 'FIGHT':
                row.prop(rule, "distance")
                row.prop(rule, "flee_distance")


class PARTICLE_PT_render(ParticleButtonsPanel, Panel):
    bl_label = "Render"
    COMPAT_ENGINES = {'BLENDER_RENDER'}

    @classmethod
    def poll(cls, context):
        settings = particle_get_settings(context)
        engine = context.scene.render.engine
        if settings is None:
            return False

        return engine in cls.COMPAT_ENGINES

    def draw(self, context):
        layout = self.layout

        psys = context.particle_system
        part = particle_get_settings(context)

        if psys:
            row = layout.row()
            if part.render_type in {'OBJECT', 'GROUP'}:
                row.enabled = False
            row.prop(part, "material_slot", text="")
            row.prop(psys, "parent")

        split = layout.split()

        col = split.column()
        col.prop(part, "use_render_emitter")
        col.prop(part, "use_parent_particles")

        col = split.column()
        col.prop(part, "show_unborn")
        col.prop(part, "use_dead")

        layout.prop(part, "render_type", expand=True)

        split = layout.split()

        col = split.column()

        if part.render_type == 'LINE':
            col.prop(part, "line_length_tail")
            col.prop(part, "line_length_head")

            split.prop(part, "use_velocity_length")
        elif part.render_type == 'PATH':
            col.prop(part, "use_strand_primitive")
            sub = col.column()
            sub.active = (part.use_strand_primitive is False)
            sub.prop(part, "use_render_adaptive")
            sub = col.column()
            sub.active = part.use_render_adaptive or part.use_strand_primitive is True
            sub.prop(part, "adaptive_angle")
            sub = col.column()
            sub.active = (part.use_render_adaptive is True and part.use_strand_primitive is False)
            sub.prop(part, "adaptive_pixel")
            col.prop(part, "use_hair_bspline")
            col.prop(part, "render_step", text="Steps")

            col = split.column()
            col.label(text="Timing:")
            col.prop(part, "use_absolute_path_time")

            if part.type == 'HAIR' or psys.point_cache.is_baked:
                col.prop(part, "path_start", text="Start", slider=not part.use_absolute_path_time)
            else:
                col.prop(part, "trail_count")

            col.prop(part, "path_end", text="End", slider=not part.use_absolute_path_time)
            col.prop(part, "length_random", text="Random", slider=True)

            row = layout.row()
            col = row.column()

            if part.type == 'HAIR' and part.use_strand_primitive is True and part.child_type == 'INTERPOLATED':
                layout.prop(part, "use_simplify")
                if part.use_simplify is True:
                    row = layout.row()
                    row.prop(part, "simplify_refsize")
                    row.prop(part, "simplify_rate")
                    row.prop(part, "simplify_transition")
                    row = layout.row()
                    row.prop(part, "use_simplify_viewport")
                    sub = row.row()
                    sub.active = part.use_simplify_viewport is True
                    sub.prop(part, "simplify_viewport")

        elif part.render_type == 'OBJECT':
            col.prop(part, "dupli_object")
            sub = col.row()
            sub.prop(part, "use_global_dupli")
            sub.prop(part, "use_rotation_dupli")
            sub.prop(part, "use_scale_dupli")
        elif part.render_type == 'GROUP':
            col.prop(part, "dupli_group")
            split = layout.split()

            col = split.column()
            col.prop(part, "use_whole_group")
            sub = col.column()
            sub.active = (part.use_whole_group is False)
            sub.prop(part, "use_group_pick_random")
            sub.prop(part, "use_group_count")

            col = split.column()
            sub = col.column()
            sub.active = (part.use_whole_group is False)
            sub.prop(part, "use_global_dupli")
            sub.prop(part, "use_rotation_dupli")
            sub.prop(part, "use_scale_dupli")

            if part.use_group_count and not part.use_whole_group:
                row = layout.row()
                row.template_list("UI_UL_list", "particle_dupli_weights", part, "dupli_weights",
                                  part, "active_dupliweight_index")

                col = row.column()
                sub = col.row()
                subsub = sub.column(align=True)
                subsub.operator("particle.dupliob_copy", icon='ZOOMIN', text="")
                subsub.operator("particle.dupliob_remove", icon='ZOOMOUT', text="")
                subsub.operator("particle.dupliob_move_up", icon='MOVE_UP_VEC', text="")
                subsub.operator("particle.dupliob_move_down", icon='MOVE_DOWN_VEC', text="")

                weight = part.active_dupliweight
                if weight:
                    row = layout.row()
                    row.prop(weight, "count")

        elif part.render_type == 'BILLBOARD':
            ob = context.object

            col.label(text="Align:")

            row = layout.row()
            row.prop(part, "billboard_align", expand=True)
            row.prop(part, "lock_billboard", text="Lock")
            row = layout.row()
            row.prop(part, "billboard_object")

            row = layout.row()
            col = row.column(align=True)
            col.label(text="Tilt:")
            col.prop(part, "billboard_tilt", text="Angle", slider=True)
            col.prop(part, "billboard_tilt_random", text="Random", slider=True)
            col = row.column()
            col.prop(part, "billboard_offset")

            row = layout.row()
            col = row.column()
            col.prop(part, "billboard_size", text="Scale")
            if part.billboard_align == 'VEL':
                col = row.column(align=True)
                col.label("Velocity Scale:")
                col.prop(part, "billboard_velocity_head", text="Head")
                col.prop(part, "billboard_velocity_tail", text="Tail")

            if psys:
                col = layout.column()
                col.prop_search(psys, "billboard_normal_uv", ob.data, "uv_textures")
                col.prop_search(psys, "billboard_time_index_uv", ob.data, "uv_textures")

            split = layout.split(percentage=0.33)
            split.label(text="Split UVs:")
            split.prop(part, "billboard_uv_split", text="Number of splits")

            if psys:
                col = layout.column()
                col.active = part.billboard_uv_split > 1
                col.prop_search(psys, "billboard_split_uv", ob.data, "uv_textures")

            row = col.row()
            row.label(text="Animate:")
            row.prop(part, "billboard_animation", text="")
            row.label(text="Offset:")
            row.prop(part, "billboard_offset_split", text="")

        if part.render_type == 'HALO' or part.render_type == 'LINE' or part.render_type == 'BILLBOARD':
            row = layout.row()
            col = row.column()
            col.prop(part, "trail_count")
            if part.trail_count > 1:
                col.prop(part, "use_absolute_path_time", text="Length in frames")
                col = row.column()
                col.prop(part, "path_end", text="Length", slider=not part.use_absolute_path_time)
                col.prop(part, "length_random", text="Random", slider=True)
            else:
                col = row.column()
                col.label(text="")

        if part.render_type in {'OBJECT', 'GROUP'} and not part.use_advanced_hair:
            row = layout.row(align=True)
            row.prop(part, "particle_size")
            row.prop(part, "size_random", slider=True)


class PARTICLE_PT_draw(ParticleButtonsPanel, Panel):
    bl_label = "Display"
    bl_options = {'DEFAULT_CLOSED'}
    COMPAT_ENGINES = {'BLENDER_RENDER'}

    @classmethod
    def poll(cls, context):
        settings = particle_get_settings(context)
        engine = context.scene.render.engine
        if settings is None:
            return False
        return engine in cls.COMPAT_ENGINES

    def draw(self, context):
        layout = self.layout

        psys = context.particle_system
        part = particle_get_settings(context)

        row = layout.row()
        row.prop(part, "draw_method", expand=True)
        row.prop(part, "show_guide_hairs")

        if part.draw_method == 'NONE' or (part.render_type == 'NONE' and part.draw_method == 'RENDER'):
            return

        path = (part.render_type == 'PATH' and part.draw_method == 'RENDER') or part.draw_method == 'PATH'

        row = layout.row()
        row.prop(part, "draw_percentage", slider=True)
        if part.draw_method != 'RENDER' or part.render_type == 'HALO':
            row.prop(part, "draw_size")
        else:
            row.label(text="")

        if part.draw_percentage != 100 and psys is not None:
            if part.type == 'HAIR':
                if psys.use_hair_dynamics and psys.point_cache.is_baked is False:
                    layout.row().label(text="Display percentage makes dynamics inaccurate without baking!")
            else:
                phystype = part.physics_type
                if phystype != 'NO' and phystype != 'KEYED' and psys.point_cache.is_baked is False:
                    layout.row().label(text="Display percentage makes dynamics inaccurate without baking!")

        row = layout.row()
        col = row.column()
        col.prop(part, "show_size")
        col.prop(part, "show_velocity")
        col.prop(part, "show_number")
        if part.physics_type == 'BOIDS':
            col.prop(part, "show_health")

        col = row.column(align=True)
        col.label(text="Color:")
        col.prop(part, "draw_color", text="")
        sub = col.row(align=True)
        sub.active = (part.draw_color in {'VELOCITY', 'ACCELERATION'})
        sub.prop(part, "color_maximum", text="Max")

        if path:
            col.prop(part, "draw_step")


class PARTICLE_PT_children(ParticleButtonsPanel, Panel):
    bl_label = "Children"
    bl_options = {'DEFAULT_CLOSED'}
    COMPAT_ENGINES = {'BLENDER_RENDER'}

    @classmethod
    def poll(cls, context):
        return particle_panel_poll(cls, context)

    def draw(self, context):
        layout = self.layout

        psys = context.particle_system
        part = particle_get_settings(context)

        layout.row().prop(part, "child_type", expand=True)

        if part.child_type == 'NONE':
            return

        row = layout.row()

        col = row.column(align=True)
        col.prop(part, "child_nbr", text="Display")
        col.prop(part, "rendered_child_count", text="Render")

        if part.child_type == 'INTERPOLATED':
            col = row.column()
            if psys:
                col.prop(psys, "child_seed", text="Seed")
            col.prop(part, "virtual_parents", slider=True)
            col.prop(part, "create_long_hair_children")
        else:
            col = row.column(align=True)
            col.prop(part, "child_size", text="Size")
            col.prop(part, "child_size_random", text="Random")

        split = layout.split()

        col = split.column()
        col.label(text="Effects:")

        sub = col.column(align=True)
        sub.prop(part, "clump_factor", slider=True)
        sub.prop(part, "clump_shape", slider=True)

        sub = col.column(align=True)
        sub.prop(part, "child_length", slider=True)
        sub.prop(part, "child_length_threshold", slider=True)

        if part.child_type == 'SIMPLE':
            sub = col.column(align=True)
            sub.prop(part, "child_radius", text="Radius")
            sub.prop(part, "child_roundness", text="Roundness", slider=True)
            if psys:
                sub.prop(psys, "child_seed", text="Seed")
        elif part.virtual_parents > 0.0:
            sub = col.column(align=True)
            sub.label(text="Parting not")
            sub.label(text="available with")
            sub.label(text="virtual parents")
        else:
            sub = col.column(align=True)
            sub.prop(part, "child_parting_factor", text="Parting", slider=True)
            sub.prop(part, "child_parting_min", text="Min")
            sub.prop(part, "child_parting_max", text="Max")

        col = split.column()
        col.label(text="Roughness:")

        sub = col.column(align=True)
        sub.prop(part, "roughness_1", text="Uniform")
        sub.prop(part, "roughness_1_size", text="Size")

        sub = col.column(align=True)
        sub.prop(part, "roughness_endpoint", "Endpoint")
        sub.prop(part, "roughness_end_shape")

        sub = col.column(align=True)
        sub.prop(part, "roughness_2", text="Random")
        sub.prop(part, "roughness_2_size", text="Size")
        sub.prop(part, "roughness_2_threshold", slider=True)

        layout.row().label(text="Kink:")
        layout.row().prop(part, "kink", expand=True)

        split = layout.split()
        split.active = part.kink != 'NO'

        col = split.column()
        sub = col.column(align=True)
        sub.prop(part, "kink_amplitude")
        sub.prop(part, "kink_amplitude_clump", text="Clump", slider=True)
        col.prop(part, "kink_flat", slider=True)
        col = split.column(align=True)
        col.prop(part, "kink_frequency")
        col.prop(part, "kink_shape", slider=True)


class PARTICLE_PT_field_weights(ParticleButtonsPanel, Panel):
    bl_label = "Field Weights"
    bl_options = {'DEFAULT_CLOSED'}
    COMPAT_ENGINES = {'BLENDER_RENDER'}

    @classmethod
    def poll(cls, context):
        return particle_panel_poll(cls, context)

    def draw(self, context):
        part = particle_get_settings(context)
        effector_weights_ui(self, context, part.effector_weights, 'PSYS')

        if part.type == 'HAIR':
            row = self.layout.row()
            row.prop(part.effector_weights, "apply_to_hair_growing")
            row.prop(part, "apply_effector_to_children")
            row = self.layout.row()
            row.prop(part, "effect_hair", slider=True)


class PARTICLE_PT_force_fields(ParticleButtonsPanel, Panel):
    bl_label = "Force Field Settings"
    bl_options = {'DEFAULT_CLOSED'}
    COMPAT_ENGINES = {'BLENDER_RENDER'}

    def draw(self, context):
        layout = self.layout

        part = particle_get_settings(context)

        row = layout.row()
        row.prop(part, "use_self_effect")
        row.prop(part, "effector_amount", text="Amount")

        split = layout.split(percentage=0.2)
        split.label(text="Type 1:")
        split.prop(part.force_field_1, "type", text="")
        basic_force_field_settings_ui(self, context, part.force_field_1)
        if part.force_field_1.type != 'NONE':
            layout.label(text="Falloff:")
        basic_force_field_falloff_ui(self, context, part.force_field_1)

        if part.force_field_1.type != 'NONE':
            layout.label(text="")

        split = layout.split(percentage=0.2)
        split.label(text="Type 2:")
        split.prop(part.force_field_2, "type", text="")
        basic_force_field_settings_ui(self, context, part.force_field_2)
        if part.force_field_2.type != 'NONE':
            layout.label(text="Falloff:")
        basic_force_field_falloff_ui(self, context, part.force_field_2)


class PARTICLE_PT_vertexgroups(ParticleButtonsPanel, Panel):
    bl_label = "Vertex Groups"
    bl_options = {'DEFAULT_CLOSED'}
    COMPAT_ENGINES = {'BLENDER_RENDER'}

    @classmethod
    def poll(cls, context):
        if context.particle_system is None:
            return False
        return particle_panel_poll(cls, context)

    def draw(self, context):
        layout = self.layout

        ob = context.object
        psys = context.particle_system

        col = layout.column()
        row = col.row(align=True)
        row.prop_search(psys, "vertex_group_density", ob, "vertex_groups", text="Density")
        row.prop(psys, "invert_vertex_group_density", text="", toggle=True, icon='ARROW_LEFTRIGHT')

        row = col.row(align=True)
        row.prop_search(psys, "vertex_group_length", ob, "vertex_groups", text="Length")
        row.prop(psys, "invert_vertex_group_length", text="", toggle=True, icon='ARROW_LEFTRIGHT')

        row = col.row(align=True)
        row.prop_search(psys, "vertex_group_clump", ob, "vertex_groups", text="Clump")
        row.prop(psys, "invert_vertex_group_clump", text="", toggle=True, icon='ARROW_LEFTRIGHT')

        row = col.row(align=True)
        row.prop_search(psys, "vertex_group_kink", ob, "vertex_groups", text="Kink")
        row.prop(psys, "invert_vertex_group_kink", text="", toggle=True, icon='ARROW_LEFTRIGHT')

        row = col.row(align=True)
        row.prop_search(psys, "vertex_group_roughness_1", ob, "vertex_groups", text="Roughness 1")
        row.prop(psys, "invert_vertex_group_roughness_1", text="", toggle=True, icon='ARROW_LEFTRIGHT')

        row = col.row(align=True)
        row.prop_search(psys, "vertex_group_roughness_2", ob, "vertex_groups", text="Roughness 2")
        row.prop(psys, "invert_vertex_group_roughness_2", text="", toggle=True, icon='ARROW_LEFTRIGHT')

        row = col.row(align=True)
        row.prop_search(psys, "vertex_group_roughness_end", ob, "vertex_groups", text="Roughness End")
        row.prop(psys, "invert_vertex_group_roughness_end", text="", toggle=True, icon='ARROW_LEFTRIGHT')

        # Commented out vertex groups don't work and are still waiting for better implementation
        # row = layout.row()
        # row.prop_search(psys, "vertex_group_velocity", ob, "vertex_groups", text="Velocity")
        # row.prop(psys, "invert_vertex_group_velocity", text="")

        # row = layout.row()
        # row.prop_search(psys, "vertex_group_size", ob, "vertex_groups", text="Size")
        # row.prop(psys, "invert_vertex_group_size", text="")

        # row = layout.row()
        # row.prop_search(psys, "vertex_group_tangent", ob, "vertex_groups", text="Tangent")
        # row.prop(psys, "invert_vertex_group_tangent", text="")

        # row = layout.row()
        # row.prop_search(psys, "vertex_group_rotation", ob, "vertex_groups", text="Rotation")
        # row.prop(psys, "invert_vertex_group_rotation", text="")

        # row = layout.row()
        # row.prop_search(psys, "vertex_group_field", ob, "vertex_groups", text="Field")
        # row.prop(psys, "invert_vertex_group_field", text="")


class PARTICLE_PT_custom_props(ParticleButtonsPanel, PropertyPanel, Panel):
    COMPAT_ENGINES = {'BLENDER_RENDER'}
    _context_path = "particle_system.settings"
    _property_type = bpy.types.ParticleSettings

if __name__ == "__main__":  # only for live edit.
    bpy.utils.register_module(__name__)<|MERGE_RESOLUTION|>--- conflicted
+++ resolved
@@ -304,16 +304,6 @@
         col.label(text="Volume")
         col.prop(cloth, "air_damping", text="Air Drag")
         col.prop(cloth, "internal_friction", slider=True)
-<<<<<<< HEAD
-        sub = col.row(align=True)
-        # XXX disabled due to stability issues
-        #sub.prop(cloth, "pressure", slider=True, text="Pressure")
-        #sub.prop(cloth, "pressure_threshold", slider=True, text="Threshold")
-        col.prop(cloth, "voxel_cell_size")
-
-        split.separator()
-
-=======
         sub = col.column(align=True)
         sub.prop(cloth, "density_target", text="Density Target")
         sub.prop(cloth, "density_strength", slider=True, text="Strength")
@@ -326,7 +316,6 @@
 
         split.separator()
 
->>>>>>> 9f1ad068
         col = split.column()
         col.label(text="Pinning")
         col.prop(cloth, "pin_stiffness", text="Goal Strength")
