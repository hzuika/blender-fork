# ##### BEGIN GPL LICENSE BLOCK #####
#
#  This program is free software; you can redistribute it and/or
#  modify it under the terms of the GNU General Public License
#  as published by the Free Software Foundation; either version 2
#  of the License, or (at your option) any later version.
#
#  This program is distributed in the hope that it will be useful,
#  but WITHOUT ANY WARRANTY; without even the implied warranty of
#  MERCHANTABILITY or FITNESS FOR A PARTICULAR PURPOSE.  See the
#  GNU General Public License for more details.
#
#  You should have received a copy of the GNU General Public License
#  along with this program; if not, write to the Free Software Foundation,
#  Inc., 51 Franklin Street, Fifth Floor, Boston, MA 02110-1301, USA.
#
# ##### END GPL LICENSE BLOCK #####

# <pep8 compliant>
import bpy
from bpy.types import Panel
from rna_prop_ui import PropertyPanel
from bpy_extras.node_utils import find_node_input


class WorldButtonsPanel:
    bl_space_type = 'PROPERTIES'
    bl_region_type = 'WINDOW'
    bl_context = "world"
    # COMPAT_ENGINES must be defined in each subclass, external engines can add themselves here

    @classmethod
    def poll(cls, context):
        return (context.world and context.engine in cls.COMPAT_ENGINES)


class WORLD_PT_context_world(WorldButtonsPanel, Panel):
    bl_label = ""
    bl_options = {'HIDE_HEADER'}
<<<<<<< HEAD
    COMPAT_ENGINES = {'BLENDER_RENDER', 'BLENDER_EEVEE', 'BLENDER_OPENGL', 'BLENDER_LANPR'}
=======
    COMPAT_ENGINES = {'BLENDER_RENDER', 'BLENDER_EEVEE', 'BLENDER_WORKBENCH'}
>>>>>>> 32d50858

    @classmethod
    def poll(cls, context):
        return (context.engine in cls.COMPAT_ENGINES)

    def draw(self, context):
        layout = self.layout

        scene = context.scene
        world = context.world
        space = context.space_data

        if scene:
            layout.template_ID(scene, "world", new="world.new")
        elif world:
            layout.template_ID(space, "pin_id")


class EEVEE_WORLD_PT_mist(WorldButtonsPanel, Panel):
    bl_label = "Mist Pass"
    bl_options = {'DEFAULT_CLOSED'}
    COMPAT_ENGINES = {'BLENDER_EEVEE'}

    @classmethod
    def poll(cls, context):
        engine = context.engine
        if context.world and (engine in cls.COMPAT_ENGINES):
            for view_layer in context.scene.view_layers:
                if view_layer.use_pass_mist:
                    return True

        return False

    def draw(self, context):
        layout = self.layout
        layout.use_property_split = True

        world = context.world

        layout.prop(world.mist_settings, "start")
        layout.prop(world.mist_settings, "depth")
        layout.prop(world.mist_settings, "falloff")


class WORLD_PT_custom_props(WorldButtonsPanel, PropertyPanel, Panel):
<<<<<<< HEAD
    COMPAT_ENGINES = {'BLENDER_RENDER', 'BLENDER_EEVEE', 'BLENDER_OPENGL', 'BLENDER_LANPR'}
=======
    COMPAT_ENGINES = {'BLENDER_RENDER', 'BLENDER_EEVEE', 'BLENDER_WORKBENCH'}
>>>>>>> 32d50858
    _context_path = "world"
    _property_type = bpy.types.World


class EEVEE_WORLD_PT_surface(WorldButtonsPanel, Panel):
    bl_label = "Surface"
    COMPAT_ENGINES = {'BLENDER_EEVEE'}

    @classmethod
    def poll(cls, context):
        engine = context.engine
        return context.world and (engine in cls.COMPAT_ENGINES)

    def draw(self, context):
        layout = self.layout

        world = context.world

        layout.prop(world, "use_nodes", icon='NODETREE')
        layout.separator()

        if world.use_nodes:
            ntree = world.node_tree
            node = ntree.get_output_node('EEVEE')

            if node:
                input = find_node_input(node, 'Surface')
                if input:
                    layout.template_node_view(ntree, node, input)
                else:
                    layout.label(text="Incompatible output node")
            else:
                layout.label(text="No output node")
        else:
            layout.prop(world, "color")


class WORLD_PT_viewport_display(WorldButtonsPanel, Panel):
    bl_label = "Viewport Display"
    bl_options = {'DEFAULT_CLOSED'}

    @classmethod
    def poll(cls, context):
        return context.world

    def draw(self, context):
        layout = self.layout
        layout.use_property_split = True
        world = context.world
        layout.prop(world, "color")


classes = (
    WORLD_PT_context_world,
    EEVEE_WORLD_PT_surface,
    EEVEE_WORLD_PT_mist,
    WORLD_PT_viewport_display,
    WORLD_PT_custom_props,
)

if __name__ == "__main__":  # only for live edit.
    from bpy.utils import register_class
    for cls in classes:
        register_class(cls)<|MERGE_RESOLUTION|>--- conflicted
+++ resolved
@@ -37,11 +37,7 @@
 class WORLD_PT_context_world(WorldButtonsPanel, Panel):
     bl_label = ""
     bl_options = {'HIDE_HEADER'}
-<<<<<<< HEAD
-    COMPAT_ENGINES = {'BLENDER_RENDER', 'BLENDER_EEVEE', 'BLENDER_OPENGL', 'BLENDER_LANPR'}
-=======
     COMPAT_ENGINES = {'BLENDER_RENDER', 'BLENDER_EEVEE', 'BLENDER_WORKBENCH'}
->>>>>>> 32d50858
 
     @classmethod
     def poll(cls, context):
@@ -87,11 +83,7 @@
 
 
 class WORLD_PT_custom_props(WorldButtonsPanel, PropertyPanel, Panel):
-<<<<<<< HEAD
-    COMPAT_ENGINES = {'BLENDER_RENDER', 'BLENDER_EEVEE', 'BLENDER_OPENGL', 'BLENDER_LANPR'}
-=======
     COMPAT_ENGINES = {'BLENDER_RENDER', 'BLENDER_EEVEE', 'BLENDER_WORKBENCH'}
->>>>>>> 32d50858
     _context_path = "world"
     _property_type = bpy.types.World
 
