--- conflicted
+++ resolved
@@ -277,8 +277,6 @@
 
         layout.separator()
 
-<<<<<<< HEAD
-=======
         layout.operator("text.move_lines", 
                         text="Move line(s) up").direction = 'UP'
         layout.operator("text.move_lines",
@@ -286,7 +284,6 @@
 
         layout.separator()
 
->>>>>>> fbf06d0f
         layout.menu("TEXT_MT_edit_select")
         layout.menu("TEXT_MT_edit_markers")
 
