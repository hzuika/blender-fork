# ##### BEGIN GPL LICENSE BLOCK #####
#
#  This program is free software; you can redistribute it and/or
#  modify it under the terms of the GNU General Public License
#  as published by the Free Software Foundation; either version 2
#  of the License, or (at your option) any later version.
#
#  This program is distributed in the hope that it will be useful,
#  but WITHOUT ANY WARRANTY; without even the implied warranty of
#  MERCHANTABILITY or FITNESS FOR A PARTICULAR PURPOSE.  See the
#  GNU General Public License for more details.
#
#  You should have received a copy of the GNU General Public License
#  along with this program; if not, write to the Free Software Foundation,
#  Inc., 51 Franklin Street, Fifth Floor, Boston, MA 02110-1301, USA.
#
# ##### END GPL LICENSE BLOCK #####

# <pep8 compliant>
import bpy
import nodeitems_utils
from nodeitems_utils import (
    NodeCategory,
    NodeItem,
    NodeItemCustom,
)


# Subclasses for standard node types

class SortedNodeCategory(NodeCategory):
    def __init__(self, identifier, name, description="", items=None):
        # for builtin nodes the convention is to sort by name
        if isinstance(items, list):
            items = sorted(items, key=lambda item: item.label.lower())

        super().__init__(identifier, name, description, items)


class CompositorNodeCategory(SortedNodeCategory):
    @classmethod
    def poll(cls, context):
        return (context.space_data.tree_type == 'CompositorNodeTree')


class ShaderNewNodeCategory(SortedNodeCategory):
    @classmethod
    def poll(cls, context):
        return (context.space_data.tree_type == 'ShaderNodeTree' and
                context.view_render.use_shading_nodes)


class ShaderOldNodeCategory(SortedNodeCategory):
    @classmethod
    def poll(cls, context):
        return (context.space_data.tree_type == 'ShaderNodeTree' and
                not context.view_render.use_shading_nodes)


class TextureNodeCategory(SortedNodeCategory):
    @classmethod
    def poll(cls, context):
        return context.space_data.tree_type == 'TextureNodeTree'


# menu entry for node group tools
def group_tools_draw(self, layout, context):
    layout.operator("node.group_make")
    layout.operator("node.group_ungroup")
    layout.separator()

# maps node tree type to group node type
node_tree_group_type = {
    'CompositorNodeTree': 'CompositorNodeGroup',
    'ShaderNodeTree': 'ShaderNodeGroup',
    'TextureNodeTree': 'TextureNodeGroup',
    }


# generic node group items generator for shader, compositor and texture node groups
def node_group_items(context):
    if context is None:
        return
    space = context.space_data
    if not space:
        return
    ntree = space.edit_tree
    if not ntree:
        return

    yield NodeItemCustom(draw=group_tools_draw)

    def contains_group(nodetree, group):
        if nodetree == group:
            return True
        else:
            for node in nodetree.nodes:
                if node.bl_idname in node_tree_group_type.values() and node.node_tree is not None:
                    if contains_group(node.node_tree, group):
                        return True
        return False

    for group in context.blend_data.node_groups:
        if group.bl_idname != ntree.bl_idname:
            continue
        # filter out recursive groups
        if contains_group(group, ntree):
            continue

        yield NodeItem(node_tree_group_type[group.bl_idname],
                       group.name,
                       {"node_tree": "bpy.data.node_groups[%r]" % group.name})


# only show input/output nodes inside node groups
def group_input_output_item_poll(context):
    space = context.space_data
    if space.edit_tree in bpy.data.node_groups.values():
        return True
    return False


# only show input/output nodes when editing line style node trees
def line_style_shader_nodes_poll(context):
    snode = context.space_data
    return (snode.tree_type == 'ShaderNodeTree' and
            snode.shader_type == 'LINESTYLE')


# only show nodes working in world node trees
def world_shader_nodes_poll(context):
    snode = context.space_data
    return (snode.tree_type == 'ShaderNodeTree' and
            snode.shader_type == 'WORLD')


# only show nodes working in object node trees
def object_shader_nodes_poll(context):
    snode = context.space_data
    return (snode.tree_type == 'ShaderNodeTree' and
            snode.shader_type == 'OBJECT')


def cycles_shader_nodes_poll(context):
    return context.view_render.engine == 'CYCLES'


def eevee_shader_nodes_poll(context):
    return context.view_render.engine == 'BLENDER_EEVEE'


def eevee_cycles_shader_nodes_poll(context):
    return (cycles_shader_nodes_poll(context) or
            eevee_shader_nodes_poll(context))


def object_cycles_shader_nodes_poll(context):
    return (object_shader_nodes_poll(context) and
            cycles_shader_nodes_poll(context))


def object_eevee_shader_nodes_poll(context):
    return (object_shader_nodes_poll(context) and
            eevee_shader_nodes_poll(context))


def object_eevee_cycles_shader_nodes_poll(context):
    return (object_shader_nodes_poll(context) and
            eevee_cycles_shader_nodes_poll(context))


# All standard node categories currently used in nodes.

shader_node_categories = [
    # Shader Nodes
    ShaderOldNodeCategory("SH_INPUT", "Input", items=[
        NodeItem("ShaderNodeMaterial"),
        NodeItem("ShaderNodeCameraData"),
        NodeItem("ShaderNodeFresnel"),
        NodeItem("ShaderNodeLayerWeight"),
        NodeItem("ShaderNodeLampData"),
        NodeItem("ShaderNodeValue"),
        NodeItem("ShaderNodeRGB"),
        NodeItem("ShaderNodeTexture"),
        NodeItem("ShaderNodeGeometry"),
        NodeItem("ShaderNodeExtendedMaterial"),
        NodeItem("ShaderNodeParticleInfo"),
        NodeItem("ShaderNodeObjectInfo"),
        NodeItem("NodeGroupInput", poll=group_input_output_item_poll),
        ]),
    ShaderOldNodeCategory("SH_OUTPUT", "Output", items=[
        NodeItem("ShaderNodeOutput"),
        NodeItem("NodeGroupOutput", poll=group_input_output_item_poll),
        ]),
    ShaderOldNodeCategory("SH_OP_COLOR", "Color", items=[
        NodeItem("ShaderNodeMixRGB"),
        NodeItem("ShaderNodeRGBCurve"),
        NodeItem("ShaderNodeInvert"),
        NodeItem("ShaderNodeHueSaturation"),
        NodeItem("ShaderNodeGamma"),
        ]),
    ShaderOldNodeCategory("SH_OP_VECTOR", "Vector", items=[
        NodeItem("ShaderNodeNormal"),
        NodeItem("ShaderNodeMapping"),
        NodeItem("ShaderNodeVectorCurve"),
        NodeItem("ShaderNodeVectorTransform"),
        NodeItem("ShaderNodeNormalMap"),
        ]),
    ShaderOldNodeCategory("SH_CONVERTOR", "Converter", items=[
        NodeItem("ShaderNodeValToRGB"),
        NodeItem("ShaderNodeRGBToBW"),
        NodeItem("ShaderNodeMath"),
        NodeItem("ShaderNodeVectorMath"),
        NodeItem("ShaderNodeSqueeze"),
        NodeItem("ShaderNodeSeparateRGB"),
        NodeItem("ShaderNodeCombineRGB"),
        NodeItem("ShaderNodeSeparateHSV"),
        NodeItem("ShaderNodeCombineHSV"),
        ]),
    ShaderOldNodeCategory("SH_GROUP", "Group", items=node_group_items),
    ShaderOldNodeCategory("SH_LAYOUT", "Layout", items=[
        NodeItem("NodeFrame"),
        NodeItem("NodeReroute"),
        ]),

    # New Shader Nodes (Cycles)
    ShaderNewNodeCategory("SH_NEW_INPUT", "Input", items=[
        NodeItem("ShaderNodeTexCoord"),
        NodeItem("ShaderNodeAttribute"),
        NodeItem("ShaderNodeLightPath"),
        NodeItem("ShaderNodeFresnel"),
        NodeItem("ShaderNodeLayerWeight"),
        NodeItem("ShaderNodeRGB"),
        NodeItem("ShaderNodeValue"),
        NodeItem("ShaderNodeTangent"),
        NodeItem("ShaderNodeNewGeometry"),
        NodeItem("ShaderNodeWireframe"),
        NodeItem("ShaderNodeBevel"),
        NodeItem("ShaderNodeObjectInfo"),
        NodeItem("ShaderNodeHairInfo"),
        NodeItem("ShaderNodeParticleInfo"),
        NodeItem("ShaderNodeCameraData"),
        NodeItem("ShaderNodeUVMap"),
        NodeItem("ShaderNodeUVAlongStroke", poll=line_style_shader_nodes_poll),
        NodeItem("NodeGroupInput", poll=group_input_output_item_poll),
        ]),
    ShaderNewNodeCategory("SH_NEW_OUTPUT", "Output", items=[
        NodeItem("ShaderNodeOutputMaterial", poll=object_eevee_cycles_shader_nodes_poll),
        NodeItem("ShaderNodeOutputLamp", poll=object_cycles_shader_nodes_poll),
        NodeItem("ShaderNodeOutputWorld", poll=world_shader_nodes_poll),
        NodeItem("ShaderNodeOutputLineStyle", poll=line_style_shader_nodes_poll),
        NodeItem("NodeGroupOutput", poll=group_input_output_item_poll),
        ]),
    ShaderNewNodeCategory("SH_NEW_SHADER", "Shader", items=[
        NodeItem("ShaderNodeMixShader", poll=eevee_cycles_shader_nodes_poll),
        NodeItem("ShaderNodeAddShader", poll=eevee_cycles_shader_nodes_poll),
        NodeItem("ShaderNodeBsdfDiffuse", poll=object_eevee_cycles_shader_nodes_poll),
        NodeItem("ShaderNodeBsdfPrincipled", poll=object_eevee_cycles_shader_nodes_poll),
        NodeItem("ShaderNodeBsdfGlossy", poll=object_eevee_cycles_shader_nodes_poll),
        NodeItem("ShaderNodeBsdfTransparent", poll=object_eevee_cycles_shader_nodes_poll),
        NodeItem("ShaderNodeBsdfRefraction", poll=object_eevee_cycles_shader_nodes_poll),
        NodeItem("ShaderNodeBsdfGlass", poll=object_eevee_cycles_shader_nodes_poll),
        NodeItem("ShaderNodeBsdfTranslucent", poll=object_cycles_shader_nodes_poll),
        NodeItem("ShaderNodeBsdfAnisotropic", poll=object_cycles_shader_nodes_poll),
        NodeItem("ShaderNodeBsdfVelvet", poll=object_cycles_shader_nodes_poll),
        NodeItem("ShaderNodeBsdfToon", poll=object_cycles_shader_nodes_poll),
        NodeItem("ShaderNodeSubsurfaceScattering", poll=object_eevee_cycles_shader_nodes_poll),
        NodeItem("ShaderNodeEmission", poll=object_eevee_cycles_shader_nodes_poll),
        NodeItem("ShaderNodeBsdfHair", poll=object_cycles_shader_nodes_poll),
        NodeItem("ShaderNodeBackground", poll=world_shader_nodes_poll),
<<<<<<< HEAD
        NodeItem("ShaderNodeAmbientOcclusion", poll=object_cycles_shader_nodes_poll),
        NodeItem("ShaderNodeHoldout", poll=object_cycles_shader_nodes_poll),
        NodeItem("ShaderNodeVolumeAbsorption", poll=eevee_cycles_shader_nodes_poll),
        NodeItem("ShaderNodeVolumeScatter", poll=eevee_cycles_shader_nodes_poll),
        NodeItem("ShaderNodeEeveeSpecular", poll=object_eevee_shader_nodes_poll),
=======
        NodeItem("ShaderNodeAmbientOcclusion", poll=object_shader_nodes_poll),
        NodeItem("ShaderNodeHoldout", poll=object_shader_nodes_poll),
        NodeItem("ShaderNodeVolumeAbsorption"),
        NodeItem("ShaderNodeVolumeScatter"),
        NodeItem("ShaderNodeVolumePrincipled"),
>>>>>>> 0aec2dcd
        ]),
    ShaderNewNodeCategory("SH_NEW_TEXTURE", "Texture", items=[
        NodeItem("ShaderNodeTexImage"),
        NodeItem("ShaderNodeTexEnvironment"),
        NodeItem("ShaderNodeTexSky"),
        NodeItem("ShaderNodeTexNoise"),
        NodeItem("ShaderNodeTexWave"),
        NodeItem("ShaderNodeTexVoronoi"),
        NodeItem("ShaderNodeTexMusgrave"),
        NodeItem("ShaderNodeTexGradient"),
        NodeItem("ShaderNodeTexMagic"),
        NodeItem("ShaderNodeTexChecker"),
        NodeItem("ShaderNodeTexBrick"),
        NodeItem("ShaderNodeTexPointDensity"),
        ]),
    ShaderNewNodeCategory("SH_NEW_OP_COLOR", "Color", items=[
        NodeItem("ShaderNodeMixRGB"),
        NodeItem("ShaderNodeRGBCurve"),
        NodeItem("ShaderNodeInvert"),
        NodeItem("ShaderNodeLightFalloff"),
        NodeItem("ShaderNodeHueSaturation"),
        NodeItem("ShaderNodeGamma"),
        NodeItem("ShaderNodeBrightContrast"),
        ]),
    ShaderNewNodeCategory("SH_NEW_OP_VECTOR", "Vector", items=[
        NodeItem("ShaderNodeMapping"),
        NodeItem("ShaderNodeBump"),
        NodeItem("ShaderNodeDisplacement"),
        NodeItem("ShaderNodeVectorDisplacement"),
        NodeItem("ShaderNodeNormalMap"),
        NodeItem("ShaderNodeNormal"),
        NodeItem("ShaderNodeVectorCurve"),
        NodeItem("ShaderNodeVectorTransform"),
        ]),
    ShaderNewNodeCategory("SH_NEW_CONVERTOR", "Converter", items=[
        NodeItem("ShaderNodeMath"),
        NodeItem("ShaderNodeValToRGB"),
        NodeItem("ShaderNodeRGBToBW"),
        NodeItem("ShaderNodeVectorMath"),
        NodeItem("ShaderNodeSeparateRGB"),
        NodeItem("ShaderNodeCombineRGB"),
        NodeItem("ShaderNodeSeparateXYZ"),
        NodeItem("ShaderNodeCombineXYZ"),
        NodeItem("ShaderNodeSeparateHSV"),
        NodeItem("ShaderNodeCombineHSV"),
        NodeItem("ShaderNodeWavelength"),
        NodeItem("ShaderNodeBlackbody"),
        ]),
    ShaderNewNodeCategory("SH_NEW_SCRIPT", "Script", items=[
        NodeItem("ShaderNodeScript"),
        ]),
    ShaderNewNodeCategory("SH_NEW_GROUP", "Group", items=node_group_items),
    ShaderNewNodeCategory("SH_NEW_LAYOUT", "Layout", items=[
        NodeItem("NodeFrame"),
        NodeItem("NodeReroute"),
        ]),
    ]

compositor_node_categories = [
    # Compositor Nodes
    CompositorNodeCategory("CMP_INPUT", "Input", items=[
        NodeItem("CompositorNodeRLayers"),
        NodeItem("CompositorNodeImage"),
        NodeItem("CompositorNodeMovieClip"),
        NodeItem("CompositorNodeMask"),
        NodeItem("CompositorNodeRGB"),
        NodeItem("CompositorNodeValue"),
        NodeItem("CompositorNodeTexture"),
        NodeItem("CompositorNodeBokehImage"),
        NodeItem("CompositorNodeTime"),
        NodeItem("CompositorNodeTrackPos"),
        NodeItem("NodeGroupInput", poll=group_input_output_item_poll),
        ]),
    CompositorNodeCategory("CMP_OUTPUT", "Output", items=[
        NodeItem("CompositorNodeComposite"),
        NodeItem("CompositorNodeViewer"),
        NodeItem("CompositorNodeSplitViewer"),
        NodeItem("CompositorNodeOutputFile"),
        NodeItem("CompositorNodeLevels"),
        NodeItem("NodeGroupOutput", poll=group_input_output_item_poll),
        ]),
    CompositorNodeCategory("CMP_OP_COLOR", "Color", items=[
        NodeItem("CompositorNodeMixRGB"),
        NodeItem("CompositorNodeAlphaOver"),
        NodeItem("CompositorNodeInvert"),
        NodeItem("CompositorNodeCurveRGB"),
        NodeItem("CompositorNodeHueSat"),
        NodeItem("CompositorNodeColorBalance"),
        NodeItem("CompositorNodeHueCorrect"),
        NodeItem("CompositorNodeBrightContrast"),
        NodeItem("CompositorNodeGamma"),
        NodeItem("CompositorNodeColorCorrection"),
        NodeItem("CompositorNodeTonemap"),
        NodeItem("CompositorNodeZcombine"),
        ]),
    CompositorNodeCategory("CMP_CONVERTOR", "Converter", items=[
        NodeItem("CompositorNodeMath"),
        NodeItem("CompositorNodeValToRGB"),
        NodeItem("CompositorNodeSetAlpha"),
        NodeItem("CompositorNodePremulKey"),
        NodeItem("CompositorNodeIDMask"),
        NodeItem("CompositorNodeRGBToBW"),
        NodeItem("CompositorNodeSepRGBA"),
        NodeItem("CompositorNodeCombRGBA"),
        NodeItem("CompositorNodeSepHSVA"),
        NodeItem("CompositorNodeCombHSVA"),
        NodeItem("CompositorNodeSepYUVA"),
        NodeItem("CompositorNodeCombYUVA"),
        NodeItem("CompositorNodeSepYCCA"),
        NodeItem("CompositorNodeCombYCCA"),
        NodeItem("CompositorNodeSwitchView"),
        ]),
    CompositorNodeCategory("CMP_OP_FILTER", "Filter", items=[
        NodeItem("CompositorNodeBlur"),
        NodeItem("CompositorNodeBilateralblur"),
        NodeItem("CompositorNodeDilateErode"),
        NodeItem("CompositorNodeDespeckle"),
        NodeItem("CompositorNodeFilter"),
        NodeItem("CompositorNodeBokehBlur"),
        NodeItem("CompositorNodeVecBlur"),
        NodeItem("CompositorNodeDefocus"),
        NodeItem("CompositorNodeGlare"),
        NodeItem("CompositorNodeInpaint"),
        NodeItem("CompositorNodeDBlur"),
        NodeItem("CompositorNodePixelate"),
        NodeItem("CompositorNodeSunBeams"),
        ]),
    CompositorNodeCategory("CMP_OP_VECTOR", "Vector", items=[
        NodeItem("CompositorNodeNormal"),
        NodeItem("CompositorNodeMapValue"),
        NodeItem("CompositorNodeMapRange"),
        NodeItem("CompositorNodeNormalize"),
        NodeItem("CompositorNodeCurveVec"),
        ]),
    CompositorNodeCategory("CMP_MATTE", "Matte", items=[
        NodeItem("CompositorNodeKeying"),
        NodeItem("CompositorNodeKeyingScreen"),
        NodeItem("CompositorNodeChannelMatte"),
        NodeItem("CompositorNodeColorSpill"),
        NodeItem("CompositorNodeBoxMask"),
        NodeItem("CompositorNodeEllipseMask"),
        NodeItem("CompositorNodeLumaMatte"),
        NodeItem("CompositorNodeDiffMatte"),
        NodeItem("CompositorNodeDistanceMatte"),
        NodeItem("CompositorNodeChromaMatte"),
        NodeItem("CompositorNodeColorMatte"),
        NodeItem("CompositorNodeDoubleEdgeMask"),
        ]),
    CompositorNodeCategory("CMP_DISTORT", "Distort", items=[
        NodeItem("CompositorNodeScale"),
        NodeItem("CompositorNodeLensdist"),
        NodeItem("CompositorNodeMovieDistortion"),
        NodeItem("CompositorNodeTranslate"),
        NodeItem("CompositorNodeRotate"),
        NodeItem("CompositorNodeFlip"),
        NodeItem("CompositorNodeCrop"),
        NodeItem("CompositorNodeDisplace"),
        NodeItem("CompositorNodeMapUV"),
        NodeItem("CompositorNodeTransform"),
        NodeItem("CompositorNodeStabilize"),
        NodeItem("CompositorNodePlaneTrackDeform"),
        NodeItem("CompositorNodeCornerPin"),
        ]),
    CompositorNodeCategory("CMP_GROUP", "Group", items=node_group_items),
    CompositorNodeCategory("CMP_LAYOUT", "Layout", items=[
        NodeItem("NodeFrame"),
        NodeItem("NodeReroute"),
        NodeItem("CompositorNodeSwitch"),
        ]),
    ]

texture_node_categories = [
    # Texture Nodes
    TextureNodeCategory("TEX_INPUT", "Input", items=[
        NodeItem("TextureNodeCurveTime"),
        NodeItem("TextureNodeCoordinates"),
        NodeItem("TextureNodeTexture"),
        NodeItem("TextureNodeImage"),
        NodeItem("NodeGroupInput", poll=group_input_output_item_poll),
        ]),
    TextureNodeCategory("TEX_OUTPUT", "Output", items=[
        NodeItem("TextureNodeOutput"),
        NodeItem("TextureNodeViewer"),
        NodeItem("NodeGroupOutput", poll=group_input_output_item_poll),
        ]),
    TextureNodeCategory("TEX_OP_COLOR", "Color", items=[
        NodeItem("TextureNodeMixRGB"),
        NodeItem("TextureNodeCurveRGB"),
        NodeItem("TextureNodeInvert"),
        NodeItem("TextureNodeHueSaturation"),
        NodeItem("TextureNodeCompose"),
        NodeItem("TextureNodeDecompose"),
        ]),
    TextureNodeCategory("TEX_PATTERN", "Pattern", items=[
        NodeItem("TextureNodeChecker"),
        NodeItem("TextureNodeBricks"),
        ]),
    TextureNodeCategory("TEX_TEXTURE", "Textures", items=[
        NodeItem("TextureNodeTexNoise"),
        NodeItem("TextureNodeTexDistNoise"),
        NodeItem("TextureNodeTexClouds"),
        NodeItem("TextureNodeTexBlend"),
        NodeItem("TextureNodeTexVoronoi"),
        NodeItem("TextureNodeTexMagic"),
        NodeItem("TextureNodeTexMarble"),
        NodeItem("TextureNodeTexWood"),
        NodeItem("TextureNodeTexMusgrave"),
        NodeItem("TextureNodeTexStucci"),
        ]),
    TextureNodeCategory("TEX_CONVERTOR", "Converter", items=[
        NodeItem("TextureNodeMath"),
        NodeItem("TextureNodeValToRGB"),
        NodeItem("TextureNodeRGBToBW"),
        NodeItem("TextureNodeValToNor"),
        NodeItem("TextureNodeDistance"),
        ]),
    TextureNodeCategory("TEX_DISTORT", "Distort", items=[
        NodeItem("TextureNodeScale"),
        NodeItem("TextureNodeTranslate"),
        NodeItem("TextureNodeRotate"),
        NodeItem("TextureNodeAt"),
        ]),
    TextureNodeCategory("TEX_GROUP", "Group", items=node_group_items),
    TextureNodeCategory("TEX_LAYOUT", "Layout", items=[
        NodeItem("NodeFrame"),
        NodeItem("NodeReroute"),
        ]),
    ]


def register():
    nodeitems_utils.register_node_categories('SHADER', shader_node_categories)
    nodeitems_utils.register_node_categories('COMPOSITING', compositor_node_categories)
    nodeitems_utils.register_node_categories('TEXTURE', texture_node_categories)


def unregister():
    nodeitems_utils.unregister_node_categories('SHADER')
    nodeitems_utils.unregister_node_categories('COMPOSITING')
    nodeitems_utils.unregister_node_categories('TEXTURE')


if __name__ == "__main__":
    register()<|MERGE_RESOLUTION|>--- conflicted
+++ resolved
@@ -268,19 +268,12 @@
         NodeItem("ShaderNodeEmission", poll=object_eevee_cycles_shader_nodes_poll),
         NodeItem("ShaderNodeBsdfHair", poll=object_cycles_shader_nodes_poll),
         NodeItem("ShaderNodeBackground", poll=world_shader_nodes_poll),
-<<<<<<< HEAD
         NodeItem("ShaderNodeAmbientOcclusion", poll=object_cycles_shader_nodes_poll),
         NodeItem("ShaderNodeHoldout", poll=object_cycles_shader_nodes_poll),
         NodeItem("ShaderNodeVolumeAbsorption", poll=eevee_cycles_shader_nodes_poll),
         NodeItem("ShaderNodeVolumeScatter", poll=eevee_cycles_shader_nodes_poll),
+        NodeItem("ShaderNodeVolumePrincipled"),
         NodeItem("ShaderNodeEeveeSpecular", poll=object_eevee_shader_nodes_poll),
-=======
-        NodeItem("ShaderNodeAmbientOcclusion", poll=object_shader_nodes_poll),
-        NodeItem("ShaderNodeHoldout", poll=object_shader_nodes_poll),
-        NodeItem("ShaderNodeVolumeAbsorption"),
-        NodeItem("ShaderNodeVolumeScatter"),
-        NodeItem("ShaderNodeVolumePrincipled"),
->>>>>>> 0aec2dcd
         ]),
     ShaderNewNodeCategory("SH_NEW_TEXTURE", "Texture", items=[
         NodeItem("ShaderNodeTexImage"),
