/*
 * Copyright 2011-2013 Blender Foundation
 *
 * Licensed under the Apache License, Version 2.0 (the "License");
 * you may not use this file except in compliance with the License.
 * You may obtain a copy of the License at
 *
 * http://www.apache.org/licenses/LICENSE-2.0
 *
 * Unless required by applicable law or agreed to in writing, software
 * distributed under the License is distributed on an "AS IS" BASIS,
 * WITHOUT WARRANTIES OR CONDITIONS OF ANY KIND, either express or implied.
 * See the License for the specific language governing permissions and
 * limitations under the License.
 */

#ifndef __BLENDER_SYNC_H__
#define __BLENDER_SYNC_H__

#include "MEM_guardedalloc.h"
#include "RNA_types.h"
#include "RNA_access.h"
#include "RNA_blender_cpp.h"

#include "blender_util.h"

#include "scene.h"
#include "session.h"

#include "util_map.h"
#include "util_set.h"
#include "util_transform.h"
#include "util_vector.h"

CCL_NAMESPACE_BEGIN

class Background;
class Camera;
class Film;
class Light;
class Mesh;
class Object;
class ParticleSystem;
class Scene;
class Shader;
class ShaderGraph;
class ShaderNode;

class BlenderSync {
public:
	BlenderSync(BL::RenderEngine b_engine_, BL::BlendData b_data, BL::Scene b_scene, Scene *scene_, bool preview_, Progress &progress_, bool is_cpu_);
	~BlenderSync();

	/* sync */
	bool sync_recalc();
	void sync_data(BL::SpaceView3D b_v3d, BL::Object b_override, void **python_thread_state, const char *layer = 0);
	void sync_render_layers(BL::SpaceView3D b_v3d, const char *layer);
	void sync_integrator();
	void sync_camera(BL::RenderSettings b_render, BL::Object b_override, int width, int height);
	void sync_view(BL::SpaceView3D b_v3d, BL::RegionView3D b_rv3d, int width, int height);
	int get_layer_samples() { return render_layer.samples; }
	int get_layer_bound_samples() { return render_layer.bound_samples; }

	/* get parameters */
	static SceneParams get_scene_params(BL::Scene b_scene, bool background, bool is_cpu);
	static SessionParams get_session_params(BL::RenderEngine b_engine,
	                                        BL::UserPreferences b_userpref,
	                                        BL::Scene b_scene,
	                                        bool background);
	static bool get_session_pause(BL::Scene b_scene, bool background);
	static BufferParams get_buffer_params(BL::RenderSettings b_render, BL::SpaceView3D b_v3d, BL::RegionView3D b_rv3d, Camera *cam, int width, int height);

private:
	/* sync */
	void sync_lamps(bool update_all);
	void sync_materials(bool update_all);
	void sync_objects(BL::SpaceView3D b_v3d, float motion_time = 0.0f);
	void sync_motion(BL::SpaceView3D b_v3d, BL::Object b_override, void **python_thread_state);
	void sync_film();
	void sync_view();
	void sync_world(bool update_all);
	void sync_shaders();
	void sync_curve_settings();

	void sync_nodes(Shader *shader, BL::ShaderNodeTree b_ntree);
	Mesh *sync_mesh(BL::Object b_parent, bool object_updated, bool hide_tris, BL::DupliObject b_dupli_ob = PointerRNA_NULL);
	void sync_curves(Mesh *mesh, BL::Mesh b_mesh, BL::Object b_parent, bool motion, int time_index = 0, BL::DupliObject b_dupli_ob = PointerRNA_NULL);
	Object *sync_object(BL::Object b_parent, int persistent_id[OBJECT_PERSISTENT_ID_SIZE], BL::DupliObject b_dupli_ob,
<<<<<<< HEAD
	                                 Transform& tfm, uint layer_flag, float motion_time, bool hide_tris);
	void sync_light(BL::Object b_parent, int persistent_id[OBJECT_PERSISTENT_ID_SIZE], BL::Object b_ob, Transform& tfm);
	void sync_background_light();
	void sync_mesh_motion(BL::Object b_parent, Object *object, float motion_time, BL::DupliObject b_dupli_ob = PointerRNA_NULL);
=======
	                                 Transform& tfm, uint layer_flag, float motion_time, bool hide_tris, bool *use_portal);
	void sync_light(BL::Object b_parent, int persistent_id[OBJECT_PERSISTENT_ID_SIZE], BL::Object b_ob, Transform& tfm, bool *use_portal);
	void sync_background_light(bool use_portal);
	void sync_mesh_motion(BL::Object b_ob, Object *object, float motion_time);
>>>>>>> 029bd44b
	void sync_camera_motion(BL::Object b_ob, float motion_time);

	/* particles */
	bool sync_dupli_particle(BL::Object b_ob, BL::DupliObject b_dup, Object *object);

	/* Images. */
	void sync_images();

	/* util */
	void find_shader(BL::ID id, vector<uint>& used_shaders, int default_shader);
	bool BKE_object_is_modified(BL::Object b_ob);
	bool object_is_mesh(BL::Object b_ob);
	bool object_is_light(BL::Object b_ob);

	/* variables */
	BL::RenderEngine b_engine;
	BL::BlendData b_data;
	BL::Scene b_scene;

	id_map<void*, Shader> shader_map;
	id_map<ObjectKey, Object> object_map;
	id_map<MeshKey, Mesh> mesh_map;
	id_map<ObjectKey, Light> light_map;
	id_map<ParticleSystemKey, ParticleSystem> particle_system_map;
	set<Mesh*> mesh_synced;
	set<Mesh*> mesh_motion_synced;
	std::set<float> motion_times;
	void *world_map;
	bool world_recalc;

	Scene *scene;
	bool preview;
	bool experimental;
	bool is_cpu;

	struct RenderLayerInfo {
		RenderLayerInfo()
		: scene_layer(0), layer(0),
		  holdout_layer(0), exclude_layer(0),
		  material_override(PointerRNA_NULL),
		  use_background(true),
		  use_surfaces(true),
		  use_hair(true),
		  use_viewport_visibility(false),
		  use_localview(false),
		  samples(0), bound_samples(false)
		{}

		string name;
		uint scene_layer;
		uint layer;
		uint holdout_layer;
		uint exclude_layer;
		BL::Material material_override;
		bool use_background;
		bool use_surfaces;
		bool use_hair;
		bool use_viewport_visibility;
		bool use_localview;
		int samples;
		bool bound_samples;
	} render_layer;

	Progress &progress;
};

CCL_NAMESPACE_END

#endif /* __BLENDER_SYNC_H__ */
<|MERGE_RESOLUTION|>--- conflicted
+++ resolved
@@ -86,17 +86,10 @@
 	Mesh *sync_mesh(BL::Object b_parent, bool object_updated, bool hide_tris, BL::DupliObject b_dupli_ob = PointerRNA_NULL);
 	void sync_curves(Mesh *mesh, BL::Mesh b_mesh, BL::Object b_parent, bool motion, int time_index = 0, BL::DupliObject b_dupli_ob = PointerRNA_NULL);
 	Object *sync_object(BL::Object b_parent, int persistent_id[OBJECT_PERSISTENT_ID_SIZE], BL::DupliObject b_dupli_ob,
-<<<<<<< HEAD
-	                                 Transform& tfm, uint layer_flag, float motion_time, bool hide_tris);
-	void sync_light(BL::Object b_parent, int persistent_id[OBJECT_PERSISTENT_ID_SIZE], BL::Object b_ob, Transform& tfm);
-	void sync_background_light();
-	void sync_mesh_motion(BL::Object b_parent, Object *object, float motion_time, BL::DupliObject b_dupli_ob = PointerRNA_NULL);
-=======
 	                                 Transform& tfm, uint layer_flag, float motion_time, bool hide_tris, bool *use_portal);
 	void sync_light(BL::Object b_parent, int persistent_id[OBJECT_PERSISTENT_ID_SIZE], BL::Object b_ob, Transform& tfm, bool *use_portal);
 	void sync_background_light(bool use_portal);
-	void sync_mesh_motion(BL::Object b_ob, Object *object, float motion_time);
->>>>>>> 029bd44b
+	void sync_mesh_motion(BL::Object b_parent, Object *object, float motion_time, BL::DupliObject b_dupli_ob = PointerRNA_NULL);
 	void sync_camera_motion(BL::Object b_ob, float motion_time);
 
 	/* particles */
