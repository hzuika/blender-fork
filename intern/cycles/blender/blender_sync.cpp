--- conflicted
+++ resolved
@@ -717,7 +717,7 @@
 }
 
 SessionParams BlenderSync::get_session_params(BL::RenderEngine& b_engine,
-                                              BL::Preferences& b_userpref,
+                                              BL::Preferences& b_preferences,
                                               BL::Scene& b_scene,
                                               bool background)
 {
@@ -730,80 +730,9 @@
 	/* Background */
 	params.background = background;
 
-<<<<<<< HEAD
-	/* Default to CPU device. */
-	params.device = Device::available_devices(DEVICE_MASK_CPU).front();
-
-	if(get_enum(cscene, "device") == 2) {
-		/* Find network device. */
-		vector<DeviceInfo> devices = Device::available_devices(DEVICE_MASK_NETWORK);
-		if(!devices.empty()) {
-			params.device = devices.front();
-		}
-	}
-	else if(get_enum(cscene, "device") == 1) {
-		/* Find cycles preferences. */
-		PointerRNA b_preferences;
-
-		BL::Preferences::addons_iterator b_addon_iter;
-		for(b_userpref.addons.begin(b_addon_iter); b_addon_iter != b_userpref.addons.end(); ++b_addon_iter) {
-			if(b_addon_iter->module() == "cycles") {
-				b_preferences = b_addon_iter->preferences().ptr;
-				break;
-			}
-		}
-
-		/* Test if we are using GPU devices. */
-		enum ComputeDevice {
-			COMPUTE_DEVICE_CPU = 0,
-			COMPUTE_DEVICE_CUDA = 1,
-			COMPUTE_DEVICE_OPENCL = 2,
-			COMPUTE_DEVICE_NUM = 3,
-		};
-
-		ComputeDevice compute_device = (ComputeDevice)get_enum(b_preferences,
-		                                                       "compute_device_type",
-		                                                       COMPUTE_DEVICE_NUM,
-		                                                       COMPUTE_DEVICE_CPU);
-
-		if(compute_device != COMPUTE_DEVICE_CPU) {
-			/* Query GPU devices with matching types. */
-			uint mask = DEVICE_MASK_CPU;
-			if(compute_device == COMPUTE_DEVICE_CUDA) {
-				mask |= DEVICE_MASK_CUDA;
-			}
-			else if(compute_device == COMPUTE_DEVICE_OPENCL) {
-				mask |= DEVICE_MASK_OPENCL;
-			}
-			vector<DeviceInfo> devices = Device::available_devices(mask);
-
-			/* Match device preferences and available devices. */
-			vector<DeviceInfo> used_devices;
-			RNA_BEGIN(&b_preferences, device, "devices") {
-				if(get_boolean(device, "use")) {
-					string id = get_string(device, "id");
-					foreach(DeviceInfo& info, devices) {
-						if(info.id == id) {
-							used_devices.push_back(info);
-							break;
-						}
-					}
-				}
-			} RNA_END;
-
-			if(!used_devices.empty()) {
-				params.device = Device::get_multi_device(used_devices,
-				                                         params.threads,
-				                                         params.background);
-			}
-			/* Else keep using the CPU device that was set before. */
-		}
-	}
-=======
 	/* Device */
 	params.threads = blender_device_threads(b_scene);
-	params.device = blender_device_info(b_userpref, b_scene, params.background);
->>>>>>> c10f5d15
+	params.device = blender_device_info(b_preferences, b_scene, params.background);
 
 	/* samples */
 	int samples = get_int(cscene, "samples");
@@ -875,13 +804,9 @@
 	params.text_timeout = (double)get_float(cscene, "debug_text_timeout");
 
 	/* progressive refine */
-<<<<<<< HEAD
+	BL::RenderSettings b_r = b_scene.render();
 	params.progressive_refine = (b_engine.is_preview() ||
 	                             get_boolean(cscene, "use_progressive_refine")) &&
-=======
-	BL::RenderSettings b_r = b_scene.render();
-	params.progressive_refine = get_boolean(cscene, "use_progressive_refine") &&
->>>>>>> c10f5d15
 	                            !b_r.use_save_buffers();
 
 	if(params.progressive_refine) {
