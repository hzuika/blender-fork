--- conflicted
+++ resolved
@@ -732,12 +732,9 @@
 
 void AttributeSet::tag_modified(const Attribute &attr)
 {
-<<<<<<< HEAD
-=======
   /* Some attributes are not stored in the various kernel attribute arrays
    * (DeviceScene::attribute_*), so the modified flags are only set if the associated standard
    * corresponds to an attribute which will be stored in the kernel's attribute arrays. */
->>>>>>> 12a06292
   const bool modifies_device_array = (attr.std != ATTR_STD_FACE_NORMAL &&
                                       attr.std != ATTR_STD_VERTEX_NORMAL);
 
