--- conflicted
+++ resolved
@@ -66,50 +66,6 @@
 /* Shader Manage */
 
 class OSLShaderManager : public ShaderManager {
-<<<<<<< HEAD
-public:
-	OSLShaderManager();
-	~OSLShaderManager();
-
-	static void free_memory();
-
-	void reset(Scene *scene);
-
-	bool use_osl() { return true; }
-
-	void device_update(Device *device, DeviceScene *dscene, Scene *scene, Progress& progress);
-	void device_free(Device *device, DeviceScene *dscene, Scene *scene);
-
-	/* osl compile and query */
-	static bool osl_compile(const string& inputfile, const string& outputfile);
-	static bool osl_query(OSL::OSLQuery& query, const string& filepath);
-
-	/* shader file loading, all functions return pointer to hash string if found */
-	const char *shader_test_loaded(const string& hash);
-	const char *shader_load_bytecode(const string& hash, const string& bytecode);
-	const char *shader_load_filepath(string filepath);
-	OSLShaderInfo *shader_loaded_info(const string& hash);
-
-	/* create OSL node using OSLQuery */
-	OSLNode *osl_node(const std::string& filepath,
-	                  const std::string& bytecode_hash = "",
-	                  const std::string& bytecode = "");
-
-protected:
-	void shading_system_init();
-	void shading_system_free();
-
-	OSL::ShadingSystem *ss;
-	OSLRenderServices *services;
-	OSL::ErrorHandler errhandler;
-	map<string, OSLShaderInfo> loaded_shaders;
-
-	static OSL::ShadingSystem *ss_shared;
-	static OSLRenderServices *services_shared;
-	static thread_mutex ss_shared_mutex;
-	static thread_mutex ss_mutex;
-	static int ss_shared_users;
-=======
  public:
   OSLShaderManager();
   ~OSLShaderManager();
@@ -142,28 +98,19 @@
                     const std::string &bytecode = "");
 
  protected:
-  void texture_system_init();
-  void texture_system_free();
-
   void shading_system_init();
   void shading_system_free();
 
   OSL::ShadingSystem *ss;
-  OSL::TextureSystem *ts;
   OSLRenderServices *services;
   OSL::ErrorHandler errhandler;
   map<string, OSLShaderInfo> loaded_shaders;
-
-  static OSL::TextureSystem *ts_shared;
-  static thread_mutex ts_shared_mutex;
-  static int ts_shared_users;
 
   static OSL::ShadingSystem *ss_shared;
   static OSLRenderServices *services_shared;
   static thread_mutex ss_shared_mutex;
   static thread_mutex ss_mutex;
   static int ss_shared_users;
->>>>>>> 3076d95b
 };
 
 #endif
