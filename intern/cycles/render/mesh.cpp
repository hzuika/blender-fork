/*
 * Copyright 2011-2013 Blender Foundation
 *
 * Licensed under the Apache License, Version 2.0 (the "License");
 * you may not use this file except in compliance with the License.
 * You may obtain a copy of the License at
 *
 * http://www.apache.org/licenses/LICENSE-2.0
 *
 * Unless required by applicable law or agreed to in writing, software
 * distributed under the License is distributed on an "AS IS" BASIS,
 * WITHOUT WARRANTIES OR CONDITIONS OF ANY KIND, either express or implied.
 * See the License for the specific language governing permissions and
 * limitations under the License.
 */

#include "bvh.h"
#include "bvh_build.h"

#include "camera.h"
#include "curves.h"
#include "device.h"
#include "graph.h"
#include "shader.h"
#include "light.h"
#include "mesh.h"
#include "nodes.h"
#include "object.h"
#include "scene.h"

#include "osl_globals.h"

#include "util_foreach.h"
#include "util_logging.h"
#include "util_progress.h"
#include "util_set.h"

<<<<<<< HEAD
#include "geom/geom_cache.h"
=======
#include "subd_split.h"
#include "subd_patch.h"
>>>>>>> b1ef786a

CCL_NAMESPACE_BEGIN

/* Triangle */

void Mesh::Triangle::bounds_grow(const float3 *verts, BoundBox& bounds) const
{
	bounds.grow(verts[v[0]]);
	bounds.grow(verts[v[1]]);
	bounds.grow(verts[v[2]]);
}

/* Curve */

void Mesh::Curve::bounds_grow(const int k, const float4 *curve_keys, BoundBox& bounds) const
{
	float3 P[4];

	P[0] = float4_to_float3(curve_keys[max(first_key + k - 1,first_key)]);
	P[1] = float4_to_float3(curve_keys[first_key + k]);
	P[2] = float4_to_float3(curve_keys[first_key + k + 1]);
	P[3] = float4_to_float3(curve_keys[min(first_key + k + 2, first_key + num_keys - 1)]);

	float3 lower;
	float3 upper;

	curvebounds(&lower.x, &upper.x, P, 0);
	curvebounds(&lower.y, &upper.y, P, 1);
	curvebounds(&lower.z, &upper.z, P, 2);

	float mr = max(curve_keys[first_key + k].w, curve_keys[first_key + k + 1].w);

	bounds.grow(lower, mr);
	bounds.grow(upper, mr);
}

/* SubPatch */

void Mesh::SubPatch::bounds_grow(BoundBox& bounds_) const
{
	// use cached bounds if available
	if(bounds.valid())
		bounds_.grow(bounds);
}

/* Mesh */

Mesh::Mesh()
{
	need_update = true;
	need_update_rebuild = false;
	transform_applied = false;
	transform_negative_scaled = false;
	transform_normal = transform_identity();
	displacement_method = DISPLACE_BUMP;
	bounds = BoundBox::empty;

	motion_steps = 3;
	use_motion_blur = false;

	subdivision_type = SUBDIVISION_NONE;
	displacement_scale = 1.0f;

	bvh = NULL;

	tri_offset = 0;
	vert_offset = 0;

	curve_offset = 0;
	curvekey_offset = 0;

	patch_offset = 0;

	attributes.triangle_mesh = this;
	curve_attributes.curve_mesh = this;
	subd_attributes.subd_mesh = this;

	has_volume = false;
	has_surface_bssrdf = false;

	osd_data = NULL;
}

Mesh::~Mesh()
{
	delete bvh;
	free_osd_data();
}

void Mesh::reserve(int numverts, int numtris, int numcurves, int numcurvekeys, int numpatches)
{
	/* reserve space to add verts and triangles later */
	verts.resize(numverts);
	triangles.resize(numtris);
	shader.resize(numtris);
	smooth.resize(numtris);

<<<<<<< HEAD
=======
	forms_quad.resize(numtris);

>>>>>>> b1ef786a
	curve_keys.resize(numcurvekeys);
	curves.resize(numcurves);

	patches.resize(numpatches);

	attributes.reserve();
	curve_attributes.reserve();
	subd_attributes.reserve();
}

void Mesh::clear()
{
	/* clear all verts and triangles */
	verts.clear();
	triangles.clear();
	shader.clear();
	smooth.clear();

	forms_quad.clear();

	curve_keys.clear();
	curves.clear();

	patches.clear();
	subpatches.clear();
	free_osd_data();

	attributes.clear();
	curve_attributes.clear();
	subd_attributes.clear();
	used_shaders.clear();

	transform_applied = false;
	transform_negative_scaled = false;
	transform_normal = transform_identity();
	geometry_flags = GEOMETRY_NONE;
}

int Mesh::split_vertex(int vertex)
{
	/* copy vertex location and vertex attributes */
	verts.push_back(verts[vertex]);

	foreach(Attribute& attr, attributes.attributes) {
		if(attr.element == ATTR_ELEMENT_VERTEX) {
			vector<char> tmp(attr.data_sizeof());
			memcpy(&tmp[0], attr.data() + tmp.size()*vertex, tmp.size());
			attr.add(&tmp[0]);
		}
	}

	return verts.size() - 1;
}

void Mesh::set_triangle(int i, int v0, int v1, int v2, int shader_, bool smooth_, bool forms_quad_)
{
	Triangle tri;
	tri.v[0] = v0;
	tri.v[1] = v1;
	tri.v[2] = v2;

	triangles[i] = tri;
	shader[i] = shader_;
	smooth[i] = smooth_;
	forms_quad[i] = forms_quad_;
}

void Mesh::add_triangle(int v0, int v1, int v2, int shader_, bool smooth_, bool forms_quad_)
{
	Triangle tri;
	tri.v[0] = v0;
	tri.v[1] = v1;
	tri.v[2] = v2;

	triangles.push_back(tri);
	shader.push_back(shader_);
	smooth.push_back(smooth_);
	forms_quad.push_back(forms_quad_);
}

void Mesh::add_curve_key(float3 co, float radius)
{
	float4 key = float3_to_float4(co);
	key.w = radius;

	curve_keys.push_back(key);
}

void Mesh::add_curve(int first_key, int num_keys, int shader)
{
	Curve curve;
	curve.first_key = first_key;
	curve.num_keys = num_keys;
	curve.shader = shader;

	curves.push_back(curve);
}

void Mesh::set_patch(int i, int v0, int v1, int v2, int v3, int shader, bool smooth)
{
	Patch patch;
	patch.v[0] = v0;
	patch.v[1] = v1;
	patch.v[2] = v2;
	patch.v[3] = v3;
	patch.shader = shader;
	patch.smooth = smooth;

	patches[i] = patch;
}

void Mesh::compute_bounds()
{
	BoundBox bnds = BoundBox::empty;
	size_t verts_size = verts.size();
	size_t curve_keys_size = curve_keys.size();

	if(verts_size + curve_keys_size > 0) {
		for(size_t i = 0; i < verts_size; i++)
			bnds.grow(verts[i]);

		for(size_t i = 0; i < curve_keys_size; i++)
			bnds.grow(float4_to_float3(curve_keys[i]), curve_keys[i].w);

		Attribute *attr = attributes.find(ATTR_STD_MOTION_VERTEX_POSITION);
		if(use_motion_blur && attr) {
			size_t steps_size = verts.size() * (motion_steps - 1);
			float3 *vert_steps = attr->data_float3();
	
			for(size_t i = 0; i < steps_size; i++)
				bnds.grow(vert_steps[i]);
		}

		Attribute *curve_attr = curve_attributes.find(ATTR_STD_MOTION_VERTEX_POSITION);
		if(use_motion_blur && curve_attr) {
			size_t steps_size = curve_keys.size() * (motion_steps - 1);
			float3 *key_steps = curve_attr->data_float3();
	
			for(size_t i = 0; i < steps_size; i++)
				bnds.grow(key_steps[i]);
		}

		for(size_t i = 0; i < subpatches.size(); i++) {
			subpatches[i].bounds_grow(bnds);
		}

		if(!bnds.valid()) {
			bnds = BoundBox::empty;

			/* skip nan or inf coordinates */
			for(size_t i = 0; i < verts_size; i++)
				bnds.grow_safe(verts[i]);

			for(size_t i = 0; i < curve_keys_size; i++)
				bnds.grow_safe(float4_to_float3(curve_keys[i]), curve_keys[i].w);
			
			if(use_motion_blur && attr) {
				size_t steps_size = verts.size() * (motion_steps - 1);
				float3 *vert_steps = attr->data_float3();
		
				for(size_t i = 0; i < steps_size; i++)
					bnds.grow_safe(vert_steps[i]);
			}

			if(use_motion_blur && curve_attr) {
				size_t steps_size = curve_keys.size() * (motion_steps - 1);
				float3 *key_steps = curve_attr->data_float3();
		
				for(size_t i = 0; i < steps_size; i++)
					bnds.grow_safe(key_steps[i]);
			}

			for(size_t i = 0; i < subpatches.size(); i++) {
				subpatches[i].bounds_grow(bnds);
			}
		}
	}

	if(!bnds.valid()) {
		/* empty mesh */
		bnds.grow(make_float3(0.0f, 0.0f, 0.0f));
	}

	bounds = bnds;
}

static float3 compute_face_normal(const Mesh::Triangle& t, float3 *verts)
{
	float3 v0 = verts[t.v[0]];
	float3 v1 = verts[t.v[1]];
	float3 v2 = verts[t.v[2]];

	float3 norm = cross(v1 - v0, v2 - v0);
	float normlen = len(norm);

	if(normlen == 0.0f)
		return make_float3(0.0f, 0.0f, 0.0f);

	return norm / normlen;
}

void Mesh::add_face_normals()
{
	/* don't compute if already there */
	if(attributes.find(ATTR_STD_FACE_NORMAL))
		return;
	
	/* get attributes */
	Attribute *attr_fN = attributes.add(ATTR_STD_FACE_NORMAL);
	float3 *fN = attr_fN->data_float3();

	/* compute face normals */
	size_t triangles_size = triangles.size();
	bool flip = transform_negative_scaled;

	if(triangles_size) {
		float3 *verts_ptr = &verts[0];
		Triangle *triangles_ptr = &triangles[0];

		for(size_t i = 0; i < triangles_size; i++) {
			fN[i] = compute_face_normal(triangles_ptr[i], verts_ptr);

			if(flip)
				fN[i] = -fN[i];
		}
	}

	/* expected to be in local space */
	if(transform_applied) {
		Transform ntfm = transform_inverse(transform_normal);

		for(size_t i = 0; i < triangles_size; i++)
			fN[i] = normalize(transform_direction(&ntfm, fN[i]));
	}
}

void Mesh::add_vertex_normals()
{
	bool flip = transform_negative_scaled;
	size_t verts_size = verts.size();
	size_t triangles_size = triangles.size();

	/* static vertex normals */
	if(!attributes.find(ATTR_STD_VERTEX_NORMAL)) {
		/* get attributes */
		Attribute *attr_fN = attributes.find(ATTR_STD_FACE_NORMAL);
		Attribute *attr_vN = attributes.add(ATTR_STD_VERTEX_NORMAL);

		float3 *fN = attr_fN->data_float3();
		float3 *vN = attr_vN->data_float3();

		/* compute vertex normals */
		memset(vN, 0, verts.size()*sizeof(float3));

		if(triangles_size) {
			Triangle *triangles_ptr = &triangles[0];

			for(size_t i = 0; i < triangles_size; i++)
				for(size_t j = 0; j < 3; j++)
					vN[triangles_ptr[i].v[j]] += fN[i];
		}

		for(size_t i = 0; i < verts_size; i++) {
			vN[i] = normalize(vN[i]);
			if(flip)
				vN[i] = -vN[i];
		}
	}

	/* motion vertex normals */
	Attribute *attr_mP = attributes.find(ATTR_STD_MOTION_VERTEX_POSITION);
	Attribute *attr_mN = attributes.find(ATTR_STD_MOTION_VERTEX_NORMAL);

	if(has_motion_blur() && attr_mP && !attr_mN) {
		/* create attribute */
		attr_mN = attributes.add(ATTR_STD_MOTION_VERTEX_NORMAL);

		for(int step = 0; step < motion_steps - 1; step++) {
			float3 *mP = attr_mP->data_float3() + step*verts.size();
			float3 *mN = attr_mN->data_float3() + step*verts.size();

			/* compute */
			memset(mN, 0, verts.size()*sizeof(float3));

			if(triangles_size) {
				Triangle *triangles_ptr = &triangles[0];

				for(size_t i = 0; i < triangles_size; i++) {
					for(size_t j = 0; j < 3; j++) {
						float3 fN = compute_face_normal(triangles_ptr[i], mP);
						mN[triangles_ptr[i].v[j]] += fN;
					}
				}
			}

			for(size_t i = 0; i < verts_size; i++) {
				mN[i] = normalize(mN[i]);
				if(flip)
					mN[i] = -mN[i];
			}
		}
	}
}

void Mesh::pack_normals(Scene *scene, uint *tri_shader, float4 *vnormal)
{
	Attribute *attr_vN = attributes.find(ATTR_STD_VERTEX_NORMAL);

	float3 *vN = attr_vN->data_float3();
	uint shader_id = 0;
	uint last_shader = -1;
	bool last_smooth = false;

	size_t triangles_size = triangles.size();
	uint *shader_ptr = (shader.size())? &shader[0]: NULL;

	bool do_transform = transform_applied;
	Transform ntfm = transform_normal;

	/* save shader */
	for(size_t i = 0; i < triangles_size; i++) {
		if(shader_ptr[i] != last_shader || last_smooth != smooth[i]) {
			last_shader = shader_ptr[i];
			last_smooth = smooth[i];
			shader_id = scene->shader_manager->get_shader_id(last_shader, this, last_smooth);
		}

		tri_shader[i] = shader_id;
	}

	size_t verts_size = verts.size();

	for(size_t i = 0; i < verts_size; i++) {
		float3 vNi = vN[i];

		if(do_transform)
			vNi = normalize(transform_direction(&ntfm, vNi));

		vnormal[i] = make_float4(vNi.x, vNi.y, vNi.z, 0.0f);
	}
}

void Mesh::pack_verts(float4 *tri_verts, float4 *tri_vindex, size_t vert_offset)
{
	size_t verts_size = verts.size();

	if(verts_size) {
		float3 *verts_ptr = &verts[0];

		for(size_t i = 0; i < verts_size; i++) {
			float3 p = verts_ptr[i];
			tri_verts[i] = make_float4(p.x, p.y, p.z, 0.0f);
		}
	}

	size_t triangles_size = triangles.size();

	if(triangles_size) {
		Triangle *triangles_ptr = &triangles[0];

		for(size_t i = 0; i < triangles_size; i++) {
			Triangle t = triangles_ptr[i];

			tri_vindex[i] = make_float4(
				__int_as_float(t.v[0] + vert_offset),
				__int_as_float(t.v[1] + vert_offset),
				__int_as_float(t.v[2] + vert_offset),
				0);
		}
	}
}

void Mesh::pack_curves(Scene *scene, float4 *curve_key_co, float4 *curve_data, size_t curvekey_offset)
{
	size_t curve_keys_size = curve_keys.size();
	float4 *keys_ptr = NULL;

	/* pack curve keys */
	if(curve_keys_size) {
		keys_ptr = &curve_keys[0];

		for(size_t i = 0; i < curve_keys_size; i++)
			curve_key_co[i] = keys_ptr[i];
	}

	/* pack curve segments */
	size_t curve_num = curves.size();

	if(curve_num) {
		Curve *curve_ptr = &curves[0];
		int shader_id = 0;
		
		for(size_t i = 0; i < curve_num; i++) {
			Curve curve = curve_ptr[i];
			shader_id = scene->shader_manager->get_shader_id(curve.shader, this, false);

			curve_data[i] = make_float4(
				__int_as_float(curve.first_key + curvekey_offset),
				__int_as_float(curve.num_keys),
				__int_as_float(shader_id),
				0.0f);
		}
	}
}

void Mesh::compute_bvh(SceneParams *params, Progress *progress, int n, int total)
{
	if(progress->get_cancel())
		return;

	compute_bounds();

	if(need_build_bvh()) {
		string msg = "Updating Mesh BVH ";
		if(name == "")
			msg += string_printf("%u/%u", (uint)(n+1), (uint)total);
		else
			msg += string_printf("%s %u/%u", name.c_str(), (uint)(n+1), (uint)total);

		Object object;
		object.mesh = this;

		vector<Object*> objects;
		objects.push_back(&object);

		if(bvh && !need_update_rebuild) {
			progress->set_status(msg, "Refitting BVH");
			bvh->objects = objects;
			bvh->refit(*progress);
		}
		else {
			progress->set_status(msg, "Building BVH");

			BVHParams bparams;
			bparams.use_spatial_split = params->use_bvh_spatial_split;
			bparams.use_qbvh = params->use_qbvh;

			delete bvh;
			bvh = BVH::create(bparams, objects);
			bvh->build(*progress);
		}
	}

	need_update = false;
	need_update_rebuild = false;
}

void Mesh::tag_update(Scene *scene, bool rebuild)
{
	need_update = true;

	if(rebuild) {
		need_update_rebuild = true;
		scene->light_manager->need_update = true;
		scene->mesh_manager->need_clear_geom_cache = true;
	}
	else {
		foreach(uint sindex, used_shaders)
			if(scene->shaders[sindex]->has_surface_emission)
				scene->light_manager->need_update = true;
	}

	scene->mesh_manager->need_update = true;
	scene->object_manager->need_update = true;
}

bool Mesh::has_motion_blur() const
{
	return (use_motion_blur &&
	        (attributes.find(ATTR_STD_MOTION_VERTEX_POSITION) ||
	         curve_attributes.find(ATTR_STD_MOTION_VERTEX_POSITION)));
}

bool Mesh::need_build_bvh() const
{
	return !transform_applied || has_surface_bssrdf;
}

bool Mesh::is_instanced() const
{
	/* Currently we treat subsurface objects as instanced.
	 *
	 * While it might be not very optimal for ray traversal, it avoids having
	 * duplicated BVH in the memory, saving quite some space.
	 */
	return !transform_applied || has_surface_bssrdf;
}

/* Mesh Manager */

MeshManager::MeshManager()
{
	bvh = NULL;
	need_update = true;
	need_flags_update = true;
	need_clear_geom_cache = true;
}

MeshManager::~MeshManager()
{
	delete bvh;
}

void MeshManager::update_osl_attributes(Device *device, Scene *scene, vector<AttributeRequestSet>& mesh_attributes)
{
#ifdef WITH_OSL
	/* for OSL, a hash map is used to lookup the attribute by name. */
	OSLGlobals *og = (OSLGlobals*)device->osl_memory();

	og->object_name_map.clear();
	og->attribute_map.clear();
	og->object_names.clear();

	og->attribute_map.resize(scene->objects.size()*ATTR_PRIM_TYPES);

	for(size_t i = 0; i < scene->objects.size(); i++) {
		/* set object name to object index map */
		Object *object = scene->objects[i];
		og->object_name_map[object->name] = i;
		og->object_names.push_back(object->name);

		/* set object attributes */
		foreach(ParamValue& attr, object->attributes) {
			OSLGlobals::Attribute osl_attr;

			osl_attr.type = attr.type();
			osl_attr.elem = ATTR_ELEMENT_OBJECT;
			osl_attr.value = attr;
			osl_attr.offset = 0;

			og->attribute_map[i*ATTR_PRIM_TYPES + ATTR_PRIM_TRIANGLE][attr.name()] = osl_attr;
			og->attribute_map[i*ATTR_PRIM_TYPES + ATTR_PRIM_CURVE][attr.name()] = osl_attr;
			og->attribute_map[i*ATTR_PRIM_TYPES + ATTR_PRIM_SUBD][attr.name()] = osl_attr;
		}

		/* find mesh attributes */
		size_t j;

		for(j = 0; j < scene->meshes.size(); j++)
			if(scene->meshes[j] == object->mesh)
				break;

		AttributeRequestSet& attributes = mesh_attributes[j];

		/* set object attributes */
		foreach(AttributeRequest& req, attributes.requests) {
			OSLGlobals::Attribute osl_attr;

			if(req.triangle_element != ATTR_ELEMENT_NONE) {
				osl_attr.elem = req.triangle_element;
				osl_attr.offset = req.triangle_offset;

				if(req.triangle_type == TypeDesc::TypeFloat)
					osl_attr.type = TypeDesc::TypeFloat;
				else if(req.triangle_type == TypeDesc::TypeMatrix)
					osl_attr.type = TypeDesc::TypeMatrix;
				else
					osl_attr.type = TypeDesc::TypeColor;

				if(req.std != ATTR_STD_NONE) {
					/* if standard attribute, add lookup by geom: name convention */
					ustring stdname(string("geom:") + string(Attribute::standard_name(req.std)));
					og->attribute_map[i*ATTR_PRIM_TYPES + ATTR_PRIM_TRIANGLE][stdname] = osl_attr;
				}
				else if(req.name != ustring()) {
					/* add lookup by mesh attribute name */
					og->attribute_map[i*ATTR_PRIM_TYPES + ATTR_PRIM_TRIANGLE][req.name] = osl_attr;
				}
			}

			if(req.curve_element != ATTR_ELEMENT_NONE) {
				osl_attr.elem = req.curve_element;
				osl_attr.offset = req.curve_offset;

				if(req.curve_type == TypeDesc::TypeFloat)
					osl_attr.type = TypeDesc::TypeFloat;
				else if(req.curve_type == TypeDesc::TypeMatrix)
					osl_attr.type = TypeDesc::TypeMatrix;
				else
					osl_attr.type = TypeDesc::TypeColor;

				if(req.std != ATTR_STD_NONE) {
					/* if standard attribute, add lookup by geom: name convention */
					ustring stdname(string("geom:") + string(Attribute::standard_name(req.std)));
					og->attribute_map[i*ATTR_PRIM_TYPES + ATTR_PRIM_CURVE][stdname] = osl_attr;
				}
				else if(req.name != ustring()) {
					/* add lookup by mesh attribute name */
					og->attribute_map[i*ATTR_PRIM_TYPES + ATTR_PRIM_CURVE][req.name] = osl_attr;
				}
			}

			if(req.subd_element != ATTR_ELEMENT_NONE) {
				osl_attr.elem = req.subd_element;
				osl_attr.offset = req.subd_offset;

				if(req.subd_type == TypeDesc::TypeFloat)
					osl_attr.type = TypeDesc::TypeFloat;
				else if(req.subd_type == TypeDesc::TypeMatrix)
					osl_attr.type = TypeDesc::TypeMatrix;
				else
					osl_attr.type = TypeDesc::TypeColor;

				if(req.std != ATTR_STD_NONE) {
					/* if standard attribute, add lookup by geom: name convention */
					ustring stdname(string("geom:") + string(Attribute::standard_name(req.std)));
					og->attribute_map[i*ATTR_PRIM_TYPES + ATTR_PRIM_SUBD][stdname] = osl_attr;
				}
				else if(req.name != ustring()) {
					/* add lookup by mesh attribute name */
					og->attribute_map[i*ATTR_PRIM_TYPES + ATTR_PRIM_SUBD][req.name] = osl_attr;
				}
			}
		}
	}
#else
	(void)device;
	(void)scene;
	(void)mesh_attributes;
#endif
}

void MeshManager::update_svm_attributes(Device *device, DeviceScene *dscene, Scene *scene, vector<AttributeRequestSet>& mesh_attributes)
{
	/* for SVM, the attributes_map table is used to lookup the offset of an
	 * attribute, based on a unique shader attribute id. */

	/* compute array stride */
	int attr_map_stride = 0;

	for(size_t i = 0; i < scene->meshes.size(); i++)
		attr_map_stride = max(attr_map_stride, (mesh_attributes[i].size() + 1)*ATTR_PRIM_TYPES);

	if(attr_map_stride == 0)
		return;
	
	/* create attribute map */
	uint4 *attr_map = dscene->attributes_map.resize(attr_map_stride*scene->objects.size());
	memset(attr_map, 0, dscene->attributes_map.size()*sizeof(uint));

	for(size_t i = 0; i < scene->objects.size(); i++) {
		Object *object = scene->objects[i];
		Mesh *mesh = object->mesh;

		/* find mesh attributes */
		size_t j;

		for(j = 0; j < scene->meshes.size(); j++)
			if(scene->meshes[j] == mesh)
				break;

		AttributeRequestSet& attributes = mesh_attributes[j];

		/* set object attributes */
		int index = i*attr_map_stride;

		foreach(AttributeRequest& req, attributes.requests) {
			uint id;

			if(req.std == ATTR_STD_NONE)
				id = scene->shader_manager->get_attribute_id(req.name);
			else
				id = scene->shader_manager->get_attribute_id(req.std);

			if(mesh->triangles.size()) {
				attr_map[index].x = id;
				attr_map[index].y = req.triangle_element;
				attr_map[index].z = as_uint(req.triangle_offset);

				if(req.triangle_type == TypeDesc::TypeFloat)
					attr_map[index].w = NODE_ATTR_FLOAT;
				else if(req.triangle_type == TypeDesc::TypeMatrix)
					attr_map[index].w = NODE_ATTR_MATRIX;
				else
					attr_map[index].w = NODE_ATTR_FLOAT3;
			}

			index++;

			if(mesh->curves.size()) {
				attr_map[index].x = id;
				attr_map[index].y = req.curve_element;
				attr_map[index].z = as_uint(req.curve_offset);

				if(req.curve_type == TypeDesc::TypeFloat)
					attr_map[index].w = NODE_ATTR_FLOAT;
				else if(req.curve_type == TypeDesc::TypeMatrix)
					attr_map[index].w = NODE_ATTR_MATRIX;
				else
					attr_map[index].w = NODE_ATTR_FLOAT3;
			}

			index++;

			if(mesh->patches.size()) {
				attr_map[index].x = id;
				attr_map[index].y = req.subd_element;
				attr_map[index].z = as_uint(req.subd_offset);

				if(req.subd_type == TypeDesc::TypeFloat)
					attr_map[index].w = NODE_ATTR_FLOAT;
				else if(req.subd_type == TypeDesc::TypeMatrix)
					attr_map[index].w = NODE_ATTR_MATRIX;
				else
					attr_map[index].w = NODE_ATTR_FLOAT3;
			}

			index++;
		}

		/* terminator */
		attr_map[index].x = ATTR_STD_NONE;
		attr_map[index].y = 0;
		attr_map[index].z = 0;
		attr_map[index].w = 0;

		index++;

		attr_map[index].x = ATTR_STD_NONE;
		attr_map[index].y = 0;
		attr_map[index].z = 0;
		attr_map[index].w = 0;

		index++;

		attr_map[index].x = ATTR_STD_NONE;
		attr_map[index].y = 0;
		attr_map[index].z = 0;
		attr_map[index].w = 0;

		index++;
	}

	/* copy to device */
	dscene->data.bvh.attributes_map_stride = attr_map_stride;
	device->tex_alloc("__attributes_map", dscene->attributes_map);
}

static void update_attribute_element_size(Mesh *mesh,
                                          Attribute *mattr,
                                          AttributePrimitive prim,
                                          size_t *attr_float_size,
                                          size_t *attr_float3_size,
                                          size_t *attr_uchar4_size)
{
	if(mattr) {
		size_t size = mattr->element_size(
			mesh->verts.size(),
			mesh->triangles.size(),
			mesh->motion_steps,
			mesh->curves.size(),
			mesh->curve_keys.size(),
			mesh->patches.size(),
			prim);

		if(mattr->element == ATTR_ELEMENT_VOXEL) {
			/* pass */
		}
		else if(mattr->element == ATTR_ELEMENT_CORNER_BYTE) {
			*attr_uchar4_size += size;
		}
		else if(mattr->type == TypeDesc::TypeFloat) {
			*attr_float_size += size;
		}
		else if(mattr->type == TypeDesc::TypeMatrix) {
			*attr_float3_size += size * 4;
		}
		else {
			*attr_float3_size += size;
		}
	}
}

static void update_attribute_element_offset(Mesh *mesh,
                                            vector<float>& attr_float,
                                            size_t& attr_float_offset,
                                            vector<float4>& attr_float3,
                                            size_t& attr_float3_offset,
                                            vector<uchar4>& attr_uchar4,
                                            size_t& attr_uchar4_offset,
                                            Attribute *mattr,
                                            AttributePrimitive prim,
                                            TypeDesc& type,
                                            int& offset,
                                            AttributeElement& element)
{
	if(mattr) {
		/* store element and type */
		element = mattr->element;
		type = mattr->type;

		/* store attribute data in arrays */
		size_t size = mattr->element_size(
			mesh->verts.size(),
			mesh->triangles.size(),
			mesh->motion_steps,
			mesh->curves.size(),
			mesh->curve_keys.size(),
			mesh->patches.size(),
			prim);

		if(mattr->element == ATTR_ELEMENT_VOXEL) {
			/* store slot in offset value */
			VoxelAttribute *voxel_data = mattr->data_voxel();
			offset = voxel_data->slot;
		}
		else if(mattr->element == ATTR_ELEMENT_CORNER_BYTE) {
			uchar4 *data = mattr->data_uchar4();
			offset = attr_uchar4_offset;

			assert(attr_uchar4.capacity() >= offset + size);
			for(size_t k = 0; k < size; k++) {
				attr_uchar4[offset+k] = data[k];
			}
			attr_uchar4_offset += size;
		}
		else if(mattr->type == TypeDesc::TypeFloat) {
			float *data = mattr->data_float();
			offset = attr_float_offset;

			assert(attr_float.capacity() >= offset + size);
			for(size_t k = 0; k < size; k++) {
				attr_float[offset+k] = data[k];
			}
			attr_float_offset += size;
		}
		else if(mattr->type == TypeDesc::TypeMatrix) {
			Transform *tfm = mattr->data_transform();
			offset = attr_float3_offset;

			assert(attr_float3.capacity() >= offset + size * 4);
			for(size_t k = 0; k < size*4; k++) {
				attr_float3[offset+k] = (&tfm->x)[k];
			}
			attr_float3_offset += size * 4;
		}
		else {
			float4 *data = mattr->data_float4();
			offset = attr_float3_offset;

			assert(attr_float3.capacity() >= offset + size);
			for(size_t k = 0; k < size; k++) {
				attr_float3[offset+k] = data[k];
			}
			attr_float3_offset += size;
		}

		/* mesh vertex/curve index is global, not per object, so we sneak
		 * a correction for that in here */
		if(element == ATTR_ELEMENT_VERTEX)
			offset -= mesh->vert_offset;
		else if(element == ATTR_ELEMENT_VERTEX_MOTION)
			offset -= mesh->vert_offset;
		else if(element == ATTR_ELEMENT_FACE) {
			if(prim == ATTR_PRIM_TRIANGLE)
				offset -= mesh->tri_offset;
			else
				offset -= mesh->patch_offset;
		}
		else if(element == ATTR_ELEMENT_CORNER || element == ATTR_ELEMENT_CORNER_BYTE) {
			if(prim == ATTR_PRIM_TRIANGLE)
				offset -= 3*mesh->tri_offset;
			else
				offset -= 4*mesh->patch_offset;
		}
		else if(element == ATTR_ELEMENT_CURVE)
			offset -= mesh->curve_offset;
		else if(element == ATTR_ELEMENT_CURVE_KEY)
			offset -= mesh->curvekey_offset;
		else if(element == ATTR_ELEMENT_CURVE_KEY_MOTION)
			offset -= mesh->curvekey_offset;
	}
	else {
		/* attribute not found */
		element = ATTR_ELEMENT_NONE;
		offset = 0;
	}
}

void MeshManager::device_update_attributes(Device *device, DeviceScene *dscene, Scene *scene, Progress& progress)
{
	progress.set_status("Updating Mesh", "Computing attributes");

	/* gather per mesh requested attributes. as meshes may have multiple
	 * shaders assigned, this merges the requested attributes that have
	 * been set per shader by the shader manager */
	vector<AttributeRequestSet> mesh_attributes(scene->meshes.size());

	for(size_t i = 0; i < scene->meshes.size(); i++) {
		Mesh *mesh = scene->meshes[i];

		scene->need_global_attributes(mesh_attributes[i]);

		foreach(uint sindex, mesh->used_shaders) {
			Shader *shader = scene->shaders[sindex];
			mesh_attributes[i].add(shader->attributes);
		}
	}

	/* mesh attribute are stored in a single array per data type. here we fill
	 * those arrays, and set the offset and element type to create attribute
	 * maps next */

	/* Pre-allocate attributes to avoid arrays re-allocation which would
	 * take 2x of overall attribute memory usage.
	 */
	size_t attr_float_size = 0;
	size_t attr_float3_size = 0;
	size_t attr_uchar4_size = 0;
	for(size_t i = 0; i < scene->meshes.size(); i++) {
		Mesh *mesh = scene->meshes[i];
		AttributeRequestSet& attributes = mesh_attributes[i];
		foreach(AttributeRequest& req, attributes.requests) {
			Attribute *triangle_mattr = mesh->attributes.find(req);
			Attribute *curve_mattr = mesh->curve_attributes.find(req);
			Attribute *subd_mattr = mesh->subd_attributes.find(req);

			update_attribute_element_size(mesh,
			                              triangle_mattr,
			                              ATTR_PRIM_TRIANGLE,
			                              &attr_float_size,
			                              &attr_float3_size,
			                              &attr_uchar4_size);
			update_attribute_element_size(mesh,
			                              curve_mattr,
			                              ATTR_PRIM_CURVE,
			                              &attr_float_size,
			                              &attr_float3_size,
			                              &attr_uchar4_size);
			update_attribute_element_size(mesh,
			                              subd_mattr,
			                              ATTR_PRIM_SUBD,
			                              &attr_float_size,
			                              &attr_float3_size,
			                              &attr_uchar4_size);
		}
	}

	vector<float> attr_float(attr_float_size);
	vector<float4> attr_float3(attr_float3_size);
	vector<uchar4> attr_uchar4(attr_uchar4_size);

	size_t attr_float_offset = 0;
	size_t attr_float3_offset = 0;
	size_t attr_uchar4_offset = 0;

	/* Fill in attributes. */
	for(size_t i = 0; i < scene->meshes.size(); i++) {
		Mesh *mesh = scene->meshes[i];
		AttributeRequestSet& attributes = mesh_attributes[i];

		/* todo: we now store std and name attributes from requests even if
		 * they actually refer to the same mesh attributes, optimize */
		foreach(AttributeRequest& req, attributes.requests) {
			Attribute *triangle_mattr = mesh->attributes.find(req);
			Attribute *curve_mattr = mesh->curve_attributes.find(req);
			Attribute *subd_mattr = mesh->subd_attributes.find(req);

			update_attribute_element_offset(mesh,
			                                attr_float, attr_float_offset,
			                                attr_float3, attr_float3_offset,
			                                attr_uchar4, attr_uchar4_offset,
			                                triangle_mattr,
			                                ATTR_PRIM_TRIANGLE,
			                                req.triangle_type,
			                                req.triangle_offset,
			                                req.triangle_element);

			update_attribute_element_offset(mesh,
			                                attr_float, attr_float_offset,
			                                attr_float3, attr_float3_offset,
			                                attr_uchar4, attr_uchar4_offset,
			                                curve_mattr,
			                                ATTR_PRIM_CURVE,
			                                req.curve_type,
			                                req.curve_offset,
			                                req.curve_element);

			update_attribute_element_offset(mesh,
			                                attr_float, attr_float_offset,
			                                attr_float3, attr_float3_offset,
			                                attr_uchar4, attr_uchar4_offset,
			                                subd_mattr,
			                                ATTR_PRIM_SUBD,
			                                req.subd_type,
			                                req.subd_offset,
			                                req.subd_element);

			if(progress.get_cancel()) return;
		}
	}

	/* create attribute lookup maps */
	if(scene->shader_manager->use_osl())
		update_osl_attributes(device, scene, mesh_attributes);

	update_svm_attributes(device, dscene, scene, mesh_attributes);

	if(progress.get_cancel()) return;

	/* copy to device */
	progress.set_status("Updating Mesh", "Copying Attributes to device");

	if(attr_float.size()) {
		dscene->attributes_float.copy(&attr_float[0], attr_float.size());
		device->tex_alloc("__attributes_float", dscene->attributes_float);
	}
	if(attr_float3.size()) {
		dscene->attributes_float3.copy(&attr_float3[0], attr_float3.size());
		device->tex_alloc("__attributes_float3", dscene->attributes_float3);
	}
	if(attr_uchar4.size()) {
		dscene->attributes_uchar4.copy(&attr_uchar4[0], attr_uchar4.size());
		device->tex_alloc("__attributes_uchar4", dscene->attributes_uchar4);
	}
}

void MeshManager::device_update_mesh(Device *device, DeviceScene *dscene, Scene *scene, Progress& progress)
{
	/* count and update offsets */
	size_t vert_size = 0;
	size_t tri_size = 0;

	size_t curve_key_size = 0;
	size_t curve_size = 0;

	size_t patch_size = 0;

	foreach(Mesh *mesh, scene->meshes) {
		mesh->vert_offset = vert_size;
		mesh->tri_offset = tri_size;

		mesh->curvekey_offset = curve_key_size;
		mesh->curve_offset = curve_size;

		mesh->patch_offset = patch_size;

		vert_size += mesh->verts.size();
		tri_size += mesh->triangles.size();

		curve_key_size += mesh->curve_keys.size();
		curve_size += mesh->curves.size();

		patch_size += mesh->patches.size();
	}

	if(tri_size != 0) {
		/* normals */
		progress.set_status("Updating Mesh", "Computing normals");

		uint *tri_shader = dscene->tri_shader.resize(tri_size);
		float4 *vnormal = dscene->tri_vnormal.resize(vert_size);
		float4 *tri_verts = dscene->tri_verts.resize(vert_size);
		float4 *tri_vindex = dscene->tri_vindex.resize(tri_size);

		foreach(Mesh *mesh, scene->meshes) {
			mesh->pack_normals(scene, &tri_shader[mesh->tri_offset], &vnormal[mesh->vert_offset]);
			mesh->pack_verts(&tri_verts[mesh->vert_offset], &tri_vindex[mesh->tri_offset], mesh->vert_offset);

			if(progress.get_cancel()) return;
		}

		/* vertex coordinates */
		progress.set_status("Updating Mesh", "Copying Mesh to device");

		device->tex_alloc("__tri_shader", dscene->tri_shader);
		device->tex_alloc("__tri_vnormal", dscene->tri_vnormal);
		device->tex_alloc("__tri_verts", dscene->tri_verts);
		device->tex_alloc("__tri_vindex", dscene->tri_vindex);
	}

	if(curve_size != 0) {
		progress.set_status("Updating Mesh", "Copying Strands to device");

		float4 *curve_keys = dscene->curve_keys.resize(curve_key_size);
		float4 *curves = dscene->curves.resize(curve_size);

		foreach(Mesh *mesh, scene->meshes) {
			mesh->pack_curves(scene, &curve_keys[mesh->curvekey_offset], &curves[mesh->curve_offset], mesh->curvekey_offset);
			if(progress.get_cancel()) return;
		}

		device->tex_alloc("__curve_keys", dscene->curve_keys);
		device->tex_alloc("__curves", dscene->curves);
	}
}

void MeshManager::device_update_bvh(Device *device, DeviceScene *dscene, Scene *scene, Progress& progress)
{
	/* bvh build */
	progress.set_status("Updating Scene BVH", "Building");

	VLOG(1) << (scene->params.use_qbvh ? "Using QBVH optimization structure"
	                                   : "Using regular BVH optimization structure");

	BVHParams bparams;
	bparams.top_level = true;
	bparams.use_qbvh = scene->params.use_qbvh;
	bparams.use_spatial_split = scene->params.use_bvh_spatial_split;

	delete bvh;
	bvh = BVH::create(bparams, scene->objects);
	bvh->build(progress);

	if(progress.get_cancel()) return;

	/* copy to device */
	progress.set_status("Updating Scene BVH", "Copying BVH to device");

	PackedBVH& pack = bvh->pack;

	if(pack.nodes.size()) {
		dscene->bvh_nodes.reference((float4*)&pack.nodes[0], pack.nodes.size());
		device->tex_alloc("__bvh_nodes", dscene->bvh_nodes);
	}
	if(pack.leaf_nodes.size()) {
		dscene->bvh_leaf_nodes.reference((float4*)&pack.leaf_nodes[0], pack.leaf_nodes.size());
		device->tex_alloc("__bvh_leaf_nodes", dscene->bvh_leaf_nodes);
	}
	if(pack.object_node.size()) {
		dscene->object_node.reference((uint*)&pack.object_node[0], pack.object_node.size());
		device->tex_alloc("__object_node", dscene->object_node);
	}
	if(pack.tri_storage.size()) {
		dscene->tri_storage.reference(&pack.tri_storage[0], pack.tri_storage.size());
		device->tex_alloc("__tri_storage", dscene->tri_storage);
	}
	if(pack.prim_type.size()) {
		dscene->prim_type.reference((uint*)&pack.prim_type[0], pack.prim_type.size());
		device->tex_alloc("__prim_type", dscene->prim_type);
	}
	if(pack.prim_visibility.size()) {
		dscene->prim_visibility.reference((uint*)&pack.prim_visibility[0], pack.prim_visibility.size());
		device->tex_alloc("__prim_visibility", dscene->prim_visibility);
	}
	if(pack.prim_index.size()) {
		dscene->prim_index.reference((uint*)&pack.prim_index[0], pack.prim_index.size());
		device->tex_alloc("__prim_index", dscene->prim_index);
	}
	if(pack.prim_object.size()) {
		dscene->prim_object.reference((uint*)&pack.prim_object[0], pack.prim_object.size());
		device->tex_alloc("__prim_object", dscene->prim_object);
	}

	dscene->data.bvh.root = pack.root_index;
	dscene->data.bvh.use_qbvh = scene->params.use_qbvh;
}

void MeshManager::device_update_flags(Device * /*device*/,
                                      DeviceScene * /*dscene*/,
                                      Scene * scene,
                                      Progress& /*progress*/)
{
	if(!need_update && !need_flags_update) {
		return;
	}
	/* update flags */
	foreach(Mesh *mesh, scene->meshes) {
		mesh->has_volume = false;
		foreach(uint shader_index, mesh->used_shaders) {
			const Shader *shader = scene->shaders[shader_index];
			if(shader->has_volume) {
				mesh->has_volume = true;
			}
			if(shader->has_surface_bssrdf) {
				mesh->has_surface_bssrdf = true;
			}
		}
	}
	need_flags_update = false;
}

void MeshManager::device_update_displacement_images(Device *device,
                                                    DeviceScene *dscene,
                                                    Scene *scene,
                                                    Progress& progress)
{
	progress.set_status("Updating Displacement Images");
	TaskPool pool;
	ImageManager *image_manager = scene->image_manager;
	set<int> bump_images;
	foreach(Mesh *mesh, scene->meshes) {
		if(mesh->need_update) {
			foreach(uint shader_index, mesh->used_shaders) {
				Shader *shader = scene->shaders[shader_index];
				if(shader->graph_bump == NULL) {
					continue;
				}
				foreach(ShaderNode* node, shader->graph_bump->nodes) {
					if(node->special_type != SHADER_SPECIAL_TYPE_IMAGE_SLOT) {
						continue;
					}
					if(device->info.pack_images) {
						/* If device requires packed images we need to update all
						 * images now, even if they're not used for displacement.
						 */
						image_manager->device_update(device,
						                             dscene,
						                             progress);
						return;
					}
					ImageSlotNode *image_node = static_cast<ImageSlotNode*>(node);
					int slot = image_node->slot;
					if(slot != -1) {
						bump_images.insert(slot);
					}
				}
			}
		}
	}
	foreach(int slot, bump_images) {
		pool.push(function_bind(&ImageManager::device_update_slot,
		                        image_manager,
		                        device,
		                        dscene,
		                        slot,
		                        &progress));
	}
	pool.wait_work();
}

void MeshManager::device_update(Device *device, DeviceScene *dscene, Scene *scene, Progress& progress)
{
	VLOG(1) << "Total " << scene->meshes.size() << " meshes.";

	if(!need_update)
		return;

	GeomCache* geom_cache = device->get_geom_cache();
	geom_cache_set_scene(geom_cache, scene);
	geom_cache_set_max_size(geom_cache, scene->params.geom_cache_max_size);

	/* update normals */
	foreach(Mesh *mesh, scene->meshes) {
		foreach(uint shader, mesh->used_shaders) {
			if(scene->shaders[shader]->need_update_attributes)
				mesh->need_update = true;
		}

		if(mesh->need_update) {
			mesh->add_face_normals();
			mesh->add_vertex_normals();

			if(progress.get_cancel()) return;
		}
	}

	/* Update images needed for true displacement. */
	bool need_displacement_images = false;
	bool old_need_object_flags_update = false;
	foreach(Mesh *mesh, scene->meshes) {
		if(mesh->need_update &&
		   mesh->displacement_method != Mesh::DISPLACE_BUMP)
		{
			need_displacement_images = true;
			break;
		}
	}
	if(need_displacement_images) {
		VLOG(1) << "Updating images used for true displacement.";
		device_update_displacement_images(device, dscene, scene, progress);
		old_need_object_flags_update = scene->object_manager->need_flags_update;
		scene->object_manager->device_update_flags(device,
		                                           dscene,
		                                           scene,
		                                           progress,
		                                           false);
	}

	/* device update */
	device_free(device, dscene);

	device_update_mesh(device, dscene, scene, progress);
	if(progress.get_cancel()) return;

	device_update_attributes(device, dscene, scene, progress);
	if(progress.get_cancel()) return;

	/* update displacement */
	bool displacement_done = false;

	foreach(Mesh *mesh, scene->meshes) {
		if(mesh->need_update && mesh->displacement_method != Mesh::DISPLACE_BUMP) {
			if(displace(device, dscene, scene, mesh, progress))
				displacement_done = true;
		}
	}

	/* todo: properly handle cancel halfway displacement */
	if(progress.get_cancel()) return;

	/* device re-update after displacement */
	if(displacement_done) {
		device_free(device, dscene);

		device_update_mesh(device, dscene, scene, progress);
		if(progress.get_cancel()) return;

		device_update_attributes(device, dscene, scene, progress);
		if(progress.get_cancel()) return;
	}

	/* calculate bounds subpatches, done here since some patches may need to be displaced */
	foreach(Mesh *mesh, scene->meshes) {
		if(mesh->need_update) {
			string msg = string_printf("Computing Subdivision Bounds %s", mesh->name.c_str());
			progress.set_status("Updating Mesh", msg);

			for(int i = 0; i < mesh->subpatches.size(); i++) {
				if(progress.get_cancel()) return;

				Mesh::SubPatch* subpatch = &mesh->subpatches[i];

				// calculate subpatch size
				uint num_verts, num_tris;
				mesh->diced_subpatch_size(i, &num_verts, &num_tris, NULL);
				size_t size = sizeof(TessellatedSubPatch) + sizeof(float4)*(num_verts*2 + num_tris);

				// dice subpatch
				TessellatedSubPatch* diced = (TessellatedSubPatch*)malloc(size);
				memset(diced, 0, sizeof(TessellatedSubPatch));

				diced->vert_offset = 0;
				diced->tri_offset = num_verts*2;

				mesh->dice_subpatch(diced, i);

				// displace
				Shader *shader = scene->shaders[mesh->patches[subpatch->patch].shader];
				if(mesh->displacement_method != Mesh::DISPLACE_BUMP && shader->has_displacement)
					displace_subpatch(device, dscene, scene, mesh, progress, diced, i);

				// grow bounds
				subpatch->bounds = BoundBox::empty;
				float4* verts = &diced->data[diced->vert_offset];

				for(int i = 0; i < num_verts*2; i += 2) {
					subpatch->bounds.grow(float4_to_float3(verts[i]));
				}

				// free subpatch
				free(diced);
			}
		}
	}

	/* update bvh */
	size_t i = 0, num_bvh = 0;

	foreach(Mesh *mesh, scene->meshes)
		if(mesh->need_update && mesh->need_build_bvh())
			num_bvh++;

	TaskPool pool;

	foreach(Mesh *mesh, scene->meshes) {
		if(mesh->need_update) {
			pool.push(function_bind(&Mesh::compute_bvh,
			                        mesh,
			                        &scene->params,
			                        &progress,
			                        i,
			                        num_bvh));
			if(mesh->need_build_bvh()) {
				i++;
			}
		}
	}

	TaskPool::Summary summary;
	pool.wait_work(&summary);
	VLOG(2) << "Objects BVH build pool statistics:\n"
	        << summary.full_report();

	foreach(Shader *shader, scene->shaders)
		shader->need_update_attributes = false;

	if(need_clear_geom_cache) {
		geom_cache_clear(device->get_geom_cache());
		need_clear_geom_cache = false;
	}

#ifdef __OBJECT_MOTION__
	Scene::MotionType need_motion = scene->need_motion(device->info.advanced_shading);
	bool motion_blur = need_motion == Scene::MOTION_BLUR;
#else
	bool motion_blur = false;
#endif

	/* update obejcts */
	vector<Object *> volume_objects;
	foreach(Object *object, scene->objects)
		object->compute_bounds(motion_blur);

	if(progress.get_cancel()) return;

	device_update_bvh(device, dscene, scene, progress);

	need_update = false;

	if(need_displacement_images) {
		/* Re-tag flags for update, so they're re-evaluated
		 * for meshes with correct bounding boxes.
		 *
		 * This wouldn't cause wrong results, just true
		 * displacement might be less optimal ot calculate.
		 */
		scene->object_manager->need_flags_update = old_need_object_flags_update;
	}
}

void MeshManager::device_free(Device *device, DeviceScene *dscene)
{
	device->tex_free(dscene->bvh_nodes);
	device->tex_free(dscene->bvh_leaf_nodes);
	device->tex_free(dscene->object_node);
	device->tex_free(dscene->tri_storage);
	device->tex_free(dscene->prim_type);
	device->tex_free(dscene->prim_visibility);
	device->tex_free(dscene->prim_index);
	device->tex_free(dscene->prim_object);
	device->tex_free(dscene->tri_shader);
	device->tex_free(dscene->tri_vnormal);
	device->tex_free(dscene->tri_vindex);
	device->tex_free(dscene->tri_verts);
	device->tex_free(dscene->curves);
	device->tex_free(dscene->curve_keys);
	device->tex_free(dscene->attributes_map);
	device->tex_free(dscene->attributes_float);
	device->tex_free(dscene->attributes_float3);
	device->tex_free(dscene->attributes_uchar4);

	dscene->bvh_nodes.clear();
	dscene->object_node.clear();
	dscene->tri_storage.clear();
	dscene->prim_type.clear();
	dscene->prim_visibility.clear();
	dscene->prim_index.clear();
	dscene->prim_object.clear();
	dscene->tri_shader.clear();
	dscene->tri_vnormal.clear();
	dscene->tri_vindex.clear();
	dscene->tri_verts.clear();
	dscene->curves.clear();
	dscene->curve_keys.clear();
	dscene->attributes_map.clear();
	dscene->attributes_float.clear();
	dscene->attributes_float3.clear();
	dscene->attributes_uchar4.clear();

#ifdef WITH_OSL
	OSLGlobals *og = (OSLGlobals*)device->osl_memory();

	if(og) {
		og->object_name_map.clear();
		og->attribute_map.clear();
		og->object_names.clear();
	}
#endif
}

void MeshManager::tag_update(Scene *scene)
{
	need_update = true;
	scene->object_manager->need_update = true;
}

bool Mesh::need_attribute(Scene *scene, AttributeStandard std)
{
	if(std == ATTR_STD_NONE)
		return false;
	
	if(scene->need_global_attribute(std))
		return true;

	foreach(uint shader, used_shaders)
		if(scene->shaders[shader]->attributes.find(std))
			return true;
	
	return false;
}

bool Mesh::need_attribute(Scene *scene, ustring name)
{
	if(name == ustring())
		return false;

	foreach(uint shader, used_shaders)
		if(scene->shaders[shader]->attributes.find(name))
			return true;
	
	return false;
}

void Mesh::tessellate(DiagSplit *split)
{
	int num_faces = triangles.size();

	for(int f = 0; f < num_faces; f++) {
		if(!forms_quad[f]) {
			/* triangle */
			LinearTrianglePatch* patch = new LinearTrianglePatch();
			float3 *hull = patch->hull;

			for(int i = 0; i < 3; i++) {
				hull[i] = verts[triangles[f].v[i]];
			}

			split->split_triangle(patch);
			delete patch;
		}
		else {
			/* quad */
			LinearQuadPatch* patch = new LinearQuadPatch();
			float3 *hull = patch->hull;

			hull[0] = verts[triangles[f  ].v[0]];
			hull[1] = verts[triangles[f  ].v[1]];
			hull[3] = verts[triangles[f  ].v[2]];
			hull[2] = verts[triangles[f+1].v[2]];

			split->split_quad(patch);
			delete patch;

			// consume second triangle in quad
			f++;
		}

	}
}

CCL_NAMESPACE_END
<|MERGE_RESOLUTION|>--- conflicted
+++ resolved
@@ -35,12 +35,7 @@
 #include "util_progress.h"
 #include "util_set.h"
 
-<<<<<<< HEAD
 #include "geom/geom_cache.h"
-=======
-#include "subd_split.h"
-#include "subd_patch.h"
->>>>>>> b1ef786a
 
 CCL_NAMESPACE_BEGIN
 
@@ -138,11 +133,6 @@
 	shader.resize(numtris);
 	smooth.resize(numtris);
 
-<<<<<<< HEAD
-=======
-	forms_quad.resize(numtris);
-
->>>>>>> b1ef786a
 	curve_keys.resize(numcurvekeys);
 	curves.resize(numcurves);
 
@@ -161,8 +151,6 @@
 	shader.clear();
 	smooth.clear();
 
-	forms_quad.clear();
-
 	curve_keys.clear();
 	curves.clear();
 
@@ -197,7 +185,7 @@
 	return verts.size() - 1;
 }
 
-void Mesh::set_triangle(int i, int v0, int v1, int v2, int shader_, bool smooth_, bool forms_quad_)
+void Mesh::set_triangle(int i, int v0, int v1, int v2, int shader_, bool smooth_)
 {
 	Triangle tri;
 	tri.v[0] = v0;
@@ -207,10 +195,9 @@
 	triangles[i] = tri;
 	shader[i] = shader_;
 	smooth[i] = smooth_;
-	forms_quad[i] = forms_quad_;
-}
-
-void Mesh::add_triangle(int v0, int v1, int v2, int shader_, bool smooth_, bool forms_quad_)
+}
+
+void Mesh::add_triangle(int v0, int v1, int v2, int shader_, bool smooth_)
 {
 	Triangle tri;
 	tri.v[0] = v0;
@@ -220,7 +207,6 @@
 	triangles.push_back(tri);
 	shader.push_back(shader_);
 	smooth.push_back(smooth_);
-	forms_quad.push_back(forms_quad_);
 }
 
 void Mesh::add_curve_key(float3 co, float radius)
@@ -1637,41 +1623,4 @@
 	return false;
 }
 
-void Mesh::tessellate(DiagSplit *split)
-{
-	int num_faces = triangles.size();
-
-	for(int f = 0; f < num_faces; f++) {
-		if(!forms_quad[f]) {
-			/* triangle */
-			LinearTrianglePatch* patch = new LinearTrianglePatch();
-			float3 *hull = patch->hull;
-
-			for(int i = 0; i < 3; i++) {
-				hull[i] = verts[triangles[f].v[i]];
-			}
-
-			split->split_triangle(patch);
-			delete patch;
-		}
-		else {
-			/* quad */
-			LinearQuadPatch* patch = new LinearQuadPatch();
-			float3 *hull = patch->hull;
-
-			hull[0] = verts[triangles[f  ].v[0]];
-			hull[1] = verts[triangles[f  ].v[1]];
-			hull[3] = verts[triangles[f  ].v[2]];
-			hull[2] = verts[triangles[f+1].v[2]];
-
-			split->split_quad(patch);
-			delete patch;
-
-			// consume second triangle in quad
-			f++;
-		}
-
-	}
-}
-
 CCL_NAMESPACE_END
