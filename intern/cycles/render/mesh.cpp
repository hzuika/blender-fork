--- conflicted
+++ resolved
@@ -695,35 +695,18 @@
 	/* pack curve segments */
 	size_t curve_num = num_curves();
 
-<<<<<<< HEAD
-	if(curve_num) {
-		for(size_t i = 0; i < curve_num; i++) {
-			Curve curve = get_curve(i);
-			int shader_id = curve_shader[i];
-			Shader *shader = (shader_id < used_shaders.size()) ?
-				used_shaders[shader_id] : scene->default_surface;
-			shader_id = scene->shader_manager->get_shader_id(shader, false);
-
-			curve_data[i] = make_float4(
-				__int_as_float(curve.first_key + curvekey_offset),
-				__int_as_float(curve.num_keys),
-				__int_as_float(shader_id),
-				0.0f);
-		}
-=======
 	for(size_t i = 0; i < curve_num; i++) {
 		Curve curve = get_curve(i);
 		int shader_id = curve_shader[i];
 		Shader *shader = (shader_id < used_shaders.size()) ?
 			used_shaders[shader_id] : scene->default_surface;
-		shader_id = scene->shader_manager->get_shader_id(shader, this, false);
+		shader_id = scene->shader_manager->get_shader_id(shader, false);
 
 		curve_data[i] = make_float4(
 			__int_as_float(curve.first_key + curvekey_offset),
 			__int_as_float(curve.num_keys),
 			__int_as_float(shader_id),
 			0.0f);
->>>>>>> 5849651a
 	}
 }
 
