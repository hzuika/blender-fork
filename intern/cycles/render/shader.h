--- conflicted
+++ resolved
@@ -23,12 +23,10 @@
 #  include <OSL/oslexec.h>
 #endif
 
+#include <OpenImageIO/texture.h>
+
 #include "kernel/kernel_types.h"
-<<<<<<< HEAD
-#include <OpenImageIO/texture.h>
-=======
 #include "render/attribute.h"
->>>>>>> 2bc79143
 
 #include "graph/node.h"
 
