--- conflicted
+++ resolved
@@ -204,25 +204,14 @@
     thread_mutex mutex;
   };
 
-  static bool make_tx(const string &filename,
-                      const string &outputfilename,
-                      const ustring &colorspace,
-                      ExtensionType extension);
-
  private:
   bool has_half_images;
 
   thread_mutex device_mutex;
   int animation_frame;
 
-<<<<<<< HEAD
-  vector<Image *> images[IMAGE_DATA_NUM_TYPES];
+  vector<Image *> images;
   void *oiio_texture_system;
-  bool pack_images;
-=======
-  vector<Image *> images;
-  void *osl_texture_system;
->>>>>>> 2bc79143
 
   int add_image_slot(ImageLoader *loader, const ImageParams &params, const bool builtin);
   void add_image_user(int slot);
@@ -235,16 +224,8 @@
 
   void device_load_image(Device *device, Scene *scene, int slot, Progress *progress);
   void device_free_image(Device *device, int slot);
-
-<<<<<<< HEAD
-  void device_load_image(
-      Device *device, Scene *scene, ImageDataType type, int slot, Progress *progress);
-  void device_free_image(Device *device, ImageDataType type, int slot);
-
-  bool get_tx(Image *image, Progress *progress, bool auto_convert, const char *cache_path);
-=======
+  
   friend class ImageHandle;
->>>>>>> 2bc79143
 };
 
 CCL_NAMESPACE_END
