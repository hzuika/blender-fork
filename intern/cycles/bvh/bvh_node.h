/*
 * Adapted from code copyright 2009-2010 NVIDIA Corporation
 * Modifications Copyright 2011, Blender Foundation.
 *
 * Licensed under the Apache License, Version 2.0 (the "License");
 * you may not use this file except in compliance with the License.
 * You may obtain a copy of the License at
 *
 * http://www.apache.org/licenses/LICENSE-2.0
 *
 * Unless required by applicable law or agreed to in writing, software
 * distributed under the License is distributed on an "AS IS" BASIS,
 * WITHOUT WARRANTIES OR CONDITIONS OF ANY KIND, either express or implied.
 * See the License for the specific language governing permissions and
 * limitations under the License.
 */

#ifndef __BVH_NODE_H__
#define __BVH_NODE_H__

#include "util/util_boundbox.h"
#include "util/util_types.h"

CCL_NAMESPACE_BEGIN

enum BVH_STAT {
	BVH_STAT_NODE_COUNT,
	BVH_STAT_INNER_COUNT,
	BVH_STAT_LEAF_COUNT,
	BVH_STAT_TRIANGLE_COUNT,
	BVH_STAT_CHILDNODE_COUNT,
	BVH_STAT_QNODE_COUNT,
	BVH_STAT_ALIGNED_COUNT,
	BVH_STAT_UNALIGNED_COUNT,
	BVH_STAT_ALIGNED_INNER_COUNT,
	BVH_STAT_UNALIGNED_INNER_COUNT,
	BVH_STAT_ALIGNED_INNER_QNODE_COUNT,
	BVH_STAT_UNALIGNED_INNER_QNODE_COUNT,
	BVH_STAT_ALIGNED_LEAF_COUNT,
	BVH_STAT_UNALIGNED_LEAF_COUNT,
};

class BVHParams;

class BVHNode
{
public:
<<<<<<< HEAD
	BVHNode() : m_is_unaligned(false),
	            m_aligned_space(NULL),
	            m_time_from(0.0f),
	            m_time_to(1.0f)
=======
	BVHNode() : is_unaligned(false),
	            aligned_space(NULL),
	            time_from(0.0f),
	            time_to(1.0f)
>>>>>>> 5e9132b3
	{
	}

	virtual ~BVHNode()
	{
		delete aligned_space;
	}

	virtual bool is_leaf() const = 0;
	virtual int num_children() const = 0;
	virtual BVHNode *get_child(int i) const = 0;
	virtual int num_triangles() const { return 0; }
	virtual void print(int depth = 0) const = 0;

	inline void set_aligned_space(const Transform& aligned_space)
	{
<<<<<<< HEAD
		m_is_unaligned = true;
		if(m_aligned_space == NULL) {
			m_aligned_space = new Transform(aligned_space);
=======
		is_unaligned = true;
		if(this->aligned_space == NULL) {
			this->aligned_space = new Transform(aligned_space);
>>>>>>> 5e9132b3
		}
		else {
			*this->aligned_space = aligned_space;
		}
	}

	inline Transform get_aligned_space() const
	{
		if(aligned_space == NULL) {
			return transform_identity();
		}
		return *aligned_space;
	}

	// Subtree functions
	int getSubtreeSize(BVH_STAT stat=BVH_STAT_NODE_COUNT) const;
	float computeSubtreeSAHCost(const BVHParams& p, float probability = 1.0f) const;
	void deleteSubtree();

	uint update_visibility();
	void update_time();
<<<<<<< HEAD
=======

	// Properties.
	BoundBox bounds;
	uint visibility;

	bool is_unaligned;
>>>>>>> 5e9132b3

	/* TODO(sergey): Can be stored as 3x3 matrix, but better to have some
	 * utilities and type defines in util_transform first.
	 */
	Transform *aligned_space;

<<<<<<< HEAD
	// TODO(sergey): Can be stored as 3x3 matrix, but better to have some
	// utilities and type defines in util_transform first.
	Transform *m_aligned_space;

	float m_time_from, m_time_to;
=======
	float time_from, time_to;
>>>>>>> 5e9132b3
};

class InnerNode : public BVHNode
{
public:
	InnerNode(const BoundBox& bounds,
	          BVHNode* child0,
	          BVHNode* child1)
	{
		this->bounds = bounds;
		children[0] = child0;
		children[1] = child1;

		if(child0 && child1)
			visibility = child0->visibility|child1->visibility;
		else
			visibility = 0; /* happens on build cancel */
	}

	explicit InnerNode(const BoundBox& bounds)
	{
		this->bounds = bounds;
		visibility = 0;
		children[0] = NULL;
		children[1] = NULL;
	}

	bool is_leaf() const { return false; }
	int num_children() const { return 2; }
	BVHNode *get_child(int i) const{ assert(i>=0 && i<2); return children[i]; }
	void print(int depth) const;

	BVHNode *children[2];
};

class LeafNode : public BVHNode
{
public:
	LeafNode(const BoundBox& bounds, uint visibility, int lo, int hi)
	: lo(lo),
	  hi(hi)
	{
		this->bounds = bounds;
		this->visibility = visibility;
	}

	LeafNode(const LeafNode& s)
	: BVHNode()
	{
		*this = s;
	}

	bool is_leaf() const { return true; }
	int num_children() const { return 0; }
	BVHNode *get_child(int) const { return NULL; }
	int num_triangles() const { return hi - lo; }
	void print(int depth) const;

	int lo;
	int hi;
};

CCL_NAMESPACE_END

#endif /* __BVH_NODE_H__ */<|MERGE_RESOLUTION|>--- conflicted
+++ resolved
@@ -45,17 +45,10 @@
 class BVHNode
 {
 public:
-<<<<<<< HEAD
-	BVHNode() : m_is_unaligned(false),
-	            m_aligned_space(NULL),
-	            m_time_from(0.0f),
-	            m_time_to(1.0f)
-=======
 	BVHNode() : is_unaligned(false),
 	            aligned_space(NULL),
 	            time_from(0.0f),
 	            time_to(1.0f)
->>>>>>> 5e9132b3
 	{
 	}
 
@@ -72,15 +65,9 @@
 
 	inline void set_aligned_space(const Transform& aligned_space)
 	{
-<<<<<<< HEAD
-		m_is_unaligned = true;
-		if(m_aligned_space == NULL) {
-			m_aligned_space = new Transform(aligned_space);
-=======
 		is_unaligned = true;
 		if(this->aligned_space == NULL) {
 			this->aligned_space = new Transform(aligned_space);
->>>>>>> 5e9132b3
 		}
 		else {
 			*this->aligned_space = aligned_space;
@@ -102,30 +89,19 @@
 
 	uint update_visibility();
 	void update_time();
-<<<<<<< HEAD
-=======
 
 	// Properties.
 	BoundBox bounds;
 	uint visibility;
 
 	bool is_unaligned;
->>>>>>> 5e9132b3
 
 	/* TODO(sergey): Can be stored as 3x3 matrix, but better to have some
 	 * utilities and type defines in util_transform first.
 	 */
 	Transform *aligned_space;
 
-<<<<<<< HEAD
-	// TODO(sergey): Can be stored as 3x3 matrix, but better to have some
-	// utilities and type defines in util_transform first.
-	Transform *m_aligned_space;
-
-	float m_time_from, m_time_to;
-=======
 	float time_from, time_to;
->>>>>>> 5e9132b3
 };
 
 class InnerNode : public BVHNode
