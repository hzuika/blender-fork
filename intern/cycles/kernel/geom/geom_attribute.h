/*
 * Copyright 2011-2013 Blender Foundation
 *
 * Licensed under the Apache License, Version 2.0 (the "License");
 * you may not use this file except in compliance with the License.
 * You may obtain a copy of the License at
 *
 * http://www.apache.org/licenses/LICENSE-2.0
 *
 * Unless required by applicable law or agreed to in writing, software
 * distributed under the License is distributed on an "AS IS" BASIS,
 * WITHOUT WARRANTIES OR CONDITIONS OF ANY KIND, either express or implied.
 * See the License for the specific language governing permissions and
 * limitations under the License.
 */

CCL_NAMESPACE_BEGIN

/* Attributes
 *
 * We support an arbitrary number of attributes on various mesh elements.
 * On vertices, triangles, curve keys, curves, meshes and volume grids.
 * Most of the code for attribute reading is in the primitive files.
 *
 * Lookup of attributes is different between OSL and SVM, as OSL is ustring
 * based while for SVM we use integer ids. */

ccl_device_inline uint subd_triangle_patch(KernelGlobals *kg, const ShaderData *sd);

ccl_device_inline uint attribute_primitive_type(KernelGlobals *kg, const ShaderData *sd)
{
#ifdef __HAIR__
	if(ccl_fetch(sd, type) & PRIMITIVE_ALL_CURVE) {
		return ATTR_PRIM_CURVE;
	}
	else
#endif
	if(subd_triangle_patch(kg, sd) != ~0) {
		return ATTR_PRIM_SUBD;
	}
	else {
		return ATTR_PRIM_TRIANGLE;
	}
}

ccl_device_inline AttributeDescriptor attribute_not_found()
{
	const AttributeDescriptor desc = {ATTR_ELEMENT_NONE, (NodeAttributeType)0, 0, ATTR_STD_NOT_FOUND};
	return desc;
}

/* Find attribute based on ID */

<<<<<<< HEAD
ccl_device_inline int find_attribute(KernelGlobals *kg, const ShaderData *sd, uint id, AttributeDescriptor *desc)
{
	if(ccl_fetch(sd, object) == PRIM_NONE) {
		desc->offset = ATTR_STD_NOT_FOUND;
		return (int)ATTR_STD_NOT_FOUND;
=======
ccl_device_inline AttributeDescriptor find_attribute(KernelGlobals *kg, const ShaderData *sd, uint id)
{
	if(ccl_fetch(sd, object) == PRIM_NONE) {
		return attribute_not_found();
>>>>>>> d41dfe36
	}

	/* for SVM, find attribute by unique id */
	uint attr_offset = ccl_fetch(sd, object)*kernel_data.bvh.attributes_map_stride;
	attr_offset += attribute_primitive_type(kg, sd);
	uint4 attr_map = kernel_tex_fetch(__attributes_map, attr_offset);
	
	while(attr_map.x != id) {
		if(UNLIKELY(attr_map.x == ATTR_STD_NONE)) {
<<<<<<< HEAD
			desc->offset = ATTR_STD_NOT_FOUND;
			return ATTR_STD_NOT_FOUND;
=======
			return attribute_not_found();
>>>>>>> d41dfe36
		}
		attr_offset += ATTR_PRIM_TYPES;
		attr_map = kernel_tex_fetch(__attributes_map, attr_offset);
	}

<<<<<<< HEAD
	desc->element = (AttributeElement)attr_map.y;
	
	if(ccl_fetch(sd, prim) == PRIM_NONE && (AttributeElement)attr_map.y != ATTR_ELEMENT_MESH) {
		desc->offset = ATTR_STD_NOT_FOUND;
		return ATTR_STD_NOT_FOUND;
	}

	/* return result */
	desc->offset = (attr_map.y == ATTR_ELEMENT_NONE) ? (int)ATTR_STD_NOT_FOUND : (int)attr_map.z;
	desc->type = (NodeAttributeType)(attr_map.w & 0xff);
	desc->flags = (AttributeFlag)(attr_map.w >> 8);

	return desc->offset;
=======
	AttributeDescriptor desc;
	desc.element = (AttributeElement)attr_map.y;
	
	if(ccl_fetch(sd, prim) == PRIM_NONE && desc.element != ATTR_ELEMENT_MESH) {
		return attribute_not_found();
	}

	/* return result */
	desc.offset = (attr_map.y == ATTR_ELEMENT_NONE) ? (int)ATTR_STD_NOT_FOUND : (int)attr_map.z;
	desc.type = (NodeAttributeType)(attr_map.w & 0xff);
	desc.flags = (AttributeFlag)(attr_map.w >> 8);

	return desc;
>>>>>>> d41dfe36
}

/* Transform matrix attribute on meshes */

<<<<<<< HEAD
ccl_device Transform primitive_attribute_matrix(KernelGlobals *kg, const ShaderData *sd, const AttributeDescriptor *desc)
{
	Transform tfm;

	tfm.x = kernel_tex_fetch(__attributes_float3, desc->offset + 0);
	tfm.y = kernel_tex_fetch(__attributes_float3, desc->offset + 1);
	tfm.z = kernel_tex_fetch(__attributes_float3, desc->offset + 2);
	tfm.w = kernel_tex_fetch(__attributes_float3, desc->offset + 3);
=======
ccl_device Transform primitive_attribute_matrix(KernelGlobals *kg, const ShaderData *sd, const AttributeDescriptor desc)
{
	Transform tfm;

	tfm.x = kernel_tex_fetch(__attributes_float3, desc.offset + 0);
	tfm.y = kernel_tex_fetch(__attributes_float3, desc.offset + 1);
	tfm.z = kernel_tex_fetch(__attributes_float3, desc.offset + 2);
	tfm.w = kernel_tex_fetch(__attributes_float3, desc.offset + 3);
>>>>>>> d41dfe36

	return tfm;
}

CCL_NAMESPACE_END
<|MERGE_RESOLUTION|>--- conflicted
+++ resolved
@@ -51,18 +51,10 @@
 
 /* Find attribute based on ID */
 
-<<<<<<< HEAD
-ccl_device_inline int find_attribute(KernelGlobals *kg, const ShaderData *sd, uint id, AttributeDescriptor *desc)
-{
-	if(ccl_fetch(sd, object) == PRIM_NONE) {
-		desc->offset = ATTR_STD_NOT_FOUND;
-		return (int)ATTR_STD_NOT_FOUND;
-=======
 ccl_device_inline AttributeDescriptor find_attribute(KernelGlobals *kg, const ShaderData *sd, uint id)
 {
 	if(ccl_fetch(sd, object) == PRIM_NONE) {
 		return attribute_not_found();
->>>>>>> d41dfe36
 	}
 
 	/* for SVM, find attribute by unique id */
@@ -72,32 +64,12 @@
 	
 	while(attr_map.x != id) {
 		if(UNLIKELY(attr_map.x == ATTR_STD_NONE)) {
-<<<<<<< HEAD
-			desc->offset = ATTR_STD_NOT_FOUND;
-			return ATTR_STD_NOT_FOUND;
-=======
 			return attribute_not_found();
->>>>>>> d41dfe36
 		}
 		attr_offset += ATTR_PRIM_TYPES;
 		attr_map = kernel_tex_fetch(__attributes_map, attr_offset);
 	}
 
-<<<<<<< HEAD
-	desc->element = (AttributeElement)attr_map.y;
-	
-	if(ccl_fetch(sd, prim) == PRIM_NONE && (AttributeElement)attr_map.y != ATTR_ELEMENT_MESH) {
-		desc->offset = ATTR_STD_NOT_FOUND;
-		return ATTR_STD_NOT_FOUND;
-	}
-
-	/* return result */
-	desc->offset = (attr_map.y == ATTR_ELEMENT_NONE) ? (int)ATTR_STD_NOT_FOUND : (int)attr_map.z;
-	desc->type = (NodeAttributeType)(attr_map.w & 0xff);
-	desc->flags = (AttributeFlag)(attr_map.w >> 8);
-
-	return desc->offset;
-=======
 	AttributeDescriptor desc;
 	desc.element = (AttributeElement)attr_map.y;
 	
@@ -111,21 +83,10 @@
 	desc.flags = (AttributeFlag)(attr_map.w >> 8);
 
 	return desc;
->>>>>>> d41dfe36
 }
 
 /* Transform matrix attribute on meshes */
 
-<<<<<<< HEAD
-ccl_device Transform primitive_attribute_matrix(KernelGlobals *kg, const ShaderData *sd, const AttributeDescriptor *desc)
-{
-	Transform tfm;
-
-	tfm.x = kernel_tex_fetch(__attributes_float3, desc->offset + 0);
-	tfm.y = kernel_tex_fetch(__attributes_float3, desc->offset + 1);
-	tfm.z = kernel_tex_fetch(__attributes_float3, desc->offset + 2);
-	tfm.w = kernel_tex_fetch(__attributes_float3, desc->offset + 3);
-=======
 ccl_device Transform primitive_attribute_matrix(KernelGlobals *kg, const ShaderData *sd, const AttributeDescriptor desc)
 {
 	Transform tfm;
@@ -134,7 +95,6 @@
 	tfm.y = kernel_tex_fetch(__attributes_float3, desc.offset + 1);
 	tfm.z = kernel_tex_fetch(__attributes_float3, desc.offset + 2);
 	tfm.w = kernel_tex_fetch(__attributes_float3, desc.offset + 3);
->>>>>>> d41dfe36
 
 	return tfm;
 }
