/*
 * Copyright 2011-2013 Blender Foundation
 *
 * Licensed under the Apache License, Version 2.0 (the "License");
 * you may not use this file except in compliance with the License.
 * You may obtain a copy of the License at
 *
 * http://www.apache.org/licenses/LICENSE-2.0
 *
 * Unless required by applicable law or agreed to in writing, software
 * distributed under the License is distributed on an "AS IS" BASIS,
 * WITHOUT WARRANTIES OR CONDITIONS OF ANY KIND, either express or implied.
 * See the License for the specific language governing permissions and
 * limitations under the License.
 */

/* Volume Primitive
 *
 * Volumes are just regions inside meshes with the mesh surface as boundaries.
 * There isn't as much data to access as for surfaces, there is only a position
 * to do lookups in 3D voxel or procedural textures.
 *
 * 3D voxel textures can be assigned as attributes per mesh, which means the
 * same shader can be used for volume objects with different densities, etc. */

CCL_NAMESPACE_BEGIN

#ifdef __VOLUME__

/* Return position normalized to 0..1 in mesh bounds */

#if defined(__KERNEL_CUDA__) && __CUDA_ARCH__ < 300
ccl_device float4 volume_image_texture_3d(int id, float x, float y, float z)
{
	float4 r;
	switch(id) {
		case 0: r = kernel_tex_image_interp_3d(__tex_image_float4_3d_000, x, y, z); break;
		case 1: r = kernel_tex_image_interp_3d(__tex_image_float4_3d_001, x, y, z); break;
		case 2: r = kernel_tex_image_interp_3d(__tex_image_float4_3d_002, x, y, z); break;
		case 3: r = kernel_tex_image_interp_3d(__tex_image_float4_3d_003, x, y, z); break;
		case 4: r = kernel_tex_image_interp_3d(__tex_image_float4_3d_004, x, y, z); break;
	}
	return r;
}
#endif  /* __KERNEL_CUDA__ */

ccl_device_inline float3 volume_normalized_position(KernelGlobals *kg,
                                                    const ShaderData *sd,
                                                    float3 P)
{
	/* todo: optimize this so it's just a single matrix multiplication when
	 * possible (not motion blur), or perhaps even just translation + scale */
	const AttributeDescriptor desc = find_attribute(kg, sd, ATTR_STD_GENERATED_TRANSFORM);

	object_inverse_position_transform(kg, sd, &P);

	if(desc.offset != ATTR_STD_NOT_FOUND) {
		Transform tfm = primitive_attribute_matrix(kg, sd, desc);
		P = transform_point(&tfm, P);
	}

	return P;
}

ccl_device float volume_attribute_float(KernelGlobals *kg, const ShaderData *sd, const AttributeDescriptor desc, float *dx, float *dy)
{
	float3 P = volume_normalized_position(kg, sd, ccl_fetch(sd, P));
#ifdef __KERNEL_CUDA__
#  if __CUDA_ARCH__ >= 300
	CUtexObject tex = kernel_tex_fetch(__bindless_mapping, desc.offset);
	float f = kernel_tex_image_interp_3d_float(tex, P.x, P.y, P.z);
	float4 r = make_float4(f, f, f, 1.0f);
#  else
	float4 r = volume_image_texture_3d(desc.offset, P.x, P.y, P.z);
#  endif
#elif defined(__KERNEL_OPENCL__)
	float4 r = kernel_tex_image_interp_3d(kg, desc.offset, P.x, P.y, P.z);
#else
	float4 r;
<<<<<<< HEAD
//	if(sd->flag & SD_VOLUME_CUBIC)
//		r = kernel_tex_image_interp_3d_ex(id, P.x, P.y, P.z, INTERPOLATION_CUBIC);
//	else
//		r = kernel_tex_image_interp_3d(id, P.x, P.y, P.z);

	return kernel_tex_voxel_float(id, P.x, P.y, P.z, OPENVDB_SAMPLE_POINT);
=======
	if(sd->flag & SD_VOLUME_CUBIC)
		r = kernel_tex_image_interp_3d_ex(desc.offset, P.x, P.y, P.z, INTERPOLATION_CUBIC);
	else
		r = kernel_tex_image_interp_3d(desc.offset, P.x, P.y, P.z);
>>>>>>> ce785868
#endif

	if(dx) *dx = 0.0f;
	if(dy) *dy = 0.0f;

	return average(float4_to_float3(r));
}

ccl_device float3 volume_attribute_float3(KernelGlobals *kg, const ShaderData *sd, const AttributeDescriptor desc, float3 *dx, float3 *dy)
{
	float3 P = volume_normalized_position(kg, sd, ccl_fetch(sd, P));
#ifdef __KERNEL_CUDA__
#  if __CUDA_ARCH__ >= 300
	CUtexObject tex = kernel_tex_fetch(__bindless_mapping, desc.offset);
	float4 r = kernel_tex_image_interp_3d_float4(tex, P.x, P.y, P.z);
#  else
	float4 r = volume_image_texture_3d(desc.offset, P.x, P.y, P.z);
#  endif
#elif defined(__KERNEL_OPENCL__)
	float4 r = kernel_tex_image_interp_3d(kg, desc.offset, P.x, P.y, P.z);
#else
	float4 r;
	if(sd->flag & SD_VOLUME_CUBIC)
		r = kernel_tex_image_interp_3d_ex(desc.offset, P.x, P.y, P.z, INTERPOLATION_CUBIC);
	else
		r = kernel_tex_image_interp_3d(desc.offset, P.x, P.y, P.z);
#endif

	if(dx) *dx = make_float3(0.0f, 0.0f, 0.0f);
	if(dy) *dy = make_float3(0.0f, 0.0f, 0.0f);

	return float4_to_float3(r);
}

#endif

CCL_NAMESPACE_END
<|MERGE_RESOLUTION|>--- conflicted
+++ resolved
@@ -77,19 +77,12 @@
 	float4 r = kernel_tex_image_interp_3d(kg, desc.offset, P.x, P.y, P.z);
 #else
 	float4 r;
-<<<<<<< HEAD
 //	if(sd->flag & SD_VOLUME_CUBIC)
-//		r = kernel_tex_image_interp_3d_ex(id, P.x, P.y, P.z, INTERPOLATION_CUBIC);
+//		r = kernel_tex_image_interp_3d_ex(desc.offset, P.x, P.y, P.z, INTERPOLATION_CUBIC);
 //	else
-//		r = kernel_tex_image_interp_3d(id, P.x, P.y, P.z);
+//		r = kernel_tex_image_interp_3d(desc.offset, P.x, P.y, P.z);
 
-	return kernel_tex_voxel_float(id, P.x, P.y, P.z, OPENVDB_SAMPLE_POINT);
-=======
-	if(sd->flag & SD_VOLUME_CUBIC)
-		r = kernel_tex_image_interp_3d_ex(desc.offset, P.x, P.y, P.z, INTERPOLATION_CUBIC);
-	else
-		r = kernel_tex_image_interp_3d(desc.offset, P.x, P.y, P.z);
->>>>>>> ce785868
+	return kernel_tex_voxel_float(desc.offset, P.x, P.y, P.z, OPENVDB_SAMPLE_POINT);
 #endif
 
 	if(dx) *dx = 0.0f;
