--- conflicted
+++ resolved
@@ -24,40 +24,23 @@
 
 /* Reading attributes on various curve elements */
 
-<<<<<<< HEAD
-ccl_device float curve_attribute_float(KernelGlobals *kg, const ShaderData *sd, const AttributeDescriptor *desc, float *dx, float *dy)
-{
-	if(desc->element == ATTR_ELEMENT_CURVE) {
-=======
 ccl_device float curve_attribute_float(KernelGlobals *kg, const ShaderData *sd, const AttributeDescriptor desc, float *dx, float *dy)
 {
 	if(desc.element == ATTR_ELEMENT_CURVE) {
->>>>>>> d41dfe36
 #ifdef __RAY_DIFFERENTIALS__
 		if(dx) *dx = 0.0f;
 		if(dy) *dy = 0.0f;
 #endif
 
-<<<<<<< HEAD
-		return kernel_tex_fetch(__attributes_float, desc->offset + ccl_fetch(sd, prim));
-	}
-	else if(desc->element == ATTR_ELEMENT_CURVE_KEY || desc->element == ATTR_ELEMENT_CURVE_KEY_MOTION) {
-=======
 		return kernel_tex_fetch(__attributes_float, desc.offset + ccl_fetch(sd, prim));
 	}
 	else if(desc.element == ATTR_ELEMENT_CURVE_KEY || desc.element == ATTR_ELEMENT_CURVE_KEY_MOTION) {
->>>>>>> d41dfe36
 		float4 curvedata = kernel_tex_fetch(__curves, ccl_fetch(sd, prim));
 		int k0 = __float_as_int(curvedata.x) + PRIMITIVE_UNPACK_SEGMENT(ccl_fetch(sd, type));
 		int k1 = k0 + 1;
 
-<<<<<<< HEAD
-		float f0 = kernel_tex_fetch(__attributes_float, desc->offset + k0);
-		float f1 = kernel_tex_fetch(__attributes_float, desc->offset + k1);
-=======
 		float f0 = kernel_tex_fetch(__attributes_float, desc.offset + k0);
 		float f1 = kernel_tex_fetch(__attributes_float, desc.offset + k1);
->>>>>>> d41dfe36
 
 #ifdef __RAY_DIFFERENTIALS__
 		if(dx) *dx = ccl_fetch(sd, du).dx*(f1 - f0);
@@ -76,15 +59,9 @@
 	}
 }
 
-<<<<<<< HEAD
-ccl_device float3 curve_attribute_float3(KernelGlobals *kg, const ShaderData *sd, const AttributeDescriptor *desc, float3 *dx, float3 *dy)
-{
-	if(desc->element == ATTR_ELEMENT_CURVE) {
-=======
 ccl_device float3 curve_attribute_float3(KernelGlobals *kg, const ShaderData *sd, const AttributeDescriptor desc, float3 *dx, float3 *dy)
 {
 	if(desc.element == ATTR_ELEMENT_CURVE) {
->>>>>>> d41dfe36
 		/* idea: we can't derive any useful differentials here, but for tiled
 		 * mipmap image caching it would be useful to avoid reading the highest
 		 * detail level always. maybe a derivative based on the hair density
@@ -94,26 +71,15 @@
 		if(dy) *dy = make_float3(0.0f, 0.0f, 0.0f);
 #endif
 
-<<<<<<< HEAD
-		return float4_to_float3(kernel_tex_fetch(__attributes_float3, desc->offset + ccl_fetch(sd, prim)));
-	}
-	else if(desc->element == ATTR_ELEMENT_CURVE_KEY || desc->element == ATTR_ELEMENT_CURVE_KEY_MOTION) {
-=======
 		return float4_to_float3(kernel_tex_fetch(__attributes_float3, desc.offset + ccl_fetch(sd, prim)));
 	}
 	else if(desc.element == ATTR_ELEMENT_CURVE_KEY || desc.element == ATTR_ELEMENT_CURVE_KEY_MOTION) {
->>>>>>> d41dfe36
 		float4 curvedata = kernel_tex_fetch(__curves, ccl_fetch(sd, prim));
 		int k0 = __float_as_int(curvedata.x) + PRIMITIVE_UNPACK_SEGMENT(ccl_fetch(sd, type));
 		int k1 = k0 + 1;
 
-<<<<<<< HEAD
-		float3 f0 = float4_to_float3(kernel_tex_fetch(__attributes_float3, desc->offset + k0));
-		float3 f1 = float4_to_float3(kernel_tex_fetch(__attributes_float3, desc->offset + k1));
-=======
 		float3 f0 = float4_to_float3(kernel_tex_fetch(__attributes_float3, desc.offset + k0));
 		float3 f1 = float4_to_float3(kernel_tex_fetch(__attributes_float3, desc.offset + k1));
->>>>>>> d41dfe36
 
 #ifdef __RAY_DIFFERENTIALS__
 		if(dx) *dx = ccl_fetch(sd, du).dx*(f1 - f0);
