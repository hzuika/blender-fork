--- conflicted
+++ resolved
@@ -474,12 +474,8 @@
 		else if(result == VOLUME_PATH_MISSED) {
 			break;
 		}
-<<<<<<< HEAD
-
-#endif /* __VOLUME__*/
-=======
+
 #endif  /* __VOLUME__*/
->>>>>>> b3dabc20
 
 		/* Shade background. */
 		if(!hit) {
