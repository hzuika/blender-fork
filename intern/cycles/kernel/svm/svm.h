--- conflicted
+++ resolved
@@ -294,20 +294,8 @@
         break;
 #  endif /* NODES_FEATURE(NODE_FEATURE_BUMP) */
 #  ifdef __TEXTURES__
-<<<<<<< HEAD
-			case NODE_TEX_IMAGE:
-				svm_node_tex_image(kg, sd, path_flag, stack, node);
-				break;
-			case NODE_TEX_IMAGE_BOX:
-				svm_node_tex_image_box(kg, sd, stack, node);
-				break;
-			case NODE_TEX_NOISE:
-				svm_node_tex_noise(kg, sd, stack, node, &offset);
-				break;
-#  endif  /* __TEXTURES__ */
-=======
       case NODE_TEX_IMAGE:
-        svm_node_tex_image(kg, sd, stack, node);
+        svm_node_tex_image(kg, sd, path_flag, stack, node);
         break;
       case NODE_TEX_IMAGE_BOX:
         svm_node_tex_image_box(kg, sd, stack, node);
@@ -316,7 +304,6 @@
         svm_node_tex_noise(kg, sd, stack, node, &offset);
         break;
 #  endif /* __TEXTURES__ */
->>>>>>> 3076d95b
 #  ifdef __EXTRA_NODES__
 #    if NODES_FEATURE(NODE_FEATURE_BUMP)
       case NODE_SET_BUMP:
@@ -416,38 +403,8 @@
         svm_node_camera(kg, sd, stack, node.y, node.z, node.w);
         break;
 #  ifdef __TEXTURES__
-<<<<<<< HEAD
-			case NODE_TEX_ENVIRONMENT:
-				svm_node_tex_environment(kg, sd, path_flag, stack, node);
-				break;
-			case NODE_TEX_SKY:
-				svm_node_tex_sky(kg, sd, stack, node, &offset);
-				break;
-			case NODE_TEX_GRADIENT:
-				svm_node_tex_gradient(sd, stack, node);
-				break;
-			case NODE_TEX_VORONOI:
-				svm_node_tex_voronoi(kg, sd, stack, node, &offset);
-				break;
-			case NODE_TEX_MUSGRAVE:
-				svm_node_tex_musgrave(kg, sd, stack, node, &offset);
-				break;
-			case NODE_TEX_WAVE:
-				svm_node_tex_wave(kg, sd, stack, node, &offset);
-				break;
-			case NODE_TEX_MAGIC:
-				svm_node_tex_magic(kg, sd, stack, node, &offset);
-				break;
-			case NODE_TEX_CHECKER:
-				svm_node_tex_checker(kg, sd, stack, node);
-				break;
-			case NODE_TEX_BRICK:
-				svm_node_tex_brick(kg, sd, stack, node, &offset);
-				break;
-#  endif  /* __TEXTURES__ */
-=======
       case NODE_TEX_ENVIRONMENT:
-        svm_node_tex_environment(kg, sd, stack, node);
+        svm_node_tex_environment(kg, sd, path_flag, stack, node);
         break;
       case NODE_TEX_SKY:
         svm_node_tex_sky(kg, sd, stack, node, &offset);
@@ -474,7 +431,6 @@
         svm_node_tex_brick(kg, sd, stack, node, &offset);
         break;
 #  endif /* __TEXTURES__ */
->>>>>>> 3076d95b
 #  ifdef __EXTRA_NODES__
       case NODE_NORMAL:
         svm_node_normal(kg, sd, stack, node.y, node.z, node.w, &offset);
