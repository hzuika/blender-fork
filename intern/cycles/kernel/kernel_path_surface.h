--- conflicted
+++ resolved
@@ -238,61 +238,17 @@
 {
 #  ifdef __EMISSION__
   /* sample illumination from lights to find path contribution */
-  BsdfEval L_light ccl_optional_struct_init;
-
-  int num_lights = 0;
-  if (kernel_data.integrator.use_direct_light) {
-    if (sample_all_lights) {
-      num_lights = kernel_data.integrator.num_all_lights;
-      if (kernel_data.integrator.pdf_triangles != 0.0f) {
-        num_lights += 1;
-      }
-    }
-    else {
-      num_lights = 1;
-    }
-  }
-
-  for (int i = 0; i < num_lights; i++) {
-    /* sample one light at random */
-    int num_samples = 1;
-    int num_all_lights = 1;
-    uint lamp_rng_hash = state->rng_hash;
-    bool double_pdf = false;
-    bool is_mesh_light = false;
-    bool is_lamp = false;
-
-    if (sample_all_lights) {
-      /* lamp sampling */
-      is_lamp = i < kernel_data.integrator.num_all_lights;
-      if (is_lamp) {
-        if (UNLIKELY(light_select_reached_max_bounces(kg, i, state->bounce))) {
-          continue;
-        }
-        num_samples = ceil_to_int(num_samples_adjust * light_select_num_samples(kg, i));
-        num_all_lights = kernel_data.integrator.num_all_lights;
-        lamp_rng_hash = cmj_hash(state->rng_hash, i);
-        double_pdf = kernel_data.integrator.pdf_triangles != 0.0f;
-      }
-      /* mesh light sampling */
-      else {
-        num_samples = ceil_to_int(num_samples_adjust * kernel_data.integrator.mesh_light_samples);
-        double_pdf = kernel_data.integrator.num_all_lights != 0;
-        is_mesh_light = true;
-      }
-    }
-
-    float num_samples_inv = num_samples_adjust / (num_samples * num_all_lights);
-
-    for (int j = 0; j < num_samples; j++) {
-      Ray light_ray ccl_optional_struct_init;
-      light_ray.t = 0.0f; /* reset ray */
+  if (!(sd->flag & SD_BSDF_HAS_EVAL))
+    return;
+
+  Ray light_ray;
+  BsdfEval L_light;
+  bool is_lamp;
+
 #    ifdef __OBJECT_MOTION__
-      light_ray.time = sd->time;
+  light_ray.time = sd->time;
 #    endif
-      bool has_emission = false;
-
-<<<<<<< HEAD
+
   bool use_light_tree = kernel_data.integrator.use_light_tree;
   bool use_splitting = kernel_data.integrator.splitting_threshold != 0.0f;
   if (use_light_tree && use_splitting) {
@@ -372,16 +328,12 @@
       uint lamp_rng_hash = cmj_hash(state->rng_hash, i);
 
       for (int j = 0; j < num_samples; j++) {
-=======
-      if (kernel_data.integrator.use_direct_light && (sd->flag & SD_BSDF_HAS_EVAL)) {
->>>>>>> 0e280b96
         float light_u, light_v;
         path_branched_rng_2D(
             kg, lamp_rng_hash, state, j, num_samples, PRNG_LIGHT_U, &light_u, &light_v);
         float terminate = path_branched_rng_light_termination(
             kg, lamp_rng_hash, state, j, num_samples);
 
-<<<<<<< HEAD
         LightSample ls;
         if (lamp_light_sample(kg, i, light_u, light_v, sd->P_pick, &ls)) {
           accum_light_contribution(kg,
@@ -413,14 +365,10 @@
         float terminate = path_branched_rng_light_termination(
             kg, state->rng_hash, state, j, num_samples);
 
-=======
->>>>>>> 0e280b96
         /* only sample triangle lights */
-        if (is_mesh_light && double_pdf) {
+        if (kernel_data.integrator.num_all_lights)
           light_u = 0.5f * light_u;
-        }
-
-<<<<<<< HEAD
+
         LightSample ls;
         if (light_sample(kg,
                          light_u,
@@ -447,24 +395,16 @@
                                    terminate,
                                    throughput,
                                    num_samples_inv);
-=======
-        LightSample ls ccl_optional_struct_init;
-        const int lamp = is_lamp ? i : -1;
-        if (light_sample(kg, lamp, light_u, light_v, sd->time, sd->P, state->bounce, &ls)) {
-          /* The sampling probability returned by lamp_light_sample assumes that all lights were
-           * sampled. However, this code only samples lamps, so if the scene also had mesh lights,
-           * the real probability is twice as high. */
-          if (double_pdf) {
-            ls.pdf *= 2.0f;
-          }
-
-          has_emission = direct_emission(
-              kg, sd, emission_sd, &ls, state, &light_ray, &L_light, &is_lamp, terminate);
->>>>>>> 0e280b96
         }
       }
-
-<<<<<<< HEAD
+    }
+  }
+  else {
+    /* sample one light at random */
+    float light_u, light_v;
+    path_state_rng_2D(kg, state, PRNG_LIGHT_U, &light_u, &light_v);
+    float terminate = path_state_rng_light_termination(kg, state);
+
     LightSample ls;
     if (light_sample(
             kg, light_u, light_v, sd->time, sd->P_pick, sd->N_pick, state->bounce, &ls, false)) {
@@ -480,29 +420,6 @@
                                terminate,
                                throughput,
                                num_samples_adjust);
-=======
-      /* trace shadow ray */
-      float3 shadow;
-
-      const bool blocked = shadow_blocked(kg, sd, emission_sd, state, &light_ray, &shadow);
-
-      if (has_emission) {
-        if (!blocked) {
-          /* accumulate */
-          path_radiance_accum_light(kg,
-                                    L,
-                                    state,
-                                    throughput * num_samples_inv,
-                                    &L_light,
-                                    shadow,
-                                    num_samples_inv,
-                                    is_lamp);
-        }
-        else {
-          path_radiance_accum_total_light(L, state, throughput * num_samples_inv, &L_light);
-        }
-      }
->>>>>>> 0e280b96
     }
   }
 #  endif
@@ -590,22 +507,28 @@
   PROFILING_INIT(kg, PROFILING_CONNECT_LIGHT);
 
 #ifdef __EMISSION__
+  if (!(kernel_data.integrator.use_direct_light && (sd->flag & SD_BSDF_HAS_EVAL)))
+    return;
+
 #  ifdef __SHADOW_TRICKS__
-  int all = (state->flag & PATH_RAY_SHADOW_CATCHER);
-  kernel_branched_path_surface_connect_light(kg, sd, emission_sd, state, throughput, 1.0f, L, all);
-#  else
+  if (state->flag & PATH_RAY_SHADOW_CATCHER) {
+    kernel_branched_path_surface_connect_light(kg, sd, emission_sd, state, throughput, 1.0f, L, 1);
+    return;
+  }
+#  endif
+
   /* sample illumination from lights to find path contribution */
-  Ray light_ray ccl_optional_struct_init;
-  BsdfEval L_light ccl_optional_struct_init;
-  bool is_lamp = false;
-  bool has_emission = false;
-
-  light_ray.t = 0.0f;
-#    ifdef __OBJECT_MOTION__
+  float light_u, light_v;
+  path_state_rng_2D(kg, state, PRNG_LIGHT_U, &light_u, &light_v);
+
+  Ray light_ray;
+  BsdfEval L_light;
+  bool is_lamp;
+
+#  ifdef __OBJECT_MOTION__
   light_ray.time = sd->time;
-#    endif
-
-<<<<<<< HEAD
+#  endif
+
   bool has_volume = ((sd->flag & SD_HAS_VOLUME) != 0);
   LightSample ls;
   if (light_sample(kg,
@@ -630,35 +553,7 @@
                              terminate,
                              throughput,
                              1.0f);
-=======
-  if (kernel_data.integrator.use_direct_light && (sd->flag & SD_BSDF_HAS_EVAL)) {
-    float light_u, light_v;
-    path_state_rng_2D(kg, state, PRNG_LIGHT_U, &light_u, &light_v);
-
-    LightSample ls ccl_optional_struct_init;
-    if (light_sample(kg, -1, light_u, light_v, sd->time, sd->P, state->bounce, &ls)) {
-      float terminate = path_state_rng_light_termination(kg, state);
-      has_emission = direct_emission(
-          kg, sd, emission_sd, &ls, state, &light_ray, &L_light, &is_lamp, terminate);
-    }
->>>>>>> 0e280b96
-  }
-
-  /* trace shadow ray */
-  float3 shadow;
-
-  const bool blocked = shadow_blocked(kg, sd, emission_sd, state, &light_ray, &shadow);
-
-  if (has_emission) {
-    if (!blocked) {
-      /* accumulate */
-      path_radiance_accum_light(kg, L, state, throughput, &L_light, shadow, 1.0f, is_lamp);
-    }
-    else {
-      path_radiance_accum_total_light(L, state, throughput, &L_light);
-    }
-  }
-#  endif
+  }
 #endif
 }
 
