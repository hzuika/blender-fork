/*
 * Copyright 2011-2013 Blender Foundation
 *
 * Licensed under the Apache License, Version 2.0 (the "License");
 * you may not use this file except in compliance with the License.
 * You may obtain a copy of the License at
 *
 * http://www.apache.org/licenses/LICENSE-2.0
 *
 * Unless required by applicable law or agreed to in writing, software
 * distributed under the License is distributed on an "AS IS" BASIS,
 * WITHOUT WARRANTIES OR CONDITIONS OF ANY KIND, either express or implied.
 * See the License for the specific language governing permissions and
 * limitations under the License.
 */

#pragma once

#include "kernel/kernel_light.h"
#include "kernel/kernel_montecarlo.h"
#include "kernel/kernel_path_state.h"
#include "kernel/kernel_shader.h"

CCL_NAMESPACE_BEGIN

/* Evaluate shader on light. */
ccl_device_noinline_cpu float3 light_sample_shader_eval(INTEGRATOR_STATE_ARGS,
                                                        ShaderData *emission_sd,
                                                        LightSample *ls,
                                                        float time)
{
  /* setup shading at emitter */
  float3 eval = zero_float3();

  if (shader_constant_emission_eval(kg, ls->shader, &eval)) {
    if ((ls->prim != PRIM_NONE) && dot(ls->Ng, ls->D) > 0.0f) {
      ls->Ng = -ls->Ng;
    }
  }
  else {
    /* Setup shader data and call shader_eval_surface once, better
     * for GPU coherence and compile times. */
#ifdef __BACKGROUND_MIS__
    if (ls->type == LIGHT_BACKGROUND) {
      shader_setup_from_background(kg, emission_sd, ls->P, ls->D, time);
    }
    else
#endif
    {
      shader_setup_from_sample(kg,
                               emission_sd,
                               ls->P,
                               ls->Ng,
                               -ls->D,
                               ls->shader,
                               ls->object,
                               ls->prim,
                               ls->u,
                               ls->v,
                               ls->t,
                               time,
                               false,
                               ls->lamp);

      ls->Ng = emission_sd->Ng;
    }

    /* No proper path flag, we're evaluating this for all closures. that's
     * weak but we'd have to do multiple evaluations otherwise. */
    shader_eval_surface<NODE_FEATURE_MASK_SURFACE_LIGHT>(
        INTEGRATOR_STATE_PASS, emission_sd, NULL, PATH_RAY_EMISSION);

    /* Evaluate closures. */
#ifdef __BACKGROUND_MIS__
    if (ls->type == LIGHT_BACKGROUND) {
      eval = shader_background_eval(emission_sd);
    }
    else
#endif
    {
      eval = shader_emissive_eval(emission_sd);
    }
  }

  eval *= ls->eval_fac;

  if (ls->lamp != LAMP_NONE) {
    const ccl_global KernelLight *klight = &kernel_tex_fetch(__lights, ls->lamp);
    eval *= make_float3(klight->strength[0], klight->strength[1], klight->strength[2]);
  }

  return eval;
}

/* Test if light sample is from a light or emission from geometry. */
ccl_device_inline bool light_sample_is_light(const LightSample *ls)
{
  /* return if it's a lamp for shadow pass */
  return (ls->prim == PRIM_NONE && ls->type != LIGHT_BACKGROUND);
}

/* Early path termination of shadow rays. */
ccl_device_inline bool light_sample_terminate(const KernelGlobals *ccl_restrict kg,
                                              const LightSample *ls,
                                              BsdfEval *eval,
                                              const float rand_terminate)
{
  if (bsdf_eval_is_zero(eval)) {
    return true;
  }

  if (kernel_data.integrator.light_inv_rr_threshold > 0.0f) {
    float probability = max3(fabs(bsdf_eval_sum(eval))) *
                        kernel_data.integrator.light_inv_rr_threshold;
    if (probability < 1.0f) {
      if (rand_terminate >= probability) {
        return true;
      }
      bsdf_eval_mul(eval, 1.0f / probability);
    }
  }

  return false;
}

/* Create shadow ray towards light sample. */
template<bool is_volume = false>
ccl_device_inline void light_sample_to_shadow_ray(const ShaderData *sd,
                                                  const LightSample *ls,
                                                  Ray *ray)
{
  if (ls->shader & SHADER_CAST_SHADOW) {
    /* setup ray */
<<<<<<< HEAD
    if (is_volume) {
      ray->P = sd->P;
    }
    else {
      bool transmit = (dot(sd->Ng, ls->D) < 0.0f);
      ray->P = ray_offset(sd->P, (transmit) ? -sd->Ng : sd->Ng);
    }
=======
    ray->P = ray_offset_shadow(kg, sd, ls->D);
>>>>>>> 3382b07a

    if (ls->t == FLT_MAX) {
      /* distant light */
      ray->D = ls->D;
      ray->t = ls->t;
    }
    else {
      /* other lights, avoid self-intersection */
      ray->D = ray_offset(ls->P, ls->Ng) - ray->P;
      ray->D = normalize_len(ray->D, &ray->t);
    }

    ray->dP = differential_make_compact(sd->dP);
    ray->dD = differential_zero_compact();
  }
  else {
    /* signal to not cast shadow ray */
    ray->t = 0.0f;
  }

  ray->time = sd->time;
}

CCL_NAMESPACE_END<|MERGE_RESOLUTION|>--- conflicted
+++ resolved
@@ -123,25 +123,105 @@
   return false;
 }
 
+/* This function should be used to compute a modified ray start position for
+ * rays leaving from a surface. The algorithm slightly distorts flat surface
+ * of a triangle. Surface is lifted by amount h along normal n in the incident
+ * point. */
+
+ccl_device_inline float3 shadow_ray_smooth_surface_offset(const KernelGlobals *ccl_restrict kg,
+                                                          const ShaderData *ccl_restrict sd,
+                                                          float3 Ng)
+{
+  float3 V[3], N[3];
+  triangle_vertices_and_normals(kg, sd->prim, V, N);
+
+  const float u = sd->u, v = sd->v;
+  const float w = 1 - u - v;
+  float3 P = V[0] * u + V[1] * v + V[2] * w; /* Local space */
+  float3 n = N[0] * u + N[1] * v + N[2] * w; /* We get away without normalization */
+
+  object_normal_transform(kg, sd, &n); /* Normal x scale, world space */
+
+  /* Parabolic approximation */
+  float a = dot(N[2] - N[0], V[0] - V[2]);
+  float b = dot(N[2] - N[1], V[1] - V[2]);
+  float c = dot(N[1] - N[0], V[1] - V[0]);
+  float h = a * u * (u - 1) + (a + b + c) * u * v + b * v * (v - 1);
+
+  /* Check flipped normals */
+  if (dot(n, Ng) > 0) {
+    /* Local linear envelope */
+    float h0 = max(max(dot(V[1] - V[0], N[0]), dot(V[2] - V[0], N[0])), 0.0f);
+    float h1 = max(max(dot(V[0] - V[1], N[1]), dot(V[2] - V[1], N[1])), 0.0f);
+    float h2 = max(max(dot(V[0] - V[2], N[2]), dot(V[1] - V[2], N[2])), 0.0f);
+    h0 = max(dot(V[0] - P, N[0]) + h0, 0.0f);
+    h1 = max(dot(V[1] - P, N[1]) + h1, 0.0f);
+    h2 = max(dot(V[2] - P, N[2]) + h2, 0.0f);
+    h = max(min(min(h0, h1), h2), h * 0.5f);
+  }
+  else {
+    float h0 = max(max(dot(V[0] - V[1], N[0]), dot(V[0] - V[2], N[0])), 0.0f);
+    float h1 = max(max(dot(V[1] - V[0], N[1]), dot(V[1] - V[2], N[1])), 0.0f);
+    float h2 = max(max(dot(V[2] - V[0], N[2]), dot(V[2] - V[1], N[2])), 0.0f);
+    h0 = max(dot(P - V[0], N[0]) + h0, 0.0f);
+    h1 = max(dot(P - V[1], N[1]) + h1, 0.0f);
+    h2 = max(dot(P - V[2], N[2]) + h2, 0.0f);
+    h = min(-min(min(h0, h1), h2), h * 0.5f);
+  }
+
+  return n * h;
+}
+
+/* Ray offset to avoid shadow terminator artifact. */
+
+ccl_device_inline float3 shadow_ray_offset(const KernelGlobals *ccl_restrict kg,
+                                           const ShaderData *ccl_restrict sd,
+                                           float3 L)
+{
+  float NL = dot(sd->N, L);
+  bool transmit = (NL < 0.0f);
+  float3 Ng = (transmit ? -sd->Ng : sd->Ng);
+  float3 P = ray_offset(sd->P, Ng);
+
+  if ((sd->type & PRIMITIVE_ALL_TRIANGLE) && (sd->shader & SHADER_SMOOTH_NORMAL)) {
+    const float offset_cutoff =
+        kernel_tex_fetch(__objects, sd->object).shadow_terminator_geometry_offset;
+    /* Do ray offset (heavy stuff) only for close to be terminated triangles:
+     * offset_cutoff = 0.1f means that 10-20% of rays will be affected. Also
+     * make a smooth transition near the threshold. */
+    if (offset_cutoff > 0.0f) {
+      float NgL = dot(Ng, L);
+      float offset_amount = 0.0f;
+      if (NL < offset_cutoff) {
+        offset_amount = clamp(2.0f - (NgL + NL) / offset_cutoff, 0.0f, 1.0f);
+      }
+      else {
+        offset_amount = clamp(1.0f - NgL / offset_cutoff, 0.0f, 1.0f);
+      }
+      if (offset_amount > 0.0f) {
+        P += shadow_ray_smooth_surface_offset(kg, sd, Ng) * offset_amount;
+      }
+    }
+  }
+
+  return P;
+}
+
 /* Create shadow ray towards light sample. */
 template<bool is_volume = false>
-ccl_device_inline void light_sample_to_shadow_ray(const ShaderData *sd,
+ccl_device_inline void light_sample_to_shadow_ray(const KernelGlobals *ccl_restrict kg,
+                                                  const ShaderData *sd,
                                                   const LightSample *ls,
                                                   Ray *ray)
 {
   if (ls->shader & SHADER_CAST_SHADOW) {
     /* setup ray */
-<<<<<<< HEAD
     if (is_volume) {
       ray->P = sd->P;
     }
     else {
-      bool transmit = (dot(sd->Ng, ls->D) < 0.0f);
-      ray->P = ray_offset(sd->P, (transmit) ? -sd->Ng : sd->Ng);
-    }
-=======
-    ray->P = ray_offset_shadow(kg, sd, ls->D);
->>>>>>> 3382b07a
+      ray->P = shadow_ray_offset(kg, sd, ls->D);
+    }
 
     if (ls->t == FLT_MAX) {
       /* distant light */
