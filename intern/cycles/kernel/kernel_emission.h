--- conflicted
+++ resolved
@@ -34,14 +34,6 @@
 			ls->Ng = -ls->Ng;
 		}
 	}
-<<<<<<< HEAD
-	else
-	{
-		shader_setup_from_sample(kg, emission_sd,
-		                         ls->P, ls->Ng, I, &dI,
-		                         ls->shader, ls->object, ls->prim,
-		                         ls->u, ls->v, t, time, false, ls->lamp);
-=======
 	else {
 		/* Setup shader data and call shader_eval_surface once, better
 		 * for GPU coherence and compile times. */
@@ -61,10 +53,9 @@
 #endif
 		{
 			shader_setup_from_sample(kg, emission_sd,
-			                         ls->P, ls->Ng, I,
+			                         ls->P, ls->Ng, I, &dI,
 			                         ls->shader, ls->object, ls->prim,
 			                         ls->u, ls->v, t, time, false, ls->lamp);
->>>>>>> b3dabc20
 
 			ls->Ng = emission_sd->Ng;
 		}
