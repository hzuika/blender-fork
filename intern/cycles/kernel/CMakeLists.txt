--- conflicted
+++ resolved
@@ -306,20 +306,12 @@
      (CUDA_VERSION MATCHES "102") OR
      (CUDA_VERSION MATCHES "111") OR
      (CUDA_VERSION MATCHES "112") OR
-<<<<<<< HEAD
-     (CUDA_VERSION MATCHES "113"))
-  else()
-    message(WARNING
-      "CUDA version ${CUDA_VERSION_MAJOR}.${CUDA_VERSION_MINOR} detected, "
-      "build may succeed but only CUDA 10.1 to 11.3 are officially supported")
-=======
      (CUDA_VERSION MATCHES "113") OR
      (CUDA_VERSION MATCHES "114"))
   else()
     message(WARNING
       "CUDA version ${CUDA_VERSION_MAJOR}.${CUDA_VERSION_MINOR} detected, "
       "build may succeed but only CUDA 10.1 to 11.4 are officially supported")
->>>>>>> b1a2abd6
   endif()
 
   # build for each arch
