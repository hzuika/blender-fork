/*
 * Copyright 2011-2013 Blender Foundation
 *
 * Licensed under the Apache License, Version 2.0 (the "License");
 * you may not use this file except in compliance with the License.
 * You may obtain a copy of the License at
 *
 * http://www.apache.org/licenses/LICENSE-2.0
 *
 * Unless required by applicable law or agreed to in writing, software
 * distributed under the License is distributed on an "AS IS" BASIS,
 * WITHOUT WARRANTIES OR CONDITIONS OF ANY KIND, either express or implied.
 * See the License for the specific language governing permissions and
 * limitations under the License.
 */

CCL_NAMESPACE_BEGIN

#ifdef __BRANCHED_PATH__

ccl_device_inline void kernel_branched_path_ao(KernelGlobals *kg,
                                               ShaderData *sd,
                                               ShaderData *emission_sd,
                                               PathRadiance *L,
                                               ccl_addr_space PathState *state,
                                               float3 throughput)
{
  int num_samples = kernel_data.integrator.ao_samples;
  float num_samples_inv = 1.0f / num_samples;
  float ao_factor = kernel_data.background.ao_factor;
  float3 ao_N;
  float3 ao_bsdf = shader_bsdf_ao(kg, sd, ao_factor, &ao_N);
  float3 ao_alpha = shader_bsdf_alpha(kg, sd);

  for (int j = 0; j < num_samples; j++) {
    float bsdf_u, bsdf_v;
    path_branched_rng_2D(
        kg, state->rng_hash, state, j, num_samples, PRNG_BSDF_U, &bsdf_u, &bsdf_v);

    float3 ao_D;
    float ao_pdf;

    sample_cos_hemisphere(ao_N, bsdf_u, bsdf_v, &ao_D, &ao_pdf);

    if (dot(sd->Ng, ao_D) > 0.0f && ao_pdf != 0.0f) {
      Ray light_ray;
      float3 ao_shadow;

      light_ray.P = ray_offset(sd->P, sd->Ng);
      light_ray.D = ao_D;
      light_ray.t = kernel_data.background.ao_distance;
      light_ray.time = sd->time;
      light_ray.dP = sd->dP;
      light_ray.dD = differential3_zero();

      if (!shadow_blocked(kg, sd, emission_sd, state, &light_ray, &ao_shadow)) {
        path_radiance_accum_ao(
            kg, L, state, throughput * num_samples_inv, ao_alpha, ao_bsdf, ao_shadow);
      }
      else {
        path_radiance_accum_total_ao(L, state, throughput * num_samples_inv, ao_bsdf);
      }
    }
  }
}

#  ifndef __SPLIT_KERNEL__

#    ifdef __VOLUME__
ccl_device_forceinline void kernel_branched_path_volume(KernelGlobals *kg,
                                                        ShaderData *sd,
                                                        PathState *state,
                                                        Ray *ray,
                                                        float3 *throughput,
                                                        ccl_addr_space Intersection *isect,
                                                        bool hit,
                                                        ShaderData *indirect_sd,
                                                        ShaderData *emission_sd,
                                                        PathRadiance *L)
{
  /* Sanitize volume stack. */
  if (!hit) {
    kernel_volume_clean_stack(kg, state->volume_stack);
  }

  if (state->volume_stack[0].shader == SHADER_NONE) {
    return;
  }

  /* volume attenuation, emission, scatter */
  Ray volume_ray = *ray;
  volume_ray.t = (hit) ? isect->t : FLT_MAX;

  float step_size = volume_stack_step_size(kg, state->volume_stack);

#      ifdef __VOLUME_DECOUPLED__
  /* decoupled ray marching only supported on CPU */
  if (kernel_data.integrator.volume_decoupled) {
    /* cache steps along volume for repeated sampling */
    VolumeSegment volume_segment;

    shader_setup_from_volume(kg, sd, &volume_ray);
    kernel_volume_decoupled_record(kg, state, &volume_ray, sd, &volume_segment, step_size);

    kernel_update_light_picking(sd, state);

    /* direct light sampling */
    if (volume_segment.closure_flag & SD_SCATTER) {
      volume_segment.sampling_method = volume_stack_sampling_method(kg, state->volume_stack);

      int all = kernel_data.integrator.sample_all_lights_direct;

      kernel_branched_path_volume_connect_light(
          kg, sd, emission_sd, *throughput, state, L, all, &volume_ray, &volume_segment);

      /* indirect light sampling */
      int num_samples = kernel_data.integrator.volume_samples;
      float num_samples_inv = 1.0f / num_samples;

      for (int j = 0; j < num_samples; j++) {
        PathState ps = *state;
        Ray pray = *ray;
        float3 tp = *throughput;

        /* branch RNG state */
        path_state_branch(&ps, j, num_samples);

        /* scatter sample. if we use distance sampling and take just one
         * sample for direct and indirect light, we could share this
         * computation, but makes code a bit complex */
        float rphase = path_state_rng_1D(kg, &ps, PRNG_PHASE_CHANNEL);
        float rscatter = path_state_rng_1D(kg, &ps, PRNG_SCATTER_DISTANCE);

        VolumeIntegrateResult result = kernel_volume_decoupled_scatter(
            kg, &ps, &pray, sd, &tp, rphase, rscatter, &volume_segment, NULL, false);

        if (result == VOLUME_PATH_SCATTERED &&
            kernel_path_volume_bounce(kg, sd, &tp, &ps, &L->state, &pray)) {
          indirect_sd->P_pick = sd->P_pick;
          indirect_sd->N_pick = sd->N_pick;
          kernel_path_indirect(kg, indirect_sd, emission_sd, &pray, tp * num_samples_inv, &ps, L);

          /* for render passes, sum and reset indirect light pass variables
           * for the next samples */
          path_radiance_sum_indirect(L);
          path_radiance_reset_indirect(L);
        }
      }
    }

    /* emission and transmittance */
    if (volume_segment.closure_flag & SD_EMISSION)
      path_radiance_accum_emission(kg, L, state, *throughput, volume_segment.accum_emission);
    *throughput *= volume_segment.accum_transmittance;

    /* free cached steps */
    kernel_volume_decoupled_free(kg, &volume_segment);
  }
  else
#      endif /* __VOLUME_DECOUPLED__ */
  {
    /* GPU: no decoupled ray marching, scatter probalistically */
    int num_samples = kernel_data.integrator.volume_samples;
    float num_samples_inv = 1.0f / num_samples;

    /* todo: we should cache the shader evaluations from stepping
     * through the volume, for now we redo them multiple times */

    for (int j = 0; j < num_samples; j++) {
      PathState ps = *state;
      Ray pray = *ray;
      float3 tp = (*throughput) * num_samples_inv;

      /* branch RNG state */
      path_state_branch(&ps, j, num_samples);

      VolumeIntegrateResult result = kernel_volume_integrate(
          kg, &ps, sd, &volume_ray, L, &tp, step_size);

      kernel_update_light_picking(sd, &ps);

#      ifdef __VOLUME_SCATTER__
      if (result == VOLUME_PATH_SCATTERED) {
        /* todo: support equiangular, MIS and all light sampling.
         * alternatively get decoupled ray marching working on the GPU */
        kernel_path_volume_connect_light(kg, sd, emission_sd, tp, state, L);

        if (kernel_path_volume_bounce(kg, sd, &tp, &ps, &L->state, &pray)) {
          indirect_sd->P_pick = sd->P_pick;
          indirect_sd->N_pick = sd->N_pick;
          kernel_path_indirect(kg, indirect_sd, emission_sd, &pray, tp, &ps, L);

          /* for render passes, sum and reset indirect light pass variables
           * for the next samples */
          path_radiance_sum_indirect(L);
          path_radiance_reset_indirect(L);
        }
      }
#      endif /* __VOLUME_SCATTER__ */
    }

    /* todo: avoid this calculation using decoupled ray marching */
    kernel_volume_shadow(kg, emission_sd, state, &volume_ray, throughput);
  }
}
#    endif /* __VOLUME__ */

/* bounce off surface and integrate indirect light */
ccl_device_noinline_cpu void kernel_branched_path_surface_indirect_light(KernelGlobals *kg,
                                                                         ShaderData *sd,
                                                                         ShaderData *indirect_sd,
                                                                         ShaderData *emission_sd,
                                                                         float3 throughput,
                                                                         float num_samples_adjust,
                                                                         PathState *state,
                                                                         PathRadiance *L)
{
  float sum_sample_weight = 0.0f;
#    ifdef __DENOISING_FEATURES__
  if (state->denoising_feature_weight > 0.0f) {
    for (int i = 0; i < sd->num_closure; i++) {
      const ShaderClosure *sc = &sd->closure[i];

      /* transparency is not handled here, but in outer loop */
      if (!CLOSURE_IS_BSDF(sc->type) || CLOSURE_IS_BSDF_TRANSPARENT(sc->type)) {
        continue;
      }

      sum_sample_weight += sc->sample_weight;
    }
  }
  else {
    sum_sample_weight = 1.0f;
  }
#    endif /* __DENOISING_FEATURES__ */

  for (int i = 0; i < sd->num_closure; i++) {
    const ShaderClosure *sc = &sd->closure[i];

    /* transparency is not handled here, but in outer loop */
    if (!CLOSURE_IS_BSDF(sc->type) || CLOSURE_IS_BSDF_TRANSPARENT(sc->type)) {
      continue;
    }

    int num_samples;

    if (CLOSURE_IS_BSDF_DIFFUSE(sc->type))
      num_samples = kernel_data.integrator.diffuse_samples;
    else if (CLOSURE_IS_BSDF_BSSRDF(sc->type))
      num_samples = 1;
    else if (CLOSURE_IS_BSDF_GLOSSY(sc->type))
      num_samples = kernel_data.integrator.glossy_samples;
    else
      num_samples = kernel_data.integrator.transmission_samples;

    num_samples = ceil_to_int(num_samples_adjust * num_samples);

    float num_samples_inv = num_samples_adjust / num_samples;

    for (int j = 0; j < num_samples; j++) {
      PathState ps = *state;
      float3 tp = throughput;
      Ray bsdf_ray;
#    ifdef __SHADOW_TRICKS__
      float shadow_transparency = L->shadow_transparency;
#    endif

      ps.rng_hash = cmj_hash(state->rng_hash, i);

      if (!kernel_branched_path_surface_bounce(
              kg, sd, sc, j, num_samples, &tp, &ps, &L->state, &bsdf_ray, sum_sample_weight)) {
        continue;
      }

      ps.rng_hash = state->rng_hash;
      indirect_sd->P_pick = sd->P_pick;
      indirect_sd->N_pick = sd->N_pick;
      kernel_path_indirect(kg, indirect_sd, emission_sd, &bsdf_ray, tp * num_samples_inv, &ps, L);

      /* for render passes, sum and reset indirect light pass variables
       * for the next samples */
      path_radiance_sum_indirect(L);
      path_radiance_reset_indirect(L);

#    ifdef __SHADOW_TRICKS__
      L->shadow_transparency = shadow_transparency;
#    endif
    }
  }
}

#    ifdef __SUBSURFACE__
ccl_device void kernel_branched_path_subsurface_scatter(KernelGlobals *kg,
                                                        ShaderData *sd,
                                                        ShaderData *indirect_sd,
                                                        ShaderData *emission_sd,
                                                        PathRadiance *L,
                                                        PathState *state,
                                                        Ray *ray,
                                                        float3 throughput)
{
  for (int i = 0; i < sd->num_closure; i++) {
    ShaderClosure *sc = &sd->closure[i];

    if (!CLOSURE_IS_BSSRDF(sc->type))
      continue;

    /* set up random number generator */
    uint lcg_state = lcg_state_init(state, 0x68bc21eb);
    int num_samples = kernel_data.integrator.subsurface_samples * 3;
    float num_samples_inv = 1.0f / num_samples;
    uint bssrdf_rng_hash = cmj_hash(state->rng_hash, i);

    /* do subsurface scatter step with copy of shader data, this will
     * replace the BSSRDF with a diffuse BSDF closure */
    for (int j = 0; j < num_samples; j++) {
      PathState hit_state = *state;
      path_state_branch(&hit_state, j, num_samples);
      hit_state.rng_hash = bssrdf_rng_hash;

      LocalIntersection ss_isect;
      float bssrdf_u, bssrdf_v;
      path_state_rng_2D(kg, &hit_state, PRNG_BSDF_U, &bssrdf_u, &bssrdf_v);
      int num_hits = subsurface_scatter_multi_intersect(
          kg, &ss_isect, sd, &hit_state, sc, &lcg_state, bssrdf_u, bssrdf_v, true);

      hit_state.rng_offset += PRNG_BOUNCE_NUM;

#      ifdef __VOLUME__
      Ray volume_ray = *ray;
      bool need_update_volume_stack = kernel_data.integrator.use_volumes &&
                                      sd->object_flag & SD_OBJECT_INTERSECTS_VOLUME;
#      endif /* __VOLUME__ */

      /* compute lighting with the BSDF closure */
      for (int hit = 0; hit < num_hits; hit++) {
        ShaderData bssrdf_sd = *sd;
        Bssrdf *bssrdf = (Bssrdf *)sc;
        ClosureType bssrdf_type = sc->type;
        float bssrdf_roughness = bssrdf->roughness;
        subsurface_scatter_multi_setup(
            kg, &ss_isect, hit, &bssrdf_sd, &hit_state, bssrdf_type, bssrdf_roughness);

#      ifdef __VOLUME__
        if (need_update_volume_stack) {
          /* Setup ray from previous surface point to the new one. */
          float3 P = ray_offset(bssrdf_sd.P, -bssrdf_sd.Ng);
          volume_ray.D = normalize_len(P - volume_ray.P, &volume_ray.t);

          for (int k = 0; k < VOLUME_STACK_SIZE; k++) {
            hit_state.volume_stack[k] = state->volume_stack[k];
          }

          kernel_volume_stack_update_for_subsurface(
              kg, emission_sd, &volume_ray, hit_state.volume_stack);
        }
#      endif /* __VOLUME__ */

#      ifdef __EMISSION__
        /* direct light */
        if (kernel_data.integrator.use_direct_light) {
          int all = (kernel_data.integrator.sample_all_lights_direct) ||
                    (hit_state.flag & PATH_RAY_SHADOW_CATCHER);
          kernel_branched_path_surface_connect_light(
              kg, &bssrdf_sd, emission_sd, &hit_state, throughput, num_samples_inv, L, all);
        }
#      endif /* __EMISSION__ */

        /* indirect light */
        kernel_branched_path_surface_indirect_light(
            kg, &bssrdf_sd, indirect_sd, emission_sd, throughput, num_samples_inv, &hit_state, L);
      }
    }
  }
}
#    endif /* __SUBSURFACE__ */

ccl_device void kernel_branched_path_integrate(KernelGlobals *kg,
                                               uint rng_hash,
                                               int sample,
                                               Ray ray,
                                               ccl_global float *buffer,
                                               PathRadiance *L)
{
  /* initialize */
  float3 throughput = make_float3(1.0f, 1.0f, 1.0f);

  path_radiance_init(kg, L);

  /* shader data memory used for both volumes and surfaces, saves stack space */
  ShaderData sd;
  /* shader data used by emission, shadows, volume stacks, indirect path */
  ShaderDataTinyStorage emission_sd_storage;
  ShaderData *emission_sd = AS_SHADER_DATA(&emission_sd_storage);
  ShaderData indirect_sd;

  PathState state;
  path_state_init(kg, emission_sd, &state, rng_hash, sample, &ray);

  /* Main Loop
   * Here we only handle transparency intersections from the camera ray.
   * Indirect bounces are handled in kernel_branched_path_surface_indirect_light().
   */
  for (;;) {

    /* Find intersection with objects in scene. */
    Intersection isect;
    bool hit = kernel_path_scene_intersect(kg, &state, &ray, &isect, L);

#    ifdef __VOLUME__
    /* Volume integration. */
    kernel_branched_path_volume(
        kg, &sd, &state, &ray, &throughput, &isect, hit, &indirect_sd, emission_sd, L);
#    endif /* __VOLUME__ */

    /* Shade background. */
    if (!hit) {
      kernel_path_background(kg, &state, &ray, throughput, &sd, buffer, L);
      break;
    }

    /* Setup and evaluate shader. */
    bool has_volume = (sd.flag & SD_HAS_VOLUME) != 0;
    shader_setup_from_ray(kg, &sd, &isect, &ray);

    /* Skip most work for volume bounding surface. */
#    ifdef __VOLUME__
    if (!(sd.flag & SD_HAS_ONLY_VOLUME)) {
#    endif

      shader_eval_surface(kg, &sd, &state, buffer, state.flag);
      shader_merge_closures(&sd);

      /* Apply shadow catcher, holdout, emission. */
      if (!kernel_path_shader_apply(
              kg, &sd, &state, &ray, throughput, emission_sd, L, buffer, has_volume)) {
        break;
      }

      /* transparency termination */
      if (state.flag & PATH_RAY_TRANSPARENT) {
        /* path termination. this is a strange place to put the termination, it's
         * mainly due to the mixed in MIS that we use. gives too many unneeded
         * shader evaluations, only need emission if we are going to terminate */
        float probability = path_state_continuation_probability(kg, &state, throughput);

        if (probability == 0.0f) {
          break;
        }
        else if (probability != 1.0f) {
          float terminate = path_state_rng_1D(kg, &state, PRNG_TERMINATE);

          if (terminate >= probability)
            break;

          throughput /= probability;
        }
      }

<<<<<<< HEAD
      kernel_update_light_picking(&sd, &state);

=======
#    ifdef __DENOISING_FEATURES__
>>>>>>> 0e280b96
      kernel_update_denoising_features(kg, &sd, &state, L);
#    endif

#    ifdef __AO__
      /* ambient occlusion */
      if (kernel_data.integrator.use_ambient_occlusion) {
        kernel_branched_path_ao(kg, &sd, emission_sd, L, &state, throughput);
      }
#    endif /* __AO__ */

#    ifdef __SUBSURFACE__
      /* bssrdf scatter to a different location on the same object */
      if (sd.flag & SD_BSSRDF) {
        kernel_branched_path_subsurface_scatter(
            kg, &sd, &indirect_sd, emission_sd, L, &state, &ray, throughput);
      }
#    endif /* __SUBSURFACE__ */

      PathState hit_state = state;

#    ifdef __EMISSION__
      /* direct light */
      if (kernel_data.integrator.use_direct_light) {
        int all = (kernel_data.integrator.sample_all_lights_direct) ||
                  (state.flag & PATH_RAY_SHADOW_CATCHER);
        kernel_branched_path_surface_connect_light(
            kg, &sd, emission_sd, &hit_state, throughput, 1.0f, L, all);
      }
#    endif /* __EMISSION__ */

      /* indirect light */
      kernel_branched_path_surface_indirect_light(
          kg, &sd, &indirect_sd, emission_sd, throughput, 1.0f, &hit_state, L);

      /* continue in case of transparency */
      throughput *= shader_bsdf_transparency(kg, &sd);

      if (is_zero(throughput))
        break;

      /* Update Path State */
      path_state_next(kg, &state, LABEL_TRANSPARENT);

#    ifdef __VOLUME__
    }
    else {
      if (!path_state_volume_next(kg, &state)) {
        break;
      }
    }
#    endif

    ray.P = ray_offset(sd.P, -sd.Ng);
    ray.t -= sd.ray_length; /* clipping works through transparent */

#    ifdef __RAY_DIFFERENTIALS__
    ray.dP = sd.dP;
    ray.dD.dx = -sd.dI.dx;
    ray.dD.dy = -sd.dI.dy;
#    endif /* __RAY_DIFFERENTIALS__ */

#    ifdef __VOLUME__
    /* enter/exit volume */
    kernel_volume_stack_enter_exit(kg, &sd, state.volume_stack);
#    endif /* __VOLUME__ */
  }
}

ccl_device void kernel_branched_path_trace(
    KernelGlobals *kg, ccl_global float *buffer, int sample, int x, int y, int offset, int stride)
{
  /* buffer offset */
  int index = offset + x + y * stride;
  int pass_stride = kernel_data.film.pass_stride;

  buffer += index * pass_stride;

  if (kernel_data.film.pass_adaptive_aux_buffer) {
    ccl_global float4 *aux = (ccl_global float4 *)(buffer +
                                                   kernel_data.film.pass_adaptive_aux_buffer);
    if ((*aux).w > 0.0f) {
      return;
    }
  }

  /* initialize random numbers and ray */
  uint rng_hash;
  Ray ray;

  kernel_path_trace_setup(kg, sample, x, y, &rng_hash, &ray);

  /* integrate */
  PathRadiance L;

  if (ray.t != 0.0f) {
    kernel_branched_path_integrate(kg, rng_hash, sample, ray, buffer, &L);
    kernel_write_result(kg, buffer, sample, &L);
  }
}

#  endif /* __SPLIT_KERNEL__ */

#endif /* __BRANCHED_PATH__ */

CCL_NAMESPACE_END<|MERGE_RESOLUTION|>--- conflicted
+++ resolved
@@ -457,12 +457,9 @@
         }
       }
 
-<<<<<<< HEAD
       kernel_update_light_picking(&sd, &state);
 
-=======
 #    ifdef __DENOISING_FEATURES__
->>>>>>> 0e280b96
       kernel_update_denoising_features(kg, &sd, &state, L);
 #    endif
 
