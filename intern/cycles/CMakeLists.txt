# Copyright 2011-2020 Blender Foundation
#
# Licensed under the Apache License, Version 2.0 (the "License");
# you may not use this file except in compliance with the License.
# You may obtain a copy of the License at
#
# http://www.apache.org/licenses/LICENSE-2.0
#
# Unless required by applicable law or agreed to in writing, software
# distributed under the License is distributed on an "AS IS" BASIS,
# WITHOUT WARRANTIES OR CONDITIONS OF ANY KIND, either express or implied.
# See the License for the specific language governing permissions and
# limitations under the License.

# Standalone or with Blender
if(NOT WITH_BLENDER AND WITH_CYCLES_STANDALONE)
  set(CYCLES_INSTALL_PATH ${CMAKE_INSTALL_PREFIX})
else()
  set(WITH_CYCLES_BLENDER ON)
  # WINDOWS_PYTHON_DEBUG needs to write into the user addons folder since it will
  # be started with --env-system-scripts pointing to the release folder, which will
  # lack the cycles addon, and we don't want to write into it.
  if(NOT WINDOWS_PYTHON_DEBUG)
    set(CYCLES_INSTALL_PATH "scripts/addons/cycles")
  else()
    set(CYCLES_INSTALL_PATH "$ENV{appdata}/blender foundation/blender/${BLENDER_VERSION}/scripts/addons/cycles")
  endif()
endif()

# External Libraries

include(cmake/external_libs.cmake)
include(cmake/macros.cmake)

# Build Flags
# todo: this code could be refactored a bit to avoid duplication
# note: CXX_HAS_SSE is needed in case passing SSE flags fails altogether (gcc-arm)

if(WITH_CYCLES_NATIVE_ONLY)
  set(CXX_HAS_SSE FALSE)
  set(CXX_HAS_AVX FALSE)
  set(CXX_HAS_AVX2 FALSE)
  add_definitions(
    -DWITH_KERNEL_NATIVE
  )

  if(NOT MSVC)
    string(APPEND CMAKE_CXX_FLAGS " -march=native")
    set(CYCLES_KERNEL_FLAGS "-march=native")
  else()
    if(NOT MSVC_NATIVE_ARCH_FLAGS)
        TRY_RUN(
            arch_run_result
            arch_compile_result
            ${CMAKE_CURRENT_BINARY_DIR}/
            ${CMAKE_CURRENT_SOURCE_DIR}/cmake/msvc_arch_flags.c
            COMPILE_OUTPUT_VARIABLE arch_compile_output
            RUN_OUTPUT_VARIABLE arch_run_output
        )
        if(arch_compile_result AND "${arch_run_result}" EQUAL "0")
            string(STRIP ${arch_run_output} arch_run_output)
            set(MSVC_NATIVE_ARCH_FLAGS ${arch_run_output} CACHE STRING "MSVC Native architecture flags")
        endif()
    endif()
    set(CYCLES_KERNEL_FLAGS "${MSVC_NATIVE_ARCH_FLAGS}")
  endif()
elseif(NOT WITH_CPU_SIMD OR (SUPPORT_NEON_BUILD AND SSE2NEON_FOUND))
  set(CXX_HAS_SSE FALSE)
  set(CXX_HAS_AVX FALSE)
  set(CXX_HAS_AVX2 FALSE)
elseif(WIN32 AND MSVC AND NOT CMAKE_CXX_COMPILER_ID MATCHES "Clang")
  set(CXX_HAS_SSE TRUE)
  set(CXX_HAS_AVX TRUE)
  set(CXX_HAS_AVX2 TRUE)

  # /arch:AVX for VC2012 and above
  if(NOT MSVC_VERSION LESS 1700)
    set(CYCLES_AVX_ARCH_FLAGS "/arch:AVX")
    set(CYCLES_AVX2_ARCH_FLAGS "/arch:AVX /arch:AVX2")
  elseif(NOT CMAKE_CL_64)
    set(CYCLES_AVX_ARCH_FLAGS "/arch:SSE2")
    set(CYCLES_AVX2_ARCH_FLAGS "/arch:SSE2")
  endif()

  # Unlike GCC/clang we still use fast math, because there is no fine
  # grained control and the speedup we get here is too big to ignore.
  set(CYCLES_KERNEL_FLAGS "/fp:fast -D_CRT_SECURE_NO_WARNINGS /GS-")

  # there is no /arch:SSE3, but intrinsics are available anyway
  if(CMAKE_CL_64)
    set(CYCLES_SSE2_KERNEL_FLAGS "${CYCLES_KERNEL_FLAGS}")
    set(CYCLES_SSE3_KERNEL_FLAGS "${CYCLES_KERNEL_FLAGS}")
    set(CYCLES_SSE41_KERNEL_FLAGS "${CYCLES_KERNEL_FLAGS}")
    set(CYCLES_AVX_KERNEL_FLAGS "${CYCLES_AVX_ARCH_FLAGS} ${CYCLES_KERNEL_FLAGS}")
    set(CYCLES_AVX2_KERNEL_FLAGS "${CYCLES_AVX2_ARCH_FLAGS} ${CYCLES_KERNEL_FLAGS}")
  else()
    set(CYCLES_SSE2_KERNEL_FLAGS "/arch:SSE2 ${CYCLES_KERNEL_FLAGS}")
    set(CYCLES_SSE3_KERNEL_FLAGS "/arch:SSE2 ${CYCLES_KERNEL_FLAGS}")
    set(CYCLES_SSE41_KERNEL_FLAGS "/arch:SSE2 ${CYCLES_KERNEL_FLAGS}")
    set(CYCLES_AVX_KERNEL_FLAGS "${CYCLES_AVX_ARCH_FLAGS} ${CYCLES_KERNEL_FLAGS}")
    set(CYCLES_AVX2_KERNEL_FLAGS "${CYCLES_AVX2_ARCH_FLAGS} ${CYCLES_KERNEL_FLAGS}")
  endif()

  string(APPEND CMAKE_CXX_FLAGS " ${CYCLES_KERNEL_FLAGS}")
  string(APPEND CMAKE_CXX_FLAGS_RELEASE " /Ox")
  string(APPEND CMAKE_CXX_FLAGS_RELWITHDEBINFO " /Ox")
  string(APPEND CMAKE_CXX_FLAGS_MINSIZEREL " /Ox")
elseif(CMAKE_COMPILER_IS_GNUCC OR (CMAKE_CXX_COMPILER_ID MATCHES "Clang"))
  check_cxx_compiler_flag(-msse CXX_HAS_SSE)
  check_cxx_compiler_flag(-mavx CXX_HAS_AVX)
  check_cxx_compiler_flag(-mavx2 CXX_HAS_AVX2)

  # Assume no signal trapping for better code generation.
  set(CYCLES_KERNEL_FLAGS "-fno-trapping-math")
  # Avoid overhead of setting errno for NaNs.
  string(APPEND CYCLES_KERNEL_FLAGS " -fno-math-errno")
  # Let compiler optimize 0.0 - x without worrying about signed zeros.
  string(APPEND CYCLES_KERNEL_FLAGS " -fno-signed-zeros")

  if(CMAKE_COMPILER_IS_GNUCC)
    # Assume no signal trapping for better code generation.
    string(APPEND CYCLES_KERNEL_FLAGS " -fno-signaling-nans")
    # Assume a fixed rounding mode for better constant folding.
    string(APPEND CYCLES_KERNEL_FLAGS " -fno-rounding-math")
  endif()

  if(CXX_HAS_SSE)
    if(CMAKE_COMPILER_IS_GNUCC)
      string(APPEND CYCLES_KERNEL_FLAGS " -mfpmath=sse")
    endif()

    set(CYCLES_SSE2_KERNEL_FLAGS "${CYCLES_KERNEL_FLAGS} -msse -msse2")
    set(CYCLES_SSE3_KERNEL_FLAGS "${CYCLES_SSE2_KERNEL_FLAGS} -msse3 -mssse3")
    set(CYCLES_SSE41_KERNEL_FLAGS "${CYCLES_SSE3_KERNEL_FLAGS} -msse4.1")
    if(CXX_HAS_AVX)
      set(CYCLES_AVX_KERNEL_FLAGS "${CYCLES_SSE41_KERNEL_FLAGS} -mavx")
    endif()
    if(CXX_HAS_AVX2)
      set(CYCLES_AVX2_KERNEL_FLAGS "${CYCLES_SSE41_KERNEL_FLAGS} -mavx -mavx2 -mfma -mlzcnt -mbmi -mbmi2 -mf16c")
    endif()
  endif()

  string(APPEND CMAKE_CXX_FLAGS " ${CYCLES_KERNEL_FLAGS}")
elseif(WIN32 AND CMAKE_CXX_COMPILER_ID MATCHES "Intel")
  check_cxx_compiler_flag(/QxSSE2 CXX_HAS_SSE)
  check_cxx_compiler_flag(/arch:AVX CXX_HAS_AVX)
  check_cxx_compiler_flag(/QxCORE-AVX2 CXX_HAS_AVX2)

  if(CXX_HAS_SSE)
    set(CYCLES_SSE2_KERNEL_FLAGS "/QxSSE2")
    set(CYCLES_SSE3_KERNEL_FLAGS "/QxSSSE3")
    set(CYCLES_SSE41_KERNEL_FLAGS "/QxSSE4.1")

    if(CXX_HAS_AVX)
      set(CYCLES_AVX_KERNEL_FLAGS "/arch:AVX")
    endif()

    if(CXX_HAS_AVX2)
      set(CYCLES_AVX2_KERNEL_FLAGS "/QxCORE-AVX2")
    endif()
  endif()
elseif(CMAKE_CXX_COMPILER_ID MATCHES "Intel")
  if(APPLE)
    # ICC does not support SSE2 flag on MacOSX
    check_cxx_compiler_flag(-xssse3 CXX_HAS_SSE)
  else()
    check_cxx_compiler_flag(-xsse2 CXX_HAS_SSE)
  endif()

  check_cxx_compiler_flag(-xavx CXX_HAS_AVX)
  check_cxx_compiler_flag(-xcore-avx2 CXX_HAS_AVX2)

  if(CXX_HAS_SSE)
    if(APPLE)
      # ICC does not support SSE2 flag on MacOSX
      set(CYCLES_SSE2_KERNEL_FLAGS "-xssse3")
    else()
      set(CYCLES_SSE2_KERNEL_FLAGS "-xsse2")
    endif()

    set(CYCLES_SSE3_KERNEL_FLAGS "-xssse3")
    set(CYCLES_SSE41_KERNEL_FLAGS "-xsse4.1")

    if(CXX_HAS_AVX)
      set(CYCLES_AVX_KERNEL_FLAGS "-xavx")
    endif()

    if(CXX_HAS_AVX2)
      set(CYCLES_AVX2_KERNEL_FLAGS "-xcore-avx2")
    endif()
  endif()
endif()

if(CXX_HAS_SSE)
  add_definitions(
    -DWITH_KERNEL_SSE2
    -DWITH_KERNEL_SSE3
    -DWITH_KERNEL_SSE41
  )
endif()

if(CXX_HAS_AVX)
  add_definitions(-DWITH_KERNEL_AVX)
endif()

if(CXX_HAS_AVX2)
  add_definitions(-DWITH_KERNEL_AVX2)
endif()

# LLVM and OSL need to build without RTTI
if(WIN32 AND MSVC)
  set(RTTI_DISABLE_FLAGS "/GR- -DBOOST_NO_RTTI -DBOOST_NO_TYPEID")
elseif(CMAKE_COMPILER_IS_GNUCC OR (CMAKE_C_COMPILER_ID MATCHES "Clang"))
  set(RTTI_DISABLE_FLAGS "-fno-rtti -DBOOST_NO_RTTI -DBOOST_NO_TYPEID")
endif()

# Definitions and Includes

add_definitions(
  ${BOOST_DEFINITIONS}
  ${OPENIMAGEIO_DEFINITIONS}
)

add_definitions(
  -DCCL_NAMESPACE_BEGIN=namespace\ ccl\ {
  -DCCL_NAMESPACE_END=}
)

if(WITH_CYCLES_STANDALONE_GUI)
  add_definitions(-DWITH_CYCLES_STANDALONE_GUI)
endif()

if(WITH_CYCLES_PTEX)
  add_definitions(-DWITH_PTEX)
endif()

if(WITH_CYCLES_OSL)
  add_definitions(-DWITH_OSL)
  # osl 1.9.x
  add_definitions(-DOSL_STATIC_BUILD)
  # pre 1.9
  add_definitions(-DOSL_STATIC_LIBRARY)
  include_directories(
    SYSTEM
    ${OSL_INCLUDE_DIR}
  )
endif()

if(WITH_CYCLES_DEVICE_OPTIX)
  find_package(OptiX 7.3.0)

  if(OPTIX_FOUND)
    add_definitions(-DWITH_OPTIX)
    include_directories(
      SYSTEM
      ${OPTIX_INCLUDE_DIR}
      )
  else()
    message(STATUS "OptiX not found, disabling it from Cycles")
    set(WITH_CYCLES_DEVICE_OPTIX OFF)
  endif()
endif()

if(WITH_CYCLES_EMBREE)
  add_definitions(-DWITH_EMBREE)
  add_definitions(-DEMBREE_STATIC_LIB)
  include_directories(
    SYSTEM
    ${EMBREE_INCLUDE_DIRS}
  )
endif()

if(WITH_NANOVDB)
  add_definitions(-DWITH_NANOVDB)
  include_directories(
    SYSTEM
    ${NANOVDB_INCLUDE_DIR}
  )
endif()

if(WITH_OPENSUBDIV)
  add_definitions(-DWITH_OPENSUBDIV)
  include_directories(
    SYSTEM
    ${OPENSUBDIV_INCLUDE_DIRS}
  )
endif()

if(WITH_OPENIMAGEDENOISE)
  add_definitions(-DWITH_OPENIMAGEDENOISE)
  add_definitions(-DOIDN_STATIC_LIB)
  include_directories(
    SYSTEM
    ${OPENIMAGEDENOISE_INCLUDE_DIRS}
  )
endif()

if(WITH_CYCLES_STANDALONE)
  set(WITH_CYCLES_DEVICE_CUDA TRUE)
endif()
# TODO(sergey): Consider removing it, only causes confusion in interface.
set(WITH_CYCLES_DEVICE_MULTI TRUE)

# Logging capabilities using GLog library.
if(WITH_CYCLES_LOGGING)
  add_definitions(-DWITH_CYCLES_LOGGING)
  add_definitions(${GLOG_DEFINES})
  add_definitions(-DCYCLES_GFLAGS_NAMESPACE=${GFLAGS_NAMESPACE})
  include_directories(
    SYSTEM
    ${GLOG_INCLUDE_DIRS}
    ${GFLAGS_INCLUDE_DIRS}
  )
endif()

<<<<<<< HEAD
=======
# NaN debugging
if(WITH_CYCLES_DEBUG_NAN)
  add_definitions(-DWITH_CYCLES_DEBUG_NAN)
endif()

>>>>>>> 073bf8bf
if(NOT OPENIMAGEIO_PUGIXML_FOUND)
  add_definitions(-DWITH_SYSTEM_PUGIXML)
endif()

include_directories(
  SYSTEM
  ${BOOST_INCLUDE_DIR}
  ${OPENIMAGEIO_INCLUDE_DIRS}
  ${OPENIMAGEIO_INCLUDE_DIRS}/OpenImageIO
  ${OPENEXR_INCLUDE_DIR}
  ${OPENEXR_INCLUDE_DIRS}
  ${PUGIXML_INCLUDE_DIR}
  ${TBB_INCLUDE_DIRS}
)

if(CYCLES_STANDALONE_REPOSITORY)
  include_directories(../third_party/atomic)
else()
  include_directories(../atomic)
endif()

# Warnings
if(CMAKE_COMPILER_IS_GNUCXX)
  ADD_CHECK_CXX_COMPILER_FLAG(CMAKE_CXX_FLAGS _has_cxxflag_float_conversion "-Werror=float-conversion")
  ADD_CHECK_CXX_COMPILER_FLAG(CMAKE_CXX_FLAGS _has_cxxflag_double_promotion "-Werror=double-promotion")
  ADD_CHECK_CXX_COMPILER_FLAG(CMAKE_CXX_FLAGS _has_no_error_unused_macros "-Wno-error=unused-macros")
  unset(_has_cxxflag_float_conversion)
  unset(_has_cxxflag_double_promotion)
  unset(_has_no_error_unused_macros)
endif()

if(WITH_CYCLES_CUDA_BINARIES AND (NOT WITH_CYCLES_CUBIN_COMPILER))
  if(MSVC)
    set(MAX_MSVC 1800)
    if(${CUDA_VERSION} EQUAL "8.0")
      set(MAX_MSVC 1900)
    elseif(${CUDA_VERSION} EQUAL "9.0")
      set(MAX_MSVC 1910)
    elseif(${CUDA_VERSION} EQUAL "9.1")
      set(MAX_MSVC 1911)
    elseif(${CUDA_VERSION} VERSION_GREATER_EQUAL 10.0)
      set(MAX_MSVC 1999)
    endif()
    if(NOT MSVC_VERSION LESS ${MAX_MSVC} OR CMAKE_C_COMPILER_ID MATCHES "Clang")
      message(STATUS "nvcc not supported for this compiler version, using cycles_cubin_cc instead.")
      set(WITH_CYCLES_CUBIN_COMPILER ON)
    endif()
    unset(MAX_MSVC)
  elseif(APPLE)
    if(NOT (${XCODE_VERSION} VERSION_LESS 10.0))
      message(STATUS "nvcc not supported for this compiler version, using cycles_cubin_cc instead.")
      set(WITH_CYCLES_CUBIN_COMPILER ON)
    endif()
  endif()
endif()

# NVRTC gives wrong rendering result in CUDA 10.0, so we must use NVCC.
if(WITH_CYCLES_CUDA_BINARIES AND WITH_CYCLES_CUBIN_COMPILER AND NOT WITH_CYCLES_CUBIN_COMPILER_OVERRRIDE)
  if(NOT (${CUDA_VERSION} VERSION_LESS 10.0))
    message(STATUS "cycles_cubin_cc not supported for CUDA 10.0+, using nvcc instead.")
    set(WITH_CYCLES_CUBIN_COMPILER OFF)
  endif()
endif()

# Subdirectories

if(WITH_CYCLES_BLENDER)
  # Not needed to make cycles automated tests pass with -march=native.
  # However Blender itself needs this flag.
  remove_cc_flag("-ffp-contract=off")
  add_definitions(-DWITH_BLENDER_GUARDEDALLOC)
  add_subdirectory(blender)
endif()

add_subdirectory(app)
add_subdirectory(bvh)
add_subdirectory(device)
add_subdirectory(doc)
add_subdirectory(graph)
add_subdirectory(integrator)
add_subdirectory(kernel)
add_subdirectory(render)
add_subdirectory(subd)
add_subdirectory(util)

# TODO(sergey): Make this to work with standalone repository.
if(WITH_GTESTS)
  add_subdirectory(test)
endif()

if(NOT WITH_BLENDER AND WITH_CYCLES_STANDALONE)
  delayed_do_install(${CMAKE_BINARY_DIR}/bin)
endif()<|MERGE_RESOLUTION|>--- conflicted
+++ resolved
@@ -313,14 +313,11 @@
   )
 endif()
 
-<<<<<<< HEAD
-=======
 # NaN debugging
 if(WITH_CYCLES_DEBUG_NAN)
   add_definitions(-DWITH_CYCLES_DEBUG_NAN)
 endif()
 
->>>>>>> 073bf8bf
 if(NOT OPENIMAGEIO_PUGIXML_FOUND)
   add_definitions(-DWITH_SYSTEM_PUGIXML)
 endif()
