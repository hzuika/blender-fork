# $Id$
# ***** BEGIN GPL LICENSE BLOCK *****
#
# This program is free software; you can redistribute it and/or
# modify it under the terms of the GNU General Public License
# as published by the Free Software Foundation; either version 2
# of the License, or (at your option) any later version.
#
# This program is distributed in the hope that it will be useful,
# but WITHOUT ANY WARRANTY; without even the implied warranty of
# MERCHANTABILITY or FITNESS FOR A PARTICULAR PURPOSE.  See the
# GNU General Public License for more details.
#
# You should have received a copy of the GNU General Public License
# along with this program; if not, write to the Free Software Foundation,
# Inc., 51 Franklin Street, Fifth Floor, Boston, MA 02110-1301, USA.
#
# The Original Code is Copyright (C) 2006, Blender Foundation
# All rights reserved.
#
# The Original Code is: all of this file.
#
# Contributor(s): Jacques Beaurain.
#
# ***** END GPL LICENSE BLOCK *****

<<<<<<< HEAD
FILE(GLOB SRC intern/*.c)

SET(INC 
=======
set(INC 
>>>>>>> 6d201907
	.
	../blenlib
	../blenkernel
	../makesdna
	../readblenfile
	../include
	../makesrna
	../render/extern/include
	../../../intern/guardedalloc
	${ZLIB_INC}
)

<<<<<<< HEAD
BLENDERLIB(bf_blenloader "${SRC}" "${INC}")
=======
set(SRC
	intern/readblenentry.c
	intern/readfile.c
	intern/undofile.c
	intern/writefile.c

	BLO_readfile.h
	BLO_soundfile.h
	BLO_sys_types.h
	BLO_undofile.h
	BLO_writefile.h
	intern/readfile.h
)

blenderlib(bf_blenloader "${SRC}" "${INC}")
>>>>>>> 6d201907
<|MERGE_RESOLUTION|>--- conflicted
+++ resolved
@@ -24,13 +24,7 @@
 #
 # ***** END GPL LICENSE BLOCK *****
 
-<<<<<<< HEAD
-FILE(GLOB SRC intern/*.c)
-
-SET(INC 
-=======
 set(INC 
->>>>>>> 6d201907
 	.
 	../blenlib
 	../blenkernel
@@ -43,9 +37,6 @@
 	${ZLIB_INC}
 )
 
-<<<<<<< HEAD
-BLENDERLIB(bf_blenloader "${SRC}" "${INC}")
-=======
 set(SRC
 	intern/readblenentry.c
 	intern/readfile.c
@@ -60,5 +51,4 @@
 	intern/readfile.h
 )
 
-blenderlib(bf_blenloader "${SRC}" "${INC}")
->>>>>>> 6d201907
+blenderlib(bf_blenloader "${SRC}" "${INC}")