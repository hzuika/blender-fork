/*
 * ***** BEGIN GPL LICENSE BLOCK *****
 *
 * This program is free software; you can redistribute it and/or
 * modify it under the terms of the GNU General Public License
 * as published by the Free Software Foundation; either version 2
 * of the License, or (at your option) any later version.
 *
 * This program is distributed in the hope that it will be useful,
 * but WITHOUT ANY WARRANTY; without even the implied warranty of
 * MERCHANTABILITY or FITNESS FOR A PARTICULAR PURPOSE.  See the
 * GNU General Public License for more details.
 *
 * You should have received a copy of the GNU General Public License
 * along with this program; if not, write to the Free Software Foundation,
 * Inc., 51 Franklin Street, Fifth Floor, Boston, MA 02110-1301, USA.
 *
 * The Original Code is Copyright (C) 2001-2002 by NaN Holding BV.
 * All rights reserved.
 *
 *
 * Contributor(s): Blender Foundation
 *
 * ***** END GPL LICENSE BLOCK *****
 */

/** \file blender/blenloader/intern/writefile.c
 *  \ingroup blenloader
 */


/*
 * FILEFORMAT: IFF-style structure  (but not IFF compatible!)
 *
 * start file:
 *     BLENDER_V100    12 bytes  (versie 1.00)
 *                     V = big endian, v = little endian
 *                     _ = 4 byte pointer, - = 8 byte pointer
 *
 * datablocks:     also see struct BHead
 *     <bh.code>           4 chars
 *     <bh.len>            int,  len data after BHead
 *     <bh.old>            void,  old pointer
 *     <bh.SDNAnr>         int
 *     <bh.nr>             int, in case of array: amount of structs
 *     data
 *     ...
 *     ...
 *
 * Almost all data in Blender are structures. Each struct saved
 * gets a BHead header.  With BHead the struct can be linked again
 * and compared with StructDNA .
 *
 * WRITE
 *
 * Preferred writing order: (not really a must, but why would you do it random?)
 * Any case: direct data is ALWAYS after the lib block
 *
 * (Local file data)
 * - for each LibBlock
 *     - write LibBlock
 *     - write associated direct data
 * (External file data)
 * - per library
 *     - write library block
 *     - per LibBlock
 *         - write the ID of LibBlock
 * - write TEST (128x128, blend file preview, optional)
 * - write FileGlobal (some global vars)
 * - write SDNA
 * - write USER if filename is ~/X.XX/config/startup.blend
 */


#include <math.h>
#include <fcntl.h>
#include <limits.h>
#include <stdio.h>
#include <string.h>
#include <stdlib.h>

#ifdef WIN32
#  include <zlib.h>  /* odd include order-issue */
#  include "winsock2.h"
#  include <io.h>
#  include "BLI_winstuff.h"
#else
#  include <unistd.h>  /* FreeBSD, for write() and close(). */
#endif

#include "BLI_utildefines.h"

/* allow writefile to use deprecated functionality (for forward compatibility code) */
#define DNA_DEPRECATED_ALLOW

#include "DNA_anim_types.h"
#include "DNA_armature_types.h"
#include "DNA_actuator_types.h"
#include "DNA_brush_types.h"
#include "DNA_camera_types.h"
#include "DNA_cloth_types.h"
#include "DNA_constraint_types.h"
#include "DNA_controller_types.h"
#include "DNA_dynamicpaint_types.h"
#include "DNA_genfile.h"
#include "DNA_group_types.h"
#include "DNA_gpencil_types.h"
#include "DNA_fileglobal_types.h"
#include "DNA_fracture_types.h"
#include "DNA_key_types.h"
#include "DNA_lattice_types.h"
#include "DNA_lamp_types.h"
#include "DNA_linestyle_types.h"
#include "DNA_meta_types.h"
#include "DNA_mesh_types.h"
#include "DNA_meshdata_types.h"
#include "DNA_material_types.h"
#include "DNA_node_types.h"
#include "DNA_object_types.h"
#include "DNA_object_force.h"
#include "DNA_packedFile_types.h"
#include "DNA_particle_types.h"
#include "DNA_property_types.h"
#include "DNA_rigidbody_types.h"
#include "DNA_scene_types.h"
#include "DNA_sdna_types.h"
#include "DNA_sequence_types.h"
#include "DNA_sensor_types.h"
#include "DNA_smoke_types.h"
#include "DNA_space_types.h"
#include "DNA_screen_types.h"
#include "DNA_speaker_types.h"
#include "DNA_sound_types.h"
#include "DNA_text_types.h"
#include "DNA_view3d_types.h"
#include "DNA_vfont_types.h"
#include "DNA_world_types.h"
#include "DNA_windowmanager_types.h"
#include "DNA_movieclip_types.h"
#include "DNA_mask_types.h"

#include "MEM_guardedalloc.h" // MEM_freeN
#include "BLI_bitmap.h"
#include "BLI_blenlib.h"
#include "BLI_linklist.h"
#include "BLI_mempool.h"

#include "BKE_action.h"
#include "BKE_blender.h"
#include "BKE_bpath.h"
#include "BKE_curve.h"
#include "BKE_constraint.h"
#include "BKE_fracture.h" // for writing a derivedmesh as shard
#include "BKE_global.h" // for G
#include "BKE_library.h" // for  set_listbasepointers
#include "BKE_main.h"
#include "BKE_node.h"
#include "BKE_report.h"
#include "BKE_sequencer.h"
#include "BKE_subsurf.h"
#include "BKE_modifier.h"
#include "BKE_fcurve.h"
#include "BKE_pointcache.h"
#include "BKE_mesh.h"

#ifdef USE_NODE_COMPAT_CUSTOMNODES
#include "NOD_socket.h"	/* for sock->default_value data */
#endif


#include "BLO_writefile.h"
#include "BLO_readfile.h"
#include "BLO_undofile.h"
#include "BLO_blend_defs.h"

#include "readfile.h"

#include <errno.h>

/* ********* my write, buffered writing with minimum size chunks ************ */

#define MYWRITE_BUFFER_SIZE	100000
#define MYWRITE_MAX_CHUNK	32768



/** \name Small API to handle compression.
 * \{ */

typedef enum {
	WW_WRAP_NONE = 1,
	WW_WRAP_ZLIB,
} eWriteWrapType;

typedef struct WriteWrap WriteWrap;
struct WriteWrap {
	/* callbacks */
	bool   (*open)(WriteWrap *ww, const char *filepath);
	bool   (*close)(WriteWrap *ww);
	size_t (*write)(WriteWrap *ww, const char *data, size_t data_len);

	/* internal */
	union {
		int file_handle;
		gzFile gz_handle;
	} _user_data;
};

/* none */
#define FILE_HANDLE(ww) \
	(ww)->_user_data.file_handle

static bool ww_open_none(WriteWrap *ww, const char *filepath)
{
	int file;

	file = BLI_open(filepath, O_BINARY + O_WRONLY + O_CREAT + O_TRUNC, 0666);

	if (file != -1) {
		FILE_HANDLE(ww) = file;
		return true;
	}
	else {
		return false;
	}
}
static bool ww_close_none(WriteWrap *ww)
{
	return (close(FILE_HANDLE(ww)) != -1);
}
static size_t ww_write_none(WriteWrap *ww, const char *buf, size_t buf_len)
{
	return write(FILE_HANDLE(ww), buf, buf_len);
}
#undef FILE_HANDLE

/* zlib */
#define FILE_HANDLE(ww) \
	(ww)->_user_data.gz_handle

static bool ww_open_zlib(WriteWrap *ww, const char *filepath)
{
	gzFile file;

	file = BLI_gzopen(filepath, "wb1");

	if (file != Z_NULL) {
		FILE_HANDLE(ww) = file;
		return true;
	}
	else {
		return false;
	}
}
static bool ww_close_zlib(WriteWrap *ww)
{
	return (gzclose(FILE_HANDLE(ww)) == Z_OK);
}
static size_t ww_write_zlib(WriteWrap *ww, const char *buf, size_t buf_len)
{
	return gzwrite(FILE_HANDLE(ww), buf, buf_len);
}
#undef FILE_HANDLE

/* --- end compression types --- */

static void ww_handle_init(eWriteWrapType ww_type, WriteWrap *r_ww)
{
	memset(r_ww, 0, sizeof(*r_ww));

	switch (ww_type) {
		case WW_WRAP_ZLIB:
		{
			r_ww->open  = ww_open_zlib;
			r_ww->close = ww_close_zlib;
			r_ww->write = ww_write_zlib;
			break;
		}
		default:
		{
			r_ww->open  = ww_open_none;
			r_ww->close = ww_close_none;
			r_ww->write = ww_write_none;
			break;
		}
	}
}

/** \} */



typedef struct {
	struct SDNA *sdna;

	int file;
	unsigned char *buf;
	MemFile *compare, *current;
	
	int tot, count, error, memsize;

	/* Wrap writing, so we can use zlib or
	 * other compression types later, see: G_FILE_COMPRESS
	 * Will be NULL for UNDO. */
	WriteWrap *ww;

#ifdef USE_BMESH_SAVE_AS_COMPAT
	char use_mesh_compat; /* option to save with older mesh format */
#endif
} WriteData;

static WriteData *writedata_new(WriteWrap *ww)
{
	WriteData *wd= MEM_callocN(sizeof(*wd), "writedata");

		/* XXX, see note about this in readfile.c, remove
		 * once we have an xp lock - zr
		 */

	if (wd == NULL) return NULL;

	wd->sdna = DNA_sdna_from_data(DNAstr, DNAlen, false);

	wd->ww = ww;

	wd->buf= MEM_mallocN(MYWRITE_BUFFER_SIZE, "wd->buf");

	return wd;
}

static void writedata_do_write(WriteData *wd, const void *mem, int memlen)
{
	if ((wd == NULL) || wd->error || (mem == NULL) || memlen < 1) return;
	if (wd->error) return;

	/* memory based save */
	if (wd->current) {
		memfile_chunk_add(NULL, wd->current, mem, memlen);
	}
	else {
		if (wd->ww->write(wd->ww, mem, memlen) != memlen) {
			wd->error = 1;
		}
	}
}

static void writedata_free(WriteData *wd)
{
	DNA_sdna_free(wd->sdna);

	MEM_freeN(wd->buf);
	MEM_freeN(wd);
}

/***/

/**
 * Low level WRITE(2) wrapper that buffers data
 * \param adr Pointer to new chunk of data
 * \param len Length of new chunk of data
 * \warning Talks to other functions with global parameters
 */
 
#define MYWRITE_FLUSH		NULL

static void mywrite(WriteData *wd, const void *adr, int len)
{
	if (wd->error) return;

	/* flush helps compression for undo-save */
	if (adr==MYWRITE_FLUSH) {
		if (wd->count) {
			writedata_do_write(wd, wd->buf, wd->count);
			wd->count= 0;
		}
		return;
	}

	wd->tot+= len;
	
	/* if we have a single big chunk, write existing data in
	 * buffer and write out big chunk in smaller pieces */
	if (len>MYWRITE_MAX_CHUNK) {
		if (wd->count) {
			writedata_do_write(wd, wd->buf, wd->count);
			wd->count= 0;
		}

		do {
			int writelen= MIN2(len, MYWRITE_MAX_CHUNK);
			writedata_do_write(wd, adr, writelen);
			adr = (const char *)adr + writelen;
			len -= writelen;
		} while (len > 0);

		return;
	}

	/* if data would overflow buffer, write out the buffer */
	if (len+wd->count>MYWRITE_BUFFER_SIZE-1) {
		writedata_do_write(wd, wd->buf, wd->count);
		wd->count= 0;
	}

	/* append data at end of buffer */
	memcpy(&wd->buf[wd->count], adr, len);
	wd->count+= len;
}

/**
 * BeGiN initializer for mywrite
 * \param ww: File write wrapper.
 * \param compare Previous memory file (can be NULL).
 * \param current The current memory file (can be NULL).
 * \warning Talks to other functions with global parameters
 */
static WriteData *bgnwrite(WriteWrap *ww, MemFile *compare, MemFile *current)
{
	WriteData *wd= writedata_new(ww);

	if (wd == NULL) return NULL;

	wd->compare= compare;
	wd->current= current;
	/* this inits comparing */
	memfile_chunk_add(compare, NULL, NULL, 0);
	
	return wd;
}

/**
 * END the mywrite wrapper
 * \return 1 if write failed
 * \return unknown global variable otherwise
 * \warning Talks to other functions with global parameters
 */
static int endwrite(WriteData *wd)
{
	int err;

	if (wd->count) {
		writedata_do_write(wd, wd->buf, wd->count);
		wd->count= 0;
	}
	
	err= wd->error;
	writedata_free(wd);

	return err;
}

/* ********** WRITE FILE ****************** */

static void writestruct_at_address(WriteData *wd, int filecode, const char *structname, int nr, void *adr, void *data)
{
	BHead bh;
	const short *sp;

	if (adr==NULL || data==NULL || nr==0) return;

	/* init BHead */
	bh.code= filecode;
	bh.old= adr;
	bh.nr= nr;

	bh.SDNAnr= DNA_struct_find_nr(wd->sdna, structname);
	if (bh.SDNAnr== -1) {
		printf("error: can't find SDNA code <%s>\n", structname);
		return;
	}
	sp= wd->sdna->structs[bh.SDNAnr];

	bh.len= nr*wd->sdna->typelens[sp[0]];

	if (bh.len==0) return;

	mywrite(wd, &bh, sizeof(BHead));
	mywrite(wd, data, bh.len);
}

static void writestruct(WriteData *wd, int filecode, const char *structname, int nr, void *adr)
{
	writestruct_at_address(wd, filecode, structname, nr, adr, adr);
}

static void writedata(WriteData *wd, int filecode, int len, const void *adr)  /* do not use for structs */
{
	BHead bh;

	if (adr==NULL) return;
	if (len==0) return;

	/* align to 4 (writes uninitialized bytes in some cases) */
	len = (len + 3) & ~3;

	/* init BHead */
	bh.code   = filecode;
	bh.old    = (void *)adr;  /* this is safe to cast from const */
	bh.nr     = 1;
	bh.SDNAnr = 0;
	bh.len    = len;

	mywrite(wd, &bh, sizeof(BHead));
	mywrite(wd, adr, len);
}

/* use this to force writing of lists in same order as reading (using link_list) */
static void writelist(WriteData *wd, int filecode, const char *structname, ListBase *lb)
{
	Link *link = lb->first;
	
	while (link) {
		writestruct(wd, filecode, structname, 1, link);
		link = link->next;
	}
}

/* *************** writing some direct data structs used in more code parts **************** */
/*These functions are used by blender's .blend system for file saving/loading.*/
void IDP_WriteProperty_OnlyData(IDProperty *prop, void *wd);
void IDP_WriteProperty(IDProperty *prop, void *wd);

static void IDP_WriteArray(IDProperty *prop, void *wd)
{
	/*REMEMBER to set totalen to len in the linking code!!*/
	if (prop->data.pointer) {
		writedata(wd, DATA, MEM_allocN_len(prop->data.pointer), prop->data.pointer);

		if (prop->subtype == IDP_GROUP) {
			IDProperty **array= prop->data.pointer;
			int a;

			for (a=0; a<prop->len; a++)
				IDP_WriteProperty(array[a], wd);
		}
	}
}

static void IDP_WriteIDPArray(IDProperty *prop, void *wd)
{
	/*REMEMBER to set totalen to len in the linking code!!*/
	if (prop->data.pointer) {
		IDProperty *array = prop->data.pointer;
		int a;

		writestruct(wd, DATA, "IDProperty", prop->len, array);

		for (a=0; a<prop->len; a++)
			IDP_WriteProperty_OnlyData(&array[a], wd);
	}
}

static void IDP_WriteString(IDProperty *prop, void *wd)
{
	/*REMEMBER to set totalen to len in the linking code!!*/
	writedata(wd, DATA, prop->len, prop->data.pointer);
}

static void IDP_WriteGroup(IDProperty *prop, void *wd)
{
	IDProperty *loop;

	for (loop=prop->data.group.first; loop; loop=loop->next) {
		IDP_WriteProperty(loop, wd);
	}
}

/* Functions to read/write ID Properties */
void IDP_WriteProperty_OnlyData(IDProperty *prop, void *wd)
{
	switch (prop->type) {
		case IDP_GROUP:
			IDP_WriteGroup(prop, wd);
			break;
		case IDP_STRING:
			IDP_WriteString(prop, wd);
			break;
		case IDP_ARRAY:
			IDP_WriteArray(prop, wd);
			break;
		case IDP_IDPARRAY:
			IDP_WriteIDPArray(prop, wd);
			break;
	}
}

void IDP_WriteProperty(IDProperty *prop, void *wd)
{
	writestruct(wd, DATA, "IDProperty", 1, prop);
	IDP_WriteProperty_OnlyData(prop, wd);
}

static void write_fmodifiers(WriteData *wd, ListBase *fmodifiers)
{
	FModifier *fcm;
	
	/* Write all modifiers first (for faster reloading) */
	writelist(wd, DATA, "FModifier", fmodifiers);
	
	/* Modifiers */
	for (fcm= fmodifiers->first; fcm; fcm= fcm->next) {
		const FModifierTypeInfo *fmi= fmodifier_get_typeinfo(fcm);
		
		/* Write the specific data */
		if (fmi && fcm->data) {
			/* firstly, just write the plain fmi->data struct */
			writestruct(wd, DATA, fmi->structName, 1, fcm->data);
			
			/* do any modifier specific stuff */
			switch (fcm->type) {
				case FMODIFIER_TYPE_GENERATOR:
				{
					FMod_Generator *data= (FMod_Generator *)fcm->data;
					
					/* write coefficients array */
					if (data->coefficients)
						writedata(wd, DATA, sizeof(float)*(data->arraysize), data->coefficients);

					break;
				}
				case FMODIFIER_TYPE_ENVELOPE:
				{
					FMod_Envelope *data= (FMod_Envelope *)fcm->data;
					
					/* write envelope data */
					if (data->data)
						writestruct(wd, DATA, "FCM_EnvelopeData", data->totvert, data->data);

					break;
				}
				case FMODIFIER_TYPE_PYTHON:
				{
					FMod_Python *data = (FMod_Python *)fcm->data;
					
					/* Write ID Properties -- and copy this comment EXACTLY for easy finding
					 * of library blocks that implement this.*/
					IDP_WriteProperty(data->prop, wd);

					break;
				}
			}
		}
	}
}

static void write_fcurves(WriteData *wd, ListBase *fcurves)
{
	FCurve *fcu;
	
	writelist(wd, DATA, "FCurve", fcurves);
	for (fcu=fcurves->first; fcu; fcu=fcu->next) {
		/* curve data */
		if (fcu->bezt)
			writestruct(wd, DATA, "BezTriple", fcu->totvert, fcu->bezt);
		if (fcu->fpt)
			writestruct(wd, DATA, "FPoint", fcu->totvert, fcu->fpt);
			
		if (fcu->rna_path)
			writedata(wd, DATA, strlen(fcu->rna_path)+1, fcu->rna_path);
		
		/* driver data */
		if (fcu->driver) {
			ChannelDriver *driver= fcu->driver;
			DriverVar *dvar;
			
			writestruct(wd, DATA, "ChannelDriver", 1, driver);
			
			/* variables */
			writelist(wd, DATA, "DriverVar", &driver->variables);
			for (dvar= driver->variables.first; dvar; dvar= dvar->next) {				
				DRIVER_TARGETS_USED_LOOPER(dvar)
				{
					if (dtar->rna_path)
						writedata(wd, DATA, strlen(dtar->rna_path)+1, dtar->rna_path);
				}
				DRIVER_TARGETS_LOOPER_END
			}
		}
		
		/* write F-Modifiers */
		write_fmodifiers(wd, &fcu->modifiers);
	}
}

static void write_actions(WriteData *wd, ListBase *idbase)
{
	bAction	*act;
	bActionGroup *grp;
	TimeMarker *marker;
	
	for (act=idbase->first; act; act= act->id.next) {
		if (act->id.us>0 || wd->current) {
			writestruct(wd, ID_AC, "bAction", 1, act);
			if (act->id.properties) IDP_WriteProperty(act->id.properties, wd);
			
			write_fcurves(wd, &act->curves);
			
			for (grp=act->groups.first; grp; grp=grp->next) {
				writestruct(wd, DATA, "bActionGroup", 1, grp);
			}
			
			for (marker=act->markers.first; marker; marker=marker->next) {
				writestruct(wd, DATA, "TimeMarker", 1, marker);
			}
		}
	}
	
	/* flush helps the compression for undo-save */
	mywrite(wd, MYWRITE_FLUSH, 0);
}

static void write_keyingsets(WriteData *wd, ListBase *list)
{
	KeyingSet *ks;
	KS_Path *ksp;
	
	for (ks= list->first; ks; ks= ks->next) {
		/* KeyingSet */
		writestruct(wd, DATA, "KeyingSet", 1, ks);
		
		/* Paths */
		for (ksp= ks->paths.first; ksp; ksp= ksp->next) {
			/* Path */
			writestruct(wd, DATA, "KS_Path", 1, ksp);
			
			if (ksp->rna_path)
				writedata(wd, DATA, strlen(ksp->rna_path)+1, ksp->rna_path);
		}
	}
}

static void write_nlastrips(WriteData *wd, ListBase *strips)
{
	NlaStrip *strip;
	
	writelist(wd, DATA, "NlaStrip", strips);
	for (strip= strips->first; strip; strip= strip->next) {
		/* write the strip's F-Curves and modifiers */
		write_fcurves(wd, &strip->fcurves);
		write_fmodifiers(wd, &strip->modifiers);
		
		/* write the strip's children */
		write_nlastrips(wd, &strip->strips);
	}
}

static void write_nladata(WriteData *wd, ListBase *nlabase)
{
	NlaTrack *nlt;
	
	/* write all the tracks */
	for (nlt= nlabase->first; nlt; nlt= nlt->next) {
		/* write the track first */
		writestruct(wd, DATA, "NlaTrack", 1, nlt);
		
		/* write the track's strips */
		write_nlastrips(wd, &nlt->strips);
	}
}

static void write_animdata(WriteData *wd, AnimData *adt)
{
	AnimOverride *aor;
	
	/* firstly, just write the AnimData block */
	writestruct(wd, DATA, "AnimData", 1, adt);
	
	/* write drivers */
	write_fcurves(wd, &adt->drivers);
	
	/* write overrides */
	// FIXME: are these needed?
	for (aor= adt->overrides.first; aor; aor= aor->next) {
		/* overrides consist of base data + rna_path */
		writestruct(wd, DATA, "AnimOverride", 1, aor);
		writedata(wd, DATA, strlen(aor->rna_path)+1, aor->rna_path);
	}
	
	// TODO write the remaps (if they are needed)
	
	/* write NLA data */
	write_nladata(wd, &adt->nla_tracks);
}

static void write_curvemapping_curves(WriteData *wd, CurveMapping *cumap)
{
	int a;

	for (a = 0; a < CM_TOT; a++)
		writestruct(wd, DATA, "CurveMapPoint", cumap->cm[a].totpoint, cumap->cm[a].curve);
}

static void write_curvemapping(WriteData *wd, CurveMapping *cumap)
{
	writestruct(wd, DATA, "CurveMapping", 1, cumap);

	write_curvemapping_curves(wd, cumap);
}

static void write_node_socket(WriteData *wd, bNodeTree *UNUSED(ntree), bNode *node, bNodeSocket *sock)
{
#ifdef USE_NODE_COMPAT_CUSTOMNODES
	/* forward compatibility code, so older blenders still open */
	sock->stack_type = 1;
	
	if (node->type == NODE_GROUP) {
		bNodeTree *ngroup = (bNodeTree *)node->id;
		if (ngroup) {
			/* for node groups: look up the deprecated groupsock pointer */
			sock->groupsock = ntreeFindSocketInterface(ngroup, sock->in_out, sock->identifier);
			BLI_assert(sock->groupsock != NULL);
			
			/* node group sockets now use the generic identifier string to verify group nodes,
			 * old blender uses the own_index.
			 */
			sock->own_index = sock->groupsock->own_index;
		}
	}
#endif

	/* actual socket writing */
	writestruct(wd, DATA, "bNodeSocket", 1, sock);

	if (sock->prop)
		IDP_WriteProperty(sock->prop, wd);
	
	if (sock->default_value)
		writedata(wd, DATA, MEM_allocN_len(sock->default_value), sock->default_value);
}
static void write_node_socket_interface(WriteData *wd, bNodeTree *UNUSED(ntree), bNodeSocket *sock)
{
#ifdef USE_NODE_COMPAT_CUSTOMNODES
	/* forward compatibility code, so older blenders still open */
	sock->stack_type = 1;
	
	/* Reconstruct the deprecated default_value structs in socket interface DNA. */
	if (sock->default_value == NULL && sock->typeinfo) {
		node_socket_init_default_value(sock);
	}
#endif

	/* actual socket writing */
	writestruct(wd, DATA, "bNodeSocket", 1, sock);

	if (sock->prop)
		IDP_WriteProperty(sock->prop, wd);
	
	if (sock->default_value)
		writedata(wd, DATA, MEM_allocN_len(sock->default_value), sock->default_value);
}
/* this is only direct data, tree itself should have been written */
static void write_nodetree(WriteData *wd, bNodeTree *ntree)
{
	bNode *node;
	bNodeSocket *sock;
	bNodeLink *link;
	
	/* for link_list() speed, we write per list */
	
	if (ntree->adt) write_animdata(wd, ntree->adt);
	
	for (node = ntree->nodes.first; node; node = node->next) {
		writestruct(wd, DATA, "bNode", 1, node);

		if (node->prop)
			IDP_WriteProperty(node->prop, wd);

		for (sock= node->inputs.first; sock; sock= sock->next)
			write_node_socket(wd, ntree, node, sock);
		for (sock= node->outputs.first; sock; sock= sock->next)
			write_node_socket(wd, ntree, node, sock);
		
		for (link = node->internal_links.first; link; link = link->next)
			writestruct(wd, DATA, "bNodeLink", 1, link);
		if (node->storage) {
			/* could be handlerized at some point, now only 1 exception still */
			if (ntree->type==NTREE_SHADER && (node->type==SH_NODE_CURVE_VEC || node->type==SH_NODE_CURVE_RGB))
				write_curvemapping(wd, node->storage);
			else if (ntree->type==NTREE_SHADER && node->type==SH_NODE_SCRIPT) {
				NodeShaderScript *nss = (NodeShaderScript *)node->storage;
				if (nss->bytecode)
					writedata(wd, DATA, strlen(nss->bytecode)+1, nss->bytecode);
				writestruct(wd, DATA, node->typeinfo->storagename, 1, node->storage);
			}
			else if (ntree->type==NTREE_COMPOSIT && ELEM(node->type, CMP_NODE_TIME, CMP_NODE_CURVE_VEC, CMP_NODE_CURVE_RGB, CMP_NODE_HUECORRECT))
				write_curvemapping(wd, node->storage);
			else if (ntree->type==NTREE_TEXTURE && (node->type==TEX_NODE_CURVE_RGB || node->type==TEX_NODE_CURVE_TIME) )
				write_curvemapping(wd, node->storage);
			else if (ntree->type==NTREE_COMPOSIT && node->type==CMP_NODE_MOVIEDISTORTION) {
				/* pass */
			}
			else
				writestruct(wd, DATA, node->typeinfo->storagename, 1, node->storage);
		}
		
		if (node->type==CMP_NODE_OUTPUT_FILE) {
			/* inputs have own storage data */
			for (sock = node->inputs.first; sock; sock = sock->next)
				writestruct(wd, DATA, "NodeImageMultiFileSocket", 1, sock->storage);
		}
		if (node->type==CMP_NODE_IMAGE) {
			/* write extra socket info */
			for (sock = node->outputs.first; sock; sock = sock->next)
				writestruct(wd, DATA, "NodeImageLayer", 1, sock->storage);
		}
	}
	
	for (link= ntree->links.first; link; link= link->next)
		writestruct(wd, DATA, "bNodeLink", 1, link);
	
	for (sock = ntree->inputs.first; sock; sock = sock->next)
		write_node_socket_interface(wd, ntree, sock);
	for (sock = ntree->outputs.first; sock; sock = sock->next)
		write_node_socket_interface(wd, ntree, sock);
}

/**
 * Take care using 'use_active_win', since we wont want the currently active window
 * to change which scene renders (currently only used for undo).
 */
static void current_screen_compat(Main *mainvar, bScreen **r_screen, bool use_active_win)
{
	wmWindowManager *wm;
	wmWindow *window = NULL;

	/* find a global current screen in the first open window, to have
	 * a reasonable default for reading in older versions */
	wm = mainvar->wm.first;

	if (wm) {
		if (use_active_win) {
			/* write the active window into the file, needed for multi-window undo T43424 */
			for (window = wm->windows.first; window; window = window->next) {
				if (window->active) {
					break;
				}
			}

			/* fallback */
			if (window == NULL) {
				window = wm->windows.first;
			}
		}
		else {
			window = wm->windows.first;
		}
	}

	*r_screen = (window) ? window->screen : NULL;
}

typedef struct RenderInfo {
	int sfra;
	int efra;
	char scene_name[MAX_ID_NAME - 2];
} RenderInfo;

/* was for historic render-deamon feature,
 * now write because it can be easily extracted without
 * reading the whole blend file */
static void write_renderinfo(WriteData *wd, Main *mainvar)
{
	bScreen *curscreen;
	Scene *sce, *curscene = NULL;
	RenderInfo data;

	/* XXX in future, handle multiple windows with multiple screens? */
	current_screen_compat(mainvar, &curscreen, false);
	if (curscreen) curscene = curscreen->scene;
	
	for (sce= mainvar->scene.first; sce; sce= sce->id.next) {
		if (sce->id.lib == NULL && (sce == curscene || (sce->r.scemode & R_BG_RENDER))) {
			data.sfra = sce->r.sfra;
			data.efra = sce->r.efra;
			memset(data.scene_name, 0, sizeof(data.scene_name));

			BLI_strncpy(data.scene_name, sce->id.name + 2, sizeof(data.scene_name));

			writedata(wd, REND, sizeof(data), &data);
		}
	}
}

static void write_keymapitem(WriteData *wd, wmKeyMapItem *kmi)
{
	writestruct(wd, DATA, "wmKeyMapItem", 1, kmi);
	if (kmi->properties)
		IDP_WriteProperty(kmi->properties, wd);
}

static void write_userdef(WriteData *wd)
{
	bTheme *btheme;
	wmKeyMap *keymap;
	wmKeyMapItem *kmi;
	wmKeyMapDiffItem *kmdi;
	bAddon *bext;
	bPathCompare *path_cmp;
	uiStyle *style;
	
	writestruct(wd, USER, "UserDef", 1, &U);

	for (btheme= U.themes.first; btheme; btheme=btheme->next)
		writestruct(wd, DATA, "bTheme", 1, btheme);

	for (keymap= U.user_keymaps.first; keymap; keymap=keymap->next) {
		writestruct(wd, DATA, "wmKeyMap", 1, keymap);

		for (kmdi=keymap->diff_items.first; kmdi; kmdi=kmdi->next) {
			writestruct(wd, DATA, "wmKeyMapDiffItem", 1, kmdi);
			if (kmdi->remove_item)
				write_keymapitem(wd, kmdi->remove_item);
			if (kmdi->add_item)
				write_keymapitem(wd, kmdi->add_item);
		}

		for (kmi=keymap->items.first; kmi; kmi=kmi->next)
			write_keymapitem(wd, kmi);
	}

	for (bext= U.addons.first; bext; bext=bext->next) {
		writestruct(wd, DATA, "bAddon", 1, bext);
		if (bext->prop) {
			IDP_WriteProperty(bext->prop, wd);
		}
	}

	for (path_cmp = U.autoexec_paths.first; path_cmp; path_cmp = path_cmp->next) {
		writestruct(wd, DATA, "bPathCompare", 1, path_cmp);
	}
	
	for (style= U.uistyles.first; style; style= style->next) {
		writestruct(wd, DATA, "uiStyle", 1, style);
	}
}

static void write_boid_state(WriteData *wd, BoidState *state)
{
	BoidRule *rule = state->rules.first;
	//BoidCondition *cond = state->conditions.first;

	writestruct(wd, DATA, "BoidState", 1, state);

	for (; rule; rule=rule->next) {
		switch (rule->type) {
			case eBoidRuleType_Goal:
			case eBoidRuleType_Avoid:
				writestruct(wd, DATA, "BoidRuleGoalAvoid", 1, rule);
				break;
			case eBoidRuleType_AvoidCollision:
				writestruct(wd, DATA, "BoidRuleAvoidCollision", 1, rule);
				break;
			case eBoidRuleType_FollowLeader:
				writestruct(wd, DATA, "BoidRuleFollowLeader", 1, rule);
				break;
			case eBoidRuleType_AverageSpeed:
				writestruct(wd, DATA, "BoidRuleAverageSpeed", 1, rule);
				break;
			case eBoidRuleType_Fight:
				writestruct(wd, DATA, "BoidRuleFight", 1, rule);
				break;
			default:
				writestruct(wd, DATA, "BoidRule", 1, rule);
				break;
		}
	}
	//for (; cond; cond=cond->next)
	//	writestruct(wd, DATA, "BoidCondition", 1, cond);
}

/* update this also to readfile.c */
static const char *ptcache_data_struct[] = {
	"", // BPHYS_DATA_INDEX
	"", // BPHYS_DATA_LOCATION
	"", // BPHYS_DATA_VELOCITY
	"", // BPHYS_DATA_ROTATION
	"", // BPHYS_DATA_AVELOCITY / BPHYS_DATA_XCONST */
	"", // BPHYS_DATA_SIZE:
	"", // BPHYS_DATA_TIMES:
	"BoidData" // case BPHYS_DATA_BOIDS:
};
static const char *ptcache_extra_struct[] = {
	"",
	"ParticleSpring"
};
static void write_pointcaches(WriteData *wd, ListBase *ptcaches)
{
	PointCache *cache = ptcaches->first;
	int i;

	for (; cache; cache=cache->next) {
		writestruct(wd, DATA, "PointCache", 1, cache);

		if ((cache->flag & PTCACHE_DISK_CACHE)==0) {
			PTCacheMem *pm = cache->mem_cache.first;

			for (; pm; pm=pm->next) {
				PTCacheExtra *extra = pm->extradata.first;

				writestruct(wd, DATA, "PTCacheMem", 1, pm);
				
				for (i=0; i<BPHYS_TOT_DATA; i++) {
					if (pm->data[i] && pm->data_types & (1<<i)) {
						if (ptcache_data_struct[i][0] == '\0')
							writedata(wd, DATA, MEM_allocN_len(pm->data[i]), pm->data[i]);
						else
							writestruct(wd, DATA, ptcache_data_struct[i], pm->totpoint, pm->data[i]);
					}
				}

				for (; extra; extra=extra->next) {
					if (ptcache_extra_struct[extra->type][0] == '\0')
						continue;
					writestruct(wd, DATA, "PTCacheExtra", 1, extra);
					writestruct(wd, DATA, ptcache_extra_struct[extra->type], extra->totdata, extra->data);
				}
			}
		}
	}
}
static void write_particlesettings(WriteData *wd, ListBase *idbase)
{
	ParticleSettings *part;
	ParticleDupliWeight *dw;
	GroupObject *go;
	int a;

	part= idbase->first;
	while (part) {
		if (part->id.us>0 || wd->current) {
			/* write LibData */
			writestruct(wd, ID_PA, "ParticleSettings", 1, part);
			if (part->id.properties) IDP_WriteProperty(part->id.properties, wd);
			if (part->adt) write_animdata(wd, part->adt);
			writestruct(wd, DATA, "PartDeflect", 1, part->pd);
			writestruct(wd, DATA, "PartDeflect", 1, part->pd2);
			writestruct(wd, DATA, "EffectorWeights", 1, part->effector_weights);

			if (part->clumpcurve)
				write_curvemapping(wd, part->clumpcurve);
			if (part->roughcurve)
				write_curvemapping(wd, part->roughcurve);
			
			dw = part->dupliweights.first;
			for (; dw; dw=dw->next) {
				/* update indices */
				dw->index = 0;
				if (part->dup_group) { /* can be NULL if lining fails or set to None */
					go = part->dup_group->gobject.first;
					while (go && go->ob != dw->ob) {
						go=go->next;
						dw->index++;
					}
				}
				writestruct(wd, DATA, "ParticleDupliWeight", 1, dw);
			}

			if (part->boids && part->phystype == PART_PHYS_BOIDS) {
				BoidState *state = part->boids->states.first;

				writestruct(wd, DATA, "BoidSettings", 1, part->boids);

				for (; state; state=state->next)
					write_boid_state(wd, state);
			}
			if (part->fluid && part->phystype == PART_PHYS_FLUID) {
				writestruct(wd, DATA, "SPHFluidSettings", 1, part->fluid); 
			}

			for (a=0; a<MAX_MTEX; a++) {
				if (part->mtex[a]) writestruct(wd, DATA, "MTex", 1, part->mtex[a]);
			}
		}
		part= part->id.next;
	}
}
static void write_particlesystems(WriteData *wd, ListBase *particles)
{
	ParticleSystem *psys= particles->first;
	ParticleTarget *pt;
	int a;

	for (; psys; psys=psys->next) {
		writestruct(wd, DATA, "ParticleSystem", 1, psys);

		if (psys->particles) {
			writestruct(wd, DATA, "ParticleData", psys->totpart, psys->particles);

			if (psys->particles->hair) {
				ParticleData *pa = psys->particles;

				for (a=0; a<psys->totpart; a++, pa++)
					writestruct(wd, DATA, "HairKey", pa->totkey, pa->hair);
			}

			if (psys->particles->boid && psys->part->phystype == PART_PHYS_BOIDS)
				writestruct(wd, DATA, "BoidParticle", psys->totpart, psys->particles->boid);

			if (psys->part->fluid && psys->part->phystype == PART_PHYS_FLUID && (psys->part->fluid->flag & SPH_VISCOELASTIC_SPRINGS))
				writestruct(wd, DATA, "ParticleSpring", psys->tot_fluidsprings, psys->fluid_springs);
		}
		pt = psys->targets.first;
		for (; pt; pt=pt->next)
			writestruct(wd, DATA, "ParticleTarget", 1, pt);

		if (psys->child) writestruct(wd, DATA, "ChildParticle", psys->totchild, psys->child);

		if (psys->clmd) {
			writestruct(wd, DATA, "ClothModifierData", 1, psys->clmd);
			writestruct(wd, DATA, "ClothSimSettings", 1, psys->clmd->sim_parms);
			writestruct(wd, DATA, "ClothCollSettings", 1, psys->clmd->coll_parms);
		}

		write_pointcaches(wd, &psys->ptcaches);
	}
}

static void write_properties(WriteData *wd, ListBase *lb)
{
	bProperty *prop;

	prop= lb->first;
	while (prop) {
		writestruct(wd, DATA, "bProperty", 1, prop);

		if (prop->poin && prop->poin != &prop->data)
			writedata(wd, DATA, MEM_allocN_len(prop->poin), prop->poin);

		prop= prop->next;
	}
}

static void write_sensors(WriteData *wd, ListBase *lb)
{
	bSensor *sens;

	sens= lb->first;
	while (sens) {
		writestruct(wd, DATA, "bSensor", 1, sens);

		writedata(wd, DATA, sizeof(void *)*sens->totlinks, sens->links);

		switch (sens->type) {
		case SENS_NEAR:
			writestruct(wd, DATA, "bNearSensor", 1, sens->data);
			break;
		case SENS_MOUSE:
			writestruct(wd, DATA, "bMouseSensor", 1, sens->data);
			break;
		case SENS_KEYBOARD:
			writestruct(wd, DATA, "bKeyboardSensor", 1, sens->data);
			break;
		case SENS_PROPERTY:
			writestruct(wd, DATA, "bPropertySensor", 1, sens->data);
			break;
		case SENS_ARMATURE:
			writestruct(wd, DATA, "bArmatureSensor", 1, sens->data);
			break;
		case SENS_ACTUATOR:
			writestruct(wd, DATA, "bActuatorSensor", 1, sens->data);
			break;
		case SENS_DELAY:
			writestruct(wd, DATA, "bDelaySensor", 1, sens->data);
			break;
		case SENS_COLLISION:
			writestruct(wd, DATA, "bCollisionSensor", 1, sens->data);
			break;
		case SENS_RADAR:
			writestruct(wd, DATA, "bRadarSensor", 1, sens->data);
			break;
		case SENS_RANDOM:
			writestruct(wd, DATA, "bRandomSensor", 1, sens->data);
			break;
		case SENS_RAY:
			writestruct(wd, DATA, "bRaySensor", 1, sens->data);
			break;
		case SENS_MESSAGE:
			writestruct(wd, DATA, "bMessageSensor", 1, sens->data);
			break;
		case SENS_JOYSTICK:
			writestruct(wd, DATA, "bJoystickSensor", 1, sens->data);
			break;
		default:
			; /* error: don't know how to write this file */
		}

		sens= sens->next;
	}
}

static void write_controllers(WriteData *wd, ListBase *lb)
{
	bController *cont;

	cont= lb->first;
	while (cont) {
		writestruct(wd, DATA, "bController", 1, cont);

		writedata(wd, DATA, sizeof(void *)*cont->totlinks, cont->links);

		switch (cont->type) {
		case CONT_EXPRESSION:
			writestruct(wd, DATA, "bExpressionCont", 1, cont->data);
			break;
		case CONT_PYTHON:
			writestruct(wd, DATA, "bPythonCont", 1, cont->data);
			break;
		default:
			; /* error: don't know how to write this file */
		}

		cont= cont->next;
	}
}

static void write_actuators(WriteData *wd, ListBase *lb)
{
	bActuator *act;

	act= lb->first;
	while (act) {
		writestruct(wd, DATA, "bActuator", 1, act);

		switch (act->type) {
		case ACT_ACTION:
		case ACT_SHAPEACTION:
			writestruct(wd, DATA, "bActionActuator", 1, act->data);
			break;
		case ACT_SOUND:
			writestruct(wd, DATA, "bSoundActuator", 1, act->data);
			break;
		case ACT_OBJECT:
			writestruct(wd, DATA, "bObjectActuator", 1, act->data);
			break;
		case ACT_IPO:
			writestruct(wd, DATA, "bIpoActuator", 1, act->data);
			break;
		case ACT_PROPERTY:
			writestruct(wd, DATA, "bPropertyActuator", 1, act->data);
			break;
		case ACT_CAMERA:
			writestruct(wd, DATA, "bCameraActuator", 1, act->data);
			break;
		case ACT_CONSTRAINT:
			writestruct(wd, DATA, "bConstraintActuator", 1, act->data);
			break;
		case ACT_EDIT_OBJECT:
			writestruct(wd, DATA, "bEditObjectActuator", 1, act->data);
			break;
		case ACT_SCENE:
			writestruct(wd, DATA, "bSceneActuator", 1, act->data);
			break;
		case ACT_GROUP:
			writestruct(wd, DATA, "bGroupActuator", 1, act->data);
			break;
		case ACT_RANDOM:
			writestruct(wd, DATA, "bRandomActuator", 1, act->data);
			break;
		case ACT_MESSAGE:
			writestruct(wd, DATA, "bMessageActuator", 1, act->data);
			break;
		case ACT_GAME:
			writestruct(wd, DATA, "bGameActuator", 1, act->data);
			break;
		case ACT_VISIBILITY:
			writestruct(wd, DATA, "bVisibilityActuator", 1, act->data);
			break;
		case ACT_2DFILTER:
			writestruct(wd, DATA, "bTwoDFilterActuator", 1, act->data);
			break;
		case ACT_PARENT:
			writestruct(wd, DATA, "bParentActuator", 1, act->data);
			break;
		case ACT_STATE:
			writestruct(wd, DATA, "bStateActuator", 1, act->data);
			break;
		case ACT_ARMATURE:
			writestruct(wd, DATA, "bArmatureActuator", 1, act->data);
			break;
		case ACT_STEERING:
			writestruct(wd, DATA, "bSteeringActuator", 1, act->data);
			break;
		case ACT_MOUSE:
			writestruct(wd, DATA, "bMouseActuator", 1, act->data);
			break;
		default:
			; /* error: don't know how to write this file */
		}

		act= act->next;
	}
}

static void write_motionpath(WriteData *wd, bMotionPath *mpath)
{
	/* sanity checks */
	if (mpath == NULL)
		return;
	
	/* firstly, just write the motionpath struct */
	writestruct(wd, DATA, "bMotionPath", 1, mpath);
	
	/* now write the array of data */
	writestruct(wd, DATA, "bMotionPathVert", mpath->length, mpath->points);
}

static void write_constraints(WriteData *wd, ListBase *conlist)
{
	bConstraint *con;

	for (con=conlist->first; con; con=con->next) {
		const bConstraintTypeInfo *cti= BKE_constraint_typeinfo_get(con);
		
		/* Write the specific data */
		if (cti && con->data) {
			/* firstly, just write the plain con->data struct */
			writestruct(wd, DATA, cti->structName, 1, con->data);
			
			/* do any constraint specific stuff */
			switch (con->type) {
				case CONSTRAINT_TYPE_PYTHON:
				{
					bPythonConstraint *data = (bPythonConstraint *)con->data;
					bConstraintTarget *ct;
					
					/* write targets */
					for (ct= data->targets.first; ct; ct= ct->next)
						writestruct(wd, DATA, "bConstraintTarget", 1, ct);
					
					/* Write ID Properties -- and copy this comment EXACTLY for easy finding
					 * of library blocks that implement this.*/
					IDP_WriteProperty(data->prop, wd);

					break;
				}
				case CONSTRAINT_TYPE_SPLINEIK: 
				{
					bSplineIKConstraint *data = (bSplineIKConstraint *)con->data;
					
					/* write points array */
					writedata(wd, DATA, sizeof(float)*(data->numpoints), data->points);

					break;
				}
			}
		}
		
		/* Write the constraint */
		writestruct(wd, DATA, "bConstraint", 1, con);
	}
}

static void write_pose(WriteData *wd, bPose *pose)
{
	bPoseChannel *chan;
	bActionGroup *grp;

	/* Write each channel */
	if (!pose)
		return;

	/* Write channels */
	for (chan=pose->chanbase.first; chan; chan=chan->next) {
		/* Write ID Properties -- and copy this comment EXACTLY for easy finding
		 * of library blocks that implement this.*/
		if (chan->prop)
			IDP_WriteProperty(chan->prop, wd);
		
		write_constraints(wd, &chan->constraints);
		
		write_motionpath(wd, chan->mpath);
		
		/* prevent crashes with autosave, when a bone duplicated in editmode has not yet been assigned to its posechannel */
		if (chan->bone) 
			chan->selectflag= chan->bone->flag & BONE_SELECTED; /* gets restored on read, for library armatures */
		
		writestruct(wd, DATA, "bPoseChannel", 1, chan);
	}
	
	/* Write groups */
	for (grp=pose->agroups.first; grp; grp=grp->next) 
		writestruct(wd, DATA, "bActionGroup", 1, grp);

	/* write IK param */
	if (pose->ikparam) {
		const char *structname = BKE_pose_ikparam_get_name(pose);
		if (structname)
			writestruct(wd, DATA, structname, 1, pose->ikparam);
	}

	/* Write this pose */
	writestruct(wd, DATA, "bPose", 1, pose);

}

static void write_defgroups(WriteData *wd, ListBase *defbase)
{
	bDeformGroup	*defgroup;

	for (defgroup=defbase->first; defgroup; defgroup=defgroup->next)
		writestruct(wd, DATA, "bDeformGroup", 1, defgroup);
}

/* need a prototype of that here...*/
static void write_customdata(WriteData *wd, ID *id, int count, CustomData *data, int partial_type, int partial_count);

static void write_shard(WriteData* wd, Shard* s)
{
	writestruct(wd, DATA, "Shard", 1, s);
	writestruct(wd, DATA, "MVert", s->totvert, s->mvert);
	writestruct(wd, DATA, "MPoly", s->totpoly, s->mpoly);
	writestruct(wd, DATA, "MLoop", s->totloop, s->mloop);

	write_customdata(wd, NULL, s->totvert, &s->vertData, -1, s->totvert);
	write_customdata(wd, NULL, s->totloop, &s->loopData, -1, s->totloop);
	write_customdata(wd, NULL, s->totpoly, &s->polyData, -1, s->totpoly);

	writedata(wd, DATA, sizeof(int)*s->neighbor_count, s->neighbor_ids);
	writedata(wd, DATA, sizeof(int), s->cluster_colors);
}

static void write_meshIsland(WriteData* wd, MeshIsland* mi)
{
	DerivedMesh *dm = mi->physics_mesh;
	mi->temp = BKE_create_fracture_shard(dm->getVertArray(dm), dm->getPolyArray(dm), dm->getLoopArray(dm),
	                                        dm->getNumVerts(dm), dm->getNumPolys(dm), dm->getNumLoops(dm), true);
	mi->temp = BKE_custom_data_to_shard(mi->temp, dm);

	writestruct(wd, DATA, "MeshIsland", 1, mi);
	writedata(wd, DATA, sizeof(float) * 3 * mi->vertex_count, mi->vertco);
	/* write derivedmesh as shard... */
	mi->temp->next = NULL;
	mi->temp->prev = NULL;
	write_shard(wd, mi->temp);
	BKE_shard_free(mi->temp, true);
	mi->temp = NULL;

	writedata(wd, DATA, sizeof(short) * 3 * mi->vertex_count, mi->vertno);

	writestruct(wd, DATA, "RigidBodyOb", 1, mi->rigidbody);
	writedata(wd, DATA, sizeof(int) * mi->neighbor_count, mi->neighbor_ids);
	writestruct(wd, DATA, "BoundBox", 1, mi->bb);
	writedata(wd, DATA, sizeof(int) * mi->vertex_count, mi->vertex_indices);

	writedata(wd, DATA, sizeof(float) * 3 * mi->frame_count, mi->locs);
	writedata(wd, DATA, sizeof(float) * 4 * mi->frame_count, mi->rots);
}

static void write_modifiers(WriteData *wd, ListBase *modbase)
{
	ModifierData *md;

	if (modbase == NULL) return;
	for (md=modbase->first; md; md= md->next) {
		const ModifierTypeInfo *mti = modifierType_getInfo(md->type);
		if (mti == NULL) return;
		
		writestruct(wd, DATA, mti->structName, 1, md);
			
		if (md->type==eModifierType_Hook) {
			HookModifierData *hmd = (HookModifierData*) md;
			
			if (hmd->curfalloff) {
				write_curvemapping(wd, hmd->curfalloff);
			}

			writedata(wd, DATA, sizeof(int)*hmd->totindex, hmd->indexar);
		}
		else if (md->type==eModifierType_Cloth) {
			ClothModifierData *clmd = (ClothModifierData*) md;
			
			writestruct(wd, DATA, "ClothSimSettings", 1, clmd->sim_parms);
			writestruct(wd, DATA, "ClothCollSettings", 1, clmd->coll_parms);
			writestruct(wd, DATA, "EffectorWeights", 1, clmd->sim_parms->effector_weights);
			write_pointcaches(wd, &clmd->ptcaches);
		}
		else if (md->type==eModifierType_Smoke) {
			SmokeModifierData *smd = (SmokeModifierData*) md;
			
			if (smd->type & MOD_SMOKE_TYPE_DOMAIN) {
				if (smd->domain) {
					write_pointcaches(wd, &(smd->domain->ptcaches[0]));

					/* create fake pointcache so that old blender versions can read it */
					smd->domain->point_cache[1] = BKE_ptcache_add(&smd->domain->ptcaches[1]);
					smd->domain->point_cache[1]->flag |= PTCACHE_DISK_CACHE|PTCACHE_FAKE_SMOKE;
					smd->domain->point_cache[1]->step = 1;

					write_pointcaches(wd, &(smd->domain->ptcaches[1]));
				}
				
				writestruct(wd, DATA, "SmokeDomainSettings", 1, smd->domain);

				if (smd->domain) {
					/* cleanup the fake pointcache */
					BKE_ptcache_free_list(&smd->domain->ptcaches[1]);
					smd->domain->point_cache[1] = NULL;
					
					writestruct(wd, DATA, "EffectorWeights", 1, smd->domain->effector_weights);
				}
			}
			else if (smd->type & MOD_SMOKE_TYPE_FLOW)
				writestruct(wd, DATA, "SmokeFlowSettings", 1, smd->flow);
			else if (smd->type & MOD_SMOKE_TYPE_COLL)
				writestruct(wd, DATA, "SmokeCollSettings", 1, smd->coll);
		}
		else if (md->type==eModifierType_Fluidsim) {
			FluidsimModifierData *fluidmd = (FluidsimModifierData*) md;
			
			writestruct(wd, DATA, "FluidsimSettings", 1, fluidmd->fss);
		}
		else if (md->type==eModifierType_DynamicPaint) {
			DynamicPaintModifierData *pmd = (DynamicPaintModifierData*) md;
			
			if (pmd->canvas) {
				DynamicPaintSurface *surface;
				writestruct(wd, DATA, "DynamicPaintCanvasSettings", 1, pmd->canvas);
				
				/* write surfaces */
				for (surface=pmd->canvas->surfaces.first; surface; surface=surface->next)
					writestruct(wd, DATA, "DynamicPaintSurface", 1, surface);
				/* write caches and effector weights */
				for (surface=pmd->canvas->surfaces.first; surface; surface=surface->next) {
					write_pointcaches(wd, &(surface->ptcaches));

					writestruct(wd, DATA, "EffectorWeights", 1, surface->effector_weights);
				}
			}
			if (pmd->brush) {
				writestruct(wd, DATA, "DynamicPaintBrushSettings", 1, pmd->brush);
				writestruct(wd, DATA, "ColorBand", 1, pmd->brush->paint_ramp);
				writestruct(wd, DATA, "ColorBand", 1, pmd->brush->vel_ramp);
			}
		}
		else if (md->type==eModifierType_Collision) {
			
#if 0
			CollisionModifierData *collmd = (CollisionModifierData*) md;
			// TODO: CollisionModifier should use pointcache 
			// + have proper reset events before enabling this
			writestruct(wd, DATA, "MVert", collmd->numverts, collmd->x);
			writestruct(wd, DATA, "MVert", collmd->numverts, collmd->xnew);
			writestruct(wd, DATA, "MFace", collmd->numfaces, collmd->mfaces);
#endif
		}
		else if (md->type==eModifierType_MeshDeform) {
			MeshDeformModifierData *mmd = (MeshDeformModifierData*) md;
			int size = mmd->dyngridsize;

			writestruct(wd, DATA, "MDefInfluence", mmd->totinfluence, mmd->bindinfluences);
			writedata(wd, DATA, sizeof(int) * (mmd->totvert + 1), mmd->bindoffsets);
			writedata(wd, DATA, sizeof(float) * 3 * mmd->totcagevert,
				mmd->bindcagecos);
			writestruct(wd, DATA, "MDefCell", size*size*size, mmd->dyngrid);
			writestruct(wd, DATA, "MDefInfluence", mmd->totinfluence, mmd->dyninfluences);
			writedata(wd, DATA, sizeof(int)*mmd->totvert, mmd->dynverts);
		}
		else if (md->type==eModifierType_Warp) {
			WarpModifierData *tmd = (WarpModifierData*) md;
			if (tmd->curfalloff) {
				write_curvemapping(wd, tmd->curfalloff);
			}
		}
		else if (md->type==eModifierType_WeightVGEdit) {
			WeightVGEditModifierData *wmd = (WeightVGEditModifierData*) md;

			if (wmd->cmap_curve)
				write_curvemapping(wd, wmd->cmap_curve);
		}
		else if (md->type==eModifierType_LaplacianDeform) {
			LaplacianDeformModifierData *lmd = (LaplacianDeformModifierData*) md;

			writedata(wd, DATA, sizeof(float)*lmd->total_verts * 3, lmd->vertexco);
		}
<<<<<<< HEAD

		else if (md->type==eModifierType_Fracture) {
			FractureModifierData *fmd = (FractureModifierData*)md;
			FracMesh* fm = fmd->frac_mesh;
			MeshIsland *mi;
			Shard *s;

			if (fm && fmd->fracture_mode == MOD_FRACTURE_PREFRACTURED)
			{
				if (fm->running == 0 && !fmd->dm_group)
				{
					if (fmd->fracture_mode == MOD_FRACTURE_PREFRACTURED)
					{
						writestruct(wd, DATA, "FracMesh", 1, fm);

						for (s = fm->shard_map.first; s; s = s->next) {
							write_shard(wd, s);
						}

						for (s = fmd->islandShards.first; s; s = s->next) {
							write_shard(wd, s);
						}

						for (mi = fmd->meshIslands.first; mi; mi = mi->next) {
							write_meshIsland(wd, mi);
						}
					}
				}
			}
#if 0
			else if (fmd->fracture_mode == MOD_FRACTURE_DYNAMIC)
			{
				ShardSequence *ssq;
				MeshIslandSequence *msq;

				for (ssq = fmd->shard_sequence.first; ssq; ssq = ssq->next)
				{
					writestruct(wd, DATA, "ShardSequence", 1, ssq);
					writestruct(wd, DATA, "FracMesh", 1, ssq->frac_mesh);
					for (s = ssq->frac_mesh->shard_map.first; s; s = s->next) {
						write_shard(wd, s);
					}
				}

				for (msq = fmd->meshIsland_sequence.first; msq; msq = msq->next)
				{
					writestruct(wd, DATA, "MeshIslandSequence", 1, msq);
					for (mi = msq->meshIslands.first; mi; mi = mi->next) {
						write_meshIsland(wd, mi);
					}
				}
			}
#endif
=======
		else if (md->type == eModifierType_CorrectiveSmooth) {
			CorrectiveSmoothModifierData *csmd = (CorrectiveSmoothModifierData *)md;

			if (csmd->bind_coords) {
				writedata(wd, DATA, sizeof(float[3]) * csmd->bind_coords_num, csmd->bind_coords);
			}
>>>>>>> 0951ea2c
		}
	}
}

static void write_objects(WriteData *wd, ListBase *idbase)
{
	Object *ob;
	
	ob= idbase->first;
	while (ob) {
		if (ob->id.us>0 || wd->current) {
			/* write LibData */
			writestruct(wd, ID_OB, "Object", 1, ob);
			
			/* Write ID Properties -- and copy this comment EXACTLY for easy finding
			 * of library blocks that implement this.*/
			if (ob->id.properties) IDP_WriteProperty(ob->id.properties, wd);
			
			if (ob->adt) write_animdata(wd, ob->adt);
			
			/* direct data */
			writedata(wd, DATA, sizeof(void *)*ob->totcol, ob->mat);
			writedata(wd, DATA, sizeof(char)*ob->totcol, ob->matbits);
			/* write_effects(wd, &ob->effect); */ /* not used anymore */
			write_properties(wd, &ob->prop);
			write_sensors(wd, &ob->sensors);
			write_controllers(wd, &ob->controllers);
			write_actuators(wd, &ob->actuators);

			if (ob->type == OB_ARMATURE) {
				bArmature *arm = ob->data;
				if (arm && ob->pose && arm->act_bone) {
					BLI_strncpy(ob->pose->proxy_act_bone, arm->act_bone->name, sizeof(ob->pose->proxy_act_bone));
				}
			}

			write_pose(wd, ob->pose);
			write_defgroups(wd, &ob->defbase);
			write_constraints(wd, &ob->constraints);
			write_motionpath(wd, ob->mpath);
			
			writestruct(wd, DATA, "PartDeflect", 1, ob->pd);
			writestruct(wd, DATA, "SoftBody", 1, ob->soft);
			if (ob->soft) {
				write_pointcaches(wd, &ob->soft->ptcaches);
				writestruct(wd, DATA, "EffectorWeights", 1, ob->soft->effector_weights);
			}
			writestruct(wd, DATA, "BulletSoftBody", 1, ob->bsoft);
			
			if (ob->rigidbody_object) {
				// TODO: if any extra data is added to handle duplis, will need separate function then
				writestruct(wd, DATA, "RigidBodyOb", 1, ob->rigidbody_object);
			}
			if (ob->rigidbody_constraint) {
				writestruct(wd, DATA, "RigidBodyCon", 1, ob->rigidbody_constraint);
			}

			if (ob->type == OB_EMPTY && ob->empty_drawtype == OB_EMPTY_IMAGE) {
				writestruct(wd, DATA, "ImageUser", 1, ob->iuser);
			}

			write_particlesystems(wd, &ob->particlesystem);
			write_modifiers(wd, &ob->modifiers);

			writelist(wd, DATA, "LinkData", &ob->pc_ids);
			writelist(wd, DATA, "LodLevel", &ob->lodlevels);
		}
		ob= ob->id.next;
	}

	/* flush helps the compression for undo-save */
	mywrite(wd, MYWRITE_FLUSH, 0);
}


static void write_vfonts(WriteData *wd, ListBase *idbase)
{
	VFont *vf;
	PackedFile * pf;

	vf= idbase->first;
	while (vf) {
		if (vf->id.us>0 || wd->current) {
			/* write LibData */
			writestruct(wd, ID_VF, "VFont", 1, vf);
			if (vf->id.properties) IDP_WriteProperty(vf->id.properties, wd);

			/* direct data */

			if (vf->packedfile) {
				pf = vf->packedfile;
				writestruct(wd, DATA, "PackedFile", 1, pf);
				writedata(wd, DATA, pf->size, pf->data);
			}
		}

		vf= vf->id.next;
	}
}


static void write_keys(WriteData *wd, ListBase *idbase)
{
	Key *key;
	KeyBlock *kb;

	key= idbase->first;
	while (key) {
		if (key->id.us>0 || wd->current) {
			/* write LibData */
			writestruct(wd, ID_KE, "Key", 1, key);
			if (key->id.properties) IDP_WriteProperty(key->id.properties, wd);
			
			if (key->adt) write_animdata(wd, key->adt);
			
			/* direct data */
			kb= key->block.first;
			while (kb) {
				writestruct(wd, DATA, "KeyBlock", 1, kb);
				if (kb->data) writedata(wd, DATA, kb->totelem*key->elemsize, kb->data);
				kb= kb->next;
			}
		}

		key= key->id.next;
	}
	/* flush helps the compression for undo-save */
	mywrite(wd, MYWRITE_FLUSH, 0);
}

static void write_cameras(WriteData *wd, ListBase *idbase)
{
	Camera *cam;

	cam= idbase->first;
	while (cam) {
		if (cam->id.us>0 || wd->current) {
			/* write LibData */
			writestruct(wd, ID_CA, "Camera", 1, cam);
			if (cam->id.properties) IDP_WriteProperty(cam->id.properties, wd);
			
			if (cam->adt) write_animdata(wd, cam->adt);
		}

		cam= cam->id.next;
	}
}

static void write_mballs(WriteData *wd, ListBase *idbase)
{
	MetaBall *mb;
	MetaElem *ml;

	mb= idbase->first;
	while (mb) {
		if (mb->id.us>0 || wd->current) {
			/* write LibData */
			writestruct(wd, ID_MB, "MetaBall", 1, mb);
			if (mb->id.properties) IDP_WriteProperty(mb->id.properties, wd);

			/* direct data */
			writedata(wd, DATA, sizeof(void *)*mb->totcol, mb->mat);
			if (mb->adt) write_animdata(wd, mb->adt);

			ml= mb->elems.first;
			while (ml) {
				writestruct(wd, DATA, "MetaElem", 1, ml);
				ml= ml->next;
			}
		}
		mb= mb->id.next;
	}
}

static void write_curves(WriteData *wd, ListBase *idbase)
{
	Curve *cu;
	Nurb *nu;

	cu= idbase->first;
	while (cu) {
		if (cu->id.us>0 || wd->current) {
			/* write LibData */
			writestruct(wd, ID_CU, "Curve", 1, cu);
			
			/* direct data */
			writedata(wd, DATA, sizeof(void *)*cu->totcol, cu->mat);
			if (cu->id.properties) IDP_WriteProperty(cu->id.properties, wd);
			if (cu->adt) write_animdata(wd, cu->adt);
			
			if (cu->vfont) {
				writedata(wd, DATA, cu->len + 1, cu->str);
				writestruct(wd, DATA, "CharInfo", cu->len_wchar + 1, cu->strinfo);
				writestruct(wd, DATA, "TextBox", cu->totbox, cu->tb);
			}
			else {
				/* is also the order of reading */
				nu= cu->nurb.first;
				while (nu) {
					writestruct(wd, DATA, "Nurb", 1, nu);
					nu= nu->next;
				}
				nu= cu->nurb.first;
				while (nu) {
					if (nu->type == CU_BEZIER)
						writestruct(wd, DATA, "BezTriple", nu->pntsu, nu->bezt);
					else {
						writestruct(wd, DATA, "BPoint", nu->pntsu*nu->pntsv, nu->bp);
						if (nu->knotsu) writedata(wd, DATA, KNOTSU(nu)*sizeof(float), nu->knotsu);
						if (nu->knotsv) writedata(wd, DATA, KNOTSV(nu)*sizeof(float), nu->knotsv);
					}
					nu= nu->next;
				}
			}
		}
		cu= cu->id.next;
	}

	/* flush helps the compression for undo-save */
	mywrite(wd, MYWRITE_FLUSH, 0);
}

static void write_dverts(WriteData *wd, int count, MDeformVert *dvlist)
{
	if (dvlist) {
		int i;
		
		/* Write the dvert list */
		writestruct(wd, DATA, "MDeformVert", count, dvlist);
		
		/* Write deformation data for each dvert */
		for (i=0; i<count; i++) {
			if (dvlist[i].dw)
				writestruct(wd, DATA, "MDeformWeight", dvlist[i].totweight, dvlist[i].dw);
		}
	}
}

static void write_mdisps(WriteData *wd, int count, MDisps *mdlist, int external)
{
	if (mdlist) {
		int i;
		
		writestruct(wd, DATA, "MDisps", count, mdlist);
		for (i = 0; i < count; ++i) {
			MDisps *md = &mdlist[i];
			if (md->disps) {
				if (!external)
					writedata(wd, DATA, sizeof(float) * 3 * md->totdisp, md->disps);
			}
			
			if (md->hidden)
				writedata(wd, DATA, BLI_BITMAP_SIZE(md->totdisp), md->hidden);
		}
	}
}

static void write_grid_paint_mask(WriteData *wd, int count, GridPaintMask *grid_paint_mask)
{
	if (grid_paint_mask) {
		int i;
		
		writestruct(wd, DATA, "GridPaintMask", count, grid_paint_mask);
		for (i = 0; i < count; ++i) {
			GridPaintMask *gpm = &grid_paint_mask[i];
			if (gpm->data) {
				const int gridsize = BKE_ccg_gridsize(gpm->level);
				writedata(wd, DATA,
				          sizeof(*gpm->data) * gridsize * gridsize,
				          gpm->data);
			}
		}
	}
}

static void write_customdata(
        WriteData *wd, ID *id, int count, CustomData *data, CustomDataLayer *layers,
        int partial_type, int partial_count)
{
	int i;

	/* write external customdata (not for undo) */
	if (data->external && !wd->current)
		CustomData_external_write(data, id, CD_MASK_MESH, count, 0);

	writestruct_at_address(wd, DATA, "CustomDataLayer", data->totlayer, data->layers, layers);
 
	for (i = 0; i < data->totlayer; i++) {
		CustomDataLayer *layer = &layers[i];
		const char *structname;
		int structnum, datasize;

		if (layer->type == CD_MDEFORMVERT) {
			/* layer types that allocate own memory need special handling */
			write_dverts(wd, count, layer->data);
		}
		else if (layer->type == CD_MDISPS) {
			write_mdisps(wd, count, layer->data, layer->flag & CD_FLAG_EXTERNAL);
		}
		else if (layer->type == CD_PAINT_MASK) {
			const float *layer_data = layer->data;
			writedata(wd, DATA, sizeof(*layer_data) * count, layer_data);
		}
		else if (layer->type == CD_GRID_PAINT_MASK) {
			write_grid_paint_mask(wd, count, layer->data);
		}
		else {
			CustomData_file_write_info(layer->type, &structname, &structnum);
			if (structnum) {
				/* when using partial visibility, the MEdge and MFace layers
				 * are smaller than the original, so their type and count is
				 * passed to make this work */
				if (layer->type != partial_type) datasize= structnum*count;
				else datasize= structnum*partial_count;

				writestruct(wd, DATA, structname, datasize, layer->data);
			}
			else {
				printf("%s error: layer '%s':%d - can't be written to file\n",
				       __func__, structname, layer->type);
			}
		}
	}

	if (data->external)
		writestruct(wd, DATA, "CustomDataExternal", 1, data->external);
}

static void write_meshes(WriteData *wd, ListBase *idbase)
{
	Mesh *mesh;
	int save_for_old_blender= 0;

#ifdef USE_BMESH_SAVE_AS_COMPAT
	save_for_old_blender = wd->use_mesh_compat; /* option to save with older mesh format */
#endif

	mesh= idbase->first;
	while (mesh) {
		CustomDataLayer *vlayers = NULL, vlayers_buff[CD_TEMP_CHUNK_SIZE];
		CustomDataLayer *elayers = NULL, elayers_buff[CD_TEMP_CHUNK_SIZE];
		CustomDataLayer *flayers = NULL, flayers_buff[CD_TEMP_CHUNK_SIZE];
		CustomDataLayer *llayers = NULL, llayers_buff[CD_TEMP_CHUNK_SIZE];
		CustomDataLayer *players = NULL, players_buff[CD_TEMP_CHUNK_SIZE];

		if (mesh->id.us>0 || wd->current) {
			/* write LibData */
			if (!save_for_old_blender) {
				/* write a copy of the mesh, don't modify in place because it is
				 * not thread safe for threaded renders that are reading this */
				Mesh *old_mesh = mesh;
				Mesh copy_mesh = *mesh;
				mesh = &copy_mesh;

#ifdef USE_BMESH_SAVE_WITHOUT_MFACE
				/* cache only - don't write */
				mesh->mface = NULL;
				mesh->totface = 0;
				memset(&mesh->fdata, 0, sizeof(mesh->fdata));
#endif /* USE_BMESH_SAVE_WITHOUT_MFACE */

				/**
				 * Those calls:
				 *   - Reduce mesh->xdata.totlayer to number of layers to write.
				 *   - Fill xlayers with those layers to be written.
				 * Note that mesh->xdata is from now on invalid for Blender, but this is why the whole mesh is
				 * a temp local copy!
				 */
				CustomData_file_write_prepare(&mesh->vdata, &vlayers, vlayers_buff, ARRAY_SIZE(vlayers_buff));
				CustomData_file_write_prepare(&mesh->edata, &elayers, elayers_buff, ARRAY_SIZE(elayers_buff));
#ifndef USE_BMESH_SAVE_WITHOUT_MFACE  /* Do not copy org fdata in this case!!! */
				CustomData_file_write_prepare(&mesh->fdata, &flayers, flayers_buff, ARRAY_SIZE(flayers_buff));
#else
				flayers = flayers_buff;
#endif
				CustomData_file_write_prepare(&mesh->ldata, &llayers, llayers_buff, ARRAY_SIZE(llayers_buff));
				CustomData_file_write_prepare(&mesh->pdata, &players, players_buff, ARRAY_SIZE(players_buff));

				writestruct_at_address(wd, ID_ME, "Mesh", 1, old_mesh, mesh);

				/* direct data */
				if (mesh->id.properties) IDP_WriteProperty(mesh->id.properties, wd);
				if (mesh->adt) write_animdata(wd, mesh->adt);

				writedata(wd, DATA, sizeof(void *)*mesh->totcol, mesh->mat);
				writedata(wd, DATA, sizeof(MSelect) * mesh->totselect, mesh->mselect);

				write_customdata(wd, &mesh->id, mesh->totvert, &mesh->vdata, vlayers, -1, 0);
				write_customdata(wd, &mesh->id, mesh->totedge, &mesh->edata, elayers, -1, 0);
				/* fdata is really a dummy - written so slots align */
				write_customdata(wd, &mesh->id, mesh->totface, &mesh->fdata, flayers, -1, 0);
				write_customdata(wd, &mesh->id, mesh->totloop, &mesh->ldata, llayers, -1, 0);
				write_customdata(wd, &mesh->id, mesh->totpoly, &mesh->pdata, players, -1, 0);

				/* restore pointer */
				mesh = old_mesh;
			}
			else {

#ifdef USE_BMESH_SAVE_AS_COMPAT
				/* write a copy of the mesh, don't modify in place because it is
				 * not thread safe for threaded renders that are reading this */
				Mesh *old_mesh = mesh;
				Mesh copy_mesh = *mesh;
				mesh = &copy_mesh;

				mesh->mpoly = NULL;
				mesh->mface = NULL;
				mesh->totface = 0;
				mesh->totpoly = 0;
				mesh->totloop = 0;
				CustomData_reset(&mesh->fdata);
				CustomData_reset(&mesh->pdata);
				CustomData_reset(&mesh->ldata);
				mesh->edit_btmesh = NULL;

				/* now fill in polys to mfaces */
				/* XXX This breaks writing desing, by using temp allocated memory, which will likely generate
				 *     doublons in stored 'old' addresses.
				 *     This is very bad, but do not see easy way to avoid this, aside from generating those data
				 *     outside of save process itself.
				 *     Maybe we can live with this, though?
				 */
				mesh->totface = BKE_mesh_mpoly_to_mface(&mesh->fdata, &old_mesh->ldata, &old_mesh->pdata,
				                                        mesh->totface, old_mesh->totloop, old_mesh->totpoly);

				BKE_mesh_update_customdata_pointers(mesh, false);

				CustomData_file_write_prepare(&mesh->vdata, &vlayers, vlayers_buff, ARRAY_SIZE(vlayers_buff));
				CustomData_file_write_prepare(&mesh->edata, &elayers, elayers_buff, ARRAY_SIZE(elayers_buff));
				CustomData_file_write_prepare(&mesh->fdata, &flayers, flayers_buff, ARRAY_SIZE(flayers_buff));
#if 0
				CustomData_file_write_prepare(&mesh->ldata, &llayers, llayers_buff, ARRAY_SIZE(llayers_buff));
				CustomData_file_write_prepare(&mesh->pdata, &players, players_buff, ARRAY_SIZE(players_buff));
#endif

				writestruct_at_address(wd, ID_ME, "Mesh", 1, old_mesh, mesh);

				/* direct data */
				if (mesh->id.properties) IDP_WriteProperty(mesh->id.properties, wd);
				if (mesh->adt) write_animdata(wd, mesh->adt);

				writedata(wd, DATA, sizeof(void *)*mesh->totcol, mesh->mat);
				/* writedata(wd, DATA, sizeof(MSelect) * mesh->totselect, mesh->mselect); */ /* pre-bmesh NULL's */

				write_customdata(wd, &mesh->id, mesh->totvert, &mesh->vdata, vlayers, -1, 0);
				write_customdata(wd, &mesh->id, mesh->totedge, &mesh->edata, elayers, -1, 0);
				write_customdata(wd, &mesh->id, mesh->totface, &mesh->fdata, flayers, -1, 0);
				/* harmless for older blender versioins but _not_ writing these keeps file size down */
#if 0
				write_customdata(wd, &mesh->id, mesh->totloop, &mesh->ldata, llayers, -1, 0);
				write_customdata(wd, &mesh->id, mesh->totpoly, &mesh->pdata, players, -1, 0);
#endif

				CustomData_free(&mesh->fdata, mesh->totface);
				flayers = NULL;

				/* restore pointer */
				mesh = old_mesh;
#endif /* USE_BMESH_SAVE_AS_COMPAT */
			}
		}

		if (vlayers && vlayers != vlayers_buff) {
			MEM_freeN(vlayers);
		}
		if (elayers && elayers != elayers_buff) {
			MEM_freeN(elayers);
		}
		if (flayers && flayers != flayers_buff) {
			MEM_freeN(flayers);
		}
		if (llayers && llayers != llayers_buff) {
			MEM_freeN(llayers);
		}
		if (players && players != players_buff) {
			MEM_freeN(players);
		}

		mesh= mesh->id.next;
	}
}

static void write_lattices(WriteData *wd, ListBase *idbase)
{
	Lattice *lt;
	
	lt= idbase->first;
	while (lt) {
		if (lt->id.us>0 || wd->current) {
			/* write LibData */
			writestruct(wd, ID_LT, "Lattice", 1, lt);
			if (lt->id.properties) IDP_WriteProperty(lt->id.properties, wd);
			
			/* write animdata */
			if (lt->adt) write_animdata(wd, lt->adt);
			
			/* direct data */
			writestruct(wd, DATA, "BPoint", lt->pntsu*lt->pntsv*lt->pntsw, lt->def);
			
			write_dverts(wd, lt->pntsu*lt->pntsv*lt->pntsw, lt->dvert);
			
		}
		lt= lt->id.next;
	}
}

static void write_previews(WriteData *wd, PreviewImage *prv)
{
	/* Never write previews in undo steps! */
	if (prv && !wd->current) {
		short w = prv->w[1];
		short h = prv->h[1];
		unsigned int *rect = prv->rect[1];
		/* don't write out large previews if not requested */
		if (!(U.flag & USER_SAVE_PREVIEWS)) {
			prv->w[1] = 0;
			prv->h[1] = 0;
			prv->rect[1] = NULL;
		}
		writestruct(wd, DATA, "PreviewImage", 1, prv);
		if (prv->rect[0]) writedata(wd, DATA, prv->w[0]*prv->h[0]*sizeof(unsigned int), prv->rect[0]);
		if (prv->rect[1]) writedata(wd, DATA, prv->w[1]*prv->h[1]*sizeof(unsigned int), prv->rect[1]);

		/* restore preview, we still want to keep it in memory even if not saved to file */
		if (!(U.flag & USER_SAVE_PREVIEWS) ) {
			prv->w[1] = w;
			prv->h[1] = h;
			prv->rect[1] = rect;
		}
	}
}

static void write_images(WriteData *wd, ListBase *idbase)
{
	Image *ima;
	PackedFile * pf;
	ImageView *iv;
	ImagePackedFile *imapf;

	ima= idbase->first;
	while (ima) {
		if (ima->id.us>0 || wd->current) {
			/* Some trickery to keep forward compatibility of packed images. */
			BLI_assert(ima->packedfile == NULL);
			if (ima->packedfiles.first != NULL) {
				imapf = ima->packedfiles.first;
				ima->packedfile = imapf->packedfile;
			}

			/* write LibData */
			writestruct(wd, ID_IM, "Image", 1, ima);
			if (ima->id.properties) IDP_WriteProperty(ima->id.properties, wd);

			for (imapf = ima->packedfiles.first; imapf; imapf = imapf->next) {
				writestruct(wd, DATA, "ImagePackedFile", 1, imapf);
				if (imapf->packedfile) {
					pf = imapf->packedfile;
					writestruct(wd, DATA, "PackedFile", 1, pf);
					writedata(wd, DATA, pf->size, pf->data);
				}
			}

			write_previews(wd, ima->preview);

			for (iv = ima->views.first; iv; iv = iv->next)
				writestruct(wd, DATA, "ImageView", 1, iv);
			writestruct(wd, DATA, "Stereo3dFormat", 1, ima->stereo3d_format);

			ima->packedfile = NULL;
		}
		ima= ima->id.next;
	}
	/* flush helps the compression for undo-save */
	mywrite(wd, MYWRITE_FLUSH, 0);
}

static void write_textures(WriteData *wd, ListBase *idbase)
{
	Tex *tex;

	tex= idbase->first;
	while (tex) {
		if (tex->id.us>0 || wd->current) {
			/* write LibData */
			writestruct(wd, ID_TE, "Tex", 1, tex);
			if (tex->id.properties) IDP_WriteProperty(tex->id.properties, wd);

			if (tex->adt) write_animdata(wd, tex->adt);

			/* direct data */
			if (tex->coba) writestruct(wd, DATA, "ColorBand", 1, tex->coba);
			if (tex->type == TEX_ENVMAP && tex->env) writestruct(wd, DATA, "EnvMap", 1, tex->env);
			if (tex->type == TEX_POINTDENSITY && tex->pd) {
				writestruct(wd, DATA, "PointDensity", 1, tex->pd);
				if (tex->pd->coba) writestruct(wd, DATA, "ColorBand", 1, tex->pd->coba);
				if (tex->pd->falloff_curve) write_curvemapping(wd, tex->pd->falloff_curve);
			}
			if (tex->type == TEX_VOXELDATA) writestruct(wd, DATA, "VoxelData", 1, tex->vd);
			if (tex->type == TEX_OCEAN && tex->ot) writestruct(wd, DATA, "OceanTex", 1, tex->ot);
			
			/* nodetree is integral part of texture, no libdata */
			if (tex->nodetree) {
				writestruct(wd, DATA, "bNodeTree", 1, tex->nodetree);
				write_nodetree(wd, tex->nodetree);
			}
			
			write_previews(wd, tex->preview);
		}
		tex= tex->id.next;
	}

	/* flush helps the compression for undo-save */
	mywrite(wd, MYWRITE_FLUSH, 0);
}

static void write_materials(WriteData *wd, ListBase *idbase)
{
	Material *ma;
	int a;

	ma= idbase->first;
	while (ma) {
		if (ma->id.us>0 || wd->current) {
			/* write LibData */
			writestruct(wd, ID_MA, "Material", 1, ma);
			
			/* Write ID Properties -- and copy this comment EXACTLY for easy finding
			 * of library blocks that implement this.*/
			/* manually set head group property to IDP_GROUP, just in case it hadn't been
			 * set yet :) */
			if (ma->id.properties) IDP_WriteProperty(ma->id.properties, wd);
			
			if (ma->adt) write_animdata(wd, ma->adt);

			for (a=0; a<MAX_MTEX; a++) {
				if (ma->mtex[a]) writestruct(wd, DATA, "MTex", 1, ma->mtex[a]);
			}
			
			if (ma->ramp_col) writestruct(wd, DATA, "ColorBand", 1, ma->ramp_col);
			if (ma->ramp_spec) writestruct(wd, DATA, "ColorBand", 1, ma->ramp_spec);
			
			/* nodetree is integral part of material, no libdata */
			if (ma->nodetree) {
				writestruct(wd, DATA, "bNodeTree", 1, ma->nodetree);
				write_nodetree(wd, ma->nodetree);
			}

			write_previews(wd, ma->preview);
		}
		ma= ma->id.next;
	}
}

static void write_worlds(WriteData *wd, ListBase *idbase)
{
	World *wrld;
	int a;

	wrld= idbase->first;
	while (wrld) {
		if (wrld->id.us>0 || wd->current) {
			/* write LibData */
			writestruct(wd, ID_WO, "World", 1, wrld);
			if (wrld->id.properties) IDP_WriteProperty(wrld->id.properties, wd);
			
			if (wrld->adt) write_animdata(wd, wrld->adt);
			
			for (a=0; a<MAX_MTEX; a++) {
				if (wrld->mtex[a]) writestruct(wd, DATA, "MTex", 1, wrld->mtex[a]);
			}

			/* nodetree is integral part of world, no libdata */
			if (wrld->nodetree) {
				writestruct(wd, DATA, "bNodeTree", 1, wrld->nodetree);
				write_nodetree(wd, wrld->nodetree);
			}
			
			write_previews(wd, wrld->preview);
		}
		wrld= wrld->id.next;
	}
}

static void write_lamps(WriteData *wd, ListBase *idbase)
{
	Lamp *la;
	int a;

	la= idbase->first;
	while (la) {
		if (la->id.us>0 || wd->current) {
			/* write LibData */
			writestruct(wd, ID_LA, "Lamp", 1, la);
			if (la->id.properties) IDP_WriteProperty(la->id.properties, wd);
			
			if (la->adt) write_animdata(wd, la->adt);
			
			/* direct data */
			for (a=0; a<MAX_MTEX; a++) {
				if (la->mtex[a]) writestruct(wd, DATA, "MTex", 1, la->mtex[a]);
			}
			
			if (la->curfalloff)
				write_curvemapping(wd, la->curfalloff);
			
			/* nodetree is integral part of lamps, no libdata */
			if (la->nodetree) {
				writestruct(wd, DATA, "bNodeTree", 1, la->nodetree);
				write_nodetree(wd, la->nodetree);
			}

			write_previews(wd, la->preview);
			
		}
		la= la->id.next;
	}
}

static void write_sequence_modifiers(WriteData *wd, ListBase *modbase)
{
	SequenceModifierData *smd;

	for (smd = modbase->first; smd; smd = smd->next) {
		const SequenceModifierTypeInfo *smti = BKE_sequence_modifier_type_info_get(smd->type);

		if (smti) {
			writestruct(wd, DATA, smti->struct_name, 1, smd);

			if (smd->type == seqModifierType_Curves) {
				CurvesModifierData *cmd = (CurvesModifierData *) smd;

				write_curvemapping(wd, &cmd->curve_mapping);
			}
			else if (smd->type == seqModifierType_HueCorrect) {
				HueCorrectModifierData *hcmd = (HueCorrectModifierData *) smd;

				write_curvemapping(wd, &hcmd->curve_mapping);
			}
		}
		else {
			writestruct(wd, DATA, "SequenceModifierData", 1, smd);
		}
	}
}

static void write_view_settings(WriteData *wd, ColorManagedViewSettings *view_settings)
{
	if (view_settings->curve_mapping) {
		write_curvemapping(wd, view_settings->curve_mapping);
	}
}

static void write_paint(WriteData *wd, Paint *p)
{
	if (p->cavity_curve)
		write_curvemapping(wd, p->cavity_curve);
}

static void write_scenes(WriteData *wd, ListBase *scebase)
{
	Scene *sce;
	Base *base;
	Editing *ed;
	Sequence *seq;
	MetaStack *ms;
	Strip *strip;
	TimeMarker *marker;
	TransformOrientation *ts;
	SceneRenderLayer *srl;
	SceneRenderView *srv;
	ToolSettings *tos;
	FreestyleModuleConfig *fmc;
	FreestyleLineSet *fls;
	
	sce= scebase->first;
	while (sce) {
		/* write LibData */
		writestruct(wd, ID_SCE, "Scene", 1, sce);
		if (sce->id.properties) IDP_WriteProperty(sce->id.properties, wd);
		
		if (sce->adt) write_animdata(wd, sce->adt);
		write_keyingsets(wd, &sce->keyingsets);
		
		/* direct data */
		base= sce->base.first;
		while (base) {
			writestruct(wd, DATA, "Base", 1, base);
			base= base->next;
		}
		
		tos = sce->toolsettings;
		writestruct(wd, DATA, "ToolSettings", 1, tos);
		if (tos->vpaint) {
			writestruct(wd, DATA, "VPaint", 1, tos->vpaint);
			write_paint (wd, &tos->vpaint->paint);
		}
		if (tos->wpaint) {
			writestruct(wd, DATA, "VPaint", 1, tos->wpaint);
			write_paint (wd, &tos->wpaint->paint);
		}
		if (tos->sculpt) {
			writestruct(wd, DATA, "Sculpt", 1, tos->sculpt);
			write_paint (wd, &tos->sculpt->paint);
		}
		if (tos->uvsculpt) {
			writestruct(wd, DATA, "UvSculpt", 1, tos->uvsculpt);
			write_paint (wd, &tos->uvsculpt->paint);
		}

		write_paint(wd, &tos->imapaint.paint);

		ed= sce->ed;
		if (ed) {
			writestruct(wd, DATA, "Editing", 1, ed);
			
			/* reset write flags too */
			
			SEQ_BEGIN (ed, seq)
			{
				if (seq->strip) seq->strip->done = false;
				writestruct(wd, DATA, "Sequence", 1, seq);
			}
			SEQ_END
			
			SEQ_BEGIN (ed, seq)
			{
				if (seq->strip && seq->strip->done==0) {
					/* write strip with 'done' at 0 because readfile */
					
					if (seq->effectdata) {
						switch (seq->type) {
						case SEQ_TYPE_COLOR:
							writestruct(wd, DATA, "SolidColorVars", 1, seq->effectdata);
							break;
						case SEQ_TYPE_SPEED:
							writestruct(wd, DATA, "SpeedControlVars", 1, seq->effectdata);
							break;
						case SEQ_TYPE_WIPE:
							writestruct(wd, DATA, "WipeVars", 1, seq->effectdata);
							break;
						case SEQ_TYPE_GLOW:
							writestruct(wd, DATA, "GlowVars", 1, seq->effectdata);
							break;
						case SEQ_TYPE_TRANSFORM:
							writestruct(wd, DATA, "TransformVars", 1, seq->effectdata);
							break;
						case SEQ_TYPE_GAUSSIAN_BLUR:
							writestruct(wd, DATA, "GaussianBlurVars", 1, seq->effectdata);
							break;
						case SEQ_TYPE_TEXT:
							writestruct(wd, DATA, "TextVars", 1, seq->effectdata);
							break;
						}
					}

					writestruct(wd, DATA, "Stereo3dFormat", 1, seq->stereo3d_format);

					strip= seq->strip;
					writestruct(wd, DATA, "Strip", 1, strip);
					if (seq->flag & SEQ_USE_CROP && strip->crop) {
						writestruct(wd, DATA, "StripCrop", 1, strip->crop);
					}
					if (seq->flag & SEQ_USE_TRANSFORM && strip->transform) {
						writestruct(wd, DATA, "StripTransform", 1, strip->transform);
					}
					if (seq->flag & SEQ_USE_PROXY && strip->proxy) {
						writestruct(wd, DATA, "StripProxy", 1, strip->proxy);
					}
					if (seq->type==SEQ_TYPE_IMAGE)
						writestruct(wd, DATA, "StripElem", MEM_allocN_len(strip->stripdata) / sizeof(struct StripElem), strip->stripdata);
					else if (seq->type==SEQ_TYPE_MOVIE || seq->type==SEQ_TYPE_SOUND_RAM || seq->type == SEQ_TYPE_SOUND_HD)
						writestruct(wd, DATA, "StripElem", 1, strip->stripdata);
					
					strip->done = true;
				}

				if (seq->prop) {
					IDP_WriteProperty(seq->prop, wd);
				}

				write_sequence_modifiers(wd, &seq->modifiers);
			}
			SEQ_END
				
			/* new; meta stack too, even when its nasty restore code */
			for (ms= ed->metastack.first; ms; ms= ms->next) {
				writestruct(wd, DATA, "MetaStack", 1, ms);
			}
		}
		
		if (sce->r.avicodecdata) {
			writestruct(wd, DATA, "AviCodecData", 1, sce->r.avicodecdata);
			if (sce->r.avicodecdata->lpFormat) writedata(wd, DATA, sce->r.avicodecdata->cbFormat, sce->r.avicodecdata->lpFormat);
			if (sce->r.avicodecdata->lpParms) writedata(wd, DATA, sce->r.avicodecdata->cbParms, sce->r.avicodecdata->lpParms);
		}

		if (sce->r.qtcodecdata) {
			writestruct(wd, DATA, "QuicktimeCodecData", 1, sce->r.qtcodecdata);
			if (sce->r.qtcodecdata->cdParms) writedata(wd, DATA, sce->r.qtcodecdata->cdSize, sce->r.qtcodecdata->cdParms);
		}
		if (sce->r.ffcodecdata.properties) {
			IDP_WriteProperty(sce->r.ffcodecdata.properties, wd);
		}

		/* writing dynamic list of TimeMarkers to the blend file */
		for (marker= sce->markers.first; marker; marker= marker->next)
			writestruct(wd, DATA, "TimeMarker", 1, marker);
		
		/* writing dynamic list of TransformOrientations to the blend file */
		for (ts = sce->transform_spaces.first; ts; ts = ts->next)
			writestruct(wd, DATA, "TransformOrientation", 1, ts);
		
		for (srl = sce->r.layers.first; srl; srl = srl->next) {
			writestruct(wd, DATA, "SceneRenderLayer", 1, srl);
			for (fmc = srl->freestyleConfig.modules.first; fmc; fmc = fmc->next) {
				writestruct(wd, DATA, "FreestyleModuleConfig", 1, fmc);
			}
			for (fls = srl->freestyleConfig.linesets.first; fls; fls = fls->next) {
				writestruct(wd, DATA, "FreestyleLineSet", 1, fls);
			}
		}

		/* writing MultiView to the blend file */
		for (srv = sce->r.views.first; srv; srv = srv->next)
			writestruct(wd, DATA, "SceneRenderView", 1, srv);
		
		if (sce->nodetree) {
			writestruct(wd, DATA, "bNodeTree", 1, sce->nodetree);
			write_nodetree(wd, sce->nodetree);
		}

		write_view_settings(wd, &sce->view_settings);
		
		/* writing RigidBodyWorld data to the blend file */
		if (sce->rigidbody_world) {
			writestruct(wd, DATA, "RigidBodyWorld", 1, sce->rigidbody_world);
			writestruct(wd, DATA, "EffectorWeights", 1, sce->rigidbody_world->effector_weights);
			write_pointcaches(wd, &(sce->rigidbody_world->ptcaches));
		}
		
		sce= sce->id.next;
	}
	/* flush helps the compression for undo-save */
	mywrite(wd, MYWRITE_FLUSH, 0);
}

static void write_gpencils(WriteData *wd, ListBase *lb)
{
	bGPdata *gpd;
	bGPDlayer *gpl;
	bGPDframe *gpf;
	bGPDstroke *gps;
	
	for (gpd= lb->first; gpd; gpd= gpd->id.next) {
		if (gpd->id.us>0 || wd->current) {
			/* write gpd data block to file */
			writestruct(wd, ID_GD, "bGPdata", 1, gpd);
			
			if (gpd->adt) write_animdata(wd, gpd->adt);
			
			/* write grease-pencil layers to file */
			writelist(wd, DATA, "bGPDlayer", &gpd->layers);
			for (gpl= gpd->layers.first; gpl; gpl= gpl->next) {
				
				/* write this layer's frames to file */
				writelist(wd, DATA, "bGPDframe", &gpl->frames);
				for (gpf= gpl->frames.first; gpf; gpf= gpf->next) {
					
					/* write strokes */
					writelist(wd, DATA, "bGPDstroke", &gpf->strokes);
					for (gps= gpf->strokes.first; gps; gps= gps->next) {
						writestruct(wd, DATA, "bGPDspoint", gps->totpoints, gps->points);
					}
				}
			}
		}
	}
}

static void write_windowmanagers(WriteData *wd, ListBase *lb)
{
	wmWindowManager *wm;
	wmWindow *win;
	
	for (wm= lb->first; wm; wm= wm->id.next) {
		writestruct(wd, ID_WM, "wmWindowManager", 1, wm);
		
		for (win= wm->windows.first; win; win= win->next) {
			writestruct(wd, DATA, "wmWindow", 1, win);
			writestruct(wd, DATA, "Stereo3dFormat", 1, win->stereo3d_format);
		}
	}
}

static void write_region(WriteData *wd, ARegion *ar, int spacetype)
{	
	writestruct(wd, DATA, "ARegion", 1, ar);
	
	if (ar->regiondata) {
		switch (spacetype) {
			case SPACE_VIEW3D:
				if (ar->regiontype==RGN_TYPE_WINDOW) {
					RegionView3D *rv3d= ar->regiondata;
					writestruct(wd, DATA, "RegionView3D", 1, rv3d);
					
					if (rv3d->localvd)
						writestruct(wd, DATA, "RegionView3D", 1, rv3d->localvd);
					if (rv3d->clipbb)
						writestruct(wd, DATA, "BoundBox", 1, rv3d->clipbb);

				}
				else
					printf("regiondata write missing!\n");
				break;
			default:
				printf("regiondata write missing!\n");
		}
	}
}

static void write_uilist(WriteData *wd, uiList *ui_list)
{
	writestruct(wd, DATA, "uiList", 1, ui_list);

	if (ui_list->properties) {
		IDP_WriteProperty(ui_list->properties, wd);
	}
}

static void write_soops(WriteData *wd, SpaceOops *so, LinkNode **tmp_mem_list)
{
	BLI_mempool *ts = so->treestore;
	
	if (ts) {
		int elems = BLI_mempool_count(ts);
		/* linearize mempool to array */
		TreeStoreElem *data = elems ? BLI_mempool_as_arrayN(ts, "TreeStoreElem") : NULL;

		if (data) {
			TreeStore *ts_flat = MEM_callocN(sizeof(TreeStore), "TreeStore");

			ts_flat->usedelem = elems;
			ts_flat->totelem = elems;
			ts_flat->data = data;
			
			/* temporarily replace mempool-treestore by flat-treestore */
			so->treestore = (BLI_mempool *)ts_flat;
			writestruct(wd, DATA, "SpaceOops", 1, so);

			writestruct(wd, DATA, "TreeStore", 1, ts_flat);
			writestruct(wd, DATA, "TreeStoreElem", elems, data);

			/* we do not free the pointers immediately, because if we have multiple
			 * outliners in a screen we might get the same address on the next
			 * malloc, which makes the address no longer unique and so invalid for
			 * lookups on file read, causing crashes or double frees */
			BLI_linklist_prepend(tmp_mem_list, ts_flat);
			BLI_linklist_prepend(tmp_mem_list, data);
		}
		else {
			so->treestore = NULL;
			writestruct(wd, DATA, "SpaceOops", 1, so);
		}

		/* restore old treestore */
		so->treestore = ts;
	}
	else {
		writestruct(wd, DATA, "SpaceOops", 1, so);
	}
}

static void write_screens(WriteData *wd, ListBase *scrbase)
{
	bScreen *sc;
	ScrArea *sa;
	ScrVert *sv;
	ScrEdge *se;
	LinkNode *tmp_mem_list = NULL;

	sc= scrbase->first;
	while (sc) {
		
		/* write LibData */
		/* in 2.50+ files, the file identifier for screens is patched, forward compatibility */
		writestruct(wd, ID_SCRN, "Screen", 1, sc);
		if (sc->id.properties) 
			IDP_WriteProperty(sc->id.properties, wd);
		
		/* direct data */
		for (sv= sc->vertbase.first; sv; sv= sv->next)
			writestruct(wd, DATA, "ScrVert", 1, sv);
		
		for (se= sc->edgebase.first; se; se= se->next)
			writestruct(wd, DATA, "ScrEdge", 1, se);
		
		for (sa= sc->areabase.first; sa; sa= sa->next) {
			SpaceLink *sl;
			Panel *pa;
			uiList *ui_list;
			uiPreview *ui_preview;
			PanelCategoryStack *pc_act;
			ARegion *ar;
			
			writestruct(wd, DATA, "ScrArea", 1, sa);
			
			for (ar= sa->regionbase.first; ar; ar= ar->next) {
				write_region(wd, ar, sa->spacetype);
				
				for (pa= ar->panels.first; pa; pa= pa->next)
					writestruct(wd, DATA, "Panel", 1, pa);
				
				for (pc_act = ar->panels_category_active.first; pc_act; pc_act = pc_act->next)
					writestruct(wd, DATA, "PanelCategoryStack", 1, pc_act);

				for (ui_list = ar->ui_lists.first; ui_list; ui_list = ui_list->next)
					write_uilist(wd, ui_list);

				for (ui_preview = ar->ui_previews.first; ui_preview; ui_preview = ui_preview->next)
					writestruct(wd, DATA, "uiPreview", 1, ui_preview);
			}
			
			sl= sa->spacedata.first;
			while (sl) {
				for (ar= sl->regionbase.first; ar; ar= ar->next)
					write_region(wd, ar, sl->spacetype);
				
				if (sl->spacetype==SPACE_VIEW3D) {
					View3D *v3d= (View3D *) sl;
					BGpic *bgpic;
					writestruct(wd, DATA, "View3D", 1, v3d);
					for (bgpic= v3d->bgpicbase.first; bgpic; bgpic= bgpic->next)
						writestruct(wd, DATA, "BGpic", 1, bgpic);
					if (v3d->localvd) writestruct(wd, DATA, "View3D", 1, v3d->localvd);

					if (v3d->fx_settings.ssao)
						writestruct(wd, DATA, "GPUSSAOSettings", 1, v3d->fx_settings.ssao);
					if (v3d->fx_settings.dof)
						writestruct(wd, DATA, "GPUDOFSettings", 1, v3d->fx_settings.dof);
				}
				else if (sl->spacetype==SPACE_IPO) {
					SpaceIpo *sipo= (SpaceIpo *)sl;
					ListBase tmpGhosts = sipo->ghostCurves;
					
					/* temporarily disable ghost curves when saving */
					sipo->ghostCurves.first= sipo->ghostCurves.last= NULL;
					
					writestruct(wd, DATA, "SpaceIpo", 1, sl);
					if (sipo->ads) writestruct(wd, DATA, "bDopeSheet", 1, sipo->ads);
					
					/* reenable ghost curves */
					sipo->ghostCurves= tmpGhosts;
				}
				else if (sl->spacetype==SPACE_BUTS) {
					writestruct(wd, DATA, "SpaceButs", 1, sl);
				}
				else if (sl->spacetype==SPACE_FILE) {
					SpaceFile *sfile= (SpaceFile *)sl;

					writestruct(wd, DATA, "SpaceFile", 1, sl);
					if (sfile->params)
						writestruct(wd, DATA, "FileSelectParams", 1, sfile->params);
				}
				else if (sl->spacetype==SPACE_SEQ) {
					writestruct(wd, DATA, "SpaceSeq", 1, sl);
				}
				else if (sl->spacetype==SPACE_OUTLINER) {
					SpaceOops *so= (SpaceOops *)sl;
					write_soops(wd, so, &tmp_mem_list);
				}
				else if (sl->spacetype==SPACE_IMAGE) {
					SpaceImage *sima= (SpaceImage *)sl;
					
					writestruct(wd, DATA, "SpaceImage", 1, sl);
					if (sima->cumap)
						write_curvemapping(wd, sima->cumap);
				}
				else if (sl->spacetype==SPACE_TEXT) {
					writestruct(wd, DATA, "SpaceText", 1, sl);
				}
				else if (sl->spacetype==SPACE_SCRIPT) {
					SpaceScript *scr = (SpaceScript*)sl;
					scr->but_refs = NULL;
					writestruct(wd, DATA, "SpaceScript", 1, sl);
				}
				else if (sl->spacetype==SPACE_ACTION) {
					writestruct(wd, DATA, "SpaceAction", 1, sl);
				}
				else if (sl->spacetype==SPACE_NLA) {
					SpaceNla *snla= (SpaceNla *)sl;
					
					writestruct(wd, DATA, "SpaceNla", 1, snla);
					if (snla->ads) writestruct(wd, DATA, "bDopeSheet", 1, snla->ads);
				}
				else if (sl->spacetype==SPACE_TIME) {
					writestruct(wd, DATA, "SpaceTime", 1, sl);
				}
				else if (sl->spacetype==SPACE_NODE) {
					SpaceNode *snode = (SpaceNode *)sl;
					bNodeTreePath *path;
					writestruct(wd, DATA, "SpaceNode", 1, snode);
					
					for (path=snode->treepath.first; path; path=path->next)
						writestruct(wd, DATA, "bNodeTreePath", 1, path);
				}
				else if (sl->spacetype==SPACE_LOGIC) {
					writestruct(wd, DATA, "SpaceLogic", 1, sl);
				}
				else if (sl->spacetype==SPACE_CONSOLE) {
					SpaceConsole *con = (SpaceConsole*)sl;
					ConsoleLine *cl;

					for (cl=con->history.first; cl; cl=cl->next) {
						/* 'len_alloc' is invalid on write, set from 'len' on read */
						writestruct(wd, DATA, "ConsoleLine", 1, cl);
						writedata(wd, DATA, cl->len+1, cl->line);
					}
					writestruct(wd, DATA, "SpaceConsole", 1, sl);

				}
				else if (sl->spacetype==SPACE_USERPREF) {
					writestruct(wd, DATA, "SpaceUserPref", 1, sl);
				}
				else if (sl->spacetype==SPACE_CLIP) {
					writestruct(wd, DATA, "SpaceClip", 1, sl);
				}
				else if (sl->spacetype == SPACE_INFO) {
					writestruct(wd, DATA, "SpaceInfo", 1, sl);
				}

				sl= sl->next;
			}
		}

		sc= sc->id.next;
	}

	BLI_linklist_freeN(tmp_mem_list);
	
	/* flush helps the compression for undo-save */
	mywrite(wd, MYWRITE_FLUSH, 0);
}

static void write_libraries(WriteData *wd, Main *main)
{
	ListBase *lbarray[MAX_LIBARRAY];
	ID *id;
	int a, tot;
	bool found_one;

	for (; main; main= main->next) {

		a=tot= set_listbasepointers(main, lbarray);

		/* test: is lib being used */
		if (main->curlib && main->curlib->packedfile)
			found_one = true;
		else {
			found_one = false;
			while (tot--) {
				for (id= lbarray[tot]->first; id; id= id->next) {
					if (id->us>0 && (id->flag & LIB_EXTERN)) {
						found_one = true;
						break;
					}
				}
				if (found_one) break;
			}
		}
		
		/* to be able to restore quit.blend and temp saves, the packed blend has to be in undo buffers... */
		/* XXX needs rethink, just like save UI in undo files now - would be nice to append things only for the]
		 * quit.blend and temp saves */
		if (found_one) {
			writestruct(wd, ID_LI, "Library", 1, main->curlib);

			if (main->curlib->packedfile) {
				PackedFile *pf = main->curlib->packedfile;
				writestruct(wd, DATA, "PackedFile", 1, pf);
				writedata(wd, DATA, pf->size, pf->data);
				if (wd->current == NULL)
					printf("write packed .blend: %s\n", main->curlib->name);
			}
			
			while (a--) {
				for (id= lbarray[a]->first; id; id= id->next) {
					if (id->us>0 && (id->flag & LIB_EXTERN)) {
						writestruct(wd, ID_ID, "ID", 1, id);
					}
				}
			}
		}
	}
}

static void write_bone(WriteData *wd, Bone *bone)
{
	Bone*	cbone;

	// PATCH for upward compatibility after 2.37+ armature recode
	bone->size[0] = bone->size[1] = bone->size[2] = 1.0f;
		
	// Write this bone
	writestruct(wd, DATA, "Bone", 1, bone);

	/* Write ID Properties -- and copy this comment EXACTLY for easy finding
	 * of library blocks that implement this.*/
	if (bone->prop)
		IDP_WriteProperty(bone->prop, wd);
	
	// Write Children
	cbone= bone->childbase.first;
	while (cbone) {
		write_bone(wd, cbone);
		cbone= cbone->next;
	}
}

static void write_armatures(WriteData *wd, ListBase *idbase)
{
	bArmature	*arm;
	Bone		*bone;

	arm=idbase->first;
	while (arm) {
		if (arm->id.us>0 || wd->current) {
			writestruct(wd, ID_AR, "bArmature", 1, arm);
			if (arm->id.properties) IDP_WriteProperty(arm->id.properties, wd);

			if (arm->adt) write_animdata(wd, arm->adt);

			/* Direct data */
			bone= arm->bonebase.first;
			while (bone) {
				write_bone(wd, bone);
				bone=bone->next;
			}
		}
		arm=arm->id.next;
	}

	/* flush helps the compression for undo-save */
	mywrite(wd, MYWRITE_FLUSH, 0);
}

static void write_texts(WriteData *wd, ListBase *idbase)
{
	Text *text;
	TextLine *tmp;

	text= idbase->first;
	while (text) {
		if ( (text->flags & TXT_ISMEM) && (text->flags & TXT_ISEXT)) text->flags &= ~TXT_ISEXT;

		/* write LibData */
		writestruct(wd, ID_TXT, "Text", 1, text);
		if (text->name) writedata(wd, DATA, strlen(text->name)+1, text->name);
		if (text->id.properties) IDP_WriteProperty(text->id.properties, wd);

		if (!(text->flags & TXT_ISEXT)) {
			/* now write the text data, in two steps for optimization in the readfunction */
			tmp= text->lines.first;
			while (tmp) {
				writestruct(wd, DATA, "TextLine", 1, tmp);
				tmp= tmp->next;
			}

			tmp= text->lines.first;
			while (tmp) {
				writedata(wd, DATA, tmp->len+1, tmp->line);
				tmp= tmp->next;
			}
		}


		text= text->id.next;
	}

	/* flush helps the compression for undo-save */
	mywrite(wd, MYWRITE_FLUSH, 0);
}

static void write_speakers(WriteData *wd, ListBase *idbase)
{
	Speaker *spk;

	spk= idbase->first;
	while (spk) {
		if (spk->id.us>0 || wd->current) {
			/* write LibData */
			writestruct(wd, ID_SPK, "Speaker", 1, spk);
			if (spk->id.properties) IDP_WriteProperty(spk->id.properties, wd);

			if (spk->adt) write_animdata(wd, spk->adt);
		}
		spk= spk->id.next;
	}
}

static void write_sounds(WriteData *wd, ListBase *idbase)
{
	bSound *sound;

	PackedFile * pf;

	sound= idbase->first;
	while (sound) {
		if (sound->id.us>0 || wd->current) {
			/* write LibData */
			writestruct(wd, ID_SO, "bSound", 1, sound);
			if (sound->id.properties) IDP_WriteProperty(sound->id.properties, wd);

			if (sound->packedfile) {
				pf = sound->packedfile;
				writestruct(wd, DATA, "PackedFile", 1, pf);
				writedata(wd, DATA, pf->size, pf->data);
			}
		}
		sound= sound->id.next;
	}

	/* flush helps the compression for undo-save */
	mywrite(wd, MYWRITE_FLUSH, 0);
}

static void write_groups(WriteData *wd, ListBase *idbase)
{
	Group *group;
	GroupObject *go;

	for (group= idbase->first; group; group= group->id.next) {
		if (group->id.us>0 || wd->current) {
			/* write LibData */
			writestruct(wd, ID_GR, "Group", 1, group);
			if (group->id.properties) IDP_WriteProperty(group->id.properties, wd);

			go= group->gobject.first;
			while (go) {
				writestruct(wd, DATA, "GroupObject", 1, go);
				go= go->next;
			}
		}
	}
}

static void write_nodetrees(WriteData *wd, ListBase *idbase)
{
	bNodeTree *ntree;
	
	for (ntree=idbase->first; ntree; ntree= ntree->id.next) {
		if (ntree->id.us>0 || wd->current) {
			writestruct(wd, ID_NT, "bNodeTree", 1, ntree);
			write_nodetree(wd, ntree);
			
			if (ntree->id.properties) IDP_WriteProperty(ntree->id.properties, wd);
			
			if (ntree->adt) write_animdata(wd, ntree->adt);
		}
	}
}

#ifdef USE_NODE_COMPAT_CUSTOMNODES
static void customnodes_add_deprecated_data(Main *mainvar)
{
	FOREACH_NODETREE(mainvar, ntree, id) {
		bNodeLink *link, *last_link = ntree->links.last;
		
		/* only do this for node groups */
		if (id != &ntree->id)
			continue;
		
		/* Forward compatibility for group nodes: add links to node tree interface sockets.
		 * These links are invalid by new rules (missing node pointer)!
		 * They will be removed again in customnodes_free_deprecated_data,
		 * cannot do this directly lest bNodeLink pointer mapping becomes ambiguous.
		 * When loading files with such links in a new Blender version
		 * they will be removed as well.
		 */
		for (link = ntree->links.first; link; link = link->next) {
			bNode *fromnode = link->fromnode, *tonode = link->tonode;
			bNodeSocket *fromsock = link->fromsock, *tosock = link->tosock;
			
			/* check both sides of the link, to handle direct input-to-output links */
			if (fromnode->type == NODE_GROUP_INPUT) {
				fromnode = NULL;
				fromsock = ntreeFindSocketInterface(ntree, SOCK_IN, fromsock->identifier);
			}
			/* only the active output node defines links */
			if (tonode->type == NODE_GROUP_OUTPUT && (tonode->flag & NODE_DO_OUTPUT)) {
				tonode = NULL;
				tosock = ntreeFindSocketInterface(ntree, SOCK_OUT, tosock->identifier);
			}
			
			if (!fromnode || !tonode) {
				/* Note: not using nodeAddLink here, it asserts existing node pointers */
				bNodeLink *tlink = MEM_callocN(sizeof(bNodeLink), "group node link");
				tlink->fromnode = fromnode;
				tlink->fromsock = fromsock;
				tlink->tonode = tonode;
				tlink->tosock= tosock;
				tosock->link = tlink;
				tlink->flag |= NODE_LINK_VALID;
				BLI_addtail(&ntree->links, tlink);
			}
			
			/* don't check newly created compatibility links */
			if (link == last_link)
				break;
		}
	}
	FOREACH_NODETREE_END
}

static void customnodes_free_deprecated_data(Main *mainvar)
{
	FOREACH_NODETREE(mainvar, ntree, id) {
		bNodeLink *link, *next_link;
		
		for (link = ntree->links.first; link; link = next_link) {
			next_link = link->next;
			if (link->fromnode == NULL || link->tonode == NULL)
				nodeRemLink(ntree, link);
		}
	}
	FOREACH_NODETREE_END
}
#endif

static void write_brushes(WriteData *wd, ListBase *idbase)
{
	Brush *brush;
	
	for (brush=idbase->first; brush; brush= brush->id.next) {
		if (brush->id.us>0 || wd->current) {
			writestruct(wd, ID_BR, "Brush", 1, brush);
			if (brush->id.properties) IDP_WriteProperty(brush->id.properties, wd);
			
			if (brush->curve)
				write_curvemapping(wd, brush->curve);
			if (brush->gradient)
				writestruct(wd, DATA, "ColorBand", 1, brush->gradient);
		}
	}
}

static void write_palettes(WriteData *wd, ListBase *idbase)
{
	Palette *palette;

	for (palette = idbase->first; palette; palette = palette->id.next) {
		if (palette->id.us > 0 || wd->current) {
			PaletteColor *color;
			writestruct(wd, ID_PAL, "Palette", 1, palette);
			if (palette->id.properties) IDP_WriteProperty(palette->id.properties, wd);

			for (color = palette->colors.first; color; color= color->next)
				writestruct(wd, DATA, "PaletteColor", 1, color);
		}
	}
}

static void write_paintcurves(WriteData *wd, ListBase *idbase)
{
	PaintCurve *pc;

	for (pc = idbase->first; pc; pc = pc->id.next) {
		if (pc->id.us > 0 || wd->current) {
			writestruct(wd, ID_PC, "PaintCurve", 1, pc);

			writestruct(wd, DATA, "PaintCurvePoint", pc->tot_points, pc->points);
			if (pc->id.properties) IDP_WriteProperty(pc->id.properties, wd);
		}
	}
}

static void write_scripts(WriteData *wd, ListBase *idbase)
{
	Script *script;
	
	for (script=idbase->first; script; script= script->id.next) {
		if (script->id.us>0 || wd->current) {
			writestruct(wd, ID_SCRIPT, "Script", 1, script);
			if (script->id.properties) IDP_WriteProperty(script->id.properties, wd);
		}
	}
}

static void write_movieTracks(WriteData *wd, ListBase *tracks)
{
	MovieTrackingTrack *track;

	track= tracks->first;
	while (track) {
		writestruct(wd, DATA, "MovieTrackingTrack", 1, track);

		if (track->markers)
			writestruct(wd, DATA, "MovieTrackingMarker", track->markersnr, track->markers);

		track= track->next;
	}
}

static void write_moviePlaneTracks(WriteData *wd, ListBase *plane_tracks_base)
{
	MovieTrackingPlaneTrack *plane_track;

	for (plane_track = plane_tracks_base->first;
	     plane_track;
	     plane_track = plane_track->next)
	{
		writestruct(wd, DATA, "MovieTrackingPlaneTrack", 1, plane_track);

		writedata(wd, DATA, sizeof(MovieTrackingTrack *) * plane_track->point_tracksnr, plane_track->point_tracks);
		writestruct(wd, DATA, "MovieTrackingPlaneMarker", plane_track->markersnr, plane_track->markers);
	}
}

static void write_movieReconstruction(WriteData *wd, MovieTrackingReconstruction *reconstruction)
{
	if (reconstruction->camnr)
		writestruct(wd, DATA, "MovieReconstructedCamera", reconstruction->camnr, reconstruction->cameras);
}

static void write_movieclips(WriteData *wd, ListBase *idbase)
{
	MovieClip *clip;

	clip= idbase->first;
	while (clip) {
		if (clip->id.us>0 || wd->current) {
			MovieTracking *tracking= &clip->tracking;
			MovieTrackingObject *object;
			writestruct(wd, ID_MC, "MovieClip", 1, clip);

			if (clip->id.properties)
				IDP_WriteProperty(clip->id.properties, wd);

			if (clip->adt)
				write_animdata(wd, clip->adt);

			write_movieTracks(wd, &tracking->tracks);
			write_moviePlaneTracks(wd, &tracking->plane_tracks);
			write_movieReconstruction(wd, &tracking->reconstruction);

			object= tracking->objects.first;
			while (object) {
				writestruct(wd, DATA, "MovieTrackingObject", 1, object);

				write_movieTracks(wd, &object->tracks);
				write_moviePlaneTracks(wd, &object->plane_tracks);
				write_movieReconstruction(wd, &object->reconstruction);

				object= object->next;
			}
		}

		clip= clip->id.next;
	}

	/* flush helps the compression for undo-save */
	mywrite(wd, MYWRITE_FLUSH, 0);
}

static void write_masks(WriteData *wd, ListBase *idbase)
{
	Mask *mask;

	mask = idbase->first;
	while (mask) {
		if (mask->id.us > 0 || wd->current) {
			MaskLayer *masklay;

			writestruct(wd, ID_MSK, "Mask", 1, mask);

			if (mask->adt)
				write_animdata(wd, mask->adt);

			for (masklay = mask->masklayers.first; masklay; masklay = masklay->next) {
				MaskSpline *spline;
				MaskLayerShape *masklay_shape;

				writestruct(wd, DATA, "MaskLayer", 1, masklay);

				for (spline = masklay->splines.first; spline; spline = spline->next) {
					int i;

					void *points_deform = spline->points_deform;
					spline->points_deform = NULL;

					writestruct(wd, DATA, "MaskSpline", 1, spline);
					writestruct(wd, DATA, "MaskSplinePoint", spline->tot_point, spline->points);

					spline->points_deform = points_deform;

					for (i = 0; i < spline->tot_point; i++) {
						MaskSplinePoint *point = &spline->points[i];

						if (point->tot_uw)
							writestruct(wd, DATA, "MaskSplinePointUW", point->tot_uw, point->uw);
					}
				}

				for (masklay_shape = masklay->splines_shapes.first; masklay_shape; masklay_shape = masklay_shape->next) {
					writestruct(wd, DATA, "MaskLayerShape", 1, masklay_shape);
					writedata(wd, DATA, masklay_shape->tot_vert * sizeof(float) * MASK_OBJECT_SHAPE_ELEM_SIZE, masklay_shape->data);
				}
			}
		}

		mask = mask->id.next;
	}

	/* flush helps the compression for undo-save */
	mywrite(wd, MYWRITE_FLUSH, 0);
}

static void write_linestyle_color_modifiers(WriteData *wd, ListBase *modifiers)
{
	LineStyleModifier *m;
	const char *struct_name;

	for (m = modifiers->first; m; m = m->next) {
		switch (m->type) {
		case LS_MODIFIER_ALONG_STROKE:
			struct_name = "LineStyleColorModifier_AlongStroke";
			break;
		case LS_MODIFIER_DISTANCE_FROM_CAMERA:
			struct_name = "LineStyleColorModifier_DistanceFromCamera";
			break;
		case LS_MODIFIER_DISTANCE_FROM_OBJECT:
			struct_name = "LineStyleColorModifier_DistanceFromObject";
			break;
		case LS_MODIFIER_MATERIAL:
			struct_name = "LineStyleColorModifier_Material";
			break;
		case LS_MODIFIER_TANGENT:
			struct_name = "LineStyleColorModifier_Tangent";
			break;
		case LS_MODIFIER_NOISE:
			struct_name = "LineStyleColorModifier_Noise";
			break;
		case LS_MODIFIER_CREASE_ANGLE:
			struct_name = "LineStyleColorModifier_CreaseAngle";
			break;
		case LS_MODIFIER_CURVATURE_3D:
			struct_name = "LineStyleColorModifier_Curvature_3D";
			break;
		default:
			struct_name = "LineStyleColorModifier"; /* this should not happen */
		}
		writestruct(wd, DATA, struct_name, 1, m);
	}
	for (m = modifiers->first; m; m = m->next) {
		switch (m->type) {
		case LS_MODIFIER_ALONG_STROKE:
			writestruct(wd, DATA, "ColorBand", 1, ((LineStyleColorModifier_AlongStroke *)m)->color_ramp);
			break;
		case LS_MODIFIER_DISTANCE_FROM_CAMERA:
			writestruct(wd, DATA, "ColorBand", 1, ((LineStyleColorModifier_DistanceFromCamera *)m)->color_ramp);
			break;
		case LS_MODIFIER_DISTANCE_FROM_OBJECT:
			writestruct(wd, DATA, "ColorBand", 1, ((LineStyleColorModifier_DistanceFromObject *)m)->color_ramp);
			break;
		case LS_MODIFIER_MATERIAL:
			writestruct(wd, DATA, "ColorBand", 1, ((LineStyleColorModifier_Material *)m)->color_ramp);
			break;
		case LS_MODIFIER_TANGENT:
			writestruct(wd, DATA, "ColorBand", 1, ((LineStyleColorModifier_Tangent *)m)->color_ramp);
			break;
		case LS_MODIFIER_NOISE:
			writestruct(wd, DATA, "ColorBand", 1, ((LineStyleColorModifier_Noise *)m)->color_ramp);
			break;
		case LS_MODIFIER_CREASE_ANGLE:
			writestruct(wd, DATA, "ColorBand", 1, ((LineStyleColorModifier_CreaseAngle *)m)->color_ramp);
			break;
		case LS_MODIFIER_CURVATURE_3D:
			writestruct(wd, DATA, "ColorBand", 1, ((LineStyleColorModifier_Curvature_3D *)m)->color_ramp);
			break;
		}
	}
}

static void write_linestyle_alpha_modifiers(WriteData *wd, ListBase *modifiers)
{
	LineStyleModifier *m;
	const char *struct_name;

	for (m = modifiers->first; m; m = m->next) {
		switch (m->type) {
		case LS_MODIFIER_ALONG_STROKE:
			struct_name = "LineStyleAlphaModifier_AlongStroke";
			break;
		case LS_MODIFIER_DISTANCE_FROM_CAMERA:
			struct_name = "LineStyleAlphaModifier_DistanceFromCamera";
			break;
		case LS_MODIFIER_DISTANCE_FROM_OBJECT:
			struct_name = "LineStyleAlphaModifier_DistanceFromObject";
			break;
		case LS_MODIFIER_MATERIAL:
			struct_name = "LineStyleAlphaModifier_Material";
			break;
		case LS_MODIFIER_TANGENT:
			struct_name = "LineStyleAlphaModifier_Tangent";
			break;
		case LS_MODIFIER_NOISE:
			struct_name = "LineStyleAlphaModifier_Noise";
			break;
		case LS_MODIFIER_CREASE_ANGLE:
			struct_name = "LineStyleAlphaModifier_CreaseAngle";
			break;
		case LS_MODIFIER_CURVATURE_3D:
			struct_name = "LineStyleAlphaModifier_Curvature_3D";
			break;
		default:
			struct_name = "LineStyleAlphaModifier"; /* this should not happen */
		}
		writestruct(wd, DATA, struct_name, 1, m);
	}
	for (m = modifiers->first; m; m = m->next) {
		switch (m->type) {
		case LS_MODIFIER_ALONG_STROKE:
			write_curvemapping(wd, ((LineStyleAlphaModifier_AlongStroke *)m)->curve);
			break;
		case LS_MODIFIER_DISTANCE_FROM_CAMERA:
			write_curvemapping(wd, ((LineStyleAlphaModifier_DistanceFromCamera *)m)->curve);
			break;
		case LS_MODIFIER_DISTANCE_FROM_OBJECT:
			write_curvemapping(wd, ((LineStyleAlphaModifier_DistanceFromObject *)m)->curve);
			break;
		case LS_MODIFIER_MATERIAL:
			write_curvemapping(wd, ((LineStyleAlphaModifier_Material *)m)->curve);
			break;
		case LS_MODIFIER_TANGENT:
			write_curvemapping(wd, ((LineStyleAlphaModifier_Tangent *)m)->curve);
			break;
		case LS_MODIFIER_NOISE:
			write_curvemapping(wd, ((LineStyleAlphaModifier_Noise *)m)->curve);
			break;
		case LS_MODIFIER_CREASE_ANGLE:
			write_curvemapping(wd, ((LineStyleAlphaModifier_CreaseAngle *)m)->curve);
			break;
		case LS_MODIFIER_CURVATURE_3D:
			write_curvemapping(wd, ((LineStyleAlphaModifier_Curvature_3D *)m)->curve);
			break;
		}
	}
}

static void write_linestyle_thickness_modifiers(WriteData *wd, ListBase *modifiers)
{
	LineStyleModifier *m;
	const char *struct_name;

	for (m = modifiers->first; m; m = m->next) {
		switch (m->type) {
		case LS_MODIFIER_ALONG_STROKE:
			struct_name = "LineStyleThicknessModifier_AlongStroke";
			break;
		case LS_MODIFIER_DISTANCE_FROM_CAMERA:
			struct_name = "LineStyleThicknessModifier_DistanceFromCamera";
			break;
		case LS_MODIFIER_DISTANCE_FROM_OBJECT:
			struct_name = "LineStyleThicknessModifier_DistanceFromObject";
			break;
		case LS_MODIFIER_MATERIAL:
			struct_name = "LineStyleThicknessModifier_Material";
			break;
		case LS_MODIFIER_CALLIGRAPHY:
			struct_name = "LineStyleThicknessModifier_Calligraphy";
			break;
		case LS_MODIFIER_TANGENT:
			struct_name = "LineStyleThicknessModifier_Tangent";
			break;
		case LS_MODIFIER_NOISE:
			struct_name = "LineStyleThicknessModifier_Noise";
			break;
		case LS_MODIFIER_CREASE_ANGLE:
			struct_name = "LineStyleThicknessModifier_CreaseAngle";
			break;
		case LS_MODIFIER_CURVATURE_3D:
			struct_name = "LineStyleThicknessModifier_Curvature_3D";
			break;
		default:
			struct_name = "LineStyleThicknessModifier"; /* this should not happen */
		}
		writestruct(wd, DATA, struct_name, 1, m);
	}
	for (m = modifiers->first; m; m = m->next) {
		switch (m->type) {
		case LS_MODIFIER_ALONG_STROKE:
			write_curvemapping(wd, ((LineStyleThicknessModifier_AlongStroke *)m)->curve);
			break;
		case LS_MODIFIER_DISTANCE_FROM_CAMERA:
			write_curvemapping(wd, ((LineStyleThicknessModifier_DistanceFromCamera *)m)->curve);
			break;
		case LS_MODIFIER_DISTANCE_FROM_OBJECT:
			write_curvemapping(wd, ((LineStyleThicknessModifier_DistanceFromObject *)m)->curve);
			break;
		case LS_MODIFIER_MATERIAL:
			write_curvemapping(wd, ((LineStyleThicknessModifier_Material *)m)->curve);
			break;
		case LS_MODIFIER_TANGENT:
			write_curvemapping(wd, ((LineStyleThicknessModifier_Tangent *)m)->curve);
			break;
		case LS_MODIFIER_CREASE_ANGLE:
			write_curvemapping(wd, ((LineStyleThicknessModifier_CreaseAngle *)m)->curve);
			break;
		case LS_MODIFIER_CURVATURE_3D:
			write_curvemapping(wd, ((LineStyleThicknessModifier_Curvature_3D *)m)->curve);
			break;
		}
	}
}

static void write_linestyle_geometry_modifiers(WriteData *wd, ListBase *modifiers)
{
	LineStyleModifier *m;
	const char *struct_name;

	for (m = modifiers->first; m; m = m->next) {
		switch (m->type) {
		case LS_MODIFIER_SAMPLING:
			struct_name = "LineStyleGeometryModifier_Sampling";
			break;
		case LS_MODIFIER_BEZIER_CURVE:
			struct_name = "LineStyleGeometryModifier_BezierCurve";
			break;
		case LS_MODIFIER_SINUS_DISPLACEMENT:
			struct_name = "LineStyleGeometryModifier_SinusDisplacement";
			break;
		case LS_MODIFIER_SPATIAL_NOISE:
			struct_name = "LineStyleGeometryModifier_SpatialNoise";
			break;
		case LS_MODIFIER_PERLIN_NOISE_1D:
			struct_name = "LineStyleGeometryModifier_PerlinNoise1D";
			break;
		case LS_MODIFIER_PERLIN_NOISE_2D:
			struct_name = "LineStyleGeometryModifier_PerlinNoise2D";
			break;
		case LS_MODIFIER_BACKBONE_STRETCHER:
			struct_name = "LineStyleGeometryModifier_BackboneStretcher";
			break;
		case LS_MODIFIER_TIP_REMOVER:
			struct_name = "LineStyleGeometryModifier_TipRemover";
			break;
		case LS_MODIFIER_POLYGONIZATION:
			struct_name = "LineStyleGeometryModifier_Polygonalization";
			break;
		case LS_MODIFIER_GUIDING_LINES:
			struct_name = "LineStyleGeometryModifier_GuidingLines";
			break;
		case LS_MODIFIER_BLUEPRINT:
			struct_name = "LineStyleGeometryModifier_Blueprint";
			break;
		case LS_MODIFIER_2D_OFFSET:
			struct_name = "LineStyleGeometryModifier_2DOffset";
			break;
		case LS_MODIFIER_2D_TRANSFORM:
			struct_name = "LineStyleGeometryModifier_2DTransform";
			break;
		case LS_MODIFIER_SIMPLIFICATION:
			struct_name = "LineStyleGeometryModifier_Simplification";
			break;
		default:
			struct_name = "LineStyleGeometryModifier"; /* this should not happen */
		}
		writestruct(wd, DATA, struct_name, 1, m);
	}
}

static void write_linestyles(WriteData *wd, ListBase *idbase)
{
	FreestyleLineStyle *linestyle;
	int a;

	for (linestyle = idbase->first; linestyle; linestyle = linestyle->id.next) {
		if (linestyle->id.us>0 || wd->current) {
			writestruct(wd, ID_LS, "FreestyleLineStyle", 1, linestyle);
			if (linestyle->id.properties)
				IDP_WriteProperty(linestyle->id.properties, wd);
			if (linestyle->adt)
				write_animdata(wd, linestyle->adt);
			write_linestyle_color_modifiers(wd, &linestyle->color_modifiers);
			write_linestyle_alpha_modifiers(wd, &linestyle->alpha_modifiers);
			write_linestyle_thickness_modifiers(wd, &linestyle->thickness_modifiers);
			write_linestyle_geometry_modifiers(wd, &linestyle->geometry_modifiers);
			for (a=0; a<MAX_MTEX; a++) {
				if (linestyle->mtex[a]) writestruct(wd, DATA, "MTex", 1, linestyle->mtex[a]);
			}
			if (linestyle->nodetree) {
				writestruct(wd, DATA, "bNodeTree", 1, linestyle->nodetree);
				write_nodetree(wd, linestyle->nodetree);
			}
		}
	}
}

/* context is usually defined by WM, two cases where no WM is available:
 * - for forward compatibility, curscreen has to be saved
 * - for undofile, curscene needs to be saved */
static void write_global(WriteData *wd, int fileflags, Main *mainvar)
{
	const bool is_undo = (wd->current != NULL);
	FileGlobal fg;
	bScreen *screen;
	char subvstr[8];
	
	/* prevent mem checkers from complaining */
	memset(fg.pad, 0, sizeof(fg.pad));
	memset(fg.filename, 0, sizeof(fg.filename));
	memset(fg.build_hash, 0, sizeof(fg.build_hash));

	current_screen_compat(mainvar, &screen, is_undo);

	/* XXX still remap G */
	fg.curscreen= screen;
	fg.curscene= screen ? screen->scene : NULL;

	/* prevent to save this, is not good convention, and feature with concerns... */
	fg.fileflags= (fileflags & ~G_FILE_FLAGS_RUNTIME);

	fg.globalf= G.f;
	BLI_strncpy(fg.filename, mainvar->name, sizeof(fg.filename));
	sprintf(subvstr, "%4d", BLENDER_SUBVERSION);
	memcpy(fg.subvstr, subvstr, 4);
	
	fg.subversion= BLENDER_SUBVERSION;
	fg.minversion= BLENDER_MINVERSION;
	fg.minsubversion= BLENDER_MINSUBVERSION;
#ifdef WITH_BUILDINFO
	{
		extern unsigned long build_commit_timestamp;
		extern char build_hash[];
		/* TODO(sergey): Add branch name to file as well? */
		fg.build_commit_timestamp = build_commit_timestamp;
		BLI_strncpy(fg.build_hash, build_hash, sizeof(fg.build_hash));
	}
#else
	fg.build_commit_timestamp = 0;
	BLI_strncpy(fg.build_hash, "unknown", sizeof(fg.build_hash));
#endif
	writestruct(wd, GLOB, "FileGlobal", 1, &fg);
}

/* preview image, first 2 values are width and height
 * second are an RGBA image (unsigned char)
 * note, this uses 'TEST' since new types will segfault on file load for older blender versions.
 */
static void write_thumb(WriteData *wd, const int *img)
{
	if (img)
		writedata(wd, TEST, (2 + img[0] * img[1]) * sizeof(int), img);
}

/* if MemFile * there's filesave to memory */
static int write_file_handle(
        Main *mainvar,
        WriteWrap *ww,
        MemFile *compare, MemFile *current,
        int write_user_block, int write_flags, const int *thumb)
{
	BHead bhead;
	ListBase mainlist;
	char buf[16];
	WriteData *wd;

	blo_split_main(&mainlist, mainvar);

	wd = bgnwrite(ww, compare, current);

#ifdef USE_BMESH_SAVE_AS_COMPAT
	wd->use_mesh_compat = (write_flags & G_FILE_MESH_COMPAT) != 0;
#endif

#ifdef USE_NODE_COMPAT_CUSTOMNODES
	/* don't write compatibility data on undo */
	if (!current) {
		/* deprecated forward compat data is freed again below */
		customnodes_add_deprecated_data(mainvar);
	}
#endif

	sprintf(buf, "BLENDER%c%c%.3d",
	        (sizeof(void *) == 8)      ? '-' : '_',
	        (ENDIAN_ORDER == B_ENDIAN) ? 'V' : 'v',
	        BLENDER_VERSION);

	mywrite(wd, buf, 12);

	write_renderinfo(wd, mainvar);
	write_thumb(wd, thumb);
	write_global(wd, write_flags, mainvar);

	write_windowmanagers(wd, &mainvar->wm);
	write_screens  (wd, &mainvar->screen);
	write_movieclips (wd, &mainvar->movieclip);
	write_masks    (wd, &mainvar->mask);
	write_scenes   (wd, &mainvar->scene);
	write_curves   (wd, &mainvar->curve);
	write_mballs   (wd, &mainvar->mball);
	write_images   (wd, &mainvar->image);
	write_cameras  (wd, &mainvar->camera);
	write_lamps    (wd, &mainvar->lamp);
	write_lattices (wd, &mainvar->latt);
	write_vfonts   (wd, &mainvar->vfont);
	write_keys     (wd, &mainvar->key);
	write_worlds   (wd, &mainvar->world);
	write_texts    (wd, &mainvar->text);
	write_speakers (wd, &mainvar->speaker);
	write_sounds   (wd, &mainvar->sound);
	write_groups   (wd, &mainvar->group);
	write_armatures(wd, &mainvar->armature);
	write_actions  (wd, &mainvar->action);
	write_objects  (wd, &mainvar->object);
	write_materials(wd, &mainvar->mat);
	write_textures (wd, &mainvar->tex);
	write_meshes   (wd, &mainvar->mesh);
	write_particlesettings(wd, &mainvar->particle);
	write_nodetrees(wd, &mainvar->nodetree);
	write_brushes  (wd, &mainvar->brush);
	write_palettes (wd, &mainvar->palettes);
	write_paintcurves (wd, &mainvar->paintcurves);
	write_scripts  (wd, &mainvar->script);
	write_gpencils (wd, &mainvar->gpencil);
	write_linestyles(wd, &mainvar->linestyle);
	write_libraries(wd,  mainvar->next);

	if (write_user_block) {
		write_userdef(wd);
	}
							
	/* dna as last, because (to be implemented) test for which structs are written */
	writedata(wd, DNA1, wd->sdna->datalen, wd->sdna->data);

#ifdef USE_NODE_COMPAT_CUSTOMNODES
	/* compatibility data not created on undo */
	if (!current) {
		/* Ugly, forward compatibility code generates deprecated data during writing,
		 * this has to be freed again. Can not be done directly after writing, otherwise
		 * the data pointers could be reused and not be mapped correctly.
		 */
		customnodes_free_deprecated_data(mainvar);
	}
#endif

	/* end of file */
	memset(&bhead, 0, sizeof(BHead));
	bhead.code= ENDB;
	mywrite(wd, &bhead, sizeof(BHead));

	blo_join_main(&mainlist);

	return endwrite(wd);
}

/* do reverse file history: .blend1 -> .blend2, .blend -> .blend1 */
/* return: success(0), failure(1) */
static bool do_history(const char *name, ReportList *reports)
{
	char tempname1[FILE_MAX], tempname2[FILE_MAX];
	int hisnr= U.versions;
	
	if (U.versions==0) return 0;
	if (strlen(name)<2) {
		BKE_report(reports, RPT_ERROR, "Unable to make version backup: filename too short");
		return 1;
	}
		
	while (hisnr > 1) {
		BLI_snprintf(tempname1, sizeof(tempname1), "%s%d", name, hisnr-1);
		BLI_snprintf(tempname2, sizeof(tempname2), "%s%d", name, hisnr);
	
		if (BLI_rename(tempname1, tempname2)) {
			BKE_report(reports, RPT_ERROR, "Unable to make version backup");
			return 1;
		}
		hisnr--;
	}

	/* is needed when hisnr==1 */
	BLI_snprintf(tempname1, sizeof(tempname1), "%s%d", name, hisnr);

	if (BLI_rename(name, tempname1)) {
		BKE_report(reports, RPT_ERROR, "Unable to make version backup");
		return 1;
	}

	return 0;
}

/* return: success (1) */
int BLO_write_file(Main *mainvar, const char *filepath, int write_flags, ReportList *reports, const int *thumb)
{
	char tempname[FILE_MAX+1];
	int err, write_user_block;
	eWriteWrapType ww_type;
	WriteWrap ww;

	/* path backup/restore */
	void     *path_list_backup = NULL;
	const int path_list_flag = (BKE_BPATH_TRAVERSE_SKIP_LIBRARY | BKE_BPATH_TRAVERSE_SKIP_MULTIFILE);

	/* open temporary file, so we preserve the original in case we crash */
	BLI_snprintf(tempname, sizeof(tempname), "%s@", filepath);

	if (write_flags & G_FILE_COMPRESS) {
		ww_type = WW_WRAP_ZLIB;
	}
	else {
		ww_type = WW_WRAP_NONE;
	}

	ww_handle_init(ww_type, &ww);

	if (ww.open(&ww, tempname) == false) {
		BKE_reportf(reports, RPT_ERROR, "Cannot open file %s for writing: %s", tempname, strerror(errno));
		return 0;
	}

	/* check if we need to backup and restore paths */
	if (UNLIKELY((write_flags & G_FILE_RELATIVE_REMAP) && (G_FILE_SAVE_COPY & write_flags))) {
		path_list_backup = BKE_bpath_list_backup(mainvar, path_list_flag);
	}

	/* remapping of relative paths to new file location */
	if (write_flags & G_FILE_RELATIVE_REMAP) {
		char dir1[FILE_MAX];
		char dir2[FILE_MAX];
		BLI_split_dir_part(filepath, dir1, sizeof(dir1));
		BLI_split_dir_part(mainvar->name, dir2, sizeof(dir2));

		/* just in case there is some subtle difference */
		BLI_cleanup_dir(mainvar->name, dir1);
		BLI_cleanup_dir(mainvar->name, dir2);

		if (G.relbase_valid && (BLI_path_cmp(dir1, dir2) == 0)) {
			write_flags &= ~G_FILE_RELATIVE_REMAP;
		}
		else {
			if (G.relbase_valid) {
				/* blend may not have been saved before. Tn this case
				 * we should not have any relative paths, but if there
				 * is somehow, an invalid or empty G.main->name it will
				 * print an error, don't try make the absolute in this case. */
				BKE_bpath_absolute_convert(mainvar, G.main->name, NULL);
			}
		}
	}

	write_user_block= write_flags & G_FILE_USERPREFS;

	if (write_flags & G_FILE_RELATIVE_REMAP)
		BKE_bpath_relative_convert(mainvar, filepath, NULL); /* note, making relative to something OTHER then G.main->name */

	/* actual file writing */
	err = write_file_handle(mainvar, &ww, NULL, NULL, write_user_block, write_flags, thumb);

	ww.close(&ww);

	if (UNLIKELY(path_list_backup)) {
		BKE_bpath_list_restore(mainvar, path_list_flag, path_list_backup);
		BKE_bpath_list_free(path_list_backup);
	}

	if (err) {
		BKE_report(reports, RPT_ERROR, strerror(errno));
		remove(tempname);

		return 0;
	}

	/* file save to temporary file was successful */
	/* now do reverse file history (move .blend1 -> .blend2, .blend -> .blend1) */
	if (write_flags & G_FILE_HISTORY) {
		const bool err_hist = do_history(filepath, reports);
		if (err_hist) {
			BKE_report(reports, RPT_ERROR, "Version backup failed (file saved with @)");
			return 0;
		}
	}

	if (BLI_rename(tempname, filepath) != 0) {
		BKE_report(reports, RPT_ERROR, "Cannot change old file (file saved with @)");
		return 0;
	}

	return 1;
}

/* return: success (1) */
int BLO_write_file_mem(Main *mainvar, MemFile *compare, MemFile *current, int write_flags)
{
	int err;

	err = write_file_handle(mainvar, NULL, compare, current, 0, write_flags, NULL);
	
	if (err==0) return 1;
	return 0;
}
<|MERGE_RESOLUTION|>--- conflicted
+++ resolved
@@ -1672,7 +1672,6 @@
 
 			writedata(wd, DATA, sizeof(float)*lmd->total_verts * 3, lmd->vertexco);
 		}
-<<<<<<< HEAD
 
 		else if (md->type==eModifierType_Fracture) {
 			FractureModifierData *fmd = (FractureModifierData*)md;
@@ -1726,14 +1725,6 @@
 				}
 			}
 #endif
-=======
-		else if (md->type == eModifierType_CorrectiveSmooth) {
-			CorrectiveSmoothModifierData *csmd = (CorrectiveSmoothModifierData *)md;
-
-			if (csmd->bind_coords) {
-				writedata(wd, DATA, sizeof(float[3]) * csmd->bind_coords_num, csmd->bind_coords);
-			}
->>>>>>> 0951ea2c
 		}
 	}
 }
