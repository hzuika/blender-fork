--- conflicted
+++ resolved
@@ -2620,27 +2620,7 @@
 
 static void write_scenes(WriteData *wd, ListBase *scebase)
 {
-<<<<<<< HEAD
-	Scene *sce;
-	BaseLegacy *base;
-	Editing *ed;
-	Sequence *seq;
-	MetaStack *ms;
-	Strip *strip;
-	TimeMarker *marker;
-	TransformOrientation *ts;
-	SceneRenderLayer *srl;
-	SceneRenderView *srv;
-	ToolSettings *tos;
-	FreestyleModuleConfig *fmc;
-	FreestyleLineSet *fls;
-	SceneLayer *sl;
-
-	sce = scebase->first;
-	while (sce) {
-=======
 	for (Scene *sce = scebase->first; sce; sce = sce->id.next) {
->>>>>>> 8cda364d
 		/* write LibData */
 		writestruct(wd, ID_SCE, Scene, 1, sce);
 		write_iddata(wd, &sce->id);
@@ -2651,15 +2631,8 @@
 		write_keyingsets(wd, &sce->keyingsets);
 
 		/* direct data */
-<<<<<<< HEAD
-		base = sce->base.first;
-		while (base) {
+		for (BaseLegacy *base = sce->base.first; base; base = base->next) {
 			writestruct(wd, DATA, BaseLegacy, 1, base);
-			base = base->next;
-=======
-		for (Base *base = sce->base.first; base; base = base->next) {
-			writestruct(wd, DATA, Base, 1, base);
->>>>>>> 8cda364d
 		}
 
 		ToolSettings *tos = sce->toolsettings;
@@ -2849,11 +2822,9 @@
 
 		write_previews(wd, sce->preview);
 		write_curvemapping_curves(wd, &sce->r.mblur_shutter_curve);
-<<<<<<< HEAD
-
 		write_scene_collection(wd, sce->collection);
 
-		for (sl = sce->render_layers.first; sl; sl = sl->next) {
+		for (SceneLayer *sl = sce->render_layers.first; sl; sl = sl->next) {
 			writestruct(wd, DATA, SceneLayer, 1, sl);
 			writelist(wd, DATA, Base, &sl->object_bases);
 			write_layer_collections(wd, &sl->layer_collections);
@@ -2861,9 +2832,6 @@
 
 		write_render_engines_settings(wd, &sce->engines_settings);
 
-		sce = sce->id.next;
-=======
->>>>>>> 8cda364d
 	}
 
 	mywrite_flush(wd);
@@ -3166,14 +3134,9 @@
 				else if (sl->spacetype == SPACE_INFO) {
 					writestruct(wd, DATA, SpaceInfo, 1, sl);
 				}
-<<<<<<< HEAD
 				else if (sl->spacetype == SPACE_COLLECTIONS) {
 					writestruct(wd, DATA, SpaceCollections, 1, sl);
 				}
-
-				sl = sl->next;
-=======
->>>>>>> 8cda364d
 			}
 		}
 	}
