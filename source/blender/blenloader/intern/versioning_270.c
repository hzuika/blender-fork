--- conflicted
+++ resolved
@@ -1395,12 +1395,7 @@
 			}
 		}
 	}
-<<<<<<< HEAD
-
-	if (!MAIN_VERSION_ATLEAST(main, 279, 0)) {
-=======
 	if (!MAIN_VERSION_ATLEAST(main, 278, 2)) {
->>>>>>> f7ce4823
 		if (!DNA_struct_elem_find(fd->filesdna, "FFMpegCodecData", "int", "ffmpeg_preset")) {
 			for (Scene *scene = main->scene.first; scene; scene = scene->id.next) {
 				/* "medium" is the preset FFmpeg uses when no presets are given. */
@@ -1434,7 +1429,18 @@
 	}
 
 	{
-<<<<<<< HEAD
+		for (Scene *scene = main->scene.first; scene != NULL; scene = scene->id.next) {
+			if (scene->toolsettings != NULL) {
+				ToolSettings *ts = scene->toolsettings;
+				ParticleEditSettings *pset = &ts->particle;
+				for (int a = 0; a < PE_TOT_BRUSH; a++) {
+					if (pset->brush[a].count == 0) {
+						pset->brush[a].count = 10;
+					}
+				}
+			}
+		}
+
 		/* initialize regiondata for each SpaceClip, due to the newly brought RegionSpaceClip */
 		if (!DNA_struct_elem_find(fd->filesdna, "SpaceClip", "MovieClip", "*secondary_clip")) {
 			for (bScreen *screen = main->screen.first; screen != NULL; screen = screen->id.next) {
@@ -1457,15 +1463,6 @@
 								}
 							}
 						}
-=======
-		for (Scene *scene = main->scene.first; scene != NULL; scene = scene->id.next) {
-			if (scene->toolsettings != NULL) {
-				ToolSettings *ts = scene->toolsettings;
-				ParticleEditSettings *pset = &ts->particle;
-				for (int a = 0; a < PE_TOT_BRUSH; a++) {
-					if (pset->brush[a].count == 0) {
-						pset->brush[a].count = 10;
->>>>>>> f7ce4823
 					}
 				}
 			}
