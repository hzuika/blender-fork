/*
 * ***** BEGIN GPL LICENSE BLOCK *****
 *
 * This program is free software; you can redistribute it and/or
 * modify it under the terms of the GNU General Public License
 * as published by the Free Software Foundation; either version 2
 * of the License, or (at your option) any later version.
 *
 * This program is distributed in the hope that it will be useful,
 * but WITHOUT ANY WARRANTY; without even the implied warranty of
 * MERCHANTABILITY or FITNESS FOR A PARTICULAR PURPOSE.  See the
 * GNU General Public License for more details.
 *
 * You should have received a copy of the GNU General Public License
 * along with this program; if not, write to the Free Software Foundation,
 * Inc., 51 Franklin Street, Fifth Floor, Boston, MA 02110-1301, USA.
 *
 * Contributor(s): Blender Foundation
 *
 * ***** END GPL LICENSE BLOCK *****
 *
 */

/** \file blender/blenloader/intern/versioning_270.c
 *  \ingroup blenloader
 */

#include "BLI_utildefines.h"
#include "BLI_compiler_attrs.h"

/* for MinGW32 definition of NULL, could use BLI_blenlib.h instead too */
#include <stddef.h>

/* allow readfile to use deprecated functionality */
#define DNA_DEPRECATED_ALLOW

#include "DNA_armature_types.h"
#include "DNA_brush_types.h"
#include "DNA_camera_types.h"
#include "DNA_cloth_types.h"
#include "DNA_constraint_types.h"
#include "DNA_gpencil_types.h"
#include "DNA_sdna_types.h"
#include "DNA_sequence_types.h"
#include "DNA_space_types.h"
#include "DNA_screen_types.h"
#include "DNA_object_force.h"
#include "DNA_object_types.h"
#include "DNA_mesh_types.h"
#include "DNA_modifier_types.h"
#include "DNA_particle_types.h"
#include "DNA_linestyle_types.h"
#include "DNA_actuator_types.h"
#include "DNA_view3d_types.h"
#include "DNA_smoke_types.h"

#include "DNA_genfile.h"

#include "BKE_colortools.h"
#include "BKE_library.h"
#include "BKE_main.h"
#include "BKE_modifier.h"
#include "BKE_node.h"
#include "BKE_scene.h"
#include "BKE_sequencer.h"
#include "BKE_screen.h"
#include "BKE_tracking.h"
#include "BKE_gpencil.h"

#include "BLI_math.h"
#include "BLI_listbase.h"
#include "BLI_string.h"

#include "BLO_readfile.h"

#include "readfile.h"

#include "MEM_guardedalloc.h"

/**
 * Setup rotation stabilization from ancient single track spec.
 * Former Version of 2D stabilization used a single tracking marker to determine the rotation
 * to be compensated. Now several tracks can contribute to rotation detection and this feature
 * is enabled by the MovieTrackingTrack#flag on a per track base.
 */
static void migrate_single_rot_stabilization_track_settings(MovieTrackingStabilization *stab)
{
	if (stab->rot_track) {
		if (!(stab->rot_track->flag & TRACK_USE_2D_STAB_ROT)) {
			stab->tot_rot_track++;
			stab->rot_track->flag |= TRACK_USE_2D_STAB_ROT;
		}
	}
	stab->rot_track = NULL; /* this field is now ignored */
}

static void do_version_constraints_radians_degrees_270_1(ListBase *lb)
{
	bConstraint *con;

	for (con = lb->first; con; con = con->next) {
		if (con->type == CONSTRAINT_TYPE_TRANSFORM) {
			bTransformConstraint *data = (bTransformConstraint *)con->data;
			const float deg_to_rad_f = DEG2RADF(1.0f);

			if (data->from == TRANS_ROTATION) {
				mul_v3_fl(data->from_min, deg_to_rad_f);
				mul_v3_fl(data->from_max, deg_to_rad_f);
			}

			if (data->to == TRANS_ROTATION) {
				mul_v3_fl(data->to_min, deg_to_rad_f);
				mul_v3_fl(data->to_max, deg_to_rad_f);
			}
		}
	}
}

static void do_version_constraints_radians_degrees_270_5(ListBase *lb)
{
	bConstraint *con;

	for (con = lb->first; con; con = con->next) {
		if (con->type == CONSTRAINT_TYPE_TRANSFORM) {
			bTransformConstraint *data = (bTransformConstraint *)con->data;

			if (data->from == TRANS_ROTATION) {
				copy_v3_v3(data->from_min_rot, data->from_min);
				copy_v3_v3(data->from_max_rot, data->from_max);
			}
			else if (data->from == TRANS_SCALE) {
				copy_v3_v3(data->from_min_scale, data->from_min);
				copy_v3_v3(data->from_max_scale, data->from_max);
			}

			if (data->to == TRANS_ROTATION) {
				copy_v3_v3(data->to_min_rot, data->to_min);
				copy_v3_v3(data->to_max_rot, data->to_max);
			}
			else if (data->to == TRANS_SCALE) {
				copy_v3_v3(data->to_min_scale, data->to_min);
				copy_v3_v3(data->to_max_scale, data->to_max);
			}
		}
	}
}

static void do_version_constraints_stretch_to_limits(ListBase *lb)
{
	bConstraint *con;

	for (con = lb->first; con; con = con->next) {
		if (con->type == CONSTRAINT_TYPE_STRETCHTO) {
			bStretchToConstraint *data = (bStretchToConstraint *)con->data;
			data->bulge_min = 1.0f;
			data->bulge_max = 1.0f;
		}
	}
}

static void do_version_action_editor_properties_region(ListBase *regionbase)
{
	ARegion *ar;
	
	for (ar = regionbase->first; ar; ar = ar->next) {
		if (ar->regiontype == RGN_TYPE_UI) {
			/* already exists */
			return;
		}
		else if (ar->regiontype == RGN_TYPE_WINDOW) {
			/* add new region here */
			ARegion *arnew = MEM_callocN(sizeof(ARegion), "buttons for action");
			
			BLI_insertlinkbefore(regionbase, ar, arnew);
			
			arnew->regiontype = RGN_TYPE_UI;
			arnew->alignment = RGN_ALIGN_RIGHT;
			arnew->flag = RGN_FLAG_HIDDEN;
			
			return;
		}
	}
}

static void do_version_bones_super_bbone(ListBase *lb)
{
	for (Bone *bone = lb->first; bone; bone = bone->next) {
		bone->scaleIn = 1.0f;
		bone->scaleOut = 1.0f;
		
		do_version_bones_super_bbone(&bone->childbase);
	}
}

void blo_do_versions_270(FileData *fd, Library *UNUSED(lib), Main *main)
{
	if (!MAIN_VERSION_ATLEAST(main, 270, 0)) {

		if (!DNA_struct_elem_find(fd->filesdna, "BevelModifierData", "float", "profile")) {
			Object *ob;

			for (ob = main->object.first; ob; ob = ob->id.next) {
				ModifierData *md;
				for (md = ob->modifiers.first; md; md = md->next) {
					if (md->type == eModifierType_Bevel) {
						BevelModifierData *bmd = (BevelModifierData *)md;
						bmd->profile = 0.5f;
						bmd->val_flags = MOD_BEVEL_AMT_OFFSET;
					}
				}
			}
		}

		/* nodes don't use fixed node->id any more, clean up */
		FOREACH_NODETREE(main, ntree, id) {
			if (ntree->type == NTREE_COMPOSIT) {
				bNode *node;
				for (node = ntree->nodes.first; node; node = node->next) {
					if (ELEM(node->type, CMP_NODE_COMPOSITE, CMP_NODE_OUTPUT_FILE)) {
						node->id = NULL;
					}
				}
			}
		} FOREACH_NODETREE_END

		{
			bScreen *screen;

			for (screen = main->screen.first; screen; screen = screen->id.next) {
				ScrArea *area;
				for (area = screen->areabase.first; area; area = area->next) {
					SpaceLink *space_link;
					for (space_link = area->spacedata.first; space_link; space_link = space_link->next) {
						if (space_link->spacetype == SPACE_CLIP) {
							SpaceClip *space_clip = (SpaceClip *) space_link;
							if (space_clip->mode != SC_MODE_MASKEDIT) {
								space_clip->mode = SC_MODE_TRACKING;
							}
						}
					}
				}
			}
		}

		if (!DNA_struct_elem_find(fd->filesdna, "MovieTrackingSettings", "float", "default_weight")) {
			MovieClip *clip;
			for (clip = main->movieclip.first; clip; clip = clip->id.next) {
				clip->tracking.settings.default_weight = 1.0f;
			}
		}
	}

	if (!MAIN_VERSION_ATLEAST(main, 270, 1)) {
		Scene *sce;
		Object *ob;

		/* Update Transform constraint (another deg -> rad stuff). */
		for (ob = main->object.first; ob; ob = ob->id.next) {
			do_version_constraints_radians_degrees_270_1(&ob->constraints);

			if (ob->pose) {
				/* Bones constraints! */
				bPoseChannel *pchan;
				for (pchan = ob->pose->chanbase.first; pchan; pchan = pchan->next) {
					do_version_constraints_radians_degrees_270_1(&pchan->constraints);
				}
			}
		}

		for (sce = main->scene.first; sce; sce = sce->id.next) {
			if (sce->r.raytrace_structure == R_RAYSTRUCTURE_BLIBVH) {
				sce->r.raytrace_structure = R_RAYSTRUCTURE_AUTO;
			}
		}
	}

	if (!MAIN_VERSION_ATLEAST(main, 270, 2)) {
		Mesh *me;

		/* Mesh smoothresh deg->rad. */
		for (me = main->mesh.first; me; me = me->id.next) {
			me->smoothresh = DEG2RADF(me->smoothresh);
		}
	}

	if (!MAIN_VERSION_ATLEAST(main, 270, 3)) {
		FreestyleLineStyle *linestyle;

		for (linestyle = main->linestyle.first; linestyle; linestyle = linestyle->id.next) {
			linestyle->flag |= LS_NO_SORTING;
			linestyle->sort_key = LS_SORT_KEY_DISTANCE_FROM_CAMERA;
			linestyle->integration_type = LS_INTEGRATION_MEAN;
		}
	}

	if (!MAIN_VERSION_ATLEAST(main, 270, 4)) {
		/* ui_previews were not handled correctly when copying areas, leading to corrupted files (see T39847).
		 * This will always reset situation to a valid state.
		 */
		bScreen *sc;

		for (sc = main->screen.first; sc; sc = sc->id.next) {
			ScrArea *sa;
			for (sa = sc->areabase.first; sa; sa = sa->next) {
				SpaceLink *sl;

				for (sl = sa->spacedata.first; sl; sl = sl->next) {
					ARegion *ar;
					ListBase *lb = (sl == sa->spacedata.first) ? &sa->regionbase : &sl->regionbase;

					for (ar = lb->first; ar; ar = ar->next) {
						BLI_listbase_clear(&ar->ui_previews);
					}
				}
			}
		}
	}

	if (!MAIN_VERSION_ATLEAST(main, 270, 5)) {
		Object *ob;

		/* Update Transform constraint (again :|). */
		for (ob = main->object.first; ob; ob = ob->id.next) {
			do_version_constraints_radians_degrees_270_5(&ob->constraints);

			if (ob->pose) {
				/* Bones constraints! */
				bPoseChannel *pchan;
				for (pchan = ob->pose->chanbase.first; pchan; pchan = pchan->next) {
					do_version_constraints_radians_degrees_270_5(&pchan->constraints);
				}
			}
		}
	}

	if (!MAIN_VERSION_ATLEAST(main, 271, 0)) {
		if (!DNA_struct_elem_find(fd->filesdna, "Material", "int", "mode2")) {
			Material *ma;

			for (ma = main->mat.first; ma; ma = ma->id.next)
				ma->mode2 = MA_CASTSHADOW;
		}

		if (!DNA_struct_elem_find(fd->filesdna, "RenderData", "BakeData", "bake")) {
			Scene *sce;

			for (sce = main->scene.first; sce; sce = sce->id.next) {
				sce->r.bake.flag = R_BAKE_CLEAR;
				sce->r.bake.width = 512;
				sce->r.bake.height = 512;
				sce->r.bake.margin = 16;
				sce->r.bake.normal_space = R_BAKE_SPACE_TANGENT;
				sce->r.bake.normal_swizzle[0] = R_BAKE_POSX;
				sce->r.bake.normal_swizzle[1] = R_BAKE_POSY;
				sce->r.bake.normal_swizzle[2] = R_BAKE_POSZ;
				BLI_strncpy(sce->r.bake.filepath, U.renderdir, sizeof(sce->r.bake.filepath));

				sce->r.bake.im_format.planes = R_IMF_PLANES_RGBA;
				sce->r.bake.im_format.imtype = R_IMF_IMTYPE_PNG;
				sce->r.bake.im_format.depth = R_IMF_CHAN_DEPTH_8;
				sce->r.bake.im_format.quality = 90;
				sce->r.bake.im_format.compress = 15;
			}
		}

		if (!DNA_struct_elem_find(fd->filesdna, "FreestyleLineStyle", "float", "texstep")) {
			FreestyleLineStyle *linestyle;

			for (linestyle = main->linestyle.first; linestyle; linestyle = linestyle->id.next) {
				linestyle->flag |= LS_TEXTURE;
				linestyle->texstep = 1.0;
			}
		}

		{
			Scene *scene;
			for (scene = main->scene.first; scene; scene = scene->id.next) {
				int num_layers = BLI_listbase_count(&scene->r.layers);
				scene->r.actlay = min_ff(scene->r.actlay, num_layers - 1);
			}
		}
	}

	if (!MAIN_VERSION_ATLEAST(main, 271, 1)) {
		if (!DNA_struct_elem_find(fd->filesdna, "Material", "float", "line_col[4]")) {
			Material *mat;

			for (mat = main->mat.first; mat; mat = mat->id.next) {
				mat->line_col[0] = mat->line_col[1] = mat->line_col[2] = 0.0f;
				mat->line_col[3] = mat->alpha;
			}
		}

		if (!DNA_struct_elem_find(fd->filesdna, "RenderData", "int", "preview_start_resolution")) {
			Scene *scene;
			for (scene = main->scene.first; scene; scene = scene->id.next) {
				scene->r.preview_start_resolution = 64;
			}
		}
	}

	if (!MAIN_VERSION_ATLEAST(main, 271, 2)) {
		/* init up & track axis property of trackto actuators */
		Object *ob;

		for (ob = main->object.first; ob; ob = ob->id.next) {
			bActuator *act;
			for (act = ob->actuators.first; act; act = act->next) {
				if (act->type == ACT_EDIT_OBJECT) {
					bEditObjectActuator *eoact = act->data;
					eoact->trackflag = ob->trackflag;
					/* if trackflag is pointing +-Z axis then upflag should point Y axis.
					 * Rest of trackflag cases, upflag should be point z axis */
					if ((ob->trackflag == OB_POSZ) || (ob->trackflag == OB_NEGZ)) {
						eoact->upflag = 1;
					}
					else {
						eoact->upflag = 2;
					}
				}
			}
		}
	}

	if (!MAIN_VERSION_ATLEAST(main, 271, 3)) {
		Brush *br;

		for (br = main->brush.first; br; br = br->id.next) {
			br->fill_threshold = 0.2f;
		}

		if (!DNA_struct_elem_find(fd->filesdna, "BevelModifierData", "int", "mat")) {
			Object *ob;
			for (ob = main->object.first; ob; ob = ob->id.next) {
				ModifierData *md;

				for (md = ob->modifiers.first; md; md = md->next) {
					if (md->type == eModifierType_Bevel) {
						BevelModifierData *bmd = (BevelModifierData *)md;
						bmd->mat = -1;
					}
				}
			}
		}
	}

	if (!MAIN_VERSION_ATLEAST(main, 271, 6)) {
		Object *ob;
		for (ob = main->object.first; ob; ob = ob->id.next) {
			ModifierData *md;

			for (md = ob->modifiers.first; md; md = md->next) {
				if (md->type == eModifierType_ParticleSystem) {
					ParticleSystemModifierData *pmd = (ParticleSystemModifierData *)md;
					if (pmd->psys && pmd->psys->clmd) {
						pmd->psys->clmd->sim_parms->vel_damping = 1.0f;
					}
				}
			}
		}
	}

	if (!MAIN_VERSION_ATLEAST(main, 272, 0)) {
		if (!DNA_struct_elem_find(fd->filesdna, "RenderData", "int", "preview_start_resolution")) {
			Scene *scene;
			for (scene = main->scene.first; scene; scene = scene->id.next) {
				scene->r.preview_start_resolution = 64;
			}
		}
	}

	if (!MAIN_VERSION_ATLEAST(main, 272, 1)) {
		Brush *br;
		for (br = main->brush.first; br; br = br->id.next) {
			if ((br->ob_mode & OB_MODE_SCULPT) && ELEM(br->sculpt_tool, SCULPT_TOOL_GRAB, SCULPT_TOOL_SNAKE_HOOK))
				br->alpha = 1.0f;
		}
	}

	if (!MAIN_VERSION_ATLEAST(main, 272, 2)) {
		if (!DNA_struct_elem_find(fd->filesdna, "Image", "float", "gen_color")) {
			Image *image;
			for (image = main->image.first; image != NULL; image = image->id.next) {
				image->gen_color[3] = 1.0f;
			}
		}

		if (!DNA_struct_elem_find(fd->filesdna, "bStretchToConstraint", "float", "bulge_min")) {
			Object *ob;

			/* Update Transform constraint (again :|). */
			for (ob = main->object.first; ob; ob = ob->id.next) {
				do_version_constraints_stretch_to_limits(&ob->constraints);

				if (ob->pose) {
					/* Bones constraints! */
					bPoseChannel *pchan;
					for (pchan = ob->pose->chanbase.first; pchan; pchan = pchan->next) {
						do_version_constraints_stretch_to_limits(&pchan->constraints);
					}
				}
			}
		}
	}

	if (!MAIN_VERSION_ATLEAST(main, 273, 1)) {
#define	BRUSH_RAKE (1 << 7)
#define BRUSH_RANDOM_ROTATION (1 << 25)

		Brush *br;

		for (br = main->brush.first; br; br = br->id.next) {
			if (br->flag & BRUSH_RAKE) {
				br->mtex.brush_angle_mode |= MTEX_ANGLE_RAKE;
				br->mask_mtex.brush_angle_mode |= MTEX_ANGLE_RAKE;
			}
			else if (br->flag & BRUSH_RANDOM_ROTATION) {
				br->mtex.brush_angle_mode |= MTEX_ANGLE_RANDOM;
				br->mask_mtex.brush_angle_mode |= MTEX_ANGLE_RANDOM;
			}
			br->mtex.random_angle = 2.0 * M_PI;
			br->mask_mtex.random_angle = 2.0 * M_PI;
		}
	}

#undef BRUSH_RAKE
#undef BRUSH_RANDOM_ROTATION

	/* Customizable Safe Areas */
	if (!MAIN_VERSION_ATLEAST(main, 273, 2)) {
		if (!DNA_struct_elem_find(fd->filesdna, "Scene", "DisplaySafeAreas", "safe_areas")) {
			Scene *scene;

			for (scene = main->scene.first; scene; scene = scene->id.next) {
				copy_v2_fl2(scene->safe_areas.title, 3.5f / 100.0f, 3.5f / 100.0f);
				copy_v2_fl2(scene->safe_areas.action, 10.0f / 100.0f, 5.0f / 100.0f);
				copy_v2_fl2(scene->safe_areas.title_center, 17.5f / 100.0f, 5.0f / 100.0f);
				copy_v2_fl2(scene->safe_areas.action_center, 15.0f / 100.0f, 5.0f / 100.0f);
			}
		}
	}
	
	if (!MAIN_VERSION_ATLEAST(main, 273, 3)) {
		ParticleSettings *part;
		for (part = main->particle.first; part; part = part->id.next) {
			if (part->clumpcurve)
				part->child_flag |= PART_CHILD_USE_CLUMP_CURVE;
			if (part->roughcurve)
				part->child_flag |= PART_CHILD_USE_ROUGH_CURVE;
		}
	}

	if (!MAIN_VERSION_ATLEAST(main, 273, 6)) {
		if (!DNA_struct_elem_find(fd->filesdna, "ClothSimSettings", "float", "bending_damping")) {
			Object *ob;
			ModifierData *md;
			for (ob = main->object.first; ob; ob = ob->id.next) {
				for (md = ob->modifiers.first; md; md = md->next) {
					if (md->type == eModifierType_Cloth) {
						ClothModifierData *clmd = (ClothModifierData *)md;
						clmd->sim_parms->bending_damping = 0.5f;
					}
					else if (md->type == eModifierType_ParticleSystem) {
						ParticleSystemModifierData *pmd = (ParticleSystemModifierData *)md;
						if (pmd->psys->clmd) {
							pmd->psys->clmd->sim_parms->bending_damping = 0.5f;
						}
					}
				}
			}
		}

		if (!DNA_struct_elem_find(fd->filesdna, "ParticleSettings", "float", "clump_noise_size")) {
			ParticleSettings *part;
			for (part = main->particle.first; part; part = part->id.next) {
				part->clump_noise_size = 1.0f;
			}
		}

		if (!DNA_struct_elem_find(fd->filesdna, "ParticleSettings", "int", "kink_extra_steps")) {
			ParticleSettings *part;
			for (part = main->particle.first; part; part = part->id.next) {
				part->kink_extra_steps = 4;
			}
		}

		if (!DNA_struct_elem_find(fd->filesdna, "MTex", "float", "kinkampfac")) {
			ParticleSettings *part;
			for (part = main->particle.first; part; part = part->id.next) {
				int a;
				for (a = 0; a < MAX_MTEX; a++) {
					MTex *mtex = part->mtex[a];
					if (mtex) {
						mtex->kinkampfac = 1.0f;
					}
				}
			}
		}

		if (!DNA_struct_elem_find(fd->filesdna, "HookModifierData", "char", "flag")) {
			Object *ob;

			for (ob = main->object.first; ob; ob = ob->id.next) {
				ModifierData *md;
				for (md = ob->modifiers.first; md; md = md->next) {
					if (md->type == eModifierType_Hook) {
						HookModifierData *hmd = (HookModifierData *)md;
						hmd->falloff_type = eHook_Falloff_InvSquare;
					}
				}
			}
		}

		if (!DNA_struct_elem_find(fd->filesdna, "NodePlaneTrackDeformData", "char", "flag")) {
			FOREACH_NODETREE(main, ntree, id) {
				if (ntree->type == NTREE_COMPOSIT) {
					bNode *node;
					for (node = ntree->nodes.first; node; node = node->next) {
						if (ELEM(node->type, CMP_NODE_PLANETRACKDEFORM)) {
							NodePlaneTrackDeformData *data = node->storage;
							data->flag = 0;
							data->motion_blur_samples = 16;
							data->motion_blur_shutter = 0.5f;
						}
					}
				}
			}
			FOREACH_NODETREE_END
		}

		if (!DNA_struct_elem_find(fd->filesdna, "Camera", "GPUDOFSettings", "gpu_dof")) {
			Camera *ca;
			for (ca = main->camera.first; ca; ca = ca->id.next) {
				ca->gpu_dof.fstop = 128.0f;
				ca->gpu_dof.focal_length = 1.0f;
				ca->gpu_dof.focus_distance = 1.0f;
				ca->gpu_dof.sensor = 1.0f;
			}
		}
	}

	if (!MAIN_VERSION_ATLEAST(main, 273, 8)) {
		Object *ob;
		for (ob = main->object.first; ob != NULL; ob = ob->id.next) {
			ModifierData *md;
			for (md = ob->modifiers.last; md != NULL; md = md->prev) {
				if (modifier_unique_name(&ob->modifiers, md)) {
					printf("Warning: Object '%s' had several modifiers with the "
					       "same name, renamed one of them to '%s'.\n",
					       ob->id.name + 2, md->name);
				}
			}
		}
	}

	if (!MAIN_VERSION_ATLEAST(main, 273, 9)) {
		bScreen *scr;
		ScrArea *sa;
		SpaceLink *sl;
		ARegion *ar;

		/* Make sure sequencer preview area limits zoom */
		for (scr = main->screen.first; scr; scr = scr->id.next) {
			for (sa = scr->areabase.first; sa; sa = sa->next) {
				for (sl = sa->spacedata.first; sl; sl = sl->next) {
					if (sl->spacetype == SPACE_SEQ) {
						for (ar = sl->regionbase.first; ar; ar = ar->next) {
							if (ar->regiontype == RGN_TYPE_PREVIEW) {
								ar->v2d.keepzoom |= V2D_LIMITZOOM;
								ar->v2d.minzoom = 0.001f;
								ar->v2d.maxzoom = 1000.0f;
								break;
							}
						}
					}
				}
			}
		}
	}

	if (!MAIN_VERSION_ATLEAST(main, 274, 1)) {
		/* particle systems need to be forced to redistribute for jitter mode fix */
		{
			Object *ob;
			ParticleSystem *psys;
			for (ob = main->object.first; ob; ob = ob->id.next) {
				for (psys = ob->particlesystem.first; psys; psys = psys->next) {
					if ((psys->pointcache->flag & PTCACHE_BAKED) == 0) {
						psys->recalc |= PSYS_RECALC_RESET;
					}
				}
			}
		}

		/* hysteresis setted to 10% but not actived */
		if (!DNA_struct_elem_find(fd->filesdna, "LodLevel", "int", "obhysteresis")) {
			Object *ob;
			for (ob = main->object.first; ob; ob = ob->id.next) {
				LodLevel *level;
				for (level = ob->lodlevels.first; level; level = level->next) {
					level->obhysteresis = 10;
				}
			}
		}

		if (!DNA_struct_elem_find(fd->filesdna, "GameData", "int", "scehysteresis")) {
			Scene *scene;
			for (scene = main->scene.first; scene; scene = scene->id.next) {
				scene->gm.scehysteresis = 10;
			}
		}
	}

	if (!MAIN_VERSION_ATLEAST(main, 274, 2)) {
		FOREACH_NODETREE(main, ntree, id) {
			bNode *node;
			bNodeSocket *sock;

			for (node = ntree->nodes.first; node; node = node->next) {
				if (node->type == SH_NODE_MATERIAL) {
					for (sock = node->inputs.first; sock; sock = sock->next) {
						if (STREQ(sock->name, "Refl")) {
							BLI_strncpy(sock->name, "DiffuseIntensity", sizeof(sock->name));
						}
					}
				}
				else if (node->type == SH_NODE_MATERIAL_EXT) {
					for (sock = node->outputs.first; sock; sock = sock->next) {
						if (STREQ(sock->name, "Refl")) {
							BLI_strncpy(sock->name, "DiffuseIntensity", sizeof(sock->name));
						}
						else if (STREQ(sock->name, "Ray Mirror")) {
							BLI_strncpy(sock->name, "Reflectivity", sizeof(sock->name));
						}
					}
				}
			}
		} FOREACH_NODETREE_END
	}

	if (!MAIN_VERSION_ATLEAST(main, 274, 4)) {
		SceneRenderView *srv;
		wmWindowManager *wm;
		bScreen *screen;
		wmWindow *win;
		Scene *scene;
		Camera *cam;
		Image *ima;

		for (scene = main->scene.first; scene; scene = scene->id.next) {
			Sequence *seq;

			BKE_scene_add_render_view(scene, STEREO_LEFT_NAME);
			srv = scene->r.views.first;
			BLI_strncpy(srv->suffix, STEREO_LEFT_SUFFIX, sizeof(srv->suffix));

			BKE_scene_add_render_view(scene, STEREO_RIGHT_NAME);
			srv = scene->r.views.last;
			BLI_strncpy(srv->suffix, STEREO_RIGHT_SUFFIX, sizeof(srv->suffix));

			SEQ_BEGIN (scene->ed, seq)
			{
				seq->stereo3d_format = MEM_callocN(sizeof(Stereo3dFormat), "Stereo Display 3d Format");

#define SEQ_USE_PROXY_CUSTOM_DIR (1 << 19)
#define SEQ_USE_PROXY_CUSTOM_FILE (1 << 21)
				if (seq->strip && seq->strip->proxy && !seq->strip->proxy->storage) {
					if (seq->flag & SEQ_USE_PROXY_CUSTOM_DIR)
						seq->strip->proxy->storage = SEQ_STORAGE_PROXY_CUSTOM_DIR;
					if (seq->flag & SEQ_USE_PROXY_CUSTOM_FILE)
						seq->strip->proxy->storage = SEQ_STORAGE_PROXY_CUSTOM_FILE;
				}
#undef SEQ_USE_PROXY_CUSTOM_DIR
#undef SEQ_USE_PROXY_CUSTOM_FILE

			}
			SEQ_END
		}

		for (screen = main->screen.first; screen; screen = screen->id.next) {
			ScrArea *sa;
			for (sa = screen->areabase.first; sa; sa = sa->next) {
				SpaceLink *sl;

				for (sl = sa->spacedata.first; sl; sl = sl->next) {
					switch (sl->spacetype) {
						case SPACE_VIEW3D:
						{
							View3D *v3d = (View3D *)sl;
							v3d->stereo3d_camera = STEREO_3D_ID;
							v3d->stereo3d_flag |= V3D_S3D_DISPPLANE;
							v3d->stereo3d_convergence_alpha = 0.15f;
							v3d->stereo3d_volume_alpha = 0.05f;
							break;
						}
						case SPACE_IMAGE:
						{
							SpaceImage *sima = (SpaceImage *) sl;
							sima->iuser.flag |= IMA_SHOW_STEREO;
							break;
						}
					}
				}
			}
		}

		for (cam = main->camera.first; cam; cam = cam->id.next) {
			cam->stereo.interocular_distance = 0.065f;
			cam->stereo.convergence_distance = 30.0f * 0.065f;
		}

		for (ima = main->image.first; ima; ima = ima->id.next) {
			ima->stereo3d_format = MEM_callocN(sizeof(Stereo3dFormat), "Image Stereo 3d Format");

			if (ima->packedfile) {
				ImagePackedFile *imapf = MEM_mallocN(sizeof(ImagePackedFile), "Image Packed File");
				BLI_addtail(&ima->packedfiles, imapf);

				imapf->packedfile = ima->packedfile;
				BLI_strncpy(imapf->filepath, ima->name, FILE_MAX);
				ima->packedfile = NULL;
			}
		}

		for (wm = main->wm.first; wm; wm = wm->id.next) {
			for (win = wm->windows.first; win; win = win->next) {
				win->stereo3d_format = MEM_callocN(sizeof(Stereo3dFormat), "Stereo Display 3d Format");
			}
		}
	}

	if (!MAIN_VERSION_ATLEAST(main, 274, 6)) {
		bScreen *screen;

		if (!DNA_struct_elem_find(fd->filesdna, "FileSelectParams", "int", "thumbnail_size")) {
			for (screen = main->screen.first; screen; screen = screen->id.next) {
				ScrArea *sa;

				for (sa = screen->areabase.first; sa; sa = sa->next) {
					SpaceLink *sl;

					for (sl = sa->spacedata.first; sl; sl = sl->next) {
						if (sl->spacetype == SPACE_FILE) {
							SpaceFile *sfile = (SpaceFile *)sl;

							if (sfile->params) {
								sfile->params->thumbnail_size = 128;
							}
						}
					}
				}
			}
		}

		if (!DNA_struct_elem_find(fd->filesdna, "RenderData", "short", "simplify_subsurf_render")) {
			Scene *scene;
			for (scene = main->scene.first; scene != NULL; scene = scene->id.next) {
				scene->r.simplify_subsurf_render = scene->r.simplify_subsurf;
				scene->r.simplify_particles_render = scene->r.simplify_particles;
			}
		}

		if (!DNA_struct_elem_find(fd->filesdna, "DecimateModifierData", "float", "defgrp_factor")) {
			Object *ob;

			for (ob = main->object.first; ob; ob = ob->id.next) {
				ModifierData *md;
				for (md = ob->modifiers.first; md; md = md->next) {
					if (md->type == eModifierType_Decimate) {
						DecimateModifierData *dmd = (DecimateModifierData *)md;
						dmd->defgrp_factor = 1.0f;
					}
				}
			}
		}
	}

	if (!MAIN_VERSION_ATLEAST(main, 275, 3)) {
		Brush *br;
#define BRUSH_TORUS (1 << 1)
		for (br = main->brush.first; br; br = br->id.next) {
			br->flag &= ~BRUSH_TORUS;
		}
#undef BRUSH_TORUS
	}

	if (!MAIN_VERSION_ATLEAST(main, 276, 2)) {
		if (!DNA_struct_elem_find(fd->filesdna, "bPoseChannel", "float", "custom_scale")) {
			Object *ob;

			for (ob = main->object.first; ob; ob = ob->id.next) {
				if (ob->pose) {
					bPoseChannel *pchan;
					for (pchan = ob->pose->chanbase.first; pchan; pchan = pchan->next) {
						pchan->custom_scale = 1.0f;
					}
				}
			}
		}

		{
			bScreen *screen;
#define RV3D_VIEW_PERSPORTHO	 7
			for (screen = main->screen.first; screen; screen = screen->id.next) {
				ScrArea *sa;
				for (sa = screen->areabase.first; sa; sa = sa->next) {
					SpaceLink *sl;
					for (sl = sa->spacedata.first; sl; sl = sl->next) {
						if (sl->spacetype == SPACE_VIEW3D) {
							ARegion *ar;
							ListBase *lb = (sl == sa->spacedata.first) ? &sa->regionbase : &sl->regionbase;
							for (ar = lb->first; ar; ar = ar->next) {
								if (ar->regiontype == RGN_TYPE_WINDOW) {
									if (ar->regiondata) {
										RegionView3D *rv3d = ar->regiondata;
										if (rv3d->view == RV3D_VIEW_PERSPORTHO) {
											rv3d->view = RV3D_VIEW_USER;
										}
									}
								}
							}
							break;
						}
					}
				}
			}
#undef RV3D_VIEW_PERSPORTHO
		}

		{
			Lamp *lamp;
#define LA_YF_PHOTON	5
			for (lamp = main->lamp.first; lamp; lamp = lamp->id.next) {
				if (lamp->type == LA_YF_PHOTON) {
					lamp->type = LA_LOCAL;
				}
			}
#undef LA_YF_PHOTON
		}

		{
			Object *ob;
			for (ob = main->object.first; ob; ob = ob->id.next) {
				if (ob->body_type == OB_BODY_TYPE_CHARACTER && (ob->gameflag & OB_BOUNDS) && ob->collision_boundtype == OB_BOUND_TRIANGLE_MESH) {
					ob->boundtype = ob->collision_boundtype = OB_BOUND_BOX;
				}
			}
		}

	}

	if (!MAIN_VERSION_ATLEAST(main, 276, 3)) {
		if (!DNA_struct_elem_find(fd->filesdna, "RenderData", "CurveMapping", "mblur_shutter_curve")) {
			Scene *scene;
			for (scene = main->scene.first; scene != NULL; scene = scene->id.next) {
				CurveMapping *curve_mapping = &scene->r.mblur_shutter_curve;
				curvemapping_set_defaults(curve_mapping, 1, 0.0f, 0.0f, 1.0f, 1.0f);
				curvemapping_initialize(curve_mapping);
				curvemap_reset(curve_mapping->cm,
				               &curve_mapping->clipr,
				               CURVE_PRESET_MAX,
				               CURVEMAP_SLOPE_POS_NEG);
			}
		}
	}

	if (!MAIN_VERSION_ATLEAST(main, 276, 4)) {
		for (Scene *scene = main->scene.first; scene; scene = scene->id.next) {
			ToolSettings *ts = scene->toolsettings;
			
			if (ts->gp_sculpt.brush[0].size == 0) {
				GP_BrushEdit_Settings *gset = &ts->gp_sculpt;
				GP_EditBrush_Data *brush;
				
				brush = &gset->brush[GP_EDITBRUSH_TYPE_SMOOTH];
				brush->size = 25;
				brush->strength = 0.3f;
				brush->flag = GP_EDITBRUSH_FLAG_USE_FALLOFF | GP_EDITBRUSH_FLAG_SMOOTH_PRESSURE;
				
				brush = &gset->brush[GP_EDITBRUSH_TYPE_THICKNESS];
				brush->size = 25;
				brush->strength = 0.5f;
				brush->flag = GP_EDITBRUSH_FLAG_USE_FALLOFF;
				
				brush = &gset->brush[GP_EDITBRUSH_TYPE_GRAB];
				brush->size = 50;
				brush->strength = 0.3f;
				brush->flag = GP_EDITBRUSH_FLAG_USE_FALLOFF;
				
				brush = &gset->brush[GP_EDITBRUSH_TYPE_PUSH];
				brush->size = 25;
				brush->strength = 0.3f;
				brush->flag = GP_EDITBRUSH_FLAG_USE_FALLOFF;
				
				brush = &gset->brush[GP_EDITBRUSH_TYPE_TWIST];
				brush->size = 50;
				brush->strength = 0.3f; // XXX?
				brush->flag = GP_EDITBRUSH_FLAG_USE_FALLOFF;
				
				brush = &gset->brush[GP_EDITBRUSH_TYPE_PINCH];
				brush->size = 50;
				brush->strength = 0.5f; // XXX?
				brush->flag = GP_EDITBRUSH_FLAG_USE_FALLOFF;
				
				brush = &gset->brush[GP_EDITBRUSH_TYPE_RANDOMIZE];
				brush->size = 25;
				brush->strength = 0.5f;
				brush->flag = GP_EDITBRUSH_FLAG_USE_FALLOFF;
				
				brush = &gset->brush[GP_EDITBRUSH_TYPE_CLONE];
				brush->size = 50;
				brush->strength = 1.0f;
			}
			
			if (!DNA_struct_elem_find(fd->filesdna, "ToolSettings", "char", "gpencil_v3d_align")) {
#if 0 /* XXX: Cannot do this, as we get random crashes... */
				if (scene->gpd) {
					bGPdata *gpd = scene->gpd;
					
					/* Copy over the settings stored in the GP datablock linked to the scene, for minimal disruption */
					ts->gpencil_v3d_align = 0;
					
					if (gpd->flag & GP_DATA_VIEWALIGN)    ts->gpencil_v3d_align |= GP_PROJECT_VIEWSPACE;
					if (gpd->flag & GP_DATA_DEPTH_VIEW)   ts->gpencil_v3d_align |= GP_PROJECT_DEPTH_VIEW;
					if (gpd->flag & GP_DATA_DEPTH_STROKE) ts->gpencil_v3d_align |= GP_PROJECT_DEPTH_STROKE;
					
					if (gpd->flag & GP_DATA_DEPTH_STROKE_ENDPOINTS)
						ts->gpencil_v3d_align |= GP_PROJECT_DEPTH_STROKE_ENDPOINTS;
				}
				else {
					/* Default to cursor for all standard 3D views */
					ts->gpencil_v3d_align = GP_PROJECT_VIEWSPACE;
				}
#endif
				
				ts->gpencil_v3d_align = GP_PROJECT_VIEWSPACE;
				ts->gpencil_v2d_align = GP_PROJECT_VIEWSPACE;
				ts->gpencil_seq_align = GP_PROJECT_VIEWSPACE;
				ts->gpencil_ima_align = GP_PROJECT_VIEWSPACE;
			}
		}
		
		for (bGPdata *gpd = main->gpencil.first; gpd; gpd = gpd->id.next) {
			bool enabled = false;
			
			/* Ensure that the datablock's onionskinning toggle flag
			 * stays in sync with the status of the actual layers
			 */
			for (bGPDlayer *gpl = gpd->layers.first; gpl; gpl = gpl->next) {
				if (gpl->flag & GP_LAYER_ONIONSKIN) {
					enabled = true;
				}
			}
			
			if (enabled)
				gpd->flag |= GP_DATA_SHOW_ONIONSKINS;
			else
				gpd->flag &= ~GP_DATA_SHOW_ONIONSKINS;
		}

		if (!DNA_struct_elem_find(fd->filesdna, "Object", "unsigned char", "max_jumps")) {
			for (Object *ob = main->object.first; ob; ob = ob->id.next) {
				ob->max_jumps = 1;
			}
		}
	}
	if (!MAIN_VERSION_ATLEAST(main, 276, 5)) {
		ListBase *lbarray[MAX_LIBARRAY];
		int a;

		/* Important to clear all non-persistent flags from older versions here, otherwise they could collide
		 * with any new persistent flag we may add in the future. */
		a = set_listbasepointers(main, lbarray);
		while (a--) {
			for (ID *id = lbarray[a]->first; id; id = id->next) {
				id->flag &= LIB_FAKEUSER;
			}
		}
	}

	if (!MAIN_VERSION_ATLEAST(main, 276, 7)) {
		Scene *scene;
		for (scene = main->scene.first; scene != NULL; scene = scene->id.next) {
			scene->r.bake.pass_filter = R_BAKE_PASS_FILTER_ALL;
		}
	}

	if (!MAIN_VERSION_ATLEAST(main, 277, 1)) {
		for (Scene *scene = main->scene.first; scene; scene = scene->id.next) {
			ParticleEditSettings *pset = &scene->toolsettings->particle;
			for (int a = 0; a < PE_TOT_BRUSH; a++) {
				if (pset->brush[a].strength > 1.0f) {
					pset->brush[a].strength *= 0.01f;
				}
			}
		}

		for (bScreen *screen = main->screen.first; screen; screen = screen->id.next) {
			for (ScrArea *sa = screen->areabase.first; sa; sa = sa->next) {
				for (SpaceLink *sl = sa->spacedata.first; sl; sl = sl->next) {
					ListBase *regionbase = (sl == sa->spacedata.first) ? &sa->regionbase : &sl->regionbase;
					/* Bug: Was possible to add preview region to sequencer view by using AZones. */
					if (sl->spacetype == SPACE_SEQ) {
						SpaceSeq *sseq = (SpaceSeq *)sl;
						if (sseq->view == SEQ_VIEW_SEQUENCE) {
							for (ARegion *ar = regionbase->first; ar; ar = ar->next) {
								/* remove preview region for sequencer-only view! */
								if (ar->regiontype == RGN_TYPE_PREVIEW) {
									ar->flag |= RGN_FLAG_HIDDEN;
									ar->alignment = RGN_ALIGN_NONE;
									break;
								}
							}
						}
					}
					/* Remove old deprecated region from filebrowsers */
					else if (sl->spacetype == SPACE_FILE) {
						for (ARegion *ar = regionbase->first; ar; ar = ar->next) {
							if (ar->regiontype == RGN_TYPE_CHANNELS) {
								/* Free old deprecated 'channel' region... */
								BKE_area_region_free(NULL, ar);
								BLI_freelinkN(regionbase, ar);
								break;
							}
						}
					}
				}
			}
		}

		for (Scene *scene = main->scene.first; scene; scene = scene->id.next) {
			CurvePaintSettings *cps = &scene->toolsettings->curve_paint_settings;
			if (cps->error_threshold == 0) {
				cps->curve_type = CU_BEZIER;
				cps->flag |= CURVE_PAINT_FLAG_CORNERS_DETECT;
				cps->error_threshold = 8;
				cps->radius_max = 1.0f;
				cps->corner_angle = DEG2RADF(70.0f);
			}
		}

		for (Scene *scene = main->scene.first; scene; scene = scene->id.next) {
			Sequence *seq;

			SEQ_BEGIN (scene->ed, seq)
			{
				if (seq->type == SEQ_TYPE_TEXT) {
					TextVars *data = seq->effectdata;
					if (data->color[3] == 0.0f) {
						copy_v4_fl(data->color, 1.0f);
						data->shadow_color[3] = 1.0f;
					}
				}
			}
			SEQ_END
		}

		/* Adding "Properties" region to DopeSheet */
		for (bScreen *screen = main->screen.first; screen; screen = screen->id.next) {
			for (ScrArea *sa = screen->areabase.first; sa; sa = sa->next) {
				/* handle pushed-back space data first */
				for (SpaceLink *sl = sa->spacedata.first; sl; sl = sl->next) {
					if (sl->spacetype == SPACE_ACTION) {
						SpaceAction *saction = (SpaceAction *)sl;
						do_version_action_editor_properties_region(&saction->regionbase);
					}
				}
				
				/* active spacedata info must be handled too... */
				if (sa->spacetype == SPACE_ACTION) {
					do_version_action_editor_properties_region(&sa->regionbase);
				}
			}
		}
	}

	if (!MAIN_VERSION_ATLEAST(main, 277, 2)) {
		if (!DNA_struct_elem_find(fd->filesdna, "Bone", "float", "scaleIn")) {
			for (bArmature *arm = main->armature.first; arm; arm = arm->id.next) {
				do_version_bones_super_bbone(&arm->bonebase);
			}
		}
		if (!DNA_struct_elem_find(fd->filesdna, "bPoseChannel", "float", "scaleIn")) {
			for (Object *ob = main->object.first; ob; ob = ob->id.next) {
				if (ob->pose) {
					for (bPoseChannel *pchan = ob->pose->chanbase.first; pchan; pchan = pchan->next) {
						/* see do_version_bones_super_bbone()... */
						pchan->scaleIn = 1.0f;
						pchan->scaleOut = 1.0f;
						
						/* also make sure some legacy (unused for over a decade) flags are unset,
						 * so that we can reuse them for stuff that matters now...
						 * (i.e. POSE_IK_MAT, (unknown/unused x 4), POSE_HAS_IK)
						 *
						 * These seem to have been runtime flags used by the IK solver, but that stuff
						 * should be able to be recalculated automatically anyway, so it should be fine.
						 */
						pchan->flag &= ~((1 << 3) | (1 << 4) | (1 << 5) | (1 << 6) | (1 << 7) | (1 << 8));
					}
				}
			}
		}

		for (Camera *camera = main->camera.first; camera != NULL; camera = camera->id.next) {
			if (camera->stereo.pole_merge_angle_from == 0.0f &&
				camera->stereo.pole_merge_angle_to == 0.0f)
			{
				camera->stereo.pole_merge_angle_from = DEG2RADF(60.0f);
				camera->stereo.pole_merge_angle_to = DEG2RADF(75.0f);
			}
		}

		if (!DNA_struct_elem_find(fd->filesdna, "NormalEditModifierData", "float", "mix_limit")) {
			Object *ob;

			for (ob = main->object.first; ob; ob = ob->id.next) {
				ModifierData *md;
				for (md = ob->modifiers.first; md; md = md->next) {
					if (md->type == eModifierType_NormalEdit) {
						NormalEditModifierData *nemd = (NormalEditModifierData *)md;
						nemd->mix_limit = DEG2RADF(180.0f);
					}
				}
			}
		}

		if (!DNA_struct_elem_find(fd->filesdna, "BooleanModifierData", "float", "double_threshold")) {
			Object *ob;
			for (ob = main->object.first; ob; ob = ob->id.next) {
				ModifierData *md;
				for (md = ob->modifiers.first; md; md = md->next) {
					if (md->type == eModifierType_Boolean) {
						BooleanModifierData *bmd = (BooleanModifierData *)md;
						bmd->double_threshold = 1e-6f;
					}
				}
			}
		}

		for (Brush *br = main->brush.first; br; br = br->id.next) {
			if (br->sculpt_tool == SCULPT_TOOL_FLATTEN) {
				br->flag |= BRUSH_ACCUMULATE;
			}
		}

		if (!DNA_struct_elem_find(fd->filesdna, "ClothSimSettings", "float", "time_scale")) {
			Object *ob;
			ModifierData *md;
			for (ob = main->object.first; ob; ob = ob->id.next) {
				for (md = ob->modifiers.first; md; md = md->next) {
					if (md->type == eModifierType_Cloth) {
						ClothModifierData *clmd = (ClothModifierData *)md;
						clmd->sim_parms->time_scale = 1.0f;
					}
					else if (md->type == eModifierType_ParticleSystem) {
						ParticleSystemModifierData *pmd = (ParticleSystemModifierData *)md;
						if (pmd->psys->clmd) {
							pmd->psys->clmd->sim_parms->time_scale = 1.0f;
						}
					}
				}
			}
		}
	}

	if (!MAIN_VERSION_ATLEAST(main, 277, 3)) {
		/* ------- init of grease pencil initialization --------------- */
		if (!DNA_struct_elem_find(fd->filesdna, "bGPDstroke", "bGPDpalettecolor", "*palcolor")) {
			for (Scene *scene = main->scene.first; scene; scene = scene->id.next) {
				ToolSettings *ts = scene->toolsettings;
				/* initialize use position for sculpt brushes */
				ts->gp_sculpt.flag |= GP_BRUSHEDIT_FLAG_APPLY_POSITION;
				/* initialize  selected vertices alpha factor */
				ts->gp_sculpt.alpha = 1.0f;

				/* new strength sculpt brush */
				if (ts->gp_sculpt.brush[0].size >= 11) {
					GP_BrushEdit_Settings *gset = &ts->gp_sculpt;
					GP_EditBrush_Data *brush;

					brush = &gset->brush[GP_EDITBRUSH_TYPE_STRENGTH];
					brush->size = 25;
					brush->strength = 0.5f;
					brush->flag = GP_EDITBRUSH_FLAG_USE_FALLOFF;
				}
			}
			/* create a default grease pencil drawing brushes set */
			if (!BLI_listbase_is_empty(&main->gpencil)) {
				for (Scene *scene = main->scene.first; scene; scene = scene->id.next) {
					ToolSettings *ts = scene->toolsettings;
					if (BLI_listbase_is_empty(&ts->gp_brushes)) {
						BKE_gpencil_brush_init_presets(ts);
					}
				}
			}
			/* Convert Grease Pencil to new palettes/brushes
			 * Loop all strokes and create the palette and all colors
			 */
			for (bGPdata *gpd = main->gpencil.first; gpd; gpd = gpd->id.next) {
				if (BLI_listbase_is_empty(&gpd->palettes)) {
					/* create palette */
					bGPDpalette *palette = BKE_gpencil_palette_addnew(gpd, "GP_Palette", true);
					for (bGPDlayer *gpl = gpd->layers.first; gpl; gpl = gpl->next) {
						/* create color using layer name */
						bGPDpalettecolor *palcolor = BKE_gpencil_palettecolor_addnew(palette, gpl->info, true);
						if (palcolor != NULL) {
							/* set color attributes */
							copy_v4_v4(palcolor->color, gpl->color);
							copy_v4_v4(palcolor->fill, gpl->fill);
							
							if (gpl->flag & GP_LAYER_HIDE)       palcolor->flag |= PC_COLOR_HIDE;
							if (gpl->flag & GP_LAYER_LOCKED)     palcolor->flag |= PC_COLOR_LOCKED;
							if (gpl->flag & GP_LAYER_ONIONSKIN)  palcolor->flag |= PC_COLOR_ONIONSKIN;
							if (gpl->flag & GP_LAYER_VOLUMETRIC) palcolor->flag |= PC_COLOR_VOLUMETRIC;
							if (gpl->flag & GP_LAYER_HQ_FILL)    palcolor->flag |= PC_COLOR_HQ_FILL;
							
							/* set layer opacity to 1 */
							gpl->opacity = 1.0f;
							
							/* set tint color */
							ARRAY_SET_ITEMS(gpl->tintcolor, 0.0f, 0.0f, 0.0f, 0.0f);
							
							/* flush relevant layer-settings to strokes */
							for (bGPDframe *gpf = gpl->frames.first; gpf; gpf = gpf->next) {
								for (bGPDstroke *gps = gpf->strokes.first; gps; gps = gps->next) {
									/* set stroke to palette and force recalculation */
									BLI_strncpy(gps->colorname, gpl->info, sizeof(gps->colorname));
									gps->palcolor = NULL;
									gps->flag |= GP_STROKE_RECALC_COLOR;
									gps->thickness = gpl->thickness;
									
									/* set alpha strength to 1 */
									for (int i = 0; i < gps->totpoints; i++) {
										gps->points[i].strength = 1.0f;
									}
								}
							}
						}
						
						/* set thickness to 0 (now it is a factor to override stroke thickness) */
						gpl->thickness = 0.0f;
					}
					/* set first color as active */
					if (palette->colors.first)
						BKE_gpencil_palettecolor_setactive(palette, palette->colors.first);
				}
			}
		}
		/* ------- end of grease pencil initialization --------------- */
	}

	if (!MAIN_VERSION_ATLEAST(main, 278, 0)) {
		if (!DNA_struct_elem_find(fd->filesdna, "MovieTrackingTrack", "float", "weight_stab")) {
			MovieClip *clip;
			for (clip = main->movieclip.first; clip; clip = clip->id.next) {
				MovieTracking *tracking = &clip->tracking;
				MovieTrackingObject *tracking_object;
				for (tracking_object = tracking->objects.first;
				     tracking_object != NULL;
				     tracking_object = tracking_object->next)
				{
					ListBase *tracksbase = BKE_tracking_object_get_tracks(tracking, tracking_object);
					MovieTrackingTrack *track;
					for (track = tracksbase->first;
					     track != NULL;
					     track = track->next)
					{
						track->weight_stab = track->weight;
					}
				}
			}
		}

		if (!DNA_struct_elem_find(fd->filesdna, "MovieTrackingStabilization", "int", "tot_rot_track")) {
			MovieClip *clip;
			for (clip = main->movieclip.first; clip != NULL; clip = clip->id.next) {
				if (clip->tracking.stabilization.rot_track) {
					migrate_single_rot_stabilization_track_settings(&clip->tracking.stabilization);
				}
				if (clip->tracking.stabilization.scale == 0.0f) {
					/* ensure init.
					 * Was previously used for autoscale only,
					 * now used always (as "target scale") */
					clip->tracking.stabilization.scale = 1.0f;
				}
				/* blender prefers 1-based frame counting;
				 * thus using frame 1 as reference typically works best */
				clip->tracking.stabilization.anchor_frame = 1;
				/* by default show the track lists expanded, to improve "discoverability" */
				clip->tracking.stabilization.flag |= TRACKING_SHOW_STAB_TRACKS;
				/* deprecated, not used anymore */
				clip->tracking.stabilization.ok = false;
			}
		}
	}
	if (!MAIN_VERSION_ATLEAST(main, 278, 2)) {
		if (!DNA_struct_elem_find(fd->filesdna, "FFMpegCodecData", "int", "ffmpeg_preset")) {
			for (Scene *scene = main->scene.first; scene; scene = scene->id.next) {
				/* "medium" is the preset FFmpeg uses when no presets are given. */
				scene->r.ffcodecdata.ffmpeg_preset = FFM_PRESET_MEDIUM;
			}
		}
		if (!DNA_struct_elem_find(fd->filesdna, "FFMpegCodecData", "int", "constant_rate_factor")) {
			for (Scene *scene = main->scene.first; scene; scene = scene->id.next) {
				/* fall back to behaviour from before we introduced CRF for old files */
				scene->r.ffcodecdata.constant_rate_factor = FFM_CRF_NONE;
			}
		}

		if (!DNA_struct_elem_find(fd->filesdna, "SmokeModifierData", "float", "slice_per_voxel")) {
			Object *ob;
			ModifierData *md;

			for (ob = main->object.first; ob; ob = ob->id.next) {
				for (md = ob->modifiers.first; md; md = md->next) {
					if (md->type == eModifierType_Smoke) {
						SmokeModifierData *smd = (SmokeModifierData *)md;
						if (smd->domain) {
							smd->domain->slice_per_voxel = 5.0f;
							smd->domain->slice_depth = 0.5f;
							smd->domain->display_thickness = 1.0f;
						}
					}
				}
			}
		}
	}

	{
<<<<<<< HEAD
#ifdef WITH_INPUT_HMD
		if (!DNA_struct_elem_find(fd->filesdna, "Scene", "HMDViewSettings", "hmd_settings")) {
			for (Scene *scene = main->scene.first; scene; scene = scene->id.next) {
				BKE_scene_hmd_settings_default_init(scene);
			}
		}
#endif
=======
		for (Scene *scene = main->scene.first; scene != NULL; scene = scene->id.next) {
			if (scene->toolsettings != NULL) {
				ToolSettings *ts = scene->toolsettings;
				ParticleEditSettings *pset = &ts->particle;
				for (int a = 0; a < PE_TOT_BRUSH; a++) {
					if (pset->brush[a].count == 0) {
						pset->brush[a].count = 10;
					}
				}
			}
		}
>>>>>>> e27d9fac
	}
}<|MERGE_RESOLUTION|>--- conflicted
+++ resolved
@@ -1427,15 +1427,6 @@
 	}
 
 	{
-<<<<<<< HEAD
-#ifdef WITH_INPUT_HMD
-		if (!DNA_struct_elem_find(fd->filesdna, "Scene", "HMDViewSettings", "hmd_settings")) {
-			for (Scene *scene = main->scene.first; scene; scene = scene->id.next) {
-				BKE_scene_hmd_settings_default_init(scene);
-			}
-		}
-#endif
-=======
 		for (Scene *scene = main->scene.first; scene != NULL; scene = scene->id.next) {
 			if (scene->toolsettings != NULL) {
 				ToolSettings *ts = scene->toolsettings;
@@ -1447,6 +1438,13 @@
 				}
 			}
 		}
->>>>>>> e27d9fac
+
+#ifdef WITH_INPUT_HMD
+		if (!DNA_struct_elem_find(fd->filesdna, "Scene", "HMDViewSettings", "hmd_settings")) {
+			for (Scene *scene = main->scene.first; scene; scene = scene->id.next) {
+				BKE_scene_hmd_settings_default_init(scene);
+			}
+		}
+#endif
 	}
 }