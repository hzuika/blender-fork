--- conflicted
+++ resolved
@@ -494,19 +494,6 @@
       }
     }
 
-<<<<<<< HEAD
-    for (bScreen *screen = bmain->screens.first; screen; screen = screen->id.next) {
-      LISTBASE_FOREACH (ScrArea *, area, &screen->areabase) {
-        LISTBASE_FOREACH (SpaceLink *, space, &area->spacedata) {
-          if (space->spacetype == SPACE_OUTLINER) {
-            SpaceOutliner *space_outliner = (SpaceOutliner *)space;
-
-            space_outliner->flag |= SO_MODE_COLUMN;
-          }
-        }
-      }
-    }
-=======
     /* Remove panel X axis collapsing, a remnant of horizontal panel alignment. */
     LISTBASE_FOREACH (bScreen *, screen, &bmain->screens) {
       LISTBASE_FOREACH (ScrArea *, area, &screen->areabase) {
@@ -530,6 +517,17 @@
    */
   {
     /* Keep this block, even when empty. */
->>>>>>> 48325306
+
+    for (bScreen *screen = bmain->screens.first; screen; screen = screen->id.next) {
+      LISTBASE_FOREACH (ScrArea *, area, &screen->areabase) {
+        LISTBASE_FOREACH (SpaceLink *, space, &area->spacedata) {
+          if (space->spacetype == SPACE_OUTLINER) {
+            SpaceOutliner *space_outliner = (SpaceOutliner *)space;
+
+            space_outliner->flag |= SO_MODE_COLUMN;
+          }
+        }
+      }
+    }
   }
 }