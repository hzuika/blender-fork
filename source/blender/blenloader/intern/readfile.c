--- conflicted
+++ resolved
@@ -3025,15 +3025,13 @@
 					NodeShaderScript *nss = (NodeShaderScript *) node->storage;
 					nss->bytecode = newdataadr(fd, nss->bytecode);
 				}
-<<<<<<< HEAD
+				else if (node->type==SH_NODE_TEX_POINTDENSITY) {
+					NodeShaderTexPointDensity *npd = (NodeShaderTexPointDensity *) node->storage;
+					memset(&npd->pd, 0, sizeof(npd->pd));
+				}
 				else if (node->type==SH_NODE_OPENVDB) {
 					NodeShaderOpenVDB *vdb = (NodeShaderOpenVDB *)node->storage;
 					link_list(fd, &vdb->grid_info);
-=======
-				else if (node->type==SH_NODE_TEX_POINTDENSITY) {
-					NodeShaderTexPointDensity *npd = (NodeShaderTexPointDensity *) node->storage;
-					memset(&npd->pd, 0, sizeof(npd->pd));
->>>>>>> 0feab1ba
 				}
 			}
 			else if (ntree->type==NTREE_COMPOSIT) {
