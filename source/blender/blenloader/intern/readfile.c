--- conflicted
+++ resolved
@@ -2207,138 +2207,8 @@
 				con->lin_error = 0.f;
 				con->rot_error = 0.f;
 			}
-<<<<<<< HEAD
-			break;
-		case CONSTRAINT_TYPE_TRACKTO:
-			{
-				bTrackToConstraint *data;
-				data = ((bTrackToConstraint*)con->data);
-				data->tar = newlibadr(fd, id->lib, data->tar);
-			}
-			break;
-		case CONSTRAINT_TYPE_MINMAX:
-			{
-				bMinMaxConstraint *data;
-				data = ((bMinMaxConstraint*)con->data);
-				data->tar = newlibadr(fd, id->lib, data->tar);
-			}
-			break;
-		case CONSTRAINT_TYPE_LOCKTRACK:
-			{
-				bLockTrackConstraint *data;
-				data= ((bLockTrackConstraint*)con->data);
-				data->tar = newlibadr(fd, id->lib, data->tar);
-			}
-			break;
-		case CONSTRAINT_TYPE_FOLLOWPATH:
-			{
-				bFollowPathConstraint *data;
-				data= ((bFollowPathConstraint*)con->data);
-				data->tar = newlibadr(fd, id->lib, data->tar);
-			}
-			break;
-		case CONSTRAINT_TYPE_STRETCHTO:
-			{
-				bStretchToConstraint *data;
-				data= ((bStretchToConstraint*)con->data);
-				data->tar = newlibadr(fd, id->lib, data->tar);
-			}
-			break;
-		case CONSTRAINT_TYPE_RIGIDBODYJOINT:
-			{
-				bRigidBodyJointConstraint *data;
-				data= ((bRigidBodyJointConstraint*)con->data);
-				data->tar = newlibadr(fd, id->lib, data->tar);
-			}
-			break;
-		case CONSTRAINT_TYPE_CLAMPTO:
-			{
-				bClampToConstraint *data;
-				data= ((bClampToConstraint*)con->data);
-				data->tar = newlibadr(fd, id->lib, data->tar);
-			}
-			break;
-		case CONSTRAINT_TYPE_CHILDOF:
-			{
-				bChildOfConstraint *data;
-				data= ((bChildOfConstraint*)con->data);
-				data->tar = newlibadr(fd, id->lib, data->tar);
-			}
-			break;
-		case CONSTRAINT_TYPE_TRANSFORM:
-			{
-				bTransformConstraint *data;
-				data= ((bTransformConstraint*)con->data);
-				data->tar = newlibadr(fd, id->lib, data->tar);
-			}
-			break;
-		case CONSTRAINT_TYPE_DISTLIMIT:
-			{
-				bDistLimitConstraint *data;
-				data= ((bDistLimitConstraint*)con->data);
-				data->tar = newlibadr(fd, id->lib, data->tar);
-			}
-			break;
-		case CONSTRAINT_TYPE_SHRINKWRAP:
-			{
-				bShrinkwrapConstraint *data;
-				data= ((bShrinkwrapConstraint*)con->data);
-				data->target = newlibadr(fd, id->lib, data->target);
-			}
-			break;
-		case CONSTRAINT_TYPE_DAMPTRACK:
-			{
-				bDampTrackConstraint *data;
-				data= ((bDampTrackConstraint*)con->data);
-				data->tar = newlibadr(fd, id->lib, data->tar);
-			}
-			break;
-		case CONSTRAINT_TYPE_SPLINEIK:
-			{
-				bSplineIKConstraint *data;
-				data= ((bSplineIKConstraint*)con->data);
-				data->tar = newlibadr(fd, id->lib, data->tar);
-			}
-			break;
-		case CONSTRAINT_TYPE_TRANSLIKE:
-			{
-				bTransLikeConstraint *data;
-				data= ((bTransLikeConstraint*)con->data);
-				data->tar = newlibadr(fd, id->lib, data->tar);
-			}
-			break;
-		case CONSTRAINT_TYPE_NULL:
-			break;
-		}
-	}
-}
-
-static void direct_link_constraints(FileData *fd, ListBase *lb)
-{
-	bConstraint *cons;
-
-	link_list(fd, lb);
-	for (cons=lb->first; cons; cons=cons->next) {
-		cons->data = newdataadr(fd, cons->data);
-		
-		if (cons->type == CONSTRAINT_TYPE_PYTHON) {
-			bPythonConstraint *data= cons->data;
-			
-			link_list(fd, &data->targets);
-			
-			data->prop = newdataadr(fd, data->prop);
-			if (data->prop)
-				IDP_DirectLinkProperty(data->prop, (fd->flags & FD_FLAGS_SWITCH_ENDIAN), fd);
-		}
-		else if (cons->type == CONSTRAINT_TYPE_SPLINEIK) {
-			bSplineIKConstraint *data= cons->data;
-			
-			data->points= newdataadr(fd, data->points);
-	}
-=======
 				break;
 		}
->>>>>>> 790d6ca2
 	}
 }
 
@@ -3582,15 +3452,12 @@
 	mesh->mcol= newdataadr(fd, mesh->mcol);
 	mesh->msticky= newdataadr(fd, mesh->msticky);
 	mesh->dvert= newdataadr(fd, mesh->dvert);
-<<<<<<< HEAD
 	mesh->mloopcol= newdataadr(fd, mesh->mloopcol);
 	mesh->mloopuv= newdataadr(fd, mesh->mloopuv);
 	mesh->mtpoly= newdataadr(fd, mesh->mtpoly);
-=======
-	
+
 	mesh->adt= newdataadr(fd, mesh->adt);
 	direct_link_animdata(fd, mesh->adt);
->>>>>>> 790d6ca2
 
 	/* Partial-mesh visibility (do this before using totvert, totface, or totedge!) */
 	mesh->pv= newdataadr(fd, mesh->pv);
