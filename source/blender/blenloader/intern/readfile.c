--- conflicted
+++ resolved
@@ -1139,8 +1139,6 @@
 
 /* ************ DIV ****************** */
 
-/* XXX All this should be made safer regarding mem and strings handling! */
-
 bool BLO_has_bfile_extension(const char *str)
 {
 	const char *ext_test[4] = {".blend", ".ble", ".blend.gz", NULL};
@@ -1181,23 +1179,9 @@
 		prev_slash = slash;
 		c = tc;
 	}
-<<<<<<< HEAD
 
 	if (!slash) {
 		return false;
-=======
-	else {
-		const char * const gp = fd + 1; // in case we have a .blend file, gp points to the group
-		
-		/* Find the last slash */
-		fd = (char *)BLI_last_slash(dir);
-		if (!fd || !BLO_has_bfile_extension(fd+1)) return 0;
-		
-		/* now we know that we are in a blend file and it is safe to 
-		 * assume that gp actually points to a group */
-		if (!STREQ("Screen", gp))
-			BLI_strncpy(group, gp, BLO_GROUP_MAX);
->>>>>>> 7bc6fbf1
 	}
 
 	if (slash[1] != '\0') {
