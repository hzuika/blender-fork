--- conflicted
+++ resolved
@@ -9777,16 +9777,10 @@
 }
 
 static ID *link_named_part_ex(
-<<<<<<< HEAD
-        Main *mainl, FileData *fd, const AssetEngineType *aet,
+        Main *mainl, FileData *fd, const AssetEngineType *aet, const char *root,
         const short idcode, const char *name, const AssetUUID *uuid, const int flag,
 		Scene *scene, View3D *v3d,
         const bool use_placeholders, const bool force_indirect)
-=======
-        Main *mainl, FileData *fd, const AssetEngineType *aet, const char *root,
-        const short idcode, const char *name, const AssetUUID *uuid, const int flag,
-		Scene *scene, View3D *v3d)
->>>>>>> 49e2a441
 {
 	ID *id = link_named_part(mainl, fd, idcode, name, use_placeholders, force_indirect);
 
@@ -9800,10 +9794,6 @@
 	}
 
 	if (id && uuid) {
-<<<<<<< HEAD
-		id->uuid = MEM_mallocN(sizeof(*id->uuid), __func__);
-		*id->uuid = *uuid;
-=======
 		BLI_assert(root);
 
 		id->uuid = MEM_mallocN(sizeof(*id->uuid), __func__);
@@ -9814,7 +9804,6 @@
 			BKE_library_asset_repository_init(mainl->curlib, aet, root);
 		}
 		BKE_library_asset_repository_asset_add(mainl->curlib, id);
->>>>>>> 49e2a441
 	}
 
 	return id;
@@ -9856,11 +9845,7 @@
         const bool use_placeholders, const bool force_indirect)
 {
 	FileData *fd = (FileData*)(*bh);
-<<<<<<< HEAD
-	return link_named_part_ex(mainl, fd, NULL, idcode, name, NULL, flag, scene, v3d, use_placeholders, force_indirect);
-=======
-	return link_named_part_ex(mainl, fd, NULL, NULL, idcode, name, NULL, flag, scene, v3d);
->>>>>>> 49e2a441
+	return link_named_part_ex(mainl, fd, NULL, NULL, idcode, name, NULL, flag, scene, v3d, use_placeholders, force_indirect);
 }
 
 /**
@@ -9870,10 +9855,7 @@
  * \param mainl The main database to link from (not the active one).
  * \param bh The blender file handle.
  * \param aet The asset engine type (NULL when no asset engine is used).
-<<<<<<< HEAD
-=======
  * \param root the 'path' of the asset repository.
->>>>>>> 49e2a441
  * \param idcode The kind of datablock to link.
  * \param name The name of the datablock (without the 2 char ID prefix).
  * \param uuid The asset engine's UUID of this datablock (NULL when no asset engine is used).
@@ -9883,22 +9865,13 @@
  * \return the linked ID when found.
  */
 struct ID *BLO_library_link_named_part_asset(
-<<<<<<< HEAD
-        Main *mainl, BlendHandle **bh, const AssetEngineType *aet,
+        Main *mainl, BlendHandle **bh, const AssetEngineType *aet, const char *root,
         const short idcode, const char *name, const AssetUUID *uuid, const short flag,
         Scene *scene, View3D *v3d,
         const bool use_placeholders, const bool force_indirect)
 {
 	FileData *fd = (FileData*)(*bh);
-	return link_named_part_ex(mainl, fd, aet, idcode, name, uuid, flag, scene, v3d, use_placeholders, force_indirect);
-=======
-        Main *mainl, BlendHandle **bh, const AssetEngineType *aet, const char *root,
-        const short idcode, const char *name, const AssetUUID *uuid, const short flag,
-        Scene *scene, View3D *v3d)
-{
-	FileData *fd = (FileData*)(*bh);
-	return link_named_part_ex(mainl, fd, aet, root, idcode, name, uuid, flag, scene, v3d);
->>>>>>> 49e2a441
+	return link_named_part_ex(mainl, fd, aet, root, idcode, name, uuid, flag, scene, v3d, use_placeholders, force_indirect);
 }
 
 static void link_id_part(ReportList *reports, FileData *fd, Main *mainvar, ID *id, ID **r_id)
