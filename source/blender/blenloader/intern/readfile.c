--- conflicted
+++ resolved
@@ -2024,15 +2024,11 @@
 		
 		
 		switch (md->type) {
-<<<<<<< HEAD
-			// TODO
-=======
 			case eCacheModifierType_HairSimulation: {
 				HairSimCacheModifier *hsmd = (HairSimCacheModifier *)md;
 				hsmd->sim_params.effector_weights = newdataadr(fd, hsmd->sim_params.effector_weights);
 				break;
 			}
->>>>>>> 3cbdb312
 		}
 	}
 }
