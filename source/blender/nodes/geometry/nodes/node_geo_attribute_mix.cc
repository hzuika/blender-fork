/*
 * This program is free software; you can redistribute it and/or
 * modify it under the terms of the GNU General Public License
 * as published by the Free Software Foundation; either version 2
 * of the License, or (at your option) any later version.
 *
 * This program is distributed in the hope that it will be useful,
 * but WITHOUT ANY WARRANTY; without even the implied warranty of
 * MERCHANTABILITY or FITNESS FOR A PARTICULAR PURPOSE.  See the
 * GNU General Public License for more details.
 *
 * You should have received a copy of the GNU General Public License
 * along with this program; if not, write to the Free Software Foundation,
 * Inc., 51 Franklin Street, Fifth Floor, Boston, MA 02110-1301, USA.
 */

#include "BLI_task.hh"

#include "BKE_material.h"

#include "DNA_material_types.h"

#include "UI_interface.h"
#include "UI_resources.h"

#include "node_geometry_util.hh"

static bNodeSocketTemplate geo_node_attribute_mix_in[] = {
    {SOCK_GEOMETRY, N_("Geometry")},
    {SOCK_STRING, N_("Factor")},
    {SOCK_FLOAT, N_("Factor"), 0.5, 0.0, 0.0, 0.0, 0.0, 1.0, PROP_FACTOR},
    {SOCK_STRING, N_("A")},
    {SOCK_FLOAT, N_("A"), 0.0, 0.0, 0.0, 0.0, -FLT_MAX, FLT_MAX},
    {SOCK_VECTOR, N_("A"), 0.0, 0.0, 0.0, 0.0, -FLT_MAX, FLT_MAX},
    {SOCK_RGBA, N_("A"), 0.5, 0.5, 0.5, 1.0},
    {SOCK_STRING, N_("B")},
    {SOCK_FLOAT, N_("B"), 0.0, 0.0, 0.0, 0.0, -FLT_MAX, FLT_MAX},
    {SOCK_VECTOR, N_("B"), 0.0, 0.0, 0.0, 0.0, -FLT_MAX, FLT_MAX},
    {SOCK_RGBA, N_("B"), 0.5, 0.5, 0.5, 1.0},
    {SOCK_STRING, N_("Result")},
    {-1, ""},
};

static bNodeSocketTemplate geo_node_mix_attribute_out[] = {
    {SOCK_GEOMETRY, N_("Geometry")},
    {-1, ""},
};

static void geo_node_attribute_mix_layout(uiLayout *layout, bContext *UNUSED(C), PointerRNA *ptr)
{
  uiLayoutSetPropSep(layout, true);
  uiLayoutSetPropDecorate(layout, false);
  uiItemR(layout, ptr, "blend_type", 0, "", ICON_NONE);
  uiLayout *col = uiLayoutColumn(layout, false);
  uiItemR(col, ptr, "input_type_factor", 0, IFACE_("Factor"), ICON_NONE);
  uiItemR(col, ptr, "input_type_a", 0, IFACE_("A"), ICON_NONE);
  uiItemR(col, ptr, "input_type_b", 0, IFACE_("B"), ICON_NONE);
}

namespace blender::nodes {

static void do_mix_operation_float(const int blend_mode,
                                   const VArray<float> &factors,
                                   const VArray<float> &inputs_a,
                                   const VArray<float> &inputs_b,
                                   VMutableArray<float> &results)
{
  const int size = results.size();
  parallel_for(IndexRange(size), 512, [&](IndexRange range) {
    for (const int i : range) {
      const float factor = factors[i];
      float3 a{inputs_a[i]};
      const float3 b{inputs_b[i]};
      ramp_blend(blend_mode, a, factor, b);
      const float result = a.x;
      results.set(i, result);
    }
  });
}

static void do_mix_operation_float3(const int blend_mode,
                                    const VArray<float> &factors,
                                    const VArray<float3> &inputs_a,
                                    const VArray<float3> &inputs_b,
                                    VMutableArray<float3> &results)
{
  const int size = results.size();
  parallel_for(IndexRange(size), 512, [&](IndexRange range) {
    for (const int i : range) {
      const float factor = factors[i];
      float3 a = inputs_a[i];
      const float3 b = inputs_b[i];
      ramp_blend(blend_mode, a, factor, b);
      results.set(i, a);
    }
  });
}

static void do_mix_operation_color4f(const int blend_mode,
                                     const VArray<float> &factors,
                                     const VArray<ColorGeometry4f> &inputs_a,
                                     const VArray<ColorGeometry4f> &inputs_b,
                                     VMutableArray<ColorGeometry4f> &results)
{
  const int size = results.size();
<<<<<<< HEAD
  for (const int i : IndexRange(size)) {
    const float factor = factors[i];
    ColorGeometry4f a = inputs_a[i];
    const ColorGeometry4f b = inputs_b[i];
    ramp_blend(blend_mode, a, factor, b);
    results.set(i, a);
  }
=======
  parallel_for(IndexRange(size), 512, [&](IndexRange range) {
    for (const int i : range) {
      const float factor = factors[i];
      Color4f a = inputs_a[i];
      const Color4f b = inputs_b[i];
      ramp_blend(blend_mode, a, factor, b);
      results.set(i, a);
    }
  });
>>>>>>> f8042669
}

static void do_mix_operation(const CustomDataType result_type,
                             int blend_mode,
                             const VArray<float> &attribute_factor,
                             const GVArray &attribute_a,
                             const GVArray &attribute_b,
                             GVMutableArray &attribute_result)
{
  if (result_type == CD_PROP_FLOAT) {
    do_mix_operation_float(blend_mode,
                           attribute_factor,
                           attribute_a.typed<float>(),
                           attribute_b.typed<float>(),
                           attribute_result.typed<float>());
  }
  else if (result_type == CD_PROP_FLOAT3) {
    do_mix_operation_float3(blend_mode,
                            attribute_factor,
                            attribute_a.typed<float3>(),
                            attribute_b.typed<float3>(),
                            attribute_result.typed<float3>());
  }
  else if (result_type == CD_PROP_COLOR) {
    do_mix_operation_color4f(blend_mode,
                             attribute_factor,
                             attribute_a.typed<ColorGeometry4f>(),
                             attribute_b.typed<ColorGeometry4f>(),
                             attribute_result.typed<ColorGeometry4f>());
  }
}

static AttributeDomain get_result_domain(const GeometryComponent &component,
                                         const GeoNodeExecParams &params,
                                         StringRef result_name)
{
  /* Use the domain of the result attribute if it already exists. */
  std::optional<AttributeMetaData> result_info = component.attribute_get_meta_data(result_name);
  if (result_info) {
    return result_info->domain;
  }

  /* Otherwise use the highest priority domain from existing input attributes, or the default. */
  return params.get_highest_priority_input_domain({"A", "B"}, component, ATTR_DOMAIN_POINT);
}

static void attribute_mix_calc(GeometryComponent &component, const GeoNodeExecParams &params)
{
  const bNode &node = params.node();
  const NodeAttributeMix *node_storage = (const NodeAttributeMix *)node.storage;
  const std::string result_name = params.get_input<std::string>("Result");

  /* Use the highest complexity data type among the inputs and outputs, that way the node will
   * never "remove information". Use CD_PROP_BOOL as the lowest complexity data type, but in any
   * real situation it won't be returned. */
  const CustomDataType result_type = bke::attribute_data_type_highest_complexity({
      params.get_input_attribute_data_type("A", component, CD_PROP_BOOL),
      params.get_input_attribute_data_type("B", component, CD_PROP_BOOL),
      params.get_input_attribute_data_type("Result", component, CD_PROP_BOOL),
  });

  const AttributeDomain result_domain = get_result_domain(component, params, result_name);

  OutputAttribute attribute_result = component.attribute_try_get_for_output_only(
      result_name, result_domain, result_type);
  if (!attribute_result) {
    return;
  }

  GVArray_Typed<float> attribute_factor = params.get_input_attribute<float>(
      "Factor", component, result_domain, 0.5f);
  GVArrayPtr attribute_a = params.get_input_attribute(
      "A", component, result_domain, result_type, nullptr);
  GVArrayPtr attribute_b = params.get_input_attribute(
      "B", component, result_domain, result_type, nullptr);

  do_mix_operation(result_type,
                   node_storage->blend_type,
                   attribute_factor,
                   *attribute_a,
                   *attribute_b,
                   *attribute_result);
  attribute_result.save();
}

static void geo_node_attribute_mix_exec(GeoNodeExecParams params)
{
  GeometrySet geometry_set = params.extract_input<GeometrySet>("Geometry");

  geometry_set = geometry_set_realize_instances(geometry_set);

  if (geometry_set.has<MeshComponent>()) {
    attribute_mix_calc(geometry_set.get_component_for_write<MeshComponent>(), params);
  }
  if (geometry_set.has<PointCloudComponent>()) {
    attribute_mix_calc(geometry_set.get_component_for_write<PointCloudComponent>(), params);
  }
  if (geometry_set.has<CurveComponent>()) {
    attribute_mix_calc(geometry_set.get_component_for_write<CurveComponent>(), params);
  }

  params.set_output("Geometry", geometry_set);
}

static void geo_node_attribute_mix_init(bNodeTree *UNUSED(ntree), bNode *node)
{
  NodeAttributeMix *data = (NodeAttributeMix *)MEM_callocN(sizeof(NodeAttributeMix),
                                                           "attribute mix node");
  data->blend_type = MA_RAMP_BLEND;
  data->input_type_factor = GEO_NODE_ATTRIBUTE_INPUT_FLOAT;
  data->input_type_a = GEO_NODE_ATTRIBUTE_INPUT_ATTRIBUTE;
  data->input_type_b = GEO_NODE_ATTRIBUTE_INPUT_ATTRIBUTE;
  node->storage = data;
}

static void geo_node_attribute_mix_update(bNodeTree *UNUSED(ntree), bNode *node)
{
  NodeAttributeMix *node_storage = (NodeAttributeMix *)node->storage;
  update_attribute_input_socket_availabilities(
      *node, "Factor", (GeometryNodeAttributeInputMode)node_storage->input_type_factor);
  update_attribute_input_socket_availabilities(
      *node, "A", (GeometryNodeAttributeInputMode)node_storage->input_type_a);
  update_attribute_input_socket_availabilities(
      *node, "B", (GeometryNodeAttributeInputMode)node_storage->input_type_b);
}

}  // namespace blender::nodes

void register_node_type_geo_attribute_mix()
{
  static bNodeType ntype;

  geo_node_type_base(&ntype, GEO_NODE_ATTRIBUTE_MIX, "Attribute Mix", NODE_CLASS_ATTRIBUTE, 0);
  node_type_socket_templates(&ntype, geo_node_attribute_mix_in, geo_node_mix_attribute_out);
  node_type_init(&ntype, blender::nodes::geo_node_attribute_mix_init);
  node_type_update(&ntype, blender::nodes::geo_node_attribute_mix_update);
  ntype.draw_buttons = geo_node_attribute_mix_layout;
  node_type_storage(
      &ntype, "NodeAttributeMix", node_free_standard_storage, node_copy_standard_storage);
  ntype.geometry_node_execute = blender::nodes::geo_node_attribute_mix_exec;
  nodeRegisterType(&ntype);
}<|MERGE_RESOLUTION|>--- conflicted
+++ resolved
@@ -103,25 +103,15 @@
                                      VMutableArray<ColorGeometry4f> &results)
 {
   const int size = results.size();
-<<<<<<< HEAD
-  for (const int i : IndexRange(size)) {
-    const float factor = factors[i];
-    ColorGeometry4f a = inputs_a[i];
-    const ColorGeometry4f b = inputs_b[i];
-    ramp_blend(blend_mode, a, factor, b);
-    results.set(i, a);
-  }
-=======
   parallel_for(IndexRange(size), 512, [&](IndexRange range) {
     for (const int i : range) {
       const float factor = factors[i];
-      Color4f a = inputs_a[i];
-      const Color4f b = inputs_b[i];
+      ColorGeometry4f a = inputs_a[i];
+      const ColorGeometry4f b = inputs_b[i];
       ramp_blend(blend_mode, a, factor, b);
       results.set(i, a);
     }
   });
->>>>>>> f8042669
 }
 
 static void do_mix_operation(const CustomDataType result_type,
