/*
 * This program is free software; you can redistribute it and/or
 * modify it under the terms of the GNU General Public License
 * as published by the Free Software Foundation; either version 2
 * of the License, or (at your option) any later version.
 *
 * This program is distributed in the hope that it will be useful,
 * but WITHOUT ANY WARRANTY; without even the implied warranty of
 * MERCHANTABILITY or FITNESS FOR A PARTICULAR PURPOSE.  See the
 * GNU General Public License for more details.
 *
 * You should have received a copy of the GNU General Public License
 * along with this program; if not, write to the Free Software Foundation,
 * Inc., 51 Franklin Street, Fifth Floor, Boston, MA 02110-1301, USA.
 *
 * The Original Code is Copyright (C) 2008 Blender Foundation.
 * All rights reserved.
 */

/** \file
 * \ingroup editors
 */

#pragma once

#include "BLI_linklist.h"
#include "BLI_listbase.h"
#include "BLI_math.h" /* Needed here for inline functions. */
#include "BLI_threads.h"

#include <math.h>

typedef struct LineartStaticMemPoolNode {
  Link item;
  size_t size;
  size_t used_byte;
  /* User memory starts here */
} LineartStaticMemPoolNode;

typedef struct LineartStaticMemPool {
  ListBase pools;
  SpinLock lock_mem;
} LineartStaticMemPool;

typedef struct LineartTriangleAdjacent {
  struct LineartEdge *e[3];
} LineartTriangleAdjacent;

typedef struct LineartTriangle {
  struct LineartVert *v[3];

  /* first culled in line list to use adjacent triangle info, then go through triangle list. */
  double gn[3];

  unsigned char transparency_mask;
  unsigned char intersection_mask;
  unsigned char flags; /* #eLineartTriangleFlags */

  /**
   * Only use single link list, because we don't need to go back in order.
   * This variable is also reused to store the pointer to adjacent lines of this triangle before
   * intersection stage.
   */
  struct LinkNode *intersecting_verts;
} LineartTriangle;

typedef struct LineartTriangleThread {
  struct LineartTriangle base;
  /**
   * This variable is used to store per-thread triangle-line testing pair,
   * also re-used to store triangle-triangle pair for intersection testing stage.
   * Do not directly use #LineartTriangleThread.
   * The size of #LineartTriangle is dynamically allocated to contain set thread number of
   * "testing_e" field. Worker threads will test lines against the "base" triangle.
   * At least one thread is present, thus we always have at least `testing_e[0]`.
   */
  struct LineartEdge *testing_e[1];
} LineartTriangleThread;

typedef enum eLineArtElementNodeFlag {
  LRT_ELEMENT_IS_ADDITIONAL = (1 << 0),
  LRT_ELEMENT_BORDER_ONLY = (1 << 1),
  LRT_ELEMENT_NO_INTERSECTION = (1 << 2),
} eLineArtElementNodeFlag;

typedef struct LineartElementLinkNode {
  struct LineartElementLinkNode *next, *prev;
  void *pointer;
  int element_count;
  void *object_ref;
  eLineArtElementNodeFlag flags;

  /** Per object value, always set, if not enabled by #ObjectLineArt, then it's set to global. */
  float crease_threshold;
} LineartElementLinkNode;

typedef struct LineartEdgeSegment {
  struct LineartEdgeSegment *next, *prev;
  /** at==0: left  at==1: right  (this is in 2D projected space) */
  double at;
  /** Occlusion level after "at" point */
  unsigned char occlusion;

  /**
   * For determining lines behind a glass window material.
   * allows 6 materials for "transparent mask", from bits 1<<2 to 1<<7.
   * bits 1<<0 and 1<<1 are for occlusion effectiveness value.
   */
  unsigned char transparency_mask;
} LineartEdgeSegment;

typedef struct LineartVert {
  double gloc[3];
  double fbcoord[4];

  /* Scene global index. */
  int index;

  /**
   * Intersection data flag is here, when LRT_VERT_HAS_INTERSECTION_DATA is set,
   * size of the struct is extended to include intersection data.
   * See #eLineArtVertFlags.
   */
  char flag;

} LineartVert;

typedef struct LineartVertIntersection {
  struct LineartVert base;
  /** Use vert index because we only use this to check vertex equal. This way we save 8 Bytes. */
  int isec1, isec2;
  struct LineartTriangle *intersecting_with;
} LineartVertIntersection;

typedef enum eLineArtVertFlags {
  LRT_VERT_HAS_INTERSECTION_DATA = (1 << 0),
  LRT_VERT_EDGE_USED = (1 << 1),
} eLineArtVertFlags;

typedef struct LineartEdge {
  /** We only need link node kind of list here. */
  struct LineartEdge *next;
  struct LineartVert *v1, *v2;
  /**
   * Local vertex index for two ends, not pouting in #RenderVert because all verts are loaded, so
   * as long as fewer than half of the mesh edges are becoming a feature line, we save more memory.
   */
  int v1_obindex, v2_obindex;
  struct LineartTriangle *t1, *t2;
  ListBase segments;
  char min_occ;

  /** Also for line type determination on chaining. */
  unsigned char flags;
  unsigned char intersection_mask;

  /**
   * Still need this entry because culled lines will not add to object
   * #LineartElementLinkNode node (known as `reln` internally).
   *
   * TODO: If really need more savings, we can allocate this in a "extended" way too, but we need
   * another bit in flags to be able to show the difference.
   */
  struct Object *object_ref;
} LineartEdge;

typedef struct LineartEdgeChain {
  struct LineartEdgeChain *next, *prev;
  ListBase chain;

  /** Calculated before draw command. */
  float length;

  /** Used when re-connecting and grease-pencil stroke generation. */
  char picked;
  char level;

  /** Chain now only contains one type of segments */
  int type;
  unsigned char transparency_mask;
  unsigned char intersection_mask;

  struct Object *object_ref;
} LineartEdgeChain;

typedef struct LineartEdgeChainItem {
  struct LineartEdgeChainItem *next, *prev;
  /** Need z value for fading */
  float pos[3];
  /** For restoring position to 3d space */
  float gpos[3];
  float normal[3];
  unsigned char line_type;
  char occlusion;
  unsigned char transparency_mask;
  size_t index;
} LineartEdgeChainItem;

typedef struct LineartChainRegisterEntry {
  struct LineartChainRegisterEntry *next, *prev;
  LineartEdgeChain *ec;
  LineartEdgeChainItem *eci;
  char picked;

  /* left/right mark.
   * Because we revert list in chaining so we need the flag. */
  char is_left;
} LineartChainRegisterEntry;

enum eLineArtTileRecursiveLimit {
  /* If tile gets this small, it's already much smaller than a pixel. No need to continue
   * splitting. */
  LRT_TILE_RECURSIVE_PERSPECTIVE = 30,
  /* This is a tried-and-true safe value for high poly models that also needed ortho rendering. */
  LRT_TILE_RECURSIVE_ORTHO = 10,
};

#define LRT_TILE_SPLITTING_TRIANGLE_LIMIT 100
#define LRT_TILE_EDGE_COUNT_INITIAL 32

typedef struct LineartRenderBuffer {
  struct LineartRenderBuffer *prev, *next;

  int thread_count;

  int w, h;
  int tile_size_w, tile_size_h;
  int tile_count_x, tile_count_y;
  double width_per_tile, height_per_tile;
  double view_projection[4][4];
  double view[4][4];

  struct LineartBoundingArea *initial_bounding_areas;
  unsigned int bounding_area_count;

  /* When splitting bounding areas, if there's an ortho camera placed at a straight angle, there
   * will be a lot of triangles aligned in line which can not be separated by continue subdividing
   * the tile. So we set a strict limit when using ortho camera. See eLineArtTileRecursiveLimit. */
  int tile_recursive_level;

  ListBase vertex_buffer_pointers;
  ListBase line_buffer_pointers;
  ListBase triangle_buffer_pointers;

  /** This one's memory is not from main pool and is free()ed after culling stage. */
  ListBase triangle_adjacent_pointers;

  ListBase intersecting_vertex_buffer;
  /** Use the one comes with Line Art. */
  LineartStaticMemPool render_data_pool;
  ListBase wasted_cuts;
  SpinLock lock_cuts;

  /* This is just a reference to LineartCache::chain_data_pool, which is not cleared after line art
   * completes which serves as a cache. */
  LineartStaticMemPool *chain_data_pool;

  /*  Render status */
  double view_vector[3];

  int triangle_size;

  /* Although using ListBase here, LineartEdge is single linked list.
   * list.last is used to store worker progress along the list.
   * See lineart_main_occlusion_begin() for more info. */
  ListBase contour;
  ListBase intersection;
  ListBase crease;
  ListBase material;
  ListBase edge_mark;
<<<<<<< HEAD
  ListBase floating;
=======
>>>>>>> 87055dc7

  ListBase chains;

  /* For managing calculation tasks for multiple threads. */
  SpinLock lock_task;

  /*  settings */

  int max_occlusion_level;
  double crease_angle;
  double crease_cos;

  int draw_material_preview;
  double material_transparency;

  bool use_contour;
  bool use_crease;
  bool use_material;
  bool use_edge_marks;
  bool use_intersections;
  bool use_floating;
  bool fuzzy_intersections;
  bool fuzzy_everything;
  bool allow_boundaries;
  bool allow_overlapping_edges;
  bool allow_duplicated_types;
  bool remove_doubles;
  bool floating_as_contour;
  bool chain_floating_edges;
  bool chain_geometry_space;

  bool filter_face_mark;
  bool filter_face_mark_invert;
  bool filter_face_mark_boundaries;

  /* Keep an copy of these data so when line art is running it's self-contained. */
  bool cam_is_persp;
  float cam_obmat[4][4];
  double camera_pos[3];
  double near_clip, far_clip;
  float shift_x, shift_y;
  float crease_threshold;
  float chaining_image_threshold;
  float angle_splitting_threshold;
  float chain_smooth_tolerance;

  /* FIXME(Yiming): Temporary solution for speeding up calculation by not including lines that
   * are not in the selected source. This will not be needed after we have a proper scene-wise
   * cache running because multiple modifiers can then select results from that without further
   * calculation. */
  int _source_type;
  struct Collection *_source_collection;
  struct Object *_source_object;

} LineartRenderBuffer;

typedef struct LineartCache {
  /** Separate memory pool for chain data, this goes to the cache, so when we free the main pool,
   * chains will still be available. */
  LineartStaticMemPool chain_data_pool;

  /** A copy of rb->Chains after calculation is done, then we can destroy rb. */
  ListBase chains;

  /** Cache only contains edge types specified in this variable.
   * TODO: it's a fixed value (LRT_EDGE_FLAG_ALL_TYPE) right now, allow further selections in the
   * future. */
  unsigned char rb_edge_types;
} LineartCache;

#define DBL_TRIANGLE_LIM 1e-8
#define DBL_EDGE_LIM 1e-9

#define LRT_MEMORY_POOL_1MB (1 << 20)

typedef enum eLineartTriangleFlags {
  LRT_CULL_DONT_CARE = 0,
  LRT_CULL_USED = (1 << 0),
  LRT_CULL_DISCARD = (1 << 1),
  LRT_CULL_GENERATED = (1 << 2),
  LRT_TRIANGLE_INTERSECTION_ONLY = (1 << 3),
  LRT_TRIANGLE_NO_INTERSECTION = (1 << 4),
} eLineartTriangleFlags;

/**
 * Controls how many edges a worker thread is processing at one request.
 * There's no significant performance impact on choosing different values.
 * Don't make it too small so that the worker thread won't request too many times.
 */
#define LRT_THREAD_EDGE_COUNT 1000

typedef struct LineartRenderTaskInfo {
  struct LineartRenderBuffer *rb;

  int thread_id;

<<<<<<< HEAD
  /* In these list, list->last doesn't end overall, it only ends for the specific task thread. */
=======
  /* These lists only denote the part of the main edge list that the thread should iterate over.
   * Be careful to not iterate outside of these bounds as it is not thread safe to do so. */
>>>>>>> 87055dc7
  ListBase contour;
  ListBase intersection;
  ListBase crease;
  ListBase material;
  ListBase edge_mark;
<<<<<<< HEAD
  ListBase floating;
=======
>>>>>>> 87055dc7

} LineartRenderTaskInfo;

struct BMesh;

typedef struct LineartObjectInfo {
  struct LineartObjectInfo *next;
  struct Object *original_ob;
  struct BMesh *original_bm;
  double model_view_proj[4][4];
  double model_view[4][4];
  double normal[4][4];
  LineartElementLinkNode *eln;
  int usage;
  unsigned char override_intersection_mask;
  int global_i_offset;

  /* Threads will add lines inside here, when all threads are done, we combine those into the ones
   * in LineartRenderBuffer.  */
  ListBase contour;
  ListBase intersection;
  ListBase crease;
  ListBase material;
  ListBase edge_mark;
  ListBase floating;

} LineartObjectInfo;

typedef struct LineartObjectLoadTaskInfo {
  struct LineartRenderBuffer *rb;
  struct Depsgraph *dg;
  /* LinkNode styled list */
  LineartObjectInfo *pending;
  /* Used to spread the load across several threads. This can not overflow. */
  uint64_t total_faces;
} LineartObjectLoadTaskInfo;

/**
 * Bounding area diagram:
 * \code{.txt}
 * +----+ <----U (Upper edge Y value)
 * |    |
 * +----+ <----B (Bottom edge Y value)
 * ^    ^
 * L    R (Left/Right edge X value)
 * \endcode
 *
 * Example structure when subdividing 1 bounding areas:
 * 1 area can be divided into 4 smaller children to
 * accommodate image areas with denser triangle distribution.
 * \code{.txt}
 * +--+--+-----+
 * +--+--+     |
 * +--+--+-----+
 * |     |     |
 * +-----+-----+
 * \endcode
 *
 * lp/rp/up/bp is the list for
 * storing pointers to adjacent bounding areas.
 */
typedef struct LineartBoundingArea {
  double l, r, u, b;
  double cx, cy;

  /** 1,2,3,4 quadrant */
  struct LineartBoundingArea *child;

  ListBase lp;
  ListBase rp;
  ListBase up;
  ListBase bp;

  int16_t triangle_count;
  int16_t max_triangle_count;
  int16_t line_count;
  int16_t max_line_count;

<<<<<<< HEAD
  /* Use array for speeding up multiple accesses. */
  struct LineartTriangle **linked_triangles;
  struct LineartEdge **linked_lines;
=======
  ListBase linked_triangles;
  ListBase linked_edges;
>>>>>>> 87055dc7

  /** Reserved for image space reduction && multi-thread chaining. */
  ListBase linked_chains;
} LineartBoundingArea;

#define LRT_TILE(tile, r, c, CCount) tile[r * CCount + c]

#define LRT_CLAMP(a, Min, Max) a = a < Min ? Min : (a > Max ? Max : a)

#define LRT_MAX3_INDEX(a, b, c) (a > b ? (a > c ? 0 : (b > c ? 1 : 2)) : (b > c ? 1 : 2))

#define LRT_MIN3_INDEX(a, b, c) (a < b ? (a < c ? 0 : (b < c ? 1 : 2)) : (b < c ? 1 : 2))

#define LRT_MAX3_INDEX_ABC(x, y, z) (x > y ? (x > z ? a : (y > z ? b : c)) : (y > z ? b : c))

#define LRT_MIN3_INDEX_ABC(x, y, z) (x < y ? (x < z ? a : (y < z ? b : c)) : (y < z ? b : c))

#define LRT_ABC(index) (index == 0 ? a : (index == 1 ? b : c))

#define LRT_DOUBLE_CLOSE_ENOUGH(a, b) (((a) + DBL_EDGE_LIM) >= (b) && ((a)-DBL_EDGE_LIM) <= (b))

BLI_INLINE int lineart_LineIntersectTest2d(
    const double *a1, const double *a2, const double *b1, const double *b2, double *aRatio)
{
#define USE_VECTOR_LINE_INTERSECTION
#ifdef USE_VECTOR_LINE_INTERSECTION

  /* from isect_line_line_v2_point() */

  double s10[2], s32[2];
  double div;

  sub_v2_v2v2_db(s10, a2, a1);
  sub_v2_v2v2_db(s32, b2, b1);

  div = cross_v2v2_db(s10, s32);
  if (div != 0.0f) {
    const double u = cross_v2v2_db(a2, a1);
    const double v = cross_v2v2_db(b2, b1);

    const double rx = ((s32[0] * u) - (s10[0] * v)) / div;
    const double ry = ((s32[1] * u) - (s10[1] * v)) / div;
    double rr;

    if (fabs(a2[0] - a1[0]) > fabs(a2[1] - a1[1])) {
      *aRatio = ratiod(a1[0], a2[0], rx);
      if (fabs(b2[0] - b1[0]) > fabs(b2[1] - b1[1])) {
        rr = ratiod(b1[0], b2[0], rx);
      }
      else {
        rr = ratiod(b1[1], b2[1], ry);
      }
      if ((*aRatio) > 0 && (*aRatio) < 1 && rr > 0 && rr < 1) {
        return 1;
      }
      return 0;
    }

    *aRatio = ratiod(a1[1], a2[1], ry);
    if (fabs(b2[0] - b1[0]) > fabs(b2[1] - b1[1])) {
      rr = ratiod(b1[0], b2[0], rx);
    }
    else {
      rr = ratiod(b1[1], b2[1], ry);
    }
    if ((*aRatio) > 0 && (*aRatio) < 1 && rr > 0 && rr < 1) {
      return 1;
    }
    return 0;
  }
  return 0;

#else
  double k1, k2;
  double x;
  double y;
  double ratio;
  double x_diff = (a2[0] - a1[0]);
  double x_diff2 = (b2[0] - b1[0]);

  if (LRT_DOUBLE_CLOSE_ENOUGH(x_diff, 0)) {
    if (LRT_DOUBLE_CLOSE_ENOUGH(x_diff2, 0)) {
      *aRatio = 0;
      return 0;
    }
    double r2 = ratiod(b1[0], b2[0], a1[0]);
    x = interpd(b2[0], b1[0], r2);
    y = interpd(b2[1], b1[1], r2);
    *aRatio = ratio = ratiod(a1[1], a2[1], y);
  }
  else {
    if (LRT_DOUBLE_CLOSE_ENOUGH(x_diff2, 0)) {
      ratio = ratiod(a1[0], a2[0], b1[0]);
      x = interpd(a2[0], a1[0], ratio);
      *aRatio = ratio;
    }
    else {
      k1 = (a2[1] - a1[1]) / x_diff;
      k2 = (b2[1] - b1[1]) / x_diff2;

      if ((k1 == k2))
        return 0;

      x = (a1[1] - b1[1] - k1 * a1[0] + k2 * b1[0]) / (k2 - k1);

      ratio = (x - a1[0]) / x_diff;

      *aRatio = ratio;
    }
  }

  if (LRT_DOUBLE_CLOSE_ENOUGH(b1[0], b2[0])) {
    y = interpd(a2[1], a1[1], ratio);
    if (y > MAX2(b1[1], b2[1]) || y < MIN2(b1[1], b2[1]))
      return 0;
  }
  else if (ratio <= 0 || ratio > 1 || (b1[0] > b2[0] && x > b1[0]) ||
           (b1[0] < b2[0] && x < b1[0]) || (b2[0] > b1[0] && x > b2[0]) ||
           (b2[0] < b1[0] && x < b2[0]))
    return 0;

  return 1;
#endif
}

struct Depsgraph;
struct Scene;
struct LineartRenderBuffer;
struct LineartGpencilModifierData;

void MOD_lineart_destroy_render_data(struct LineartGpencilModifierData *lmd);

void MOD_lineart_chain_feature_lines(LineartRenderBuffer *rb);
void MOD_lineart_chain_split_for_fixed_occlusion(LineartRenderBuffer *rb);
void MOD_lineart_chain_connect(LineartRenderBuffer *rb);
void MOD_lineart_chain_discard_short(LineartRenderBuffer *rb, const float threshold);
void MOD_lineart_chain_split_angle(LineartRenderBuffer *rb, float angle_threshold_rad);
void MOD_lineart_smooth_chains(LineartRenderBuffer *rb, float tolerance);
void MOD_lineart_chain_offset_towards_camera(LineartRenderBuffer *rb, float dist);

int MOD_lineart_chain_count(const LineartEdgeChain *ec);
<<<<<<< HEAD
void MOD_lineart_chain_clear_picked_flag(LineartCache *lc);
=======
void MOD_lineart_chain_clear_picked_flag(struct LineartRenderBuffer *rb);
>>>>>>> 87055dc7

bool MOD_lineart_compute_feature_lines(struct Depsgraph *depsgraph,
                                       struct LineartGpencilModifierData *lmd,
                                       struct LineartCache **cached_result,
                                       bool enable_stroke_offset);

struct Scene;

LineartBoundingArea *MOD_lineart_get_parent_bounding_area(LineartRenderBuffer *rb,
                                                          double x,
                                                          double y);

LineartBoundingArea *MOD_lineart_get_bounding_area(LineartRenderBuffer *rb, double x, double y);

struct bGPDlayer;
struct bGPDframe;

void MOD_lineart_gpencil_generate(LineartCache *cache,
                                  struct Depsgraph *depsgraph,
                                  struct Object *ob,
                                  struct bGPDlayer *gpl,
                                  struct bGPDframe *gpf,
                                  char source_type,
                                  void *source_reference,
                                  int level_start,
                                  int level_end,
                                  int mat_nr,
                                  short edge_types,
                                  unsigned char mask_switches,
                                  unsigned char transparency_mask,
                                  unsigned char intersection_mask,
                                  short thickness,
                                  float opacity,
                                  const char *source_vgname,
                                  const char *vgname,
                                  int modifier_flags);

float MOD_lineart_chain_compute_length(LineartEdgeChain *ec);

void ED_operatortypes_lineart(void);<|MERGE_RESOLUTION|>--- conflicted
+++ resolved
@@ -268,10 +268,7 @@
   ListBase crease;
   ListBase material;
   ListBase edge_mark;
-<<<<<<< HEAD
   ListBase floating;
-=======
->>>>>>> 87055dc7
 
   ListBase chains;
 
@@ -368,21 +365,14 @@
 
   int thread_id;
 
-<<<<<<< HEAD
-  /* In these list, list->last doesn't end overall, it only ends for the specific task thread. */
-=======
   /* These lists only denote the part of the main edge list that the thread should iterate over.
    * Be careful to not iterate outside of these bounds as it is not thread safe to do so. */
->>>>>>> 87055dc7
   ListBase contour;
   ListBase intersection;
   ListBase crease;
   ListBase material;
   ListBase edge_mark;
-<<<<<<< HEAD
   ListBase floating;
-=======
->>>>>>> 87055dc7
 
 } LineartRenderTaskInfo;
 
@@ -461,14 +451,9 @@
   int16_t line_count;
   int16_t max_line_count;
 
-<<<<<<< HEAD
   /* Use array for speeding up multiple accesses. */
   struct LineartTriangle **linked_triangles;
   struct LineartEdge **linked_lines;
-=======
-  ListBase linked_triangles;
-  ListBase linked_edges;
->>>>>>> 87055dc7
 
   /** Reserved for image space reduction && multi-thread chaining. */
   ListBase linked_chains;
@@ -610,11 +595,7 @@
 void MOD_lineart_chain_offset_towards_camera(LineartRenderBuffer *rb, float dist);
 
 int MOD_lineart_chain_count(const LineartEdgeChain *ec);
-<<<<<<< HEAD
 void MOD_lineart_chain_clear_picked_flag(LineartCache *lc);
-=======
-void MOD_lineart_chain_clear_picked_flag(struct LineartRenderBuffer *rb);
->>>>>>> 87055dc7
 
 bool MOD_lineart_compute_feature_lines(struct Depsgraph *depsgraph,
                                        struct LineartGpencilModifierData *lmd,
