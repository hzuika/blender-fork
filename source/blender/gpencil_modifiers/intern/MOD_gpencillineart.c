--- conflicted
+++ resolved
@@ -161,22 +161,14 @@
 
   LineartCache *local_lc = gpd->runtime.lineart_cache;
   if (!gpd->runtime.lineart_cache) {
-<<<<<<< HEAD
     MOD_lineart_compute_feature_lines(
         depsgraph, lmd, &gpd->runtime.lineart_cache, (!(ob->dtx & OB_DRAW_IN_FRONT)));
-=======
-    MOD_lineart_compute_feature_lines(depsgraph, lmd, &gpd->runtime.lineart_cache);
->>>>>>> 28516020
     MOD_lineart_destroy_render_data(lmd);
   }
   else {
     if (!(lmd->flags & LRT_GPENCIL_USE_CACHE)) {
-<<<<<<< HEAD
       MOD_lineart_compute_feature_lines(
           depsgraph, lmd, &local_lc, (!(ob->dtx & OB_DRAW_IN_FRONT)));
-=======
-      MOD_lineart_compute_feature_lines(depsgraph, lmd, &local_lc);
->>>>>>> 28516020
       MOD_lineart_destroy_render_data(lmd);
     }
     MOD_lineart_chain_clear_picked_flag(local_lc);
@@ -216,12 +208,8 @@
   }
 
   if (!gpd->runtime.lineart_cache) {
-<<<<<<< HEAD
     MOD_lineart_compute_feature_lines(
         depsgraph, lmd, &gpd->runtime.lineart_cache, (!(ob->dtx & OB_DRAW_IN_FRONT)));
-=======
-    MOD_lineart_compute_feature_lines(depsgraph, lmd, &gpd->runtime.lineart_cache);
->>>>>>> 28516020
     MOD_lineart_destroy_render_data(lmd);
   }
 
@@ -307,28 +295,14 @@
 
   const int source_type = RNA_enum_get(ptr, "source_type");
   const bool is_baked = RNA_boolean_get(ptr, "is_baked");
-<<<<<<< HEAD
-  const bool use_cache = RNA_boolean_get(ptr, "use_cached_result");
-=======
   const bool use_cache = RNA_boolean_get(ptr, "use_cache");
->>>>>>> 28516020
   const bool is_first = BKE_gpencil_is_first_lineart_in_stack(ob_ptr.data, ptr->data);
 
   uiLayoutSetPropSep(layout, true);
   uiLayoutSetEnabled(layout, !is_baked);
 
-<<<<<<< HEAD
-  if (!is_first) {
-    uiItemR(layout, ptr, "use_cached_result", 0, NULL, ICON_NONE);
-    if (use_cache) {
-      uiItemL(layout,
-              "Some cached settings needs to be changed in the first line art modifier.",
-              ICON_INFO);
-    }
-=======
   if (!BKE_gpencil_is_first_lineart_in_stack(ob_ptr.data, ptr->data)) {
     uiItemR(layout, ptr, "use_cache", 0, NULL, ICON_NONE);
->>>>>>> 28516020
   }
 
   uiItemR(layout, ptr, "source_type", 0, NULL, ICON_NONE);
@@ -350,14 +324,6 @@
   uiItemR(col, ptr, "use_material", 0, IFACE_("Material Borders"), ICON_NONE);
   uiItemR(col, ptr, "use_edge_mark", 0, IFACE_("Edge Marks"), ICON_NONE);
   uiItemR(col, ptr, "use_intersection", 0, IFACE_("Intersections"), ICON_NONE);
-<<<<<<< HEAD
-  uiItemR(col, ptr, "use_crease", 0, IFACE_("Crease"), ICON_NONE);
-
-  uiLayout *sub = uiLayoutRow(col, false);
-  uiLayoutSetActive(sub, (RNA_boolean_get(ptr, "use_crease") && !use_cache) || is_first);
-  uiLayoutSetPropSep(sub, true);
-  uiItemR(sub, ptr, "crease_threshold", UI_ITEM_R_SLIDER, " ", ICON_NONE);
-=======
 
   uiLayout *sub = uiLayoutRowWithHeading(col, false, IFACE_("Crease"));
   uiItemR(sub, ptr, "use_crease", 0, "", ICON_NONE);
@@ -369,15 +335,6 @@
   else {
     uiItemR(entry, ptr, "crease_threshold", UI_ITEM_R_SLIDER, " ", ICON_NONE);
   }
->>>>>>> 28516020
-
-  sub = uiLayoutRowWithHeading(col, false, IFACE_("Light Contour"));
-  uiItemR(sub, ptr, "use_light_contour", 0, "", ICON_NONE);
-  uiLayout *entry = uiLayoutRow(sub, false);
-  uiLayoutSetActive(entry,
-                    (RNA_boolean_get(ptr, "use_light_contour") && !use_cache) ||
-                        BKE_gpencil_is_first_lineart_in_stack(ob_ptr.data, ptr->data));
-  uiItemR(entry, ptr, "light_contour_object", 0, "", ICON_NONE);
 
   uiItemPointerR(layout, ptr, "target_layer", &obj_data_ptr, "layers", NULL, ICON_GREASEPENCIL);
 
@@ -401,40 +358,6 @@
                  material_valid ? ICON_SHADING_TEXTURE : ICON_ERROR);
 
   gpencil_modifier_panel_end(layout, ptr);
-<<<<<<< HEAD
-}
-
-static void options_panel_draw(const bContext *UNUSED(C), Panel *panel)
-{
-  uiLayout *layout = panel->layout;
-  PointerRNA ob_ptr;
-  PointerRNA *ptr = gpencil_modifier_panel_get_property_pointers(panel, &ob_ptr);
-
-  const bool is_baked = RNA_boolean_get(ptr, "is_baked");
-  const bool use_cache = RNA_boolean_get(ptr, "use_cached_result");
-
-  uiLayoutSetPropSep(layout, true);
-  uiLayoutSetEnabled(
-      layout,
-      !is_baked && (!use_cache || BKE_gpencil_is_first_lineart_in_stack(ob_ptr.data, ptr->data)));
-
-  uiLayout *row = uiLayoutRowWithHeading(layout, false, IFACE_("Custom Camera"));
-  uiItemR(row, ptr, "use_custom_camera", 0, "", 0);
-  uiLayout *subrow = uiLayoutRow(row, true);
-  uiLayoutSetActive(subrow, RNA_boolean_get(ptr, "use_custom_camera"));
-  uiLayoutSetPropSep(subrow, true);
-  uiItemR(subrow, ptr, "source_camera", 0, "", ICON_OBJECT_DATA);
-
-  uiItemR(layout, ptr, "overscan", 0, NULL, ICON_NONE);
-
-  uiItemR(layout, ptr, "use_remove_doubles", 0, NULL, ICON_NONE);
-  uiItemR(layout, ptr, "use_edge_overlap", 0, IFACE_("Overlapping Edges As Contour"), ICON_NONE);
-  uiItemR(layout, ptr, "use_object_instances", 0, NULL, ICON_NONE);
-  uiItemR(layout, ptr, "use_clip_plane_boundaries", 0, NULL, ICON_NONE);
-  uiItemR(layout, ptr, "floating_as_contour", 0, NULL, ICON_NONE);
-  uiItemR(layout, ptr, "use_multiple_edge_types", 0, NULL, ICON_NONE);
-=======
->>>>>>> 28516020
 }
 
 static void options_panel_draw(const bContext *UNUSED(C), Panel *panel)
@@ -555,38 +478,28 @@
 
 static void intersection_panel_draw_header(const bContext *UNUSED(C), Panel *panel)
 {
-<<<<<<< HEAD
+  uiLayout *layout = panel->layout;
+  PointerRNA ob_ptr;
+  PointerRNA *ptr = gpencil_modifier_panel_get_property_pointers(panel, &ob_ptr);
+
+  const bool is_baked = RNA_boolean_get(ptr, "is_baked");
+  const bool use_isec = RNA_boolean_get(ptr, "use_intersection");
+
+  uiLayoutSetEnabled(layout, !is_baked);
+  uiLayoutSetActive(layout, use_isec);
+
+  uiItemR(layout, ptr, "use_intersection_filter", 0, IFACE_("Filter Intersection"), ICON_NONE);
+}
+
+static void intersection_panel_draw(const bContext *UNUSED(C), Panel *panel)
+{
   uiLayout *layout = panel->layout;
   PointerRNA *ptr = gpencil_modifier_panel_get_property_pointers(panel, NULL);
-=======
-  PointerRNA ob_ptr;
-  PointerRNA *ptr = gpencil_modifier_panel_get_property_pointers(panel, &ob_ptr);
->>>>>>> 28516020
-
-  const bool is_baked = RNA_boolean_get(ptr, "is_baked");
-  const bool use_isec = RNA_boolean_get(ptr, "use_intersection");
-
-  uiLayoutSetEnabled(layout, !is_baked);
-  uiLayoutSetActive(layout, use_isec);
-
-  uiItemR(layout, ptr, "use_intersection_filter", 0, IFACE_("Filter Intersection"), ICON_NONE);
-}
-
-static void intersection_panel_draw(const bContext *UNUSED(C), Panel *panel)
-{
-  uiLayout *layout = panel->layout;
-  PointerRNA *ptr = gpencil_modifier_panel_get_property_pointers(panel, NULL);
-
-  const bool is_baked = RNA_boolean_get(ptr, "is_baked");
-<<<<<<< HEAD
+
+  const bool is_baked = RNA_boolean_get(ptr, "is_baked");
   const bool use_isec = RNA_boolean_get(ptr, "use_intersection");
   const bool use_isec_filter = RNA_boolean_get(ptr, "use_intersection_filter");
   uiLayoutSetEnabled(layout, !is_baked);
-=======
-  const bool use_cache = RNA_boolean_get(ptr, "use_cache");
-  const bool is_first = BKE_gpencil_is_first_lineart_in_stack(ob_ptr.data, ptr->data);
->>>>>>> 28516020
-
   uiLayoutSetPropSep(layout, true);
 
   uiLayoutSetActive(layout, use_isec && use_isec_filter);
@@ -653,11 +566,10 @@
 
   const bool is_baked = RNA_boolean_get(ptr, "is_baked");
   const bool use_cache = RNA_boolean_get(ptr, "use_cached_result");
-
-  uiLayoutSetPropSep(layout, true);
-  uiLayoutSetEnabled(
-      layout,
-      !is_baked && (!use_cache || BKE_gpencil_is_first_lineart_in_stack(ob_ptr.data, ptr->data)));
+  const bool is_first = BKE_gpencil_is_first_lineart_in_stack(ob_ptr.data, ptr->data);
+
+  uiLayoutSetPropSep(layout, true);
+  uiLayoutSetEnabled(layout, !is_baked);
 
   if (use_cache && !is_first) {
     uiItemL(layout, "Cached from the first line art modifier.", ICON_INFO);
@@ -684,12 +596,8 @@
   uiLayout *layout = panel->layout;
 
   const bool is_baked = RNA_boolean_get(ptr, "is_baked");
-<<<<<<< HEAD
-  const bool use_cache = RNA_boolean_get(ptr, "use_cached_result");
-=======
   const bool use_cache = RNA_boolean_get(ptr, "use_cache");
   const bool is_first = BKE_gpencil_is_first_lineart_in_stack(ob_ptr.data, ptr->data);
->>>>>>> 28516020
 
   uiLayoutSetPropSep(layout, true);
   uiLayoutSetEnabled(
@@ -773,11 +681,7 @@
       region_type, eGpencilModifierType_Lineart, panel_draw);
 
   gpencil_modifier_subpanel_register(
-<<<<<<< HEAD
-      region_type, "options", "Options", NULL, options_panel_draw, panel_type);
-=======
       region_type, "geometry", "Geometry Processing", NULL, options_panel_draw, panel_type);
->>>>>>> 28516020
   gpencil_modifier_subpanel_register(
       region_type, "style", "Style", NULL, style_panel_draw, panel_type);
   PanelType *occlusion_panel = gpencil_modifier_subpanel_register(
