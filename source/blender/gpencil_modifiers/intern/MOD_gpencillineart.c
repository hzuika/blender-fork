/*
 * This program is free software; you can redistribute it and/or
 * modify it under the terms of the GNU General Public License
 * as published by the Free Software Foundation; either version 2
 * of the License, or (at your option) any later version.
 *
 * This program is distributed in the hope that it will be useful,
 * but WITHOUT ANY WARRANTY; without even the implied warranty of
 * MERCHANTABILITY or FITNESS FOR A PARTICULAR PURPOSE.  See the
 * GNU General Public License for more details.
 *
 * You should have received a copy of the GNU General Public License
 * along with this program; if not, write to the Free Software Foundation,
 * Inc., 51 Franklin Street, Fifth Floor, Boston, MA 02110-1301, USA.
 *
 * The Original Code is Copyright (C) 2017, Blender Foundation
 * This is a new part of Blender
 */

/** \file
 * \ingroup modifiers
 */

#include <stdio.h>

#include "BLI_utildefines.h"

#include "BLI_math_vector.h"

#include "BLT_translation.h"

#include "DNA_collection_types.h"
#include "DNA_defaults.h"
#include "DNA_gpencil_modifier_types.h"
#include "DNA_gpencil_types.h"
#include "DNA_material_types.h"
#include "DNA_object_types.h"
#include "DNA_scene_types.h"
#include "DNA_screen_types.h"

#include "MOD_gpencil_lineart.h"
#include "lineart/MOD_lineart.h"

#include "BKE_collection.h"
#include "BKE_context.h"
#include "BKE_global.h"
#include "BKE_gpencil.h"
#include "BKE_gpencil_modifier.h"
#include "BKE_lib_query.h"
#include "BKE_main.h"
#include "BKE_screen.h"

#include "UI_interface.h"
#include "UI_resources.h"

#include "BKE_modifier.h"
#include "RNA_access.h"

#include "DEG_depsgraph.h"
#include "DEG_depsgraph_query.h"

#include "MOD_gpencil_lineart.h"
#include "MOD_gpencil_modifiertypes.h"
#include "MOD_gpencil_ui_common.h"

#include "WM_api.h"
#include "WM_types.h"

static void initData(GpencilModifierData *md)
{
  LineartGpencilModifierData *gpmd = (LineartGpencilModifierData *)md;

  BLI_assert(MEMCMP_STRUCT_AFTER_IS_ZERO(gpmd, modifier));

  MEMCPY_STRUCT_AFTER(gpmd, DNA_struct_default_get(LineartGpencilModifierData), modifier);
}

static void copyData(const GpencilModifierData *md, GpencilModifierData *target)
{
  BKE_gpencil_modifier_copydata_generic(md, target);
}

static void generate_strokes_actual(
    GpencilModifierData *md, Depsgraph *depsgraph, Object *ob, bGPDlayer *gpl, bGPDframe *gpf)
{
  LineartGpencilModifierData *lmd = (LineartGpencilModifierData *)md;

  if (G.debug_value == 4000) {
    printf("LRT: Generating from modifier.\n");
  }

  MOD_lineart_gpencil_generate(
      lmd->cache,
      depsgraph,
      ob,
      gpl,
      gpf,
      lmd->source_type,
      lmd->source_type == LRT_SOURCE_OBJECT ? (void *)lmd->source_object :
                                              (void *)lmd->source_collection,
      lmd->level_start,
      lmd->use_multiple_levels ? lmd->level_end : lmd->level_start,
      lmd->target_material ? BKE_gpencil_object_material_index_get(ob, lmd->target_material) : 0,
      lmd->edge_types,
      lmd->mask_switches,
      lmd->transparency_mask,
      lmd->intersection_mask,
      lmd->thickness,
      lmd->opacity,
      lmd->source_vertex_group,
      lmd->vgname,
      lmd->flags);
}

static bool isModifierDisabled(GpencilModifierData *md)
{
  LineartGpencilModifierData *lmd = (LineartGpencilModifierData *)md;

  if ((lmd->target_layer[0] == '\0') || (lmd->target_material == NULL)) {
    return true;
  }

  if (lmd->source_type == LRT_SOURCE_OBJECT && !lmd->source_object) {
    return true;
  }

  if (lmd->source_type == LRT_SOURCE_COLLECTION && !lmd->source_collection) {
    return true;
  }

  /* Preventing calculation in depsgraph when baking frames. */
  if (lmd->flags & LRT_GPENCIL_IS_BAKED) {
    return true;
  }

  return false;
}
static void generateStrokes(GpencilModifierData *md, Depsgraph *depsgraph, Object *ob)
{
  LineartGpencilModifierData *lmd = (LineartGpencilModifierData *)md;
  bGPdata *gpd = ob->data;

  /* Guard early, don't trigger calculation when no grease-pencil frame is present.
   * Probably should disable in the #isModifierDisabled() function
   * but we need additional argument for depsgraph and `gpd`. */
  bGPDlayer *gpl = BKE_gpencil_layer_get_by_name(gpd, lmd->target_layer, 1);
  if (gpl == NULL) {
    return;
  }
  /* Need to call this or we don't get active frame (user may haven't selected any one). */
  BKE_gpencil_frame_active_set(depsgraph, gpd);
  bGPDframe *gpf = gpl->actframe;
  if (gpf == NULL) {
    return;
  }

  /* Check all parameters required are filled. */
  if (isModifierDisabled(md)) {
    return;
  }

  LineartCache *local_lc = gpd->runtime.lineart_cache;
  if (!gpd->runtime.lineart_cache) {
    MOD_lineart_compute_feature_lines(
        depsgraph, lmd, &gpd->runtime.lineart_cache, (!(ob->dtx & OB_DRAW_IN_FRONT)));
    MOD_lineart_destroy_render_data(lmd);
  }
  else {
    if (!(lmd->flags & LRT_GPENCIL_USE_CACHE)) {
      MOD_lineart_compute_feature_lines(
          depsgraph, lmd, &local_lc, (!(ob->dtx & OB_DRAW_IN_FRONT)));
      MOD_lineart_destroy_render_data(lmd);
    }
    MOD_lineart_chain_clear_picked_flag(local_lc);
    lmd->cache = local_lc;
  }

  generate_strokes_actual(md, depsgraph, ob, gpl, gpf);

  if (!(lmd->flags & LRT_GPENCIL_USE_CACHE)) {
    /* Clear local cache. */
    if (local_lc != gpd->runtime.lineart_cache) {
      MOD_lineart_clear_cache(&local_lc);
    }
    /* Restore the original cache pointer so the modifiers below still have access to the "global"
     * cache. */
    lmd->cache = gpd->runtime.lineart_cache;
  }

  WM_main_add_notifier(NA_EDITED | NC_GPENCIL, NULL);
}

static void bakeModifier(Main *UNUSED(bmain),
                         Depsgraph *depsgraph,
                         GpencilModifierData *md,
                         Object *ob)
{
  bGPdata *gpd = ob->data;
  LineartGpencilModifierData *lmd = (LineartGpencilModifierData *)md;

  bGPDlayer *gpl = BKE_gpencil_layer_get_by_name(gpd, lmd->target_layer, 1);
  if (gpl == NULL) {
    return;
  }
  bGPDframe *gpf = gpl->actframe;
  if (gpf == NULL) {
    return;
  }

  if (!gpd->runtime.lineart_cache) {
    MOD_lineart_compute_feature_lines(
        depsgraph, lmd, &gpd->runtime.lineart_cache, (!(ob->dtx & OB_DRAW_IN_FRONT)));
    MOD_lineart_destroy_render_data(lmd);
  }

  generate_strokes_actual(md, depsgraph, ob, gpl, gpf);
}

static bool isDisabled(GpencilModifierData *md, int UNUSED(userRenderParams))
{
  return isModifierDisabled(md);
}

static void add_this_collection(Collection *c,
                                const ModifierUpdateDepsgraphContext *ctx,
                                const int mode)
{
  if (!c) {
    return;
  }
  FOREACH_COLLECTION_VISIBLE_OBJECT_RECURSIVE_BEGIN (c, ob, mode) {
    if (ELEM(ob->type, OB_MESH, OB_MBALL, OB_CURVE, OB_SURF, OB_FONT)) {
      if (ob->lineart.usage != OBJECT_LRT_EXCLUDE) {
        DEG_add_object_relation(ctx->node, ob, DEG_OB_COMP_GEOMETRY, "Line Art Modifier");
        DEG_add_object_relation(ctx->node, ob, DEG_OB_COMP_TRANSFORM, "Line Art Modifier");
      }
    }
    if (ob->type == OB_EMPTY && (ob->transflag & OB_DUPLICOLLECTION)) {
      add_this_collection(ob->instance_collection, ctx, mode);
    }
  }
  FOREACH_COLLECTION_VISIBLE_OBJECT_RECURSIVE_END;
}

static void updateDepsgraph(GpencilModifierData *md,
                            const ModifierUpdateDepsgraphContext *ctx,
                            const int mode)
{
  DEG_add_object_relation(ctx->node, ctx->object, DEG_OB_COMP_TRANSFORM, "Line Art Modifier");

  LineartGpencilModifierData *lmd = (LineartGpencilModifierData *)md;
  if (lmd->source_type == LRT_SOURCE_OBJECT && lmd->source_object) {
    DEG_add_object_relation(
        ctx->node, lmd->source_object, DEG_OB_COMP_GEOMETRY, "Line Art Modifier");
    DEG_add_object_relation(
        ctx->node, lmd->source_object, DEG_OB_COMP_TRANSFORM, "Line Art Modifier");
  }
  else {
    add_this_collection(ctx->scene->master_collection, ctx, mode);
  }
  if (lmd->calculation_flags & LRT_USE_CUSTOM_CAMERA) {
    DEG_add_object_relation(
        ctx->node, lmd->source_camera, DEG_OB_COMP_TRANSFORM, "Line Art Modifier");
    DEG_add_object_relation(
        ctx->node, lmd->source_camera, DEG_OB_COMP_PARAMETERS, "Line Art Modifier");
  }
  else {
    DEG_add_object_relation(
        ctx->node, ctx->scene->camera, DEG_OB_COMP_TRANSFORM, "Line Art Modifier");
    DEG_add_object_relation(
        ctx->node, ctx->scene->camera, DEG_OB_COMP_PARAMETERS, "Line Art Modifier");
  }
}

static void foreachIDLink(GpencilModifierData *md, Object *ob, IDWalkFunc walk, void *userData)
{
  LineartGpencilModifierData *lmd = (LineartGpencilModifierData *)md;

  walk(userData, ob, (ID **)&lmd->target_material, IDWALK_CB_USER);
  walk(userData, ob, (ID **)&lmd->source_collection, IDWALK_CB_NOP);

  walk(userData, ob, (ID **)&lmd->source_object, IDWALK_CB_NOP);
  walk(userData, ob, (ID **)&lmd->source_camera, IDWALK_CB_NOP);
  walk(userData, ob, (ID **)&lmd->light_contour_object, IDWALK_CB_NOP);
}

static void panel_draw(const bContext *UNUSED(C), Panel *panel)
{
  uiLayout *layout = panel->layout;

  PointerRNA ob_ptr;
  PointerRNA *ptr = gpencil_modifier_panel_get_property_pointers(panel, &ob_ptr);

  PointerRNA obj_data_ptr = RNA_pointer_get(&ob_ptr, "data");

  const int source_type = RNA_enum_get(ptr, "source_type");
  const bool is_baked = RNA_boolean_get(ptr, "is_baked");
  const bool use_cache = RNA_boolean_get(ptr, "use_cache");
  const bool is_first = BKE_gpencil_is_first_lineart_in_stack(ob_ptr.data, ptr->data);

  uiLayoutSetPropSep(layout, true);
  uiLayoutSetEnabled(layout, !is_baked);

  if (!BKE_gpencil_is_first_lineart_in_stack(ob_ptr.data, ptr->data)) {
    uiItemR(layout, ptr, "use_cache", 0, NULL, ICON_NONE);
  }

  uiItemR(layout, ptr, "source_type", 0, NULL, ICON_NONE);

  if (source_type == LRT_SOURCE_OBJECT) {
    uiItemR(layout, ptr, "source_object", 0, NULL, ICON_OBJECT_DATA);
  }
  else if (source_type == LRT_SOURCE_COLLECTION) {
    uiItemR(layout, ptr, "source_collection", 0, NULL, ICON_OUTLINER_COLLECTION);
  }
  else {
    /* Source is Scene. */
  }
<<<<<<< HEAD
=======

  uiLayout *col = uiLayoutColumnWithHeading(layout, true, IFACE_("Edge Types"));

  uiItemR(col, ptr, "use_contour", 0, IFACE_("Contour"), ICON_NONE);
  uiItemR(col, ptr, "use_floating", 0, IFACE_("Floating"), ICON_NONE);
  uiItemR(col, ptr, "use_material", 0, IFACE_("Material Borders"), ICON_NONE);
  uiItemR(col, ptr, "use_edge_mark", 0, IFACE_("Edge Marks"), ICON_NONE);
  uiItemR(col, ptr, "use_intersection", 0, IFACE_("Intersections"), ICON_NONE);

  uiLayout *sub = uiLayoutRowWithHeading(col, false, IFACE_("Crease"));
  uiItemR(sub, ptr, "use_crease", 0, "", ICON_NONE);
  uiLayout *entry = uiLayoutRow(sub, false);
  uiLayoutSetEnabled(entry, RNA_boolean_get(ptr, "use_crease") || is_first);
  if (use_cache && !is_first) {
    uiItemL(entry, IFACE_("Angle Cached"), ICON_INFO);
  }
  else {
    uiItemR(entry, ptr, "crease_threshold", UI_ITEM_R_SLIDER, " ", ICON_NONE);
  }

>>>>>>> 3558bb8e
  uiItemPointerR(layout, ptr, "target_layer", &obj_data_ptr, "layers", NULL, ICON_GREASEPENCIL);

  /* Material has to be used by grease pencil object already, it was possible to assign materials
   * without this requirement in earlier versions of blender. */
  bool material_valid = false;
  PointerRNA material_ptr = RNA_pointer_get(ptr, "target_material");
  if (!RNA_pointer_is_null(&material_ptr)) {
    Material *current_material = material_ptr.data;
    Object *ob = ob_ptr.data;
    material_valid = BKE_gpencil_object_material_index_get(ob, current_material) != -1;
  }
  uiLayout *row = uiLayoutRow(layout, true);
  uiLayoutSetRedAlert(row, !material_valid);
  uiItemPointerR(row,
                 ptr,
                 "target_material",
                 &obj_data_ptr,
                 "materials",
                 NULL,
                 material_valid ? ICON_SHADING_TEXTURE : ICON_ERROR);

  gpencil_modifier_panel_end(layout, ptr);
}

static void line_types_panel_draw(const bContext *UNUSED(C), Panel *panel)
{
  uiLayout *layout = panel->layout;
  PointerRNA ob_ptr;
  PointerRNA *ptr = gpencil_modifier_panel_get_property_pointers(panel, &ob_ptr);

  const bool is_baked = RNA_boolean_get(ptr, "is_baked");
  const bool use_cache = RNA_boolean_get(ptr, "use_cache");
  const bool is_first = BKE_gpencil_is_first_lineart_in_stack(ob_ptr.data, ptr->data);

  uiLayoutSetEnabled(layout, !is_baked);

  uiLayoutSetPropSep(layout, true);

  uiLayout *col = uiLayoutColumn(layout, false);

  uiItemR(col, ptr, "use_contour", 0, IFACE_("Contour"), ICON_NONE);
  uiItemR(col, ptr, "use_floating", 0, IFACE_("Floating"), ICON_NONE);
  uiItemR(col, ptr, "use_material", 0, IFACE_("Material Borders"), ICON_NONE);
  uiItemR(col, ptr, "use_edge_mark", 0, IFACE_("Edge Marks"), ICON_NONE);
  uiItemR(col, ptr, "use_intersection", 0, IFACE_("Intersections"), ICON_NONE);

  uiLayout *sub = uiLayoutRowWithHeading(col, false, IFACE_("Crease"));
  uiItemR(sub, ptr, "use_crease", 0, "", ICON_NONE);
  uiLayout *entry = uiLayoutRow(sub, false);
  uiLayoutSetActive(entry, RNA_boolean_get(ptr, "use_crease") || is_first);
  if (use_cache && !is_first) {
    uiItemL(entry, IFACE_("Angle Cached"), ICON_INFO);
  }
  else {
    uiItemR(entry, ptr, "crease_threshold", UI_ITEM_R_SLIDER, " ", ICON_NONE);
  }

  sub = uiLayoutRowWithHeading(col, false, IFACE_("Light Contour"));
  uiItemR(sub, ptr, "use_light_contour", 0, "", ICON_NONE);
  entry = uiLayoutRow(sub, false);
  uiLayoutSetActive(entry, (RNA_boolean_get(ptr, "use_light_contour")) || is_first);
  if (use_cache && !is_first) {
    uiItemL(entry, IFACE_("Reference Cached"), ICON_INFO);
  }
  else {
    uiItemR(entry, ptr, "light_contour_object", 0, "", ICON_NONE);
  }
}

static void options_panel_draw(const bContext *UNUSED(C), Panel *panel)
{
  uiLayout *layout = panel->layout;
  PointerRNA ob_ptr;
  PointerRNA *ptr = gpencil_modifier_panel_get_property_pointers(panel, &ob_ptr);

  const bool is_baked = RNA_boolean_get(ptr, "is_baked");
  const bool use_cache = RNA_boolean_get(ptr, "use_cache");
  const bool is_first = BKE_gpencil_is_first_lineart_in_stack(ob_ptr.data, ptr->data);

  uiLayoutSetPropSep(layout, true);
  uiLayoutSetEnabled(layout, !is_baked);

  if (use_cache && !is_first) {
    uiItemL(layout, "Cached from the first line art modifier.", ICON_INFO);
    return;
  }

  uiLayout *row = uiLayoutRowWithHeading(layout, false, IFACE_("Custom Camera"));
  uiItemR(row, ptr, "use_custom_camera", 0, "", 0);
  uiLayout *subrow = uiLayoutRow(row, true);
  uiLayoutSetActive(subrow, RNA_boolean_get(ptr, "use_custom_camera"));
  uiLayoutSetPropSep(subrow, true);
  uiItemR(subrow, ptr, "source_camera", 0, "", ICON_OBJECT_DATA);

<<<<<<< HEAD
  uiItemR(layout, ptr, "overscan", 0, NULL, ICON_NONE);

  uiItemR(layout, ptr, "use_remove_doubles", 0, NULL, ICON_NONE);
  uiItemR(layout, ptr, "use_edge_overlap", 0, IFACE_("Overlapping Edges As Contour"), ICON_NONE);
  uiItemR(layout, ptr, "use_object_instances", 0, NULL, ICON_NONE);
  uiItemR(layout, ptr, "use_clip_plane_boundaries", 0, NULL, ICON_NONE);
  uiItemR(layout, ptr, "floating_as_contour", 0, NULL, ICON_NONE);
  uiItemR(layout, ptr, "use_multiple_edge_types", 0, NULL, ICON_NONE);
  uiItemR(layout, ptr, "use_crease_on_smooth", 0, IFACE_("Crease On Smooth"), ICON_NONE);
  uiItemR(layout, ptr, "use_crease_on_sharp", 0, IFACE_("Crease On Sharp"), ICON_NONE);
=======
  uiItemR(col, ptr, "use_remove_doubles", 0, NULL, ICON_NONE);
  uiItemR(col, ptr, "use_edge_overlap", 0, IFACE_("Overlapping Edges As Contour"), ICON_NONE);
  uiItemR(col, ptr, "use_object_instances", 0, NULL, ICON_NONE);
  uiItemR(col, ptr, "use_clip_plane_boundaries", 0, NULL, ICON_NONE);
  uiItemR(col, ptr, "allow_overlap_edge_types", 0, NULL, ICON_NONE);
>>>>>>> 3558bb8e
}

static void style_panel_draw(const bContext *UNUSED(C), Panel *panel)
{
  uiLayout *layout = panel->layout;
  PointerRNA *ptr = gpencil_modifier_panel_get_property_pointers(panel, NULL);

  const bool is_baked = RNA_boolean_get(ptr, "is_baked");

  uiLayoutSetPropSep(layout, true);
  uiLayoutSetEnabled(layout, !is_baked);

  uiItemR(layout, ptr, "thickness", UI_ITEM_R_SLIDER, NULL, ICON_NONE);

  uiItemR(layout, ptr, "opacity", UI_ITEM_R_SLIDER, NULL, ICON_NONE);
}

static void occlusion_panel_draw(const bContext *UNUSED(C), Panel *panel)
{
  uiLayout *layout = panel->layout;
  PointerRNA ob_ptr;
  PointerRNA *ptr = gpencil_modifier_panel_get_property_pointers(panel, &ob_ptr);

  const bool is_baked = RNA_boolean_get(ptr, "is_baked");

  const bool use_multiple_levels = RNA_boolean_get(ptr, "use_multiple_levels");
  const bool show_in_front = RNA_boolean_get(&ob_ptr, "show_in_front");

  uiLayoutSetPropSep(layout, true);
  uiLayoutSetEnabled(layout, !is_baked);

  if (!show_in_front) {
    uiItemL(layout, IFACE_("Object is not in front"), ICON_INFO);
  }

  layout = uiLayoutColumn(layout, false);
  uiLayoutSetActive(layout, show_in_front);

  uiItemR(layout, ptr, "use_multiple_levels", 0, IFACE_("Range"), ICON_NONE);

  if (use_multiple_levels) {
    uiLayout *col = uiLayoutColumn(layout, true);
    uiItemR(col, ptr, "level_start", 0, NULL, ICON_NONE);
    uiItemR(col, ptr, "level_end", 0, IFACE_("End"), ICON_NONE);
  }
  else {
    uiItemR(layout, ptr, "level_start", 0, IFACE_("Level"), ICON_NONE);
  }
}

static void transparency_panel_draw_header(const bContext *UNUSED(C), Panel *panel)
{
  uiLayout *layout = panel->layout;
  PointerRNA ob_ptr;
  PointerRNA *ptr = gpencil_modifier_panel_get_property_pointers(panel, &ob_ptr);

  const bool is_baked = RNA_boolean_get(ptr, "is_baked");
  const bool show_in_front = RNA_boolean_get(&ob_ptr, "show_in_front");

  uiLayoutSetEnabled(layout, !is_baked);
  uiLayoutSetActive(layout, show_in_front);

  uiItemR(layout, ptr, "use_transparency", 0, IFACE_("Transparency"), ICON_NONE);
}

static void transparency_panel_draw(const bContext *UNUSED(C), Panel *panel)
{
  uiLayout *layout = panel->layout;
  PointerRNA *ptr = gpencil_modifier_panel_get_property_pointers(panel, NULL);

  const bool is_baked = RNA_boolean_get(ptr, "is_baked");
  uiLayoutSetEnabled(layout, !is_baked);

  uiLayoutSetPropSep(layout, true);

  uiLayoutSetEnabled(layout, RNA_boolean_get(ptr, "use_transparency"));

  uiLayout *row = uiLayoutRow(layout, true);
  uiLayoutSetPropDecorate(row, false);
  uiLayout *sub = uiLayoutRowWithHeading(row, true, IFACE_("Masks"));
  char text[2] = "0";

  PropertyRNA *prop = RNA_struct_find_property(ptr, "use_transparency_mask");
  for (int i = 0; i < 6; i++, text[0]++) {
    uiItemFullR(sub, ptr, prop, i, 0, UI_ITEM_R_TOGGLE, text, ICON_NONE);
  }
  uiItemL(row, "", ICON_BLANK1); /* Space for decorator. */

  uiLayout *col = uiLayoutColumn(layout, true);
  uiItemR(col, ptr, "use_transparency_match", 0, IFACE_("Match All Masks"), ICON_NONE);
}

<<<<<<< HEAD
static void intersection_panel_draw_header(const bContext *UNUSED(C), Panel *panel)
{
  uiLayout *layout = panel->layout;
  PointerRNA *ptr = gpencil_modifier_panel_get_property_pointers(panel, NULL);

  const bool is_baked = RNA_boolean_get(ptr, "is_baked");
  const bool use_isec = RNA_boolean_get(ptr, "use_intersection");

  uiLayoutSetEnabled(layout, !is_baked);
  uiLayoutSetActive(layout, use_isec);

  uiItemR(layout, ptr, "use_intersection_filter", 0, IFACE_("Filter Intersection"), ICON_NONE);
}

static void intersection_panel_draw(const bContext *UNUSED(C), Panel *panel)
{
  uiLayout *layout = panel->layout;
  PointerRNA *ptr = gpencil_modifier_panel_get_property_pointers(panel, NULL);

  const bool is_baked = RNA_boolean_get(ptr, "is_baked");
  const bool use_isec = RNA_boolean_get(ptr, "use_intersection");
  const bool use_isec_filter = RNA_boolean_get(ptr, "use_intersection_filter");
  uiLayoutSetEnabled(layout, !is_baked);

  uiLayoutSetPropSep(layout, true);

  uiLayoutSetActive(layout, use_isec && use_isec_filter);

  uiLayout *row = uiLayoutRow(layout, true);
  uiLayoutSetPropDecorate(row, false);
  uiLayout *sub = uiLayoutRowWithHeading(row, true, IFACE_("Masks"));
  char text[2] = "0";

  PropertyRNA *prop = RNA_struct_find_property(ptr, "use_intersection_mask");
  for (int i = 0; i < 8; i++, text[0]++) {
    uiItemFullR(sub, ptr, prop, i, 0, UI_ITEM_R_TOGGLE, text, ICON_NONE);
  }
  uiItemL(row, "", ICON_BLANK1); /* Space for decorator. */

  uiLayout *col = uiLayoutColumn(layout, true);
  uiItemR(col, ptr, "use_intersection_match", 0, IFACE_("Match All Masks"), ICON_NONE);
}

=======
>>>>>>> 3558bb8e
static void face_mark_panel_draw_header(const bContext *UNUSED(C), Panel *panel)
{
  uiLayout *layout = panel->layout;
  PointerRNA ob_ptr;
  PointerRNA *ptr = gpencil_modifier_panel_get_property_pointers(panel, &ob_ptr);

  const bool is_baked = RNA_boolean_get(ptr, "is_baked");
  const bool use_cache = RNA_boolean_get(ptr, "use_cache");
<<<<<<< HEAD

  uiLayoutSetEnabled(
      layout,
      !is_baked && (!use_cache || BKE_gpencil_is_first_lineart_in_stack(ob_ptr.data, ptr->data)));

  uiItemR(layout, ptr, "use_face_mark", 0, IFACE_("Filter Face Mark"), ICON_NONE);
=======
  const bool is_first = BKE_gpencil_is_first_lineart_in_stack(ob_ptr.data, ptr->data);

  if (!use_cache || is_first) {
    uiLayoutSetEnabled(layout, !is_baked);
    uiItemR(layout, ptr, "use_face_mark", 0, IFACE_("Face Mark Filtering"), ICON_NONE);
  }
  else {
    uiItemL(layout, IFACE_("Face Mark Filtering"), ICON_NONE);
  }
>>>>>>> 3558bb8e
}

static void face_mark_panel_draw(const bContext *UNUSED(C), Panel *panel)
{
  uiLayout *layout = panel->layout;
  PointerRNA ob_ptr;
  PointerRNA *ptr = gpencil_modifier_panel_get_property_pointers(panel, &ob_ptr);

  const bool is_baked = RNA_boolean_get(ptr, "is_baked");
  const bool use_mark = RNA_boolean_get(ptr, "use_face_mark");
  const bool use_cache = RNA_boolean_get(ptr, "use_cache");
  const bool is_first = BKE_gpencil_is_first_lineart_in_stack(ob_ptr.data, ptr->data);

  uiLayoutSetEnabled(layout, !is_baked);

<<<<<<< HEAD
=======
  if (use_cache && !is_first) {
    uiItemL(layout, "Cached from the first line art modifier.", ICON_INFO);
    return;
  }

>>>>>>> 3558bb8e
  uiLayoutSetPropSep(layout, true);

  uiLayoutSetActive(layout, use_mark);

<<<<<<< HEAD
  if (!use_cache || is_first) {
    uiItemR(layout, ptr, "use_face_mark_invert", 0, NULL, ICON_NONE);
    uiItemR(layout, ptr, "use_face_mark_boundaries", 0, NULL, ICON_NONE);
  }
  else {
    uiItemL(layout, "Cached with the first line art modifier.", ICON_INFO);
  }
=======
  uiItemR(layout, ptr, "use_face_mark_invert", 0, NULL, ICON_NONE);
  uiItemR(layout, ptr, "use_face_mark_boundaries", 0, NULL, ICON_NONE);
>>>>>>> 3558bb8e
}

static void chaining_panel_draw(const bContext *UNUSED(C), Panel *panel)
{
  PointerRNA ob_ptr;
  PointerRNA *ptr = gpencil_modifier_panel_get_property_pointers(panel, &ob_ptr);

  uiLayout *layout = panel->layout;

  const bool is_baked = RNA_boolean_get(ptr, "is_baked");
  const bool use_cache = RNA_boolean_get(ptr, "use_cache");
  const bool is_first = BKE_gpencil_is_first_lineart_in_stack(ob_ptr.data, ptr->data);
  const bool is_geom = RNA_boolean_get(ptr, "chain_geometry_space");

  uiLayoutSetPropSep(layout, true);
  uiLayoutSetEnabled(layout, !is_baked);

  if (use_cache && !is_first) {
    uiItemL(layout, "Cached from the first line art modifier.", ICON_INFO);
    return;
  }

  uiLayout *col = uiLayoutColumnWithHeading(layout, true, IFACE_("Chain"));
  uiItemR(col, ptr, "use_fuzzy_intersections", 0, NULL, ICON_NONE);
  uiItemR(col, ptr, "use_fuzzy_all", 0, NULL, ICON_NONE);
<<<<<<< HEAD
  uiItemR(col, ptr, "chain_floating_edges", 0, NULL, ICON_NONE);
  uiItemR(col, ptr, "chain_geometry_space", 0, NULL, ICON_NONE);

  uiItemR(layout, ptr, "chaining_image_threshold", 0, NULL, ICON_NONE);
  uiItemR(layout, ptr, "smooth_tolerance", UI_ITEM_R_SLIDER, NULL, ICON_NONE);
=======
  uiItemR(col, ptr, "chain_floating_edges", 0, IFACE_("Floating Edges"), ICON_NONE);
  uiItemR(col, ptr, "floating_as_contour", 0, NULL, ICON_NONE);
  uiItemR(col, ptr, "chain_geometry_space", 0, NULL, ICON_NONE);

  uiItemR(layout,
          ptr,
          "chaining_image_threshold",
          0,
          is_geom ? IFACE_("Geometry Threshold") : NULL,
          ICON_NONE);

>>>>>>> 3558bb8e
  uiItemR(layout, ptr, "split_angle", UI_ITEM_R_SLIDER, NULL, ICON_NONE);
}

static void vgroup_panel_draw(const bContext *UNUSED(C), Panel *panel)
{
  PointerRNA ob_ptr;
  PointerRNA *ptr = gpencil_modifier_panel_get_property_pointers(panel, &ob_ptr);

  uiLayout *layout = panel->layout;

  const bool is_baked = RNA_boolean_get(ptr, "is_baked");
  const bool use_cache = RNA_boolean_get(ptr, "use_cache");
  const bool is_first = BKE_gpencil_is_first_lineart_in_stack(ob_ptr.data, ptr->data);

  uiLayoutSetPropSep(layout, true);
  uiLayoutSetEnabled(layout, !is_baked);

  if (use_cache && !is_first) {
    uiItemL(layout, "Cached from the first line art modifier.", ICON_INFO);
    return;
  }

  uiLayout *col = uiLayoutColumn(layout, true);

  uiLayout *row = uiLayoutRow(col, true);

  uiItemR(row, ptr, "source_vertex_group", 0, IFACE_("Filter Source"), ICON_GROUP_VERTEX);
  uiItemR(row, ptr, "invert_source_vertex_group", UI_ITEM_R_TOGGLE, "", ICON_ARROW_LEFTRIGHT);

  uiItemR(col, ptr, "use_output_vertex_group_match_by_name", 0, NULL, ICON_NONE);

  const bool match_output = RNA_boolean_get(ptr, "use_output_vertex_group_match_by_name");
  if (!match_output) {
    uiItemPointerR(
        col, ptr, "vertex_group", &ob_ptr, "vertex_groups", IFACE_("Target"), ICON_NONE);
  }
}

static void baking_panel_draw(const bContext *UNUSED(C), Panel *panel)
{
  uiLayout *layout = panel->layout;
  PointerRNA ob_ptr;
  PointerRNA *ptr = gpencil_modifier_panel_get_property_pointers(panel, &ob_ptr);

  const bool is_baked = RNA_boolean_get(ptr, "is_baked");

  uiLayoutSetPropSep(layout, true);

  if (is_baked) {
    uiLayout *col = uiLayoutColumn(layout, false);
    uiLayoutSetPropSep(col, false);
    uiItemL(col, IFACE_("Modifier has baked data"), ICON_NONE);
    uiItemR(
        col, ptr, "is_baked", UI_ITEM_R_TOGGLE, IFACE_("Continue Without Clearing"), ICON_NONE);
  }

  uiLayout *col = uiLayoutColumn(layout, false);
  uiLayoutSetEnabled(col, !is_baked);
  uiItemO(col, NULL, ICON_NONE, "OBJECT_OT_lineart_bake_strokes");
  uiItemO(col, NULL, ICON_NONE, "OBJECT_OT_lineart_bake_strokes_all");

  col = uiLayoutColumn(layout, false);
  uiItemO(col, NULL, ICON_NONE, "OBJECT_OT_lineart_clear");
  uiItemO(col, NULL, ICON_NONE, "OBJECT_OT_lineart_clear_all");
}

static void composition_panel_draw(const bContext *UNUSED(C), Panel *panel)
{
  PointerRNA ob_ptr;
  PointerRNA *ptr = gpencil_modifier_panel_get_property_pointers(panel, &ob_ptr);

  uiLayout *layout = panel->layout;

  const bool show_in_front = RNA_boolean_get(&ob_ptr, "show_in_front");

  uiLayoutSetPropSep(layout, true);

  if (show_in_front) {
    uiItemL(layout, IFACE_("Object is shown in front"), ICON_ERROR);
  }

  uiLayout *col = uiLayoutColumn(layout, false);
  uiLayoutSetActive(col, !show_in_front);

  uiItemR(col, ptr, "stroke_offset", UI_ITEM_R_SLIDER, NULL, ICON_NONE);
  uiItemR(col, ptr, "offset_towards_custom_camera", 0, IFACE_("Towards Custom Camera"), ICON_NONE);
}

static void panelRegister(ARegionType *region_type)
{
  PanelType *panel_type = gpencil_modifier_panel_register(
      region_type, eGpencilModifierType_Lineart, panel_draw);

  gpencil_modifier_subpanel_register(
      region_type, "line_types", "Line Types", NULL, line_types_panel_draw, panel_type);
  gpencil_modifier_subpanel_register(
      region_type, "geometry", "Geometry Processing", NULL, options_panel_draw, panel_type);
  gpencil_modifier_subpanel_register(
      region_type, "style", "Style", NULL, style_panel_draw, panel_type);
  PanelType *occlusion_panel = gpencil_modifier_subpanel_register(
      region_type, "occlusion", "Occlusion", NULL, occlusion_panel_draw, panel_type);
  gpencil_modifier_subpanel_register(region_type,
                                     "transparency",
                                     "",
                                     transparency_panel_draw_header,
                                     transparency_panel_draw,
                                     occlusion_panel);
  gpencil_modifier_subpanel_register(region_type,
                                     "intersection",
                                     "",
                                     intersection_panel_draw_header,
                                     intersection_panel_draw,
                                     panel_type);
  gpencil_modifier_subpanel_register(
      region_type, "face_mark", "", face_mark_panel_draw_header, face_mark_panel_draw, panel_type);
  gpencil_modifier_subpanel_register(
      region_type, "face_mark", "", face_mark_panel_draw_header, face_mark_panel_draw, panel_type);
  gpencil_modifier_subpanel_register(
      region_type, "chaining", "Chaining", NULL, chaining_panel_draw, panel_type);
  gpencil_modifier_subpanel_register(
      region_type, "vgroup", "Vertex Weight Transfer", NULL, vgroup_panel_draw, panel_type);
  gpencil_modifier_subpanel_register(
      region_type, "composition", "Composition", NULL, composition_panel_draw, panel_type);
  gpencil_modifier_subpanel_register(
      region_type, "baking", "Baking", NULL, baking_panel_draw, panel_type);
}

GpencilModifierTypeInfo modifierType_Gpencil_Lineart = {
    /* name. */ "Line Art",
    /* structName. */ "LineartGpencilModifierData",
    /* structSize. */ sizeof(LineartGpencilModifierData),
    /* type. */ eGpencilModifierTypeType_Gpencil,
    /* flags. */ eGpencilModifierTypeFlag_SupportsEditmode,

    /* copyData. */ copyData,

    /* deformStroke. */ NULL,
    /* generateStrokes. */ generateStrokes,
    /* bakeModifier. */ bakeModifier,
    /* remapTime. */ NULL,

    /* initData. */ initData,
    /* freeData. */ NULL,
    /* isDisabled. */ isDisabled,
    /* updateDepsgraph. */ updateDepsgraph,
    /* dependsOnTime. */ NULL,
    /* foreachIDLink. */ foreachIDLink,
    /* foreachTexLink. */ NULL,
    /* panelRegister. */ panelRegister,
};<|MERGE_RESOLUTION|>--- conflicted
+++ resolved
@@ -316,29 +316,6 @@
   else {
     /* Source is Scene. */
   }
-<<<<<<< HEAD
-=======
-
-  uiLayout *col = uiLayoutColumnWithHeading(layout, true, IFACE_("Edge Types"));
-
-  uiItemR(col, ptr, "use_contour", 0, IFACE_("Contour"), ICON_NONE);
-  uiItemR(col, ptr, "use_floating", 0, IFACE_("Floating"), ICON_NONE);
-  uiItemR(col, ptr, "use_material", 0, IFACE_("Material Borders"), ICON_NONE);
-  uiItemR(col, ptr, "use_edge_mark", 0, IFACE_("Edge Marks"), ICON_NONE);
-  uiItemR(col, ptr, "use_intersection", 0, IFACE_("Intersections"), ICON_NONE);
-
-  uiLayout *sub = uiLayoutRowWithHeading(col, false, IFACE_("Crease"));
-  uiItemR(sub, ptr, "use_crease", 0, "", ICON_NONE);
-  uiLayout *entry = uiLayoutRow(sub, false);
-  uiLayoutSetEnabled(entry, RNA_boolean_get(ptr, "use_crease") || is_first);
-  if (use_cache && !is_first) {
-    uiItemL(entry, IFACE_("Angle Cached"), ICON_INFO);
-  }
-  else {
-    uiItemR(entry, ptr, "crease_threshold", UI_ITEM_R_SLIDER, " ", ICON_NONE);
-  }
-
->>>>>>> 3558bb8e
   uiItemPointerR(layout, ptr, "target_layer", &obj_data_ptr, "layers", NULL, ICON_GREASEPENCIL);
 
   /* Material has to be used by grease pencil object already, it was possible to assign materials
@@ -433,24 +410,15 @@
   uiLayoutSetPropSep(subrow, true);
   uiItemR(subrow, ptr, "source_camera", 0, "", ICON_OBJECT_DATA);
 
-<<<<<<< HEAD
   uiItemR(layout, ptr, "overscan", 0, NULL, ICON_NONE);
 
   uiItemR(layout, ptr, "use_remove_doubles", 0, NULL, ICON_NONE);
   uiItemR(layout, ptr, "use_edge_overlap", 0, IFACE_("Overlapping Edges As Contour"), ICON_NONE);
   uiItemR(layout, ptr, "use_object_instances", 0, NULL, ICON_NONE);
   uiItemR(layout, ptr, "use_clip_plane_boundaries", 0, NULL, ICON_NONE);
-  uiItemR(layout, ptr, "floating_as_contour", 0, NULL, ICON_NONE);
   uiItemR(layout, ptr, "use_multiple_edge_types", 0, NULL, ICON_NONE);
   uiItemR(layout, ptr, "use_crease_on_smooth", 0, IFACE_("Crease On Smooth"), ICON_NONE);
   uiItemR(layout, ptr, "use_crease_on_sharp", 0, IFACE_("Crease On Sharp"), ICON_NONE);
-=======
-  uiItemR(col, ptr, "use_remove_doubles", 0, NULL, ICON_NONE);
-  uiItemR(col, ptr, "use_edge_overlap", 0, IFACE_("Overlapping Edges As Contour"), ICON_NONE);
-  uiItemR(col, ptr, "use_object_instances", 0, NULL, ICON_NONE);
-  uiItemR(col, ptr, "use_clip_plane_boundaries", 0, NULL, ICON_NONE);
-  uiItemR(col, ptr, "allow_overlap_edge_types", 0, NULL, ICON_NONE);
->>>>>>> 3558bb8e
 }
 
 static void style_panel_draw(const bContext *UNUSED(C), Panel *panel)
@@ -543,7 +511,6 @@
   uiItemR(col, ptr, "use_transparency_match", 0, IFACE_("Match All Masks"), ICON_NONE);
 }
 
-<<<<<<< HEAD
 static void intersection_panel_draw_header(const bContext *UNUSED(C), Panel *panel)
 {
   uiLayout *layout = panel->layout;
@@ -587,8 +554,6 @@
   uiItemR(col, ptr, "use_intersection_match", 0, IFACE_("Match All Masks"), ICON_NONE);
 }
 
-=======
->>>>>>> 3558bb8e
 static void face_mark_panel_draw_header(const bContext *UNUSED(C), Panel *panel)
 {
   uiLayout *layout = panel->layout;
@@ -597,14 +562,6 @@
 
   const bool is_baked = RNA_boolean_get(ptr, "is_baked");
   const bool use_cache = RNA_boolean_get(ptr, "use_cache");
-<<<<<<< HEAD
-
-  uiLayoutSetEnabled(
-      layout,
-      !is_baked && (!use_cache || BKE_gpencil_is_first_lineart_in_stack(ob_ptr.data, ptr->data)));
-
-  uiItemR(layout, ptr, "use_face_mark", 0, IFACE_("Filter Face Mark"), ICON_NONE);
-=======
   const bool is_first = BKE_gpencil_is_first_lineart_in_stack(ob_ptr.data, ptr->data);
 
   if (!use_cache || is_first) {
@@ -614,7 +571,6 @@
   else {
     uiItemL(layout, IFACE_("Face Mark Filtering"), ICON_NONE);
   }
->>>>>>> 3558bb8e
 }
 
 static void face_mark_panel_draw(const bContext *UNUSED(C), Panel *panel)
@@ -630,19 +586,10 @@
 
   uiLayoutSetEnabled(layout, !is_baked);
 
-<<<<<<< HEAD
-=======
-  if (use_cache && !is_first) {
-    uiItemL(layout, "Cached from the first line art modifier.", ICON_INFO);
-    return;
-  }
-
->>>>>>> 3558bb8e
   uiLayoutSetPropSep(layout, true);
 
   uiLayoutSetActive(layout, use_mark);
 
-<<<<<<< HEAD
   if (!use_cache || is_first) {
     uiItemR(layout, ptr, "use_face_mark_invert", 0, NULL, ICON_NONE);
     uiItemR(layout, ptr, "use_face_mark_boundaries", 0, NULL, ICON_NONE);
@@ -650,10 +597,6 @@
   else {
     uiItemL(layout, "Cached with the first line art modifier.", ICON_INFO);
   }
-=======
-  uiItemR(layout, ptr, "use_face_mark_invert", 0, NULL, ICON_NONE);
-  uiItemR(layout, ptr, "use_face_mark_boundaries", 0, NULL, ICON_NONE);
->>>>>>> 3558bb8e
 }
 
 static void chaining_panel_draw(const bContext *UNUSED(C), Panel *panel)
@@ -679,15 +622,8 @@
   uiLayout *col = uiLayoutColumnWithHeading(layout, true, IFACE_("Chain"));
   uiItemR(col, ptr, "use_fuzzy_intersections", 0, NULL, ICON_NONE);
   uiItemR(col, ptr, "use_fuzzy_all", 0, NULL, ICON_NONE);
-<<<<<<< HEAD
-  uiItemR(col, ptr, "chain_floating_edges", 0, NULL, ICON_NONE);
-  uiItemR(col, ptr, "chain_geometry_space", 0, NULL, ICON_NONE);
-
-  uiItemR(layout, ptr, "chaining_image_threshold", 0, NULL, ICON_NONE);
-  uiItemR(layout, ptr, "smooth_tolerance", UI_ITEM_R_SLIDER, NULL, ICON_NONE);
-=======
+
   uiItemR(col, ptr, "chain_floating_edges", 0, IFACE_("Floating Edges"), ICON_NONE);
-  uiItemR(col, ptr, "floating_as_contour", 0, NULL, ICON_NONE);
   uiItemR(col, ptr, "chain_geometry_space", 0, NULL, ICON_NONE);
 
   uiItemR(layout,
@@ -697,7 +633,7 @@
           is_geom ? IFACE_("Geometry Threshold") : NULL,
           ICON_NONE);
 
->>>>>>> 3558bb8e
+  uiItemR(layout, ptr, "smooth_tolerance", UI_ITEM_R_SLIDER, NULL, ICON_NONE);
   uiItemR(layout, ptr, "split_angle", UI_ITEM_R_SLIDER, NULL, ICON_NONE);
 }
 
