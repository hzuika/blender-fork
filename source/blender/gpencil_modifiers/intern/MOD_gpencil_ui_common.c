/* This program is free software; you can redistribute it and/or
 * modify it under the terms of the GNU General Public License
 * as published by the Free Software Foundation; either version 2
 * of the License, or (at your option) any later version.
 *
 * This program is distributed in the hope that it will be useful,
 * but WITHOUT ANY WARRANTY; without even the implied warranty of
 * MERCHANTABILITY or FITNESS FOR A PARTICULAR PURPOSE.  See the
 * GNU General Public License for more details.
 *
 * You should have received a copy of the GNU General Public License
 * along with this program; if not, write to the Free Software  Foundation,
 * Inc., 51 Franklin Street, Fifth Floor, Boston, MA 02110-1301, USA.
 */

/** \file
 * \ingroup modifiers
 */

#include "BLI_listbase.h"
#include "BLI_string.h"

#include "MEM_guardedalloc.h"

#include "BKE_context.h"
#include "BKE_gpencil_modifier.h"
#include "BKE_material.h"
#include "BKE_screen.h"

#include "DNA_material_types.h"
#include "DNA_object_types.h"
#include "DNA_screen_types.h"

#include "ED_object.h"

#include "BLT_translation.h"

#include "UI_interface.h"
#include "UI_resources.h"

#include "RNA_access.h"

#include "WM_api.h"
#include "WM_types.h"

#include "MOD_gpencil_ui_common.h" /* Self include */

/**
 * Poll function so these modifier panels only show for grease pencil objects.
 */
static bool gpencil_modifier_ui_poll(const bContext *C, PanelType *UNUSED(pt))
{
  Object *ob = ED_object_active_context(C);

  return (ob != NULL) && (ob->type == OB_GPENCIL);
}

/* -------------------------------------------------------------------- */
/** \name Panel Drag and Drop, Expansion Saving
 * \{ */

/**
 * Move a modifier to the index it's moved to after a drag and drop.
 */
static void gpencil_modifier_reorder(bContext *C, Panel *panel, int new_index)
{
  PointerRNA *md_ptr = UI_panel_custom_data_get(panel);
  GpencilModifierData *md = (GpencilModifierData *)md_ptr->data;

  PointerRNA props_ptr;
  wmOperatorType *ot = WM_operatortype_find("OBJECT_OT_gpencil_modifier_move_to_index", false);
  WM_operator_properties_create_ptr(&props_ptr, ot);
  RNA_string_set(&props_ptr, "modifier", md->name);
  RNA_int_set(&props_ptr, "index", new_index);
  WM_operator_name_call_ptr(C, ot, WM_OP_INVOKE_DEFAULT, &props_ptr);
  WM_operator_properties_free(&props_ptr);
}

static short get_gpencil_modifier_expand_flag(const bContext *UNUSED(C), Panel *panel)
{
  PointerRNA *md_ptr = UI_panel_custom_data_get(panel);
  GpencilModifierData *md = (GpencilModifierData *)md_ptr->data;
  return md->ui_expand_flag;
}

static void set_gpencil_modifier_expand_flag(const bContext *UNUSED(C),
                                             Panel *panel,
                                             short expand_flag)
{
  PointerRNA *md_ptr = UI_panel_custom_data_get(panel);
  GpencilModifierData *md = (GpencilModifierData *)md_ptr->data;
  md->ui_expand_flag = expand_flag;
}

/** \} */

/* -------------------------------------------------------------------- */
/** \name Modifier Panel Layouts
 * \{ */

void gpencil_modifier_masking_panel_draw(Panel *panel, bool use_material, bool use_vertex)
{
  uiLayout *row, *col, *sub;
  uiLayout *layout = panel->layout;

  PointerRNA ob_ptr;
  PointerRNA *ptr = gpencil_modifier_panel_get_property_pointers(panel, &ob_ptr);

  PointerRNA obj_data_ptr = RNA_pointer_get(&ob_ptr, "data");
  bool has_layer = RNA_string_length(ptr, "layer") != 0;

  uiLayoutSetPropSep(layout, true);

  col = uiLayoutColumn(layout, true);
  row = uiLayoutRow(col, true);
  uiItemPointerR(row, ptr, "layer", &obj_data_ptr, "layers", NULL, ICON_GREASEPENCIL);
  sub = uiLayoutRow(row, true);
  uiLayoutSetActive(sub, has_layer);
  uiLayoutSetPropDecorate(sub, false);
  uiItemR(sub, ptr, "invert_layers", 0, "", ICON_ARROW_LEFTRIGHT);

  row = uiLayoutRow(col, true);
  uiItemR(row, ptr, "layer_pass", 0, NULL, ICON_NONE);
  sub = uiLayoutRow(row, true);
  uiLayoutSetActive(sub, RNA_int_get(ptr, "layer_pass") != 0);
  uiLayoutSetPropDecorate(sub, false);
  uiItemR(sub, ptr, "invert_layer_pass", 0, "", ICON_ARROW_LEFTRIGHT);

  if (use_material) {
    PointerRNA material_ptr = RNA_pointer_get(ptr, "material");
    bool has_material = !RNA_pointer_is_null(&material_ptr);

    /* Because the Gpencil modifier material property used to be a string in an earlier version of
     * Blender, we need to check if the material is valid and display it differently if so. */
    bool valid = false;
    {
      if (!has_material) {
        valid = true;
      }
      else {
        Material *current_material = material_ptr.data;
        Object *ob = ob_ptr.data;
        for (int i = 0; i <= ob->totcol; i++) {
          Material *mat = BKE_object_material_get(ob, i);
          if (mat == current_material) {
            valid = true;
            break;
          }
        }
      }
    }

    col = uiLayoutColumn(layout, true);
    row = uiLayoutRow(col, true);
    uiLayoutSetRedAlert(row, !valid);
    uiItemPointerR(row,
                   ptr,
                   "material",
                   &obj_data_ptr,
                   "materials",
                   NULL,
                   valid ? ICON_SHADING_TEXTURE : ICON_ERROR);
    sub = uiLayoutRow(row, true);
    uiLayoutSetActive(sub, has_material);
    uiLayoutSetPropDecorate(sub, false);
    uiItemR(sub, ptr, "invert_materials", 0, "", ICON_ARROW_LEFTRIGHT);

    row = uiLayoutRow(col, true);
    uiItemR(row, ptr, "pass_index", 0, NULL, ICON_NONE);
    sub = uiLayoutRow(row, true);
    uiLayoutSetActive(sub, RNA_int_get(ptr, "pass_index") != 0);
    uiLayoutSetPropDecorate(sub, false);
    uiItemR(sub, ptr, "invert_material_pass", 0, "", ICON_ARROW_LEFTRIGHT);
  }

  if (use_vertex) {
    bool has_vertex_group = RNA_string_length(ptr, "vertex_group") != 0;

    row = uiLayoutRow(layout, true);
    uiItemPointerR(row, ptr, "vertex_group", &ob_ptr, "vertex_groups", NULL, ICON_NONE);
    sub = uiLayoutRow(row, true);
    uiLayoutSetActive(sub, has_vertex_group);
    uiLayoutSetPropDecorate(sub, false);
    uiItemR(sub, ptr, "invert_vertex", 0, "", ICON_ARROW_LEFTRIGHT);
  }
}

void gpencil_modifier_curve_header_draw(const bContext *UNUSED(C), Panel *panel)
{
  uiLayout *layout = panel->layout;

  PointerRNA *ptr = gpencil_modifier_panel_get_property_pointers(panel, NULL);

  uiItemR(layout, ptr, "use_custom_curve", 0, NULL, ICON_NONE);
}

void gpencil_modifier_curve_panel_draw(const bContext *UNUSED(C), Panel *panel)
{
  uiLayout *layout = panel->layout;

  PointerRNA *ptr = gpencil_modifier_panel_get_property_pointers(panel, NULL);

  uiTemplateCurveMapping(layout, ptr, "curve", 0, false, false, false, false);
}

void gpencil_modifier_fading_draw(const bContext *UNUSED(C), Panel *panel)
{
  PointerRNA *ptr = gpencil_modifier_panel_get_property_pointers(panel, NULL);

  uiLayout *layout = panel->layout;
  uiLayoutSetPropSep(layout, true);

<<<<<<< HEAD
  bool fading_enabled = RNA_boolean_get(ptr, "use_fading");
=======
>>>>>>> 88400f0c
  uiItemR(layout, ptr, "object", 0, NULL, ICON_CUBE);
  uiLayout *sub = uiLayoutColumn(layout, true);
  uiItemR(sub, ptr, "fading_start", 0, NULL, ICON_NONE);
  uiItemR(sub, ptr, "fading_end", 0, IFACE_("End"), ICON_NONE);
  uiItemR(layout, ptr, "fading_end_factor", 0, NULL, ICON_NONE);
}

/**
 * Draw modifier error message.
 */
void gpencil_modifier_panel_end(uiLayout *layout, PointerRNA *ptr)
{
  GpencilModifierData *md = ptr->data;
  if (md->error) {
    uiLayout *row = uiLayoutRow(layout, false);
    uiItemL(row, IFACE_(md->error), ICON_ERROR);
  }
}

/**
 * Gets RNA pointers for the active object and the panel's modifier data.
 */
#define ERROR_LIBDATA_MESSAGE TIP_("External library data")
PointerRNA *gpencil_modifier_panel_get_property_pointers(Panel *panel, PointerRNA *r_ob_ptr)
{
  PointerRNA *ptr = UI_panel_custom_data_get(panel);
  BLI_assert(RNA_struct_is_a(ptr->type, &RNA_GpencilModifier));

  if (r_ob_ptr != NULL) {
    RNA_pointer_create(ptr->owner_id, &RNA_Object, ptr->owner_id, r_ob_ptr);
  }

  uiBlock *block = uiLayoutGetBlock(panel->layout);
  UI_block_lock_clear(block);
  UI_block_lock_set(block, ID_IS_LINKED((Object *)ptr->owner_id), ERROR_LIBDATA_MESSAGE);

  uiLayoutSetContextPointer(panel->layout, "modifier", ptr);

  return ptr;
}

static void gpencil_modifier_ops_extra_draw(bContext *C, uiLayout *layout, void *md_v)
{
  PointerRNA op_ptr;
  uiLayout *row;
  GpencilModifierData *md = (GpencilModifierData *)md_v;
  const GpencilModifierTypeInfo *mti = BKE_gpencil_modifier_get_info(md->type);

  PointerRNA ptr;
  Object *ob = ED_object_active_context(C);
  RNA_pointer_create(&ob->id, &RNA_GpencilModifier, md, &ptr);
  uiLayoutSetContextPointer(layout, "modifier", &ptr);
  uiLayoutSetOperatorContext(layout, WM_OP_INVOKE_DEFAULT);

  uiLayoutSetUnitsX(layout, 4.0f);

  /* Apply. */
  if (!(mti->flags & eGpencilModifierTypeFlag_NoApply)) {
    uiItemO(layout,
            CTX_IFACE_(BLT_I18NCONTEXT_OPERATOR_DEFAULT, "Apply"),
            ICON_CHECKMARK,
            "OBJECT_OT_gpencil_modifier_apply");
  }

  /* Duplicate. */
  uiItemO(layout,
          CTX_IFACE_(BLT_I18NCONTEXT_OPERATOR_DEFAULT, "Duplicate"),
          ICON_DUPLICATE,
          "OBJECT_OT_gpencil_modifier_copy");

  uiItemO(layout,
          CTX_IFACE_(BLT_I18NCONTEXT_OPERATOR_DEFAULT, "Copy to Selected"),
          0,
          "OBJECT_OT_gpencil_modifier_copy_to_selected");

  uiItemS(layout);

  /* Move to first. */
  row = uiLayoutColumn(layout, false);
  uiItemFullO(row,
              "OBJECT_OT_gpencil_modifier_move_to_index",
              IFACE_("Move to First"),
              ICON_TRIA_UP,
              NULL,
              WM_OP_INVOKE_DEFAULT,
              0,
              &op_ptr);
  RNA_int_set(&op_ptr, "index", 0);
  if (!md->prev) {
    uiLayoutSetEnabled(row, false);
  }

  /* Move to last. */
  row = uiLayoutColumn(layout, false);
  uiItemFullO(row,
              "OBJECT_OT_gpencil_modifier_move_to_index",
              IFACE_("Move to Last"),
              ICON_TRIA_DOWN,
              NULL,
              WM_OP_INVOKE_DEFAULT,
              0,
              &op_ptr);
  RNA_int_set(&op_ptr, "index", BLI_listbase_count(&ob->greasepencil_modifiers) - 1);
  if (!md->next) {
    uiLayoutSetEnabled(row, false);
  }
}

static void gpencil_modifier_panel_header(const bContext *UNUSED(C), Panel *panel)
{
  uiLayout *row, *sub;
  uiLayout *layout = panel->layout;

  PointerRNA *ptr = UI_panel_custom_data_get(panel);
  GpencilModifierData *md = (GpencilModifierData *)ptr->data;

  uiLayoutSetContextPointer(panel->layout, "modifier", ptr);

  const GpencilModifierTypeInfo *mti = BKE_gpencil_modifier_get_info(md->type);
  bool narrow_panel = (panel->sizex < UI_UNIT_X * 9 && panel->sizex != 0);

  /* Modifier Icon. */
  row = uiLayoutRow(layout, false);
  if (mti->isDisabled && mti->isDisabled(md, 0)) {
    uiLayoutSetRedAlert(row, true);
  }
  uiItemL(row, "", RNA_struct_ui_icon(ptr->type));

  /* Modifier name. */
  row = uiLayoutRow(layout, true);
  if (!narrow_panel) {
    uiItemR(row, ptr, "name", 0, "", ICON_NONE);
  }
  else {
    uiLayoutSetAlignment(row, UI_LAYOUT_ALIGN_RIGHT);
  }

  /* Display mode buttons. */
  if (mti->flags & eGpencilModifierTypeFlag_SupportsEditmode) {
    sub = uiLayoutRow(row, true);
    uiItemR(sub, ptr, "show_in_editmode", 0, "", ICON_NONE);
  }
  uiItemR(row, ptr, "show_viewport", 0, "", ICON_NONE);
  uiItemR(row, ptr, "show_render", 0, "", ICON_NONE);

  /* Extra operators. */
  // row = uiLayoutRow(layout, true);
  uiItemMenuF(row, "", ICON_DOWNARROW_HLT, gpencil_modifier_ops_extra_draw, md);

  /* Remove button. */
  sub = uiLayoutRow(row, true);
  uiLayoutSetEmboss(sub, UI_EMBOSS_NONE);
  uiItemO(sub, "", ICON_X, "OBJECT_OT_gpencil_modifier_remove");

  /* Extra padding. */
  uiItemS(layout);
}

/** \} */

/* -------------------------------------------------------------------- */
/** \name Modifier Registration Helpers
 * \{ */

/**
 * Create a panel in the context's region
 */
PanelType *gpencil_modifier_panel_register(ARegionType *region_type,
                                           GpencilModifierType type,
                                           PanelDrawFn draw)
{
  PanelType *panel_type = MEM_callocN(sizeof(PanelType), __func__);

  BKE_gpencil_modifierType_panel_id(type, panel_type->idname);
  BLI_strncpy(panel_type->label, "", BKE_ST_MAXNAME);
  BLI_strncpy(panel_type->context, "modifier", BKE_ST_MAXNAME);
  BLI_strncpy(panel_type->translation_context, BLT_I18NCONTEXT_DEFAULT_BPYRNA, BKE_ST_MAXNAME);

  panel_type->draw_header = gpencil_modifier_panel_header;
  panel_type->draw = draw;
  panel_type->poll = gpencil_modifier_ui_poll;

  /* Give the panel the special flag that says it was built here and corresponds to a
   * modifier rather than a #PanelType. */
  panel_type->flag = PANEL_TYPE_HEADER_EXPAND | PANEL_TYPE_DRAW_BOX | PANEL_TYPE_INSTANCED;
  panel_type->reorder = gpencil_modifier_reorder;
  panel_type->get_list_data_expand_flag = get_gpencil_modifier_expand_flag;
  panel_type->set_list_data_expand_flag = set_gpencil_modifier_expand_flag;

  BLI_addtail(&region_type->paneltypes, panel_type);

  return panel_type;
}

/**
 * Add a child panel to the parent.
 *
 * \note To create the panel type's idname, it appends the \a name argument to the \a parent's
 * idname.
 */
PanelType *gpencil_modifier_subpanel_register(ARegionType *region_type,
                                              const char *name,
                                              const char *label,
                                              PanelDrawFn draw_header,
                                              PanelDrawFn draw,
                                              PanelType *parent)
{
  PanelType *panel_type = MEM_callocN(sizeof(PanelType), __func__);

  BLI_snprintf(panel_type->idname, BKE_ST_MAXNAME, "%s_%s", parent->idname, name);
  BLI_strncpy(panel_type->label, label, BKE_ST_MAXNAME);
  BLI_strncpy(panel_type->context, "modifier", BKE_ST_MAXNAME);
  BLI_strncpy(panel_type->translation_context, BLT_I18NCONTEXT_DEFAULT_BPYRNA, BKE_ST_MAXNAME);

  panel_type->draw_header = draw_header;
  panel_type->draw = draw;
  panel_type->poll = gpencil_modifier_ui_poll;
  panel_type->flag = (PANEL_TYPE_DEFAULT_CLOSED | PANEL_TYPE_DRAW_BOX);

  BLI_assert(parent != NULL);
  BLI_strncpy(panel_type->parent_id, parent->idname, BKE_ST_MAXNAME);
  panel_type->parent = parent;
  BLI_addtail(&parent->children, BLI_genericNodeN(panel_type));
  BLI_addtail(&region_type->paneltypes, panel_type);

  return panel_type;
}

/** \} */<|MERGE_RESOLUTION|>--- conflicted
+++ resolved
@@ -210,10 +210,6 @@
   uiLayout *layout = panel->layout;
   uiLayoutSetPropSep(layout, true);
 
-<<<<<<< HEAD
-  bool fading_enabled = RNA_boolean_get(ptr, "use_fading");
-=======
->>>>>>> 88400f0c
   uiItemR(layout, ptr, "object", 0, NULL, ICON_CUBE);
   uiLayout *sub = uiLayoutColumn(layout, true);
   uiItemR(sub, ptr, "fading_start", 0, NULL, ICON_NONE);
