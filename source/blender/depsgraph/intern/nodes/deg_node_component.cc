--- conflicted
+++ resolved
@@ -227,13 +227,8 @@
 {
 	OperationDepsNode *op_node = find_operation(opcode, name, name_tag);
 	if (!op_node) {
-<<<<<<< HEAD
-		DepsNodeFactory *factory = deg_get_node_factory(DEG_NODE_TYPE_OPERATION);
+		DepsNodeFactory *factory = deg_type_get_factory(DEG_NODE_TYPE_OPERATION);
 		op_node = (OperationDepsNode *)factory->create_node(this->owner->id_orig, "", name);
-=======
-		DepsNodeFactory *factory = deg_type_get_factory(DEG_NODE_TYPE_OPERATION);
-		op_node = (OperationDepsNode *)factory->create_node(this->owner->id, "", name);
->>>>>>> 50ef25d7
 
 		/* register opnode in this component's operation set */
 		OperationIDKey *key = OBJECT_GUARDED_NEW(OperationIDKey, opcode, name, name_tag);
