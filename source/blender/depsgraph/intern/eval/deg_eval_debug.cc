--- conflicted
+++ resolved
@@ -34,10 +34,6 @@
 
 #include <cstring>  /* required for STREQ later on. */
 
-<<<<<<< HEAD
-extern "C" {
-=======
->>>>>>> 5e9132b3
 #include "BLI_listbase.h"
 #include "BLI_ghash.h"
 
