/*
 * ***** BEGIN GPL LICENSE BLOCK *****
 *
 * This program is free software; you can redistribute it and/or
 * modify it under the terms of the GNU General Public License
 * as published by the Free Software Foundation; either version 2
 * of the License, or (at your option) any later version.
 *
 * This program is distributed in the hope that it will be useful,
 * but WITHOUT ANY WARRANTY; without even the implied warranty of
 * MERCHANTABILITY or FITNESS FOR A PARTICULAR PURPOSE.  See the
 * GNU General Public License for more details.
 *
 * You should have received a copy of the GNU General Public License
 * along with this program; if not, write to the Free Software Foundation,
 * Inc., 51 Franklin Street, Fifth Floor, Boston, MA 02110-1301, USA.
 *
 * The Original Code is Copyright (C) 2013 Blender Foundation.
 * All rights reserved.
 *
 * Original Author: Joshua Leung
 * Contributor(s): Lukas Toenne
 *
 * ***** END GPL LICENSE BLOCK *****
 */

/** \file blender/depsgraph/DEG_depsgraph_build.h
 *  \ingroup depsgraph
 *
 * Public API for Depsgraph
 */

#ifndef __DEG_DEPSGRAPH_BUILD_H__
#define __DEG_DEPSGRAPH_BUILD_H__

/* ************************************************* */

/* Dependency Graph */
struct Depsgraph;

/* ------------------------------------------------ */

struct bNodeTree;
struct Image;
struct Main;
struct Object;
struct Scene;
struct Tex;

#ifdef __cplusplus
extern "C" {
#endif

/* Graph Building -------------------------------- */

/* Build depsgraph for the given scene, and dump results in given graph container */
void DEG_graph_build_from_scene(struct Depsgraph *graph, struct Main *bmain, struct Scene *scene);

/* Tag relations from the given graph for update. */
void DEG_graph_tag_relations_update(struct Depsgraph *graph);

/* Tag all relations in the database for update.*/
void DEG_relations_tag_update(struct Main *bmain);

/* Create new graph if didn't exist yet,
 * or update relations if graph was tagged for update.
 */
void DEG_scene_relations_update(struct Main *bmain, struct Scene *scene);

/* Rebuild dependency graph only for a given scene. */
void DEG_scene_relations_rebuild(struct Main *bmain,
                                 struct Scene *scene);

/* Delete scene graph. */
void DEG_scene_graph_free(struct Scene *scene);

/* Add Dependencies  ----------------------------- */

/* Handle for components to define their dependencies from callbacks.
 * This is generated by the depsgraph and passed to dependency callbacks
 * as a symbolic reference to the current DepsNode.
 * All relations will be defined in reference to that node.
 */
struct CacheFile;

typedef enum {
	DEG_COMPONENT_PARAMETERS,        /* Parameters Component - Default when nothing else fits (i.e. just SDNA property setting) */
	DEG_COMPONENT_PROXY,             /* Generic "Proxy-Inherit" Component */
	DEG_COMPONENT_ANIMATION,         /* Animation Component */
	DEG_COMPONENT_TRANSFORM,         /* Transform Component (Parenting/Constraints) */
	DEG_COMPONENT_GEOMETRY,          /* Geometry Component (DerivedMesh/Displist) */
	DEG_COMPONENT_SEQUENCER,         /* Sequencer Component (Scene Only) */
	DEG_COMPONENT_EVAL_POSE,         /* Pose Component - Owner/Container of Bones Eval */
	DEG_COMPONENT_BONE,              /* Bone Component - Child/Subcomponent of Pose */
	DEG_COMPONENT_EVAL_PARTICLES,    /* Particle Systems Component */
	DEG_COMPONENT_SHADING,           /* Material Shading Component */
	DEG_COMPONENT_CACHE,             /* Cache Component */
} eDepsComponent;

struct DepsNodeHandle
{
	void (*add_scene_relation)(struct DepsNodeHandle *handle,
	                           struct Scene *scene,
	                           eDepsComponent component,
	                           const char *description);
	void (*add_object_relation)(struct DepsNodeHandle *handle,
	                            struct Object *ob,
	                            eDepsComponent component,
	                            const char *description);
	void (*add_bone_relation)(struct DepsNodeHandle *handle,
	                          struct Object *ob,
	                          const char *bone_name,
	                          eDepsComponent component,
	                          const char *description);
	void (*add_texture_relation)(struct DepsNodeHandle *handle,
	                             struct Tex *tex,
	                             eDepsComponent component,
	                             const char *description);
	void (*add_nodetree_relation)(struct DepsNodeHandle *handle,
	                              struct bNodeTree *ntree,
	                              eDepsComponent component,
	                              const char *description);
	void (*add_image_relation)(struct DepsNodeHandle *handle,
	                           struct Image *ima,
	                           eDepsComponent component,
	                           const char *description);
	void (*add_cache_relation)(struct DepsNodeHandle *handle,
	                           struct CacheFile *cache_file,
	                           eDepsComponent component,
	                           const char *description);
};

void DEG_add_scene_relation(struct DepsNodeHandle *node,
                            struct Scene *scene,
                            eDepsComponent component,
                            const char *description);
void DEG_add_object_relation(struct DepsNodeHandle *node,
                             struct Object *ob,
                             eDepsComponent component,
                             const char *description);
void DEG_add_bone_relation(struct DepsNodeHandle *handle,
                           struct Object *ob,
                           const char *bone_name,
                           eDepsComponent component,
                           const char *description);
void DEG_add_texture_relation(struct DepsNodeHandle *handle,
                              struct Tex *tex,
                              eDepsComponent component,
                              const char *description);
void DEG_add_nodetree_relation(struct DepsNodeHandle *handle,
                               struct bNodeTree *ntree,
                               eDepsComponent component,
                               const char *description);
void DEG_add_image_relation(struct DepsNodeHandle *handle,
                            struct Image *ima,
                            eDepsComponent component,
                            const char *description);
<<<<<<< HEAD
void DEG_add_object_cache_relation(struct DepsNodeHandle *handle,
                                   struct CacheFile *cache_file,
                                   eDepsComponent component,
                                   const char *description);
=======
void DEG_add_cache_relation(struct DepsNodeHandle *handle,
                            struct CacheFile *cache_file,
                            eDepsComponent component,
                            const char *description);
>>>>>>> 4a801f6c

/* TODO(sergey): Remove once all geometry update is granular. */
void DEG_add_special_eval_flag(struct Depsgraph *graph, struct ID *id, short flag);

/* ************************************************ */

#ifdef __cplusplus
} /* extern "C" */
#endif

#endif  /* __DEG_DEPSGRAPH_BUILD_H__ */<|MERGE_RESOLUTION|>--- conflicted
+++ resolved
@@ -155,17 +155,10 @@
                             struct Image *ima,
                             eDepsComponent component,
                             const char *description);
-<<<<<<< HEAD
-void DEG_add_object_cache_relation(struct DepsNodeHandle *handle,
-                                   struct CacheFile *cache_file,
-                                   eDepsComponent component,
-                                   const char *description);
-=======
 void DEG_add_cache_relation(struct DepsNodeHandle *handle,
                             struct CacheFile *cache_file,
                             eDepsComponent component,
                             const char *description);
->>>>>>> 4a801f6c
 
 /* TODO(sergey): Remove once all geometry update is granular. */
 void DEG_add_special_eval_flag(struct Depsgraph *graph, struct ID *id, short flag);
