--- conflicted
+++ resolved
@@ -38,15 +38,7 @@
 void            BLI_heap_clear(Heap *heap, HeapFreeFP ptrfreefp) ATTR_NONNULL(1);
 void            BLI_heap_free(Heap *heap, HeapFreeFP ptrfreefp) ATTR_NONNULL(1);
 HeapNode       *BLI_heap_insert(Heap *heap, float value, void *ptr) ATTR_NONNULL(1);
-<<<<<<< HEAD
 void            BLI_heap_insert_or_update(Heap *heap, HeapNode **node_p, float value, void *ptr) ATTR_NONNULL(1, 2);
-=======
-
-/* Insert or update */
-void            BLI_heap_insert_or_update(Heap *heap, HeapNode **node_p, float value, void *ptr) ATTR_NONNULL(1, 2);
-
-/* Remove a heap node. */
->>>>>>> 16b07fb0
 void            BLI_heap_remove(Heap *heap, HeapNode *node) ATTR_NONNULL(1, 2);
 bool            BLI_heap_is_empty(const Heap *heap) ATTR_NONNULL(1);
 unsigned int    BLI_heap_len(const Heap *heap) ATTR_WARN_UNUSED_RESULT ATTR_NONNULL(1);
