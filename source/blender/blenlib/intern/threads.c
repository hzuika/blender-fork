--- conflicted
+++ resolved
@@ -113,12 +113,12 @@
 	int avail;
 } ThreadSlot;
 
-void BLI_lock_malloc_thread(void)
+static void BLI_lock_malloc_thread(void)
 {
 	pthread_mutex_lock(&_malloc_lock);
 }
 
-void BLI_unlock_malloc_thread(void)
+static void BLI_unlock_malloc_thread(void)
 {
 	pthread_mutex_unlock(&_malloc_lock);
 }
@@ -144,13 +144,9 @@
 			tslot->avail= 1;
 		}
 		
-<<<<<<< HEAD
-		MEM_set_lock_callback(BLI_lock_malloc_thread, BLI_unlock_malloc_thread);
-=======
 		if(thread_levels == 0)
 			MEM_set_lock_callback(BLI_lock_malloc_thread, BLI_unlock_malloc_thread);
 
->>>>>>> 16c1a294
 		thread_levels++;
 	}
 }
