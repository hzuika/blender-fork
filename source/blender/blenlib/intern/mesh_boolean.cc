/*
 * This program is free software; you can redistribute it and/or
 * modify it under the terms of the GNU General Public License
 * as published by the Free Software Foundation; either version 2
 * of the License, or (at your option) any later version.
 *
 * This program is distributed in the hope that it will be useful,
 * but WITHOUT ANY WARRANTY; without even the implied warranty of
 * MERCHANTABILITY or FITNESS FOR A PARTICULAR PURPOSE.  See the
 * GNU General Public License for more details.
 *
 * You should have received a copy of the GNU General Public License
 * along with this program; if not, write to the Free Software Foundation,
 * Inc., 51 Franklin Street, Fifth Floor, Boston, MA 02110-1301, USA.
 */

/** \file
 * \ingroup bli
 */

#ifdef WITH_GMP

#  include <algorithm>
#  include <atomic>
#  include <fstream>
#  include <iostream>

#  include "BLI_array.hh"
#  include "BLI_assert.h"
#  include "BLI_delaunay_2d.h"
#  include "BLI_double3.hh"
#  include "BLI_float3.hh"
#  include "BLI_hash.hh"
#  include "BLI_kdopbvh.h"
#  include "BLI_map.hh"
#  include "BLI_math.h"
#  include "BLI_math_boolean.hh"
#  include "BLI_math_geom.h"
#  include "BLI_math_mpq.hh"
#  include "BLI_mesh_intersect.hh"
#  include "BLI_mpq3.hh"
#  include "BLI_set.hh"
#  include "BLI_span.hh"
#  include "BLI_stack.hh"
#  include "BLI_task.hh"
#  include "BLI_vector.hh"
#  include "BLI_vector_set.hh"

#  include "PIL_time.h"

#  include "BLI_mesh_boolean.hh"

#  ifdef WITH_TBB
#    include "tbb/parallel_reduce.h"
#    include "tbb/spin_mutex.h"
#  endif

// #  define PERFDEBUG

namespace blender::meshintersect {

/**
 * Edge as two `const` Vert *'s, in a canonical order (lower vert id first).
 * We use the Vert id field for hashing to get algorithms
 * that yield predictable results from run-to-run and machine-to-machine.
 */
class Edge {
  const Vert *v_[2]{nullptr, nullptr};

 public:
  Edge() = default;
  Edge(const Vert *v0, const Vert *v1)
  {
    if (v0->id <= v1->id) {
      v_[0] = v0;
      v_[1] = v1;
    }
    else {
      v_[0] = v1;
      v_[1] = v0;
    }
  }

  const Vert *v0() const
  {
    return v_[0];
  }

  const Vert *v1() const
  {
    return v_[1];
  }

  const Vert *operator[](int i) const
  {
    return v_[i];
  }

  bool operator==(Edge other) const
  {
    return v_[0]->id == other.v_[0]->id && v_[1]->id == other.v_[1]->id;
  }

  uint64_t hash() const
  {
    return get_default_hash_2(v_[0]->id, v_[1]->id);
  }
};

static std::ostream &operator<<(std::ostream &os, const Edge &e)
{
  if (e.v0() == nullptr) {
    BLI_assert(e.v1() == nullptr);
    os << "(null,null)";
  }
  else {
    os << "(" << e.v0() << "," << e.v1() << ")";
  }
  return os;
}

static std::ostream &operator<<(std::ostream &os, const Span<int> &a)
{
  for (int i : a.index_range()) {
    os << a[i];
    if (i != a.size() - 1) {
      os << " ";
    }
  }
  return os;
}

static std::ostream &operator<<(std::ostream &os, const Array<int> &iarr)
{
  os << Span<int>(iarr);
  return os;
}

/** Holds information about topology of an #IMesh that is all triangles. */
class TriMeshTopology : NonCopyable {
  /** Triangles that contain a given Edge (either order). */
  Map<Edge, Vector<int> *> edge_tri_;
  /** Edges incident on each vertex. */
  Map<const Vert *, Vector<Edge>> vert_edges_;

 public:
  TriMeshTopology(const IMesh &tm);
  ~TriMeshTopology();

  /* If e is manifold, return index of the other triangle (not t) that has it.
   * Else return NO_INDEX. */
  int other_tri_if_manifold(Edge e, int t) const
  {
    const auto *p = edge_tri_.lookup_ptr(e);
    if (p != nullptr && (*p)->size() == 2) {
      return ((**p)[0] == t) ? (**p)[1] : (**p)[0];
    }
    return NO_INDEX;
  }

  /* Which triangles share edge e (in either orientation)? */
  const Vector<int> *edge_tris(Edge e) const
  {
    return edge_tri_.lookup_default(e, nullptr);
  }

  /* Which edges are incident on the given vertex?
   * We assume v has some incident edges. */
  const Vector<Edge> &vert_edges(const Vert *v) const
  {
    return vert_edges_.lookup(v);
  }

  Map<Edge, Vector<int> *>::ItemIterator edge_tri_map_items() const
  {
    return edge_tri_.items();
  }
};

TriMeshTopology::TriMeshTopology(const IMesh &tm)
{
  const int dbg_level = 0;
  if (dbg_level > 0) {
    std::cout << "TRIMESHTOPOLOGY CONSTRUCTION\n";
  }
  /* If everything were manifold, `F+V-E=2` and `E=3F/2`.
   * So an likely overestimate, allowing for non-manifoldness, is `E=2F` and `V=F`. */
  const int estimate_num_edges = 2 * tm.face_size();
  const int estimate_num_verts = tm.face_size();
  edge_tri_.reserve(estimate_num_edges);
  vert_edges_.reserve(estimate_num_verts);
  for (int t : tm.face_index_range()) {
    const Face &tri = *tm.face(t);
    BLI_assert(tri.is_tri());
    for (int i = 0; i < 3; ++i) {
      const Vert *v = tri[i];
      const Vert *vnext = tri[(i + 1) % 3];
      Edge e(v, vnext);
      Vector<Edge> *edges = vert_edges_.lookup_ptr(v);
      if (edges == nullptr) {
        vert_edges_.add_new(v, Vector<Edge>());
        edges = vert_edges_.lookup_ptr(v);
        BLI_assert(edges != nullptr);
      }
      edges->append_non_duplicates(e);

<<<<<<< HEAD
      auto *p = edge_tri_.lookup_ptr(Edge(v, vnext));
=======
      auto p = edge_tri_.lookup_ptr(Edge(v, vnext));
>>>>>>> ff01070b
      if (p == nullptr) {
        edge_tri_.add_new(e, new Vector<int>{t});
      }
      else {
        (*p)->append_non_duplicates(t);
      }
    }
  }
  /* Debugging. */
  if (dbg_level > 0) {
    std::cout << "After TriMeshTopology construction\n";
    for (auto item : edge_tri_.items()) {
      std::cout << "tris for edge " << item.key << ": " << *item.value << "\n";
      constexpr bool print_stats = false;
      if (print_stats) {
        edge_tri_.print_stats();
      }
    }
    for (auto item : vert_edges_.items()) {
      std::cout << "edges for vert " << item.key << ":\n";
      for (const Edge &e : item.value) {
        std::cout << "  " << e << "\n";
      }
      std::cout << "\n";
    }
  }
}

TriMeshTopology::~TriMeshTopology()
{
  Vector<Vector<int> *> values;

  /* Deconstructing is faster in parallel, so it is worth building an array of things to delete. */
<<<<<<< HEAD
  for (auto *item : edge_tri_.values()) {
=======
  for (auto item : edge_tri_.values()) {
>>>>>>> ff01070b
    values.append(item);
  }

  threading::parallel_for(values.index_range(), 256, [&](IndexRange range) {
    for (int i : range) {
      delete values[i];
    }
  });
}

/** A Patch is a maximal set of triangles that share manifold edges only. */
class Patch {
  Vector<int> tri_; /* Indices of triangles in the Patch. */

 public:
  Patch() = default;

  void add_tri(int t)
  {
    tri_.append(t);
  }

  int tot_tri() const
  {
    return tri_.size();
  }

  int tri(int i) const
  {
    return tri_[i];
  }

  IndexRange tri_range() const
  {
    return IndexRange(tri_.size());
  }

  Span<int> tris() const
  {
    return Span<int>(tri_);
  }

  int cell_above{NO_INDEX};
  int cell_below{NO_INDEX};
  int component{NO_INDEX};
};

static std::ostream &operator<<(std::ostream &os, const Patch &patch)
{
  os << "Patch " << patch.tris();
  if (patch.cell_above != NO_INDEX) {
    os << " cell_above=" << patch.cell_above;
  }
  else {
    os << " cell_above not set";
  }
  if (patch.cell_below != NO_INDEX) {
    os << " cell_below=" << patch.cell_below;
  }
  else {
    os << " cell_below not set";
  }
  return os;
}

class PatchesInfo {
  /** All of the Patches for a #IMesh. */
  Vector<Patch> patch_;
  /** Patch index for corresponding triangle. */
  Array<int> tri_patch_;
  /** Shared edge for incident patches; (-1, -1) if none. */
  Map<std::pair<int, int>, Edge> pp_edge_;

 public:
  explicit PatchesInfo(int ntri)
  {
    constexpr int max_expected_patch_patch_incidences = 100;
    tri_patch_ = Array<int>(ntri, NO_INDEX);
    pp_edge_.reserve(max_expected_patch_patch_incidences);
  }

  int tri_patch(int t) const
  {
    return tri_patch_[t];
  }

  int add_patch()
  {
    int patch_index = patch_.append_and_get_index(Patch());
    return patch_index;
  }

  void grow_patch(int patch_index, int t)
  {
    tri_patch_[t] = patch_index;
    patch_[patch_index].add_tri(t);
  }

  bool tri_is_assigned(int t) const
  {
    return tri_patch_[t] != NO_INDEX;
  }

  const Patch &patch(int patch_index) const
  {
    return patch_[patch_index];
  }

  Patch &patch(int patch_index)
  {
    return patch_[patch_index];
  }

  int tot_patch() const
  {
    return patch_.size();
  }

  IndexRange index_range() const
  {
    return IndexRange(patch_.size());
  }

  const Patch *begin() const
  {
    return patch_.begin();
  }

  const Patch *end() const
  {
    return patch_.end();
  }

  Patch *begin()
  {
    return patch_.begin();
  }

  Patch *end()
  {
    return patch_.end();
  }

  void add_new_patch_patch_edge(int p1, int p2, Edge e)
  {
    pp_edge_.add_new(std::pair<int, int>(p1, p2), e);
    pp_edge_.add_new(std::pair<int, int>(p2, p1), e);
  }

  Edge patch_patch_edge(int p1, int p2)
  {
    return pp_edge_.lookup_default(std::pair<int, int>(p1, p2), Edge());
  }

  const Map<std::pair<int, int>, Edge> &patch_patch_edge_map()
  {
    return pp_edge_;
  }
};

static bool apply_bool_op(BoolOpType bool_optype, const Array<int> &winding);

/**
 * A Cell is a volume of 3-space, surrounded by patches.
 * We will partition all 3-space into Cells.
 * One cell, the Ambient cell, contains all other cells.
 */
class Cell {
  Set<int> patches_;
  Array<int> winding_;
  int merged_to_{NO_INDEX};
  bool winding_assigned_{false};
  /* in_output_volume_ will be true when this cell should be in the output volume. */
  bool in_output_volume_{false};
  /* zero_volume_ will be true when this is a zero-volume cell (inside a stack of identical
   * triangles). */
  bool zero_volume_{false};

 public:
  Cell() = default;

  void add_patch(int p)
  {
    patches_.add(p);
    zero_volume_ = false; /* If it was true before, it no longer is. */
  }

  const Set<int> &patches() const
  {
    return patches_;
  }

  /** In a set of 2, which is patch that is not p? */
  int patch_other(int p) const
  {
    if (patches_.size() != 2) {
      return NO_INDEX;
    }
    for (int pother : patches_) {
      if (pother != p) {
        return pother;
      }
    }
    return NO_INDEX;
  }

  Span<int> winding() const
  {
    return Span<int>(winding_);
  }

  void init_winding(int winding_len)
  {
    winding_ = Array<int>(winding_len);
  }

  void seed_ambient_winding()
  {
    winding_.fill(0);
    winding_assigned_ = true;
  }

  void set_winding_and_in_output_volume(const Cell &from_cell,
                                        int shape,
                                        int delta,
                                        BoolOpType bool_optype)
  {
    std::copy(from_cell.winding().begin(), from_cell.winding().end(), winding_.begin());
    if (shape >= 0) {
      winding_[shape] += delta;
    }
    winding_assigned_ = true;
    in_output_volume_ = apply_bool_op(bool_optype, winding_);
  }

  bool in_output_volume() const
  {
    return in_output_volume_;
  }

  bool winding_assigned() const
  {
    return winding_assigned_;
  }

  bool zero_volume() const
  {
    return zero_volume_;
  }

  int merged_to() const
  {
    return merged_to_;
  }

  void set_merged_to(int c)
  {
    merged_to_ = c;
  }

  /**
   * Call this when it is possible that this Cell has zero volume,
   * and if it does, set zero_volume_ to true.
   */
  void check_for_zero_volume(const PatchesInfo &pinfo, const IMesh &mesh);
};

static std::ostream &operator<<(std::ostream &os, const Cell &cell)
{
  os << "Cell patches";
  for (int p : cell.patches()) {
    std::cout << " " << p;
  }
  if (cell.winding().size() > 0) {
    os << " winding=" << cell.winding();
    os << " in_output_volume=" << cell.in_output_volume();
  }
  os << " zv=" << cell.zero_volume();
  std::cout << "\n";
  return os;
}

static bool tris_have_same_verts(const IMesh &mesh, int t1, int t2)
{
  const Face &tri1 = *mesh.face(t1);
  const Face &tri2 = *mesh.face(t2);
  BLI_assert(tri1.size() == 3 && tri2.size() == 3);
  if (tri1.vert[0] == tri2.vert[0]) {
    return ((tri1.vert[1] == tri2.vert[1] && tri1.vert[2] == tri2.vert[2]) ||
            (tri1.vert[1] == tri2.vert[2] && tri1.vert[2] == tri2.vert[1]));
  }
  if (tri1.vert[0] == tri2.vert[1]) {
    return ((tri1.vert[1] == tri2.vert[0] && tri1.vert[2] == tri2.vert[2]) ||
            (tri1.vert[1] == tri2.vert[2] && tri1.vert[2] == tri2.vert[0]));
  }
  if (tri1.vert[0] == tri2.vert[2]) {
    return ((tri1.vert[1] == tri2.vert[0] && tri1.vert[2] == tri2.vert[1]) ||
            (tri1.vert[1] == tri2.vert[1] && tri1.vert[2] == tri2.vert[0]));
  }
  return false;
}

/**
 * A Cell will have zero volume if it is bounded by exactly two patches and those
 * patches are geometrically identical triangles (perhaps flipped versions of each other).
 * If this Cell has zero volume, set its zero_volume_ member to true.
 */
void Cell::check_for_zero_volume(const PatchesInfo &pinfo, const IMesh &mesh)
{
  if (patches_.size() == 2) {
    int p1_index = NO_INDEX;
    int p2_index = NO_INDEX;
    for (int p : patches_) {
      if (p1_index == NO_INDEX) {
        p1_index = p;
      }
      else {
        p2_index = p;
      }
    }
    BLI_assert(p1_index != NO_INDEX && p2_index != NO_INDEX);
    const Patch &p1 = pinfo.patch(p1_index);
    const Patch &p2 = pinfo.patch(p2_index);
    if (p1.tot_tri() == 1 && p2.tot_tri() == 1) {
      if (tris_have_same_verts(mesh, p1.tri(0), p2.tri(0))) {
        zero_volume_ = true;
      }
    }
  }
}

/* Information about all the Cells. */
class CellsInfo {
  Vector<Cell> cell_;

 public:
  CellsInfo() = default;

  int add_cell()
  {
    int index = cell_.append_and_get_index(Cell());
    return index;
  }

  Cell &cell(int c)
  {
    return cell_[c];
  }

  const Cell &cell(int c) const
  {
    return cell_[c];
  }

  int tot_cell() const
  {
    return cell_.size();
  }

  IndexRange index_range() const
  {
    return cell_.index_range();
  }

  const Cell *begin() const
  {
    return cell_.begin();
  }

  const Cell *end() const
  {
    return cell_.end();
  }

  Cell *begin()
  {
    return cell_.begin();
  }

  Cell *end()
  {
    return cell_.end();
  }

  void init_windings(int winding_len)
  {
    for (Cell &cell : cell_) {
      cell.init_winding(winding_len);
    }
  }
};

/**
 * For Debugging: write a .obj file showing the patch/cell structure or just the cells.
 */
static void write_obj_cell_patch(const IMesh &m,
                                 const CellsInfo &cinfo,
                                 const PatchesInfo &pinfo,
                                 bool cells_only,
                                 const std::string &name)
{
  /* Would like to use #BKE_tempdir_base() here, but that brings in dependence on kernel library.
   * This is just for developer debugging anyway,
   * and should never be called in production Blender. */
#  ifdef _WIN_32
  const char *objdir = BLI_getenv("HOME");
#  else
  const char *objdir = "/tmp/";
#  endif

  std::string fname = std::string(objdir) + name + std::string("_cellpatch.obj");
  std::ofstream f;
  f.open(fname);
  if (!f) {
    std::cout << "Could not open file " << fname << "\n";
    return;
  }

  /* Copy IMesh so can populate verts. */
  IMesh mm = m;
  mm.populate_vert();
  f << "o cellpatch\n";
  for (const Vert *v : mm.vertices()) {
    const double3 dv = v->co;
    f << "v " << dv[0] << " " << dv[1] << " " << dv[2] << "\n";
  }
  if (!cells_only) {
    for (int p : pinfo.index_range()) {
      f << "g patch" << p << "\n";
      const Patch &patch = pinfo.patch(p);
      for (int t : patch.tris()) {
        const Face &tri = *mm.face(t);
        f << "f ";
        for (const Vert *v : tri) {
          f << mm.lookup_vert(v) + 1 << " ";
        }
        f << "\n";
      }
    }
  }
  for (int c : cinfo.index_range()) {
    f << "g cell" << c << "\n";
    const Cell &cell = cinfo.cell(c);
    for (int p : cell.patches()) {
      const Patch &patch = pinfo.patch(p);
      for (int t : patch.tris()) {
        const Face &tri = *mm.face(t);
        f << "f ";
        for (const Vert *v : tri) {
          f << mm.lookup_vert(v) + 1 << " ";
        }
        f << "\n";
      }
    }
  }
  f.close();
}

static void merge_cells(int merge_to, int merge_from, CellsInfo &cinfo, PatchesInfo &pinfo)
{
  if (merge_to == merge_from) {
    return;
  }
  Cell &merge_from_cell = cinfo.cell(merge_from);
  Cell &merge_to_cell = cinfo.cell(merge_to);
  int final_merge_to = merge_to;
  while (merge_to_cell.merged_to() != NO_INDEX) {
    final_merge_to = merge_to_cell.merged_to();
    merge_to_cell = cinfo.cell(final_merge_to);
  }
  for (int cell_p : merge_from_cell.patches()) {
    merge_to_cell.add_patch(cell_p);
    Patch &patch = pinfo.patch(cell_p);
    if (patch.cell_above == merge_from) {
      patch.cell_above = merge_to;
    }
    if (patch.cell_below == merge_from) {
      patch.cell_below = merge_to;
    }
  }
  merge_from_cell.set_merged_to(final_merge_to);
}

/**
 * Partition the triangles of \a tm into Patches.
 */
static PatchesInfo find_patches(const IMesh &tm, const TriMeshTopology &tmtopo)
{
  const int dbg_level = 0;
  if (dbg_level > 0) {
    std::cout << "\nFIND_PATCHES\n";
  }
  int ntri = tm.face_size();
  PatchesInfo pinfo(ntri);
  /* Algorithm: Grow patches across manifold edges as long as there are unassigned triangles. */
  Stack<int> cur_patch_grow;

  /* Create an Array containing indices of adjacent faces. */
  Array<std::array<int, 3>> t_others(tm.face_size());
  threading::parallel_for(tm.face_index_range(), 2048, [&](IndexRange range) {
    for (int t : range) {
      const Face &tri = *tm.face(t);
      for (int i = 0; i < 3; ++i) {
        Edge e(tri[i], tri[(i + 1) % 3]);
        t_others[t][i] = tmtopo.other_tri_if_manifold(e, t);
      }
    }
  });
  for (int t : tm.face_index_range()) {
    if (pinfo.tri_patch(t) == -1) {
      cur_patch_grow.push(t);
      int cur_patch_index = pinfo.add_patch();
      while (!cur_patch_grow.is_empty()) {
        int tcand = cur_patch_grow.pop();
        if (dbg_level > 1) {
          std::cout << "pop tcand = " << tcand << "; assigned = " << pinfo.tri_is_assigned(tcand)
                    << "\n";
        }
        if (pinfo.tri_is_assigned(tcand)) {
          continue;
        }
        if (dbg_level > 1) {
          std::cout << "grow patch from seed tcand=" << tcand << "\n";
        }
        pinfo.grow_patch(cur_patch_index, tcand);
        const Face &tri = *tm.face(tcand);
        for (int i = 0; i < 3; ++i) {
          Edge e(tri[i], tri[(i + 1) % 3]);
          int t_other = t_others[tcand][i];
          if (dbg_level > 1) {
            std::cout << "  edge " << e << " generates t_other=" << t_other << "\n";
          }
          if (t_other != NO_INDEX) {
            if (!pinfo.tri_is_assigned(t_other)) {
              if (dbg_level > 1) {
                std::cout << "    push t_other = " << t_other << "\n";
              }
              cur_patch_grow.push(t_other);
            }
          }
          else {
            /* e is non-manifold. Set any patch-patch incidences we can. */
            if (dbg_level > 1) {
              std::cout << "    e non-manifold case\n";
            }
            const Vector<int> *etris = tmtopo.edge_tris(e);
            if (etris != nullptr) {
              for (int i : etris->index_range()) {
                int t_other = (*etris)[i];
                if (t_other != tcand && pinfo.tri_is_assigned(t_other)) {
                  int p_other = pinfo.tri_patch(t_other);
                  if (p_other == cur_patch_index) {
                    continue;
                  }
                  if (pinfo.patch_patch_edge(cur_patch_index, p_other).v0() == nullptr) {
                    pinfo.add_new_patch_patch_edge(cur_patch_index, p_other, e);
                    if (dbg_level > 1) {
                      std::cout << "added patch_patch_edge (" << cur_patch_index << "," << p_other
                                << ") = " << e << "\n";
                    }
                  }
                }
              }
            }
          }
        }
      }
    }
  }
  if (dbg_level > 0) {
    std::cout << "\nafter FIND_PATCHES: found " << pinfo.tot_patch() << " patches\n";
    for (int p : pinfo.index_range()) {
      std::cout << p << ": " << pinfo.patch(p) << "\n";
    }
    if (dbg_level > 1) {
      std::cout << "\ntriangle map\n";
      for (int t : tm.face_index_range()) {
        std::cout << t << ": " << tm.face(t) << " patch " << pinfo.tri_patch(t) << "\n";
      }
    }
    std::cout << "\npatch-patch incidences\n";
    for (int p1 : pinfo.index_range()) {
      for (int p2 : pinfo.index_range()) {
        Edge e = pinfo.patch_patch_edge(p1, p2);
        if (e.v0() != nullptr) {
          std::cout << "p" << p1 << " and p" << p2 << " share edge " << e << "\n";
        }
      }
    }
  }
  return pinfo;
}

/**
 * If e is an edge in tri, return the vertex that isn't part of tri,
 * the "flap" vertex, or nullptr if e is not part of tri.
 * Also, e may be reversed in tri.
 * Set *r_rev to true if it is reversed, else false.
 */
static const Vert *find_flap_vert(const Face &tri, const Edge e, bool *r_rev)
{
  *r_rev = false;
  const Vert *flapv;
  if (tri[0] == e.v0()) {
    if (tri[1] == e.v1()) {
      *r_rev = false;
      flapv = tri[2];
    }
    else {
      if (tri[2] != e.v1()) {
        return nullptr;
      }
      *r_rev = true;
      flapv = tri[1];
    }
  }
  else if (tri[1] == e.v0()) {
    if (tri[2] == e.v1()) {
      *r_rev = false;
      flapv = tri[0];
    }
    else {
      if (tri[0] != e.v1()) {
        return nullptr;
      }
      *r_rev = true;
      flapv = tri[2];
    }
  }
  else {
    if (tri[2] != e.v0()) {
      return nullptr;
    }
    if (tri[0] == e.v1()) {
      *r_rev = false;
      flapv = tri[1];
    }
    else {
      if (tri[1] != e.v1()) {
        return nullptr;
      }
      *r_rev = true;
      flapv = tri[0];
    }
  }
  return flapv;
}

/**
 * Triangle \a tri and tri0 share edge e.
 * Classify \a tri with respect to tri0 as described in
 * sort_tris_around_edge, and return 1, 2, 3, or 4 as \a tri is:
 * (1) co-planar with tri0 and on same side of e
 * (2) co-planar with tri0 and on opposite side of e
 * (3) below plane of tri0
 * (4) above plane of tri0
 * For "above" and "below", we use the orientation of non-reversed
 * orientation of tri0.
 * Because of the way the intersect mesh was made, we can assume
 * that if a triangle is in class 1 then it is has the same flap vert
 * as tri0.
 */
static int sort_tris_class(const Face &tri, const Face &tri0, const Edge e)
{
  const int dbg_level = 0;
  if (dbg_level > 0) {
    std::cout << "classify  e = " << e << "\n";
  }
  mpq3 a0 = tri0[0]->co_exact;
  mpq3 a1 = tri0[1]->co_exact;
  mpq3 a2 = tri0[2]->co_exact;
  bool rev;
  bool rev0;
  const Vert *flapv0 = find_flap_vert(tri0, e, &rev0);
  const Vert *flapv = find_flap_vert(tri, e, &rev);
  if (dbg_level > 0) {
    std::cout << " t0 = " << tri0[0] << " " << tri0[1] << " " << tri0[2];
    std::cout << " rev0 = " << rev0 << " flapv0 = " << flapv0 << "\n";
    std::cout << " t = " << tri[0] << " " << tri[1] << " " << tri[2];
    std::cout << " rev = " << rev << " flapv = " << flapv << "\n";
  }
  BLI_assert(flapv != nullptr && flapv0 != nullptr);
  const mpq3 flap = flapv->co_exact;
  /* orient will be positive if flap is below oriented plane of a0,a1,a2. */
  int orient = orient3d(a0, a1, a2, flap);
  int ans;
  if (orient > 0) {
    ans = rev0 ? 4 : 3;
  }
  else if (orient < 0) {
    ans = rev0 ? 3 : 4;
  }
  else {
    ans = flapv == flapv0 ? 1 : 2;
  }
  if (dbg_level > 0) {
    std::cout << " orient = " << orient << " ans = " << ans << "\n";
  }
  return ans;
}

constexpr int EXTRA_TRI_INDEX = INT_MAX;

/**
 * To ensure consistent ordering of co-planar triangles if they happen to be sorted around
 * more than one edge, sort the triangle indices in g (in place) by their index -- but also apply
 * a sign to the index: positive if the triangle has edge e in the same orientation,
 * otherwise negative.
 */
static void sort_by_signed_triangle_index(Vector<int> &g,
                                          const Edge e,
                                          const IMesh &tm,
                                          const Face *extra_tri)
{
  Array<int> signed_g(g.size());
  for (int i : g.index_range()) {
    const Face &tri = g[i] == EXTRA_TRI_INDEX ? *extra_tri : *tm.face(g[i]);
    bool rev;
    find_flap_vert(tri, e, &rev);
    signed_g[i] = rev ? -g[i] : g[i];
  }
  std::sort(signed_g.begin(), signed_g.end());

  for (int i : g.index_range()) {
    g[i] = abs(signed_g[i]);
  }
}

/**
 * Sort the triangles \a tris, which all share edge e, as they appear
 * geometrically clockwise when looking down edge e.
 * Triangle t0 is the first triangle in the top-level call
 * to this recursive routine. The merge step below differs
 * for the top level call and all the rest, so this distinguishes those cases.
 * Care is taken in the case of duplicate triangles to have
 * an ordering that is consistent with that which would happen
 * if another edge of the triangle were sorted around.
 *
 * We sometimes need to do this with an extra triangle that is not part of tm.
 * To accommodate this:
 * If extra_tri is non-null, then an index of EXTRA_TRI_INDEX should use it for the triangle.
 */
static Array<int> sort_tris_around_edge(
    const IMesh &tm, const Edge e, const Span<int> tris, const int t0, const Face *extra_tri)
{
  /* Divide and conquer, quick-sort-like sort.
   * Pick a triangle t0, then partition into groups:
   * (1) co-planar with t0 and on same side of e
   * (2) co-planar with t0 and on opposite side of e
   * (3) below plane of t0
   * (4) above plane of t0
   * Each group is sorted and then the sorts are merged to give the answer.
   * We don't expect the input array to be very large - should typically
   * be only 3 or 4 - so OK to make copies of arrays instead of swapping
   * around in a single array. */
  const int dbg_level = 0;
  if (tris.size() == 0) {
    return Array<int>();
  }
  if (dbg_level > 0) {
    if (t0 == tris[0]) {
      std::cout << "\n";
    }
    std::cout << "sort_tris_around_edge " << e << "\n";
    std::cout << "tris = " << tris << "\n";
    std::cout << "t0 = " << t0 << "\n";
  }
  Vector<int> g1{tris[0]};
  Vector<int> g2;
  Vector<int> g3;
  Vector<int> g4;
  std::array<Vector<int> *, 4> groups = {&g1, &g2, &g3, &g4};
  const Face &triref = *tm.face(tris[0]);
  for (int i : tris.index_range()) {
    if (i == 0) {
      continue;
    }
    int t = tris[i];
    BLI_assert(t < tm.face_size() || (t == EXTRA_TRI_INDEX && extra_tri != nullptr));
    const Face &tri = (t == EXTRA_TRI_INDEX) ? *extra_tri : *tm.face(t);
    if (dbg_level > 2) {
      std::cout << "classifying tri " << t << " with respect to " << tris[0] << "\n";
    }
    int group_num = sort_tris_class(tri, triref, e);
    if (dbg_level > 2) {
      std::cout << "  classify result : " << group_num << "\n";
    }
    groups[group_num - 1]->append(t);
  }
  if (dbg_level > 1) {
    std::cout << "g1 = " << g1 << "\n";
    std::cout << "g2 = " << g2 << "\n";
    std::cout << "g3 = " << g3 << "\n";
    std::cout << "g4 = " << g4 << "\n";
  }
  if (g1.size() > 1) {
    sort_by_signed_triangle_index(g1, e, tm, extra_tri);
    if (dbg_level > 1) {
      std::cout << "g1 sorted: " << g1 << "\n";
    }
  }
  if (g2.size() > 1) {
    sort_by_signed_triangle_index(g2, e, tm, extra_tri);
    if (dbg_level > 1) {
      std::cout << "g2 sorted: " << g2 << "\n";
    }
  }
  if (g3.size() > 1) {
    Array<int> g3sorted = sort_tris_around_edge(tm, e, g3, t0, extra_tri);
    std::copy(g3sorted.begin(), g3sorted.end(), g3.begin());
    if (dbg_level > 1) {
      std::cout << "g3 sorted: " << g3 << "\n";
    }
  }
  if (g4.size() > 1) {
    Array<int> g4sorted = sort_tris_around_edge(tm, e, g4, t0, extra_tri);
    std::copy(g4sorted.begin(), g4sorted.end(), g4.begin());
    if (dbg_level > 1) {
      std::cout << "g4 sorted: " << g4 << "\n";
    }
  }
  int group_tot_size = g1.size() + g2.size() + g3.size() + g4.size();
  Array<int> ans(group_tot_size);
  int *p = ans.begin();
  if (tris[0] == t0) {
    p = std::copy(g1.begin(), g1.end(), p);
    p = std::copy(g4.begin(), g4.end(), p);
    p = std::copy(g2.begin(), g2.end(), p);
    std::copy(g3.begin(), g3.end(), p);
  }
  else {
    p = std::copy(g3.begin(), g3.end(), p);
    p = std::copy(g1.begin(), g1.end(), p);
    p = std::copy(g4.begin(), g4.end(), p);
    std::copy(g2.begin(), g2.end(), p);
  }
  if (dbg_level > 0) {
    std::cout << "sorted tris = " << ans << "\n";
  }
  return ans;
}

/**
 * Find the Cells around edge e.
 * This possibly makes new cells in \a cinfo, and sets up the
 * bipartite graph edges between cells and patches.
 * Will modify \a pinfo and \a cinfo and the patches and cells they contain.
 */
static void find_cells_from_edge(const IMesh &tm,
                                 const TriMeshTopology &tmtopo,
                                 PatchesInfo &pinfo,
                                 CellsInfo &cinfo,
                                 const Edge e)
{
  const int dbg_level = 0;
  if (dbg_level > 0) {
    std::cout << "FIND_CELLS_FROM_EDGE " << e << "\n";
  }
  const Vector<int> *edge_tris = tmtopo.edge_tris(e);
  BLI_assert(edge_tris != nullptr);
  Array<int> sorted_tris = sort_tris_around_edge(
      tm, e, Span<int>(*edge_tris), (*edge_tris)[0], nullptr);

  int n_edge_tris = edge_tris->size();
  Array<int> edge_patches(n_edge_tris);
  for (int i = 0; i < n_edge_tris; ++i) {
    edge_patches[i] = pinfo.tri_patch(sorted_tris[i]);
    if (dbg_level > 1) {
      std::cout << "edge_patches[" << i << "] = " << edge_patches[i] << "\n";
    }
  }
  for (int i = 0; i < n_edge_tris; ++i) {
    int inext = (i + 1) % n_edge_tris;
    int r_index = edge_patches[i];
    int rnext_index = edge_patches[inext];
    Patch &r = pinfo.patch(r_index);
    Patch &rnext = pinfo.patch(rnext_index);
    bool r_flipped;
    bool rnext_flipped;
    find_flap_vert(*tm.face(sorted_tris[i]), e, &r_flipped);
    find_flap_vert(*tm.face(sorted_tris[inext]), e, &rnext_flipped);
    int *r_follow_cell = r_flipped ? &r.cell_below : &r.cell_above;
    int *rnext_prev_cell = rnext_flipped ? &rnext.cell_above : &rnext.cell_below;
    if (dbg_level > 0) {
      std::cout << "process patch pair " << r_index << " " << rnext_index << "\n";
      std::cout << "  r_flipped = " << r_flipped << " rnext_flipped = " << rnext_flipped << "\n";
      std::cout << "  r_follow_cell (" << (r_flipped ? "below" : "above")
                << ") = " << *r_follow_cell << "\n";
      std::cout << "  rnext_prev_cell (" << (rnext_flipped ? "above" : "below")
                << ") = " << *rnext_prev_cell << "\n";
    }
    if (*r_follow_cell == NO_INDEX && *rnext_prev_cell == NO_INDEX) {
      /* Neither is assigned: make a new cell. */
      int c = cinfo.add_cell();
      *r_follow_cell = c;
      *rnext_prev_cell = c;
      Cell &cell = cinfo.cell(c);
      cell.add_patch(r_index);
      cell.add_patch(rnext_index);
      cell.check_for_zero_volume(pinfo, tm);
      if (dbg_level > 0) {
        std::cout << "  made new cell " << c << "\n";
        std::cout << "  p" << r_index << "." << (r_flipped ? "cell_below" : "cell_above") << " = c"
                  << c << "\n";
        std::cout << "  p" << rnext_index << "." << (rnext_flipped ? "cell_above" : "cell_below")
                  << " = c" << c << "\n";
      }
    }
    else if (*r_follow_cell != NO_INDEX && *rnext_prev_cell == NO_INDEX) {
      int c = *r_follow_cell;
      *rnext_prev_cell = c;
      Cell &cell = cinfo.cell(c);
      cell.add_patch(rnext_index);
      cell.check_for_zero_volume(pinfo, tm);
      if (dbg_level > 0) {
        std::cout << "  reuse r_follow: p" << rnext_index << "."
                  << (rnext_flipped ? "cell_above" : "cell_below") << " = c" << c << "\n";
      }
    }
    else if (*r_follow_cell == NO_INDEX && *rnext_prev_cell != NO_INDEX) {
      int c = *rnext_prev_cell;
      *r_follow_cell = c;
      Cell &cell = cinfo.cell(c);
      cell.add_patch(r_index);
      cell.check_for_zero_volume(pinfo, tm);
      if (dbg_level > 0) {
        std::cout << "  reuse rnext prev: rprev_p" << r_index << "."
                  << (r_flipped ? "cell_below" : "cell_above") << " = c" << c << "\n";
      }
    }
    else {
      if (*r_follow_cell != *rnext_prev_cell) {
        int follow_cell_num_patches = cinfo.cell(*r_follow_cell).patches().size();
        int prev_cell_num_patches = cinfo.cell(*rnext_prev_cell).patches().size();
        if (follow_cell_num_patches >= prev_cell_num_patches) {
          if (dbg_level > 0) {
            std::cout << " merge cell " << *rnext_prev_cell << " into cell " << *r_follow_cell
                      << "\n";
          }
          merge_cells(*r_follow_cell, *rnext_prev_cell, cinfo, pinfo);
        }
      }
      else {
        if (dbg_level > 0) {
          std::cout << " merge cell " << *r_follow_cell << " into cell " << *rnext_prev_cell
                    << "\n";
        }
        merge_cells(*rnext_prev_cell, *r_follow_cell, cinfo, pinfo);
      }
    }
  }
}

/**
 * Find the partition of 3-space into Cells.
 * This assigns the cell_above and cell_below for each Patch.
 */
static CellsInfo find_cells(const IMesh &tm, const TriMeshTopology &tmtopo, PatchesInfo &pinfo)
{
  const int dbg_level = 0;
  if (dbg_level > 0) {
    std::cout << "\nFIND_CELLS\n";
  }
  CellsInfo cinfo;
  /* For each unique edge shared between patch pairs, process it. */
  Set<Edge> processed_edges;
  for (const auto item : pinfo.patch_patch_edge_map().items()) {
    int p = item.key.first;
    int q = item.key.second;
    if (p < q) {
      const Edge &e = item.value;
      if (!processed_edges.contains(e)) {
        processed_edges.add_new(e);
        find_cells_from_edge(tm, tmtopo, pinfo, cinfo, e);
      }
    }
  }
  /* Some patches may have no cells at this point. These are either:
   * (a) a closed manifold patch only incident on itself (sphere, torus, klein bottle, etc.).
   * (b) an open manifold patch only incident on itself (has non-manifold boundaries).
   * Make above and below cells for these patches. This will create a disconnected patch-cell
   * bipartite graph, which will have to be fixed later. */
  for (int p : pinfo.index_range()) {
    Patch &patch = pinfo.patch(p);
    if (patch.cell_above == NO_INDEX) {
      int c = cinfo.add_cell();
      patch.cell_above = c;
      Cell &cell = cinfo.cell(c);
      cell.add_patch(p);
    }
    if (patch.cell_below == NO_INDEX) {
      int c = cinfo.add_cell();
      patch.cell_below = c;
      Cell &cell = cinfo.cell(c);
      cell.add_patch(p);
    }
  }
  if (dbg_level > 0) {
    std::cout << "\nFIND_CELLS found " << cinfo.tot_cell() << " cells\nCells\n";
    for (int i : cinfo.index_range()) {
      std::cout << i << ": " << cinfo.cell(i) << "\n";
    }
    std::cout << "Patches\n";
    for (int i : pinfo.index_range()) {
      std::cout << i << ": " << pinfo.patch(i) << "\n";
    }
    if (dbg_level > 1) {
      write_obj_cell_patch(tm, cinfo, pinfo, false, "postfindcells");
    }
  }
  return cinfo;
}

/**
 * Find the connected patch components (connects are via intermediate cells), and put
 * component numbers in each patch.
 * Return a Vector of components - each a Vector of the patch ids in the component.
 */
static Vector<Vector<int>> find_patch_components(const CellsInfo &cinfo, PatchesInfo &pinfo)
{
  constexpr int dbg_level = 0;
  if (dbg_level > 0) {
    std::cout << "FIND_PATCH_COMPONENTS\n";
  }
  if (pinfo.tot_patch() == 0) {
    return Vector<Vector<int>>();
  }
  int current_component = 0;
  Array<bool> cell_processed(cinfo.tot_cell(), false);
  Stack<int> stack; /* Patch indices to visit. */
  Vector<Vector<int>> ans;
  for (int pstart : pinfo.index_range()) {
    Patch &patch_pstart = pinfo.patch(pstart);
    if (patch_pstart.component != NO_INDEX) {
      continue;
    }
    ans.append(Vector<int>());
    ans[current_component].append(pstart);
    stack.push(pstart);
    patch_pstart.component = current_component;
    while (!stack.is_empty()) {
      int p = stack.pop();
      Patch &patch = pinfo.patch(p);
      BLI_assert(patch.component == current_component);
      for (int c : {patch.cell_above, patch.cell_below}) {
        if (cell_processed[c]) {
          continue;
        }
        cell_processed[c] = true;
        for (int pn : cinfo.cell(c).patches()) {
          Patch &patch_neighbor = pinfo.patch(pn);
          if (patch_neighbor.component == NO_INDEX) {
            patch_neighbor.component = current_component;
            stack.push(pn);
            ans[current_component].append(pn);
          }
        }
      }
    }
    ++current_component;
  }
  if (dbg_level > 0) {
    std::cout << "found " << ans.size() << " components\n";
    for (int comp : ans.index_range()) {
      std::cout << comp << ": " << ans[comp] << "\n";
    }
  }
  return ans;
}

/**
 * Do all patches have cell_above and cell_below set?
 * Is the bipartite graph connected?
 */
static bool patch_cell_graph_ok(const CellsInfo &cinfo, const PatchesInfo &pinfo)
{
  for (int c : cinfo.index_range()) {
    const Cell &cell = cinfo.cell(c);
    if (cell.merged_to() != NO_INDEX) {
      continue;
    }
    if (cell.patches().size() == 0) {
      std::cout << "Patch/Cell graph disconnected at Cell " << c << " with no patches\n";
      return false;
    }
    for (int p : cell.patches()) {
      if (p >= pinfo.tot_patch()) {
        std::cout << "Patch/Cell graph has bad patch index at Cell " << c << "\n";
        return false;
      }
    }
  }
  for (int p : pinfo.index_range()) {
    const Patch &patch = pinfo.patch(p);
    if (patch.cell_above == NO_INDEX || patch.cell_below == NO_INDEX) {
      std::cout << "Patch/Cell graph disconnected at Patch " << p
                << " with one or two missing cells\n";
      return false;
    }
    if (patch.cell_above >= cinfo.tot_cell() || patch.cell_below >= cinfo.tot_cell()) {
      std::cout << "Patch/Cell graph has bad cell index at Patch " << p << "\n";
      return false;
    }
  }
  return true;
}

/**
 * Is trimesh tm PWN ("Piece-wise constant Winding Number")?
 * See Zhou et al. paper for exact definition, but roughly
 * means that the faces connect so as to form closed volumes.
 * The actual definition says that if you calculate the
 * generalized winding number of every point not exactly on
 * the mesh, it will always be an integer.
 * Necessary (but not sufficient) conditions that a mesh be PWN:
 *    No edges with a non-zero sum of incident face directions.
 * I think that cases like Klein bottles are likely to satisfy
 * this without being PWN. So this routine will be only
 * approximately right.
 */
static bool is_pwn(const IMesh &tm, const TriMeshTopology &tmtopo)
{
  constexpr int dbg_level = 0;
  std::atomic<bool> is_pwn = true;
  Vector<std::pair<Edge, Vector<int> *>> tris;

  for (auto item : tmtopo.edge_tri_map_items()) {
    tris.append(std::pair<Edge, Vector<int> *>(item.key, item.value));
  }

  threading::parallel_for(tris.index_range(), 2048, [&](IndexRange range) {
    for (int j : range) {
      const Edge &edge = tris[j].first;
      int tot_orient = 0;
      /* For each face t attached to edge, add +1 if the edge
       * is positively in t, and -1 if negatively in t. */
      for (int t : *tris[j].second) {
        const Face &face = *tm.face(t);
        BLI_assert(face.size() == 3);
        for (int i : face.index_range()) {
          if (face[i] == edge.v0()) {
            if (face[(i + 1) % 3] == edge.v1()) {
              ++tot_orient;
            }
            else {
              BLI_assert(face[(i + 3 - 1) % 3] == edge.v1());
              --tot_orient;
            }
          }
        }
      }
      if (tot_orient != 0) {
        if (dbg_level > 0) {
          std::cout << "edge causing non-pwn: " << edge << "\n";
        }
        is_pwn = false;
#  ifdef WITH_TBB
        tbb::task::self().cancel_group_execution();
#  endif
      }
    }
  });
  return is_pwn.load();
}

/**
 * Find which of the cells around edge e contains point p.
 * Do this by inserting a dummy triangle containing v and sorting the
 * triangles around the edge to find out where in the sort order
 * the dummy triangle lies, then finding which cell is between
 * the two triangles on either side of the dummy.
 */
static int find_cell_for_point_near_edge(mpq3 p,
                                         const Edge &e,
                                         const IMesh &tm,
                                         const TriMeshTopology &tmtopo,
                                         const PatchesInfo &pinfo,
                                         IMeshArena *arena)
{
  constexpr int dbg_level = 0;
  if (dbg_level > 0) {
    std::cout << "FIND_CELL_FOR_POINT_NEAR_EDGE, p=" << p << " e=" << e << "\n";
  }
  const Vector<int> *etris = tmtopo.edge_tris(e);
  const Vert *dummy_vert = arena->add_or_find_vert(p, NO_INDEX);
  const Face *dummy_tri = arena->add_face({e.v0(), e.v1(), dummy_vert},
                                          NO_INDEX,
                                          {NO_INDEX, NO_INDEX, NO_INDEX},
                                          {false, false, false});
  BLI_assert(etris != nullptr);
  Array<int> edge_tris(etris->size() + 1);
  std::copy(etris->begin(), etris->end(), edge_tris.begin());
  edge_tris[edge_tris.size() - 1] = EXTRA_TRI_INDEX;
  Array<int> sorted_tris = sort_tris_around_edge(tm, e, edge_tris, edge_tris[0], dummy_tri);
  if (dbg_level > 0) {
    std::cout << "sorted tris = " << sorted_tris << "\n";
  }
  int *p_sorted_dummy = std::find(sorted_tris.begin(), sorted_tris.end(), EXTRA_TRI_INDEX);
  BLI_assert(p_sorted_dummy != sorted_tris.end());
  int dummy_index = p_sorted_dummy - sorted_tris.begin();
  int prev_tri = (dummy_index == 0) ? sorted_tris[sorted_tris.size() - 1] :
                                      sorted_tris[dummy_index - 1];
  if (dbg_level > 0) {
    int next_tri = (dummy_index == sorted_tris.size() - 1) ? sorted_tris[0] :
                                                             sorted_tris[dummy_index + 1];
    std::cout << "prev tri to dummy = " << prev_tri << ";  next tri to dummy = " << next_tri
              << "\n";
  }
  const Patch &prev_patch = pinfo.patch(pinfo.tri_patch(prev_tri));
  if (dbg_level > 0) {
    std::cout << "prev_patch = " << prev_patch << "\n";
  }
  bool prev_flipped;
  find_flap_vert(*tm.face(prev_tri), e, &prev_flipped);
  int c = prev_flipped ? prev_patch.cell_below : prev_patch.cell_above;
  if (dbg_level > 0) {
    std::cout << "find_cell_for_point_near_edge returns " << c << "\n";
  }
  return c;
}

/**
 * Find the ambient cell -- that is, the cell that is outside
 * all other cells.
 * If component_patches != nullptr, restrict consideration to patches
 * in that vector.
 *
 * The method is to find an edge known to be on the convex hull
 * of the mesh, then insert a dummy triangle that has that edge
 * and a point known to be outside the whole mesh. Then sorting
 * the triangles around the edge will reveal where the dummy triangle
 * fits in that sorting order, and hence, the two adjacent patches
 * to the dummy triangle - thus revealing the cell that the point
 * known to be outside the whole mesh is in.
 */
static int find_ambient_cell(const IMesh &tm,
                             const Vector<int> *component_patches,
                             const TriMeshTopology &tmtopo,
                             const PatchesInfo &pinfo,
                             IMeshArena *arena)
{
  int dbg_level = 0;
  if (dbg_level > 0) {
    std::cout << "FIND_AMBIENT_CELL\n";
  }
  /* First find a vertex with the maximum x value. */
  /* Prefer not to populate the verts in the #IMesh just for this. */
  const Vert *v_extreme;
  auto max_x_vert = [](const Vert *a, const Vert *b) {
    return (a->co_exact.x > b->co_exact.x) ? a : b;
  };
  if (component_patches == nullptr) {
    v_extreme = threading::parallel_reduce(
        tm.face_index_range(),
        2048,
        (*tm.face(0))[0],
        [&](IndexRange range, const Vert *init) {
          const Vert *ans = init;
          for (int i : range) {
            const Face *f = tm.face(i);
            for (const Vert *v : *f) {
              if (v->co_exact.x > ans->co_exact.x) {
                ans = v;
              }
            }
          }
          return ans;
        },
        max_x_vert);
  }
  else {
    if (dbg_level > 0) {
      std::cout << "restrict to patches " << *component_patches << "\n";
    }
    int p0 = (*component_patches)[0];
    v_extreme = threading::parallel_reduce(
        component_patches->index_range(),
        2048,
        (*tm.face(pinfo.patch(p0).tri(0)))[0],
        [&](IndexRange range, const Vert *init) {
          const Vert *ans = init;
          for (int pi : range) {
            int p = (*component_patches)[pi];
            const Vert *tris_ans = threading::parallel_reduce(
                IndexRange(pinfo.patch(p).tot_tri()),
                2048,
                init,
                [&](IndexRange tris_range, const Vert *t_init) {
                  const Vert *v_ans = t_init;
                  for (int i : tris_range) {
                    int t = pinfo.patch(p).tri(i);
                    const Face *f = tm.face(t);
                    for (const Vert *v : *f) {
                      if (v->co_exact.x > v_ans->co_exact.x) {
                        v_ans = v;
                      }
                    }
                  }
                  return v_ans;
                },
                max_x_vert);
            if (tris_ans->co_exact.x > ans->co_exact.x) {
              ans = tris_ans;
            }
          }
          return ans;
        },
        max_x_vert);
  }
  if (dbg_level > 0) {
    std::cout << "v_extreme = " << v_extreme << "\n";
  }
  /* Find edge attached to v_extreme with max absolute slope
   * when projected onto the XY plane. That edge is guaranteed to
   * be on the convex hull of the mesh. */
  const Vector<Edge> &edges = tmtopo.vert_edges(v_extreme);
  const mpq_class &extreme_x = v_extreme->co_exact.x;
  const mpq_class &extreme_y = v_extreme->co_exact.y;
  Edge ehull;
  mpq_class max_abs_slope = -1;
  for (Edge e : edges) {
    const Vert *v_other = (e.v0() == v_extreme) ? e.v1() : e.v0();
    const mpq3 &co_other = v_other->co_exact;
    mpq_class delta_x = co_other.x - extreme_x;
    if (delta_x == 0) {
      /* Vertical slope. */
      ehull = e;
      break;
    }
    mpq_class abs_slope = abs((co_other.y - extreme_y) / delta_x);
    if (abs_slope > max_abs_slope) {
      ehull = e;
      max_abs_slope = abs_slope;
    }
  }
  if (dbg_level > 0) {
    std::cout << "ehull = " << ehull << " slope = " << max_abs_slope << "\n";
  }
  /* Sort triangles around ehull, including a dummy triangle that include a known point in
   * ambient cell. */
  mpq3 p_in_ambient = v_extreme->co_exact;
  p_in_ambient.x += 1;
  int c_ambient = find_cell_for_point_near_edge(p_in_ambient, ehull, tm, tmtopo, pinfo, arena);
  if (dbg_level > 0) {
    std::cout << "FIND_AMBIENT_CELL returns " << c_ambient << "\n";
  }
  return c_ambient;
}

/**
 * We need an edge on the convex hull of the edges incident on \a closestp
 * in order to sort around, including a dummy triangle that has \a testp and
 * the sorting edge vertices. So we don't want an edge that is co-linear
 * with the line through \a testp and \a closestp.
 * The method is to project onto a plane that contains `testp-closestp`,
 * and then choose the edge that, when projected, has the maximum absolute
 * slope (regarding the line `testp-closestp` as the x-axis for slope computation).
 */
static Edge find_good_sorting_edge(const Vert *testp,
                                   const Vert *closestp,
                                   const TriMeshTopology &tmtopo)
{
  constexpr int dbg_level = 0;
  if (dbg_level > 0) {
    std::cout << "FIND_GOOD_SORTING_EDGE testp = " << testp << ", closestp = " << closestp << "\n";
  }
  /* We want to project the edges incident to closestp onto a plane
   * whose ordinate direction will be regarded as going from closestp to testp,
   * and whose abscissa direction is some perpendicular to that.
   * A perpendicular direction can be found by swapping two coordinates
   * and negating one, and zeroing out the third, being careful that one
   * of the swapped vertices is non-zero. */
  const mpq3 &co_closest = closestp->co_exact;
  const mpq3 &co_test = testp->co_exact;
  BLI_assert(co_test != co_closest);
  mpq3 abscissa = co_test - co_closest;
  /* Find a non-zero-component axis of abscissa. */
  int axis;
  for (axis = 0; axis < 3; ++axis) {
    if (abscissa[axis] != 0) {
      break;
    }
  }
  BLI_assert(axis < 3);
  int axis_next = (axis + 1) % 3;
  int axis_next_next = (axis_next + 1) % 3;
  mpq3 ordinate;
  ordinate[axis] = abscissa[axis_next];
  ordinate[axis_next] = -abscissa[axis];
  ordinate[axis_next_next] = 0;
  /* By construction, dot(abscissa, ordinate) == 0, so they are perpendicular. */
  mpq3 normal = mpq3::cross(abscissa, ordinate);
  if (dbg_level > 0) {
    std::cout << "abscissa = " << abscissa << "\n";
    std::cout << "ordinate = " << ordinate << "\n";
    std::cout << "normal = " << normal << "\n";
  }
  mpq_class nlen2 = normal.length_squared();
  mpq_class max_abs_slope = -1;
  Edge esort;
  const Vector<Edge> &edges = tmtopo.vert_edges(closestp);
  for (Edge e : edges) {
    const Vert *v_other = (e.v0() == closestp) ? e.v1() : e.v0();
    const mpq3 &co_other = v_other->co_exact;
    mpq3 evec = co_other - co_closest;
    /* Get projection of evec onto plane of abscissa and ordinate. */
    mpq3 proj_evec = evec - (mpq3::dot(evec, normal) / nlen2) * normal;
    /* The projection calculations along the abscissa and ordinate should
     * be scaled by 1/abscissa and 1/ordinate respectively,
     * but we can skip: it won't affect which `evec` has the maximum slope. */
    mpq_class evec_a = mpq3::dot(proj_evec, abscissa);
    mpq_class evec_o = mpq3::dot(proj_evec, ordinate);
    if (dbg_level > 0) {
      std::cout << "e = " << e << "\n";
      std::cout << "v_other = " << v_other << "\n";
      std::cout << "evec = " << evec << ", proj_evec = " << proj_evec << "\n";
      std::cout << "evec_a = " << evec_a << ", evec_o = " << evec_o << "\n";
    }
    if (evec_a == 0) {
      /* evec is perpendicular to abscissa. */
      esort = e;
      if (dbg_level > 0) {
        std::cout << "perpendicular esort is " << esort << "\n";
      }
      break;
    }
    mpq_class abs_slope = abs(evec_o / evec_a);
    if (abs_slope > max_abs_slope) {
      esort = e;
      max_abs_slope = abs_slope;
      if (dbg_level > 0) {
        std::cout << "with abs_slope " << abs_slope << " new esort is " << esort << "\n";
      }
    }
  }
  return esort;
}

/**
 * Find the cell that contains v. Consider the cells adjacent to triangle t.
 * The close_edge and close_vert values are what were returned by
 * #closest_on_tri_to_point when determining that v was close to t.
 * They will indicate whether the point of closest approach to t is to
 * an edge of t, a vertex of t, or somewhere inside t.
 *
 * The algorithm is similar to the one for find_ambient_cell, except that
 * instead of an arbitrary point known to be outside the whole mesh, we
 * have a particular point (v) and we just want to determine the patches
 * that that point is between in sorting-around-an-edge order.
 */
static int find_containing_cell(const Vert *v,
                                int t,
                                int close_edge,
                                int close_vert,
                                const PatchesInfo &pinfo,
                                const IMesh &tm,
                                const TriMeshTopology &tmtopo,
                                IMeshArena *arena)
{
  constexpr int dbg_level = 0;
  if (dbg_level > 0) {
    std::cout << "FIND_CONTAINING_CELL v=" << v << ", t=" << t << "\n";
  }
  const Face &tri = *tm.face(t);
  Edge etest;
  if (close_edge == -1 && close_vert == -1) {
    /* Choose any edge if closest point is inside the triangle. */
    close_edge = 0;
  }
  if (close_edge != -1) {
    const Vert *v0 = tri[close_edge];
    const Vert *v1 = tri[(close_edge + 1) % 3];
    const Vector<Edge> &edges = tmtopo.vert_edges(v0);
    if (dbg_level > 0) {
      std::cout << "look for edge containing " << v0 << " and " << v1 << "\n";
      std::cout << "  in edges: ";
      for (Edge e : edges) {
        std::cout << e << " ";
      }
      std::cout << "\n";
    }
    for (Edge e : edges) {
      if ((e.v0() == v0 && e.v1() == v1) || (e.v0() == v1 && e.v1() == v0)) {
        etest = e;
        break;
      }
    }
  }
  else {
    int cv = close_vert;
    const Vert *vert_cv = tri[cv];
    if (vert_cv == v) {
      /* Need to use another one to find sorting edge. */
      vert_cv = tri[(cv + 1) % 3];
      BLI_assert(vert_cv != v);
    }
    etest = find_good_sorting_edge(v, vert_cv, tmtopo);
  }
  BLI_assert(etest.v0() != nullptr);
  if (dbg_level > 0) {
    std::cout << "etest = " << etest << "\n";
  }
  int c = find_cell_for_point_near_edge(v->co_exact, etest, tm, tmtopo, pinfo, arena);
  if (dbg_level > 0) {
    std::cout << "find_containing_cell returns " << c << "\n";
  }
  return c;
}

/**
 * Find the closest point in triangle (a, b, c) to point p.
 * Return the distance squared to that point.
 * Also, if the closest point in the triangle is on a vertex,
 * return 0, 1, or 2 for a, b, c in *r_vert; else -1.
 * If the closest point is on an edge, return 0, 1, or 2
 * for edges ab, bc, or ca in *r_edge; else -1.
 * (Adapted from #closest_on_tri_to_point_v3()).
 * The arguments ab, ac, ..., r are used as temporaries
 * in this routine. Passing them in from the caller can
 * avoid many allocs and frees of temporary mpq3 values
 * and the mpq_class values within them.
 */
static mpq_class closest_on_tri_to_point(const mpq3 &p,
                                         const mpq3 &a,
                                         const mpq3 &b,
                                         const mpq3 &c,
                                         mpq3 &ab,
                                         mpq3 &ac,
                                         mpq3 &ap,
                                         mpq3 &bp,
                                         mpq3 &cp,
                                         mpq3 &m,
                                         mpq3 &r,
                                         int *r_edge,
                                         int *r_vert)
{
  constexpr int dbg_level = 0;
  if (dbg_level > 0) {
    std::cout << "CLOSEST_ON_TRI_TO_POINT p = " << p << "\n";
    std::cout << " a = " << a << ", b = " << b << ", c = " << c << "\n";
  }
  /* Check if p in vertex region outside a. */
  ab = b;
  ab -= a;
  ac = c;
  ac -= a;
  ap = p;
  ap -= a;

  mpq_class d1 = mpq3::dot_with_buffer(ab, ap, m);
  mpq_class d2 = mpq3::dot_with_buffer(ac, ap, m);
  if (d1 <= 0 && d2 <= 0) {
    /* Barycentric coordinates (1,0,0). */
    *r_edge = -1;
    *r_vert = 0;
    if (dbg_level > 0) {
      std::cout << "  answer = a\n";
    }
    return mpq3::distance_squared_with_buffer(p, a, m);
  }
  /* Check if p in vertex region outside b. */
  bp = p;
  bp -= b;
  mpq_class d3 = mpq3::dot_with_buffer(ab, bp, m);
  mpq_class d4 = mpq3::dot_with_buffer(ac, bp, m);
  if (d3 >= 0 && d4 <= d3) {
    /* Barycentric coordinates (0,1,0). */
    *r_edge = -1;
    *r_vert = 1;
    if (dbg_level > 0) {
      std::cout << "  answer = b\n";
    }
    return mpq3::distance_squared_with_buffer(p, b, m);
  }
  /* Check if p in region of ab. */
  mpq_class vc = d1 * d4 - d3 * d2;
  if (vc <= 0 && d1 >= 0 && d3 <= 0) {
    mpq_class v = d1 / (d1 - d3);
    /* Barycentric coordinates (1-v,v,0). */
    r = ab;
    r *= v;
    r += a;
    *r_vert = -1;
    *r_edge = 0;
    if (dbg_level > 0) {
      std::cout << "  answer = on ab at " << r << "\n";
    }
    return mpq3::distance_squared_with_buffer(p, r, m);
  }
  /* Check if p in vertex region outside c. */
  cp = p;
  cp -= c;
  mpq_class d5 = mpq3::dot_with_buffer(ab, cp, m);
  mpq_class d6 = mpq3::dot_with_buffer(ac, cp, m);
  if (d6 >= 0 && d5 <= d6) {
    /* Barycentric coordinates (0,0,1). */
    *r_edge = -1;
    *r_vert = 2;
    if (dbg_level > 0) {
      std::cout << "  answer = c\n";
    }
    return mpq3::distance_squared_with_buffer(p, c, m);
  }
  /* Check if p in edge region of ac. */
  mpq_class vb = d5 * d2 - d1 * d6;
  if (vb <= 0 && d2 >= 0 && d6 <= 0) {
    mpq_class w = d2 / (d2 - d6);
    /* Barycentric coordinates (1-w,0,w). */
    r = ac;
    r *= w;
    r += a;
    *r_vert = -1;
    *r_edge = 2;
    if (dbg_level > 0) {
      std::cout << "  answer = on ac at " << r << "\n";
    }
    return mpq3::distance_squared_with_buffer(p, r, m);
  }
  /* Check if p in edge region of bc. */
  mpq_class va = d3 * d6 - d5 * d4;
  if (va <= 0 && (d4 - d3) >= 0 && (d5 - d6) >= 0) {
    mpq_class w = (d4 - d3) / ((d4 - d3) + (d5 - d6));
    /* Barycentric coordinates (0,1-w,w). */
    r = c;
    r -= b;
    r *= w;
    r += b;
    *r_vert = -1;
    *r_edge = 1;
    if (dbg_level > 0) {
      std::cout << "  answer = on bc at " << r << "\n";
    }
    return mpq3::distance_squared_with_buffer(p, r, m);
  }
  /* p inside face region. Compute barycentric coordinates (u,v,w). */
  mpq_class denom = 1 / (va + vb + vc);
  mpq_class v = vb * denom;
  mpq_class w = vc * denom;
  ac *= w;
  r = ab;
  r *= v;
  r += a;
  r += ac;
  *r_vert = -1;
  *r_edge = -1;
  if (dbg_level > 0) {
    std::cout << "  answer = inside at " << r << "\n";
  }
  return mpq3::distance_squared_with_buffer(p, r, m);
}

static float closest_on_tri_to_point_float_dist_squared(const float3 &p,
                                                        const double3 &a,
                                                        const double3 &b,
                                                        const double3 &c)
{
  float3 fa, fb, fc, closest;
  copy_v3fl_v3db(fa, a);
  copy_v3fl_v3db(fb, b);
  copy_v3fl_v3db(fc, c);
  closest_on_tri_to_point_v3(closest, p, fa, fb, fc);
  return len_squared_v3v3(p, closest);
}

struct ComponentContainer {
  int containing_component{NO_INDEX};
  int nearest_cell{NO_INDEX};
  mpq_class dist_to_cell;

  ComponentContainer(int cc, int cell, mpq_class d)
      : containing_component(cc), nearest_cell(cell), dist_to_cell(d)
  {
  }
};

/**
 * Find out all the components, not equal to comp, that contain a point
 * in comp in a non-ambient cell of those components.
 * In other words, find the components that comp is nested inside
 * (maybe not directly nested, which is why there can be more than one).
 */
static Vector<ComponentContainer> find_component_containers(int comp,
                                                            const Vector<Vector<int>> &components,
                                                            const Array<int> &ambient_cell,
                                                            const IMesh &tm,
                                                            const PatchesInfo &pinfo,
                                                            const TriMeshTopology &tmtopo,
                                                            Array<BoundingBox> &comp_bb,
                                                            IMeshArena *arena)
{
  constexpr int dbg_level = 0;
  if (dbg_level > 0) {
    std::cout << "FIND_COMPONENT_CONTAINERS for comp " << comp << "\n";
  }
  Vector<ComponentContainer> ans;
  int test_p = components[comp][0];
  int test_t = pinfo.patch(test_p).tri(0);
  const Vert *test_v = tm.face(test_t)[0].vert[0];
  if (dbg_level > 0) {
    std::cout << "test vertex in comp: " << test_v << "\n";
  }
  const double3 &test_v_d = test_v->co;
  float3 test_v_f(test_v_d[0], test_v_d[1], test_v_d[2]);

  mpq3 buf[7];

  for (int comp_other : components.index_range()) {
    if (comp == comp_other) {
      continue;
    }
    if (dbg_level > 0) {
      std::cout << "comp_other = " << comp_other << "\n";
    }
    if (!bbs_might_intersect(comp_bb[comp], comp_bb[comp_other])) {
      if (dbg_level > 0) {
        std::cout << "bounding boxes don't overlap\n";
      }
      continue;
    }
    int nearest_tri = NO_INDEX;
    int nearest_tri_close_vert = -1;
    int nearest_tri_close_edge = -1;
    mpq_class nearest_tri_dist_squared;
    float nearest_tri_dist_squared_float = FLT_MAX;
    for (int p : components[comp_other]) {
      const Patch &patch = pinfo.patch(p);
      for (int t : patch.tris()) {
        const Face &tri = *tm.face(t);
        if (dbg_level > 1) {
          std::cout << "tri " << t << " = " << &tri << "\n";
        }
        int close_vert;
        int close_edge;
        /* Try a cheap float test first. */
        float d2_f = closest_on_tri_to_point_float_dist_squared(
            test_v_f, tri[0]->co, tri[1]->co, tri[2]->co);
        if (d2_f - FLT_EPSILON > nearest_tri_dist_squared_float) {
          continue;
        }
        mpq_class d2 = closest_on_tri_to_point(test_v->co_exact,
                                               tri[0]->co_exact,
                                               tri[1]->co_exact,
                                               tri[2]->co_exact,
                                               buf[0],
                                               buf[1],
                                               buf[2],
                                               buf[3],
                                               buf[4],
                                               buf[5],
                                               buf[6],
                                               &close_edge,
                                               &close_vert);
        if (dbg_level > 1) {
          std::cout << "  close_edge=" << close_edge << " close_vert=" << close_vert
                    << "  dsquared=" << d2.get_d() << "\n";
        }
        if (nearest_tri == NO_INDEX || d2 < nearest_tri_dist_squared) {
          nearest_tri = t;
          nearest_tri_close_edge = close_edge;
          nearest_tri_close_vert = close_vert;
          nearest_tri_dist_squared = d2;
          nearest_tri_dist_squared_float = d2_f;
        }
      }
    }
    if (dbg_level > 0) {
      std::cout << "closest tri to comp=" << comp << " in comp_other=" << comp_other << " is t"
                << nearest_tri << "\n";
      const Face *tn = tm.face(nearest_tri);
      std::cout << "tri = " << tn << "\n";
      std::cout << "  (" << tn->vert[0]->co << "," << tn->vert[1]->co << "," << tn->vert[2]->co
                << ")\n";
    }
    int containing_cell = find_containing_cell(test_v,
                                               nearest_tri,
                                               nearest_tri_close_edge,
                                               nearest_tri_close_vert,

                                               pinfo,
                                               tm,
                                               tmtopo,
                                               arena);
    if (dbg_level > 0) {
      std::cout << "containing cell = " << containing_cell << "\n";
    }
    if (containing_cell != ambient_cell[comp_other]) {
      ans.append(ComponentContainer(comp_other, containing_cell, nearest_tri_dist_squared));
    }
  }
  return ans;
}

/**
 * Populate the per-component bounding boxes, expanding them
 * by an appropriate epsilon so that we conservatively will say
 * that components could intersect if the BBs overlap.
 */
static void populate_comp_bbs(const Vector<Vector<int>> &components,
                              const PatchesInfo &pinfo,
                              const IMesh &im,
                              Array<BoundingBox> &comp_bb)
{
  const int comp_grainsize = 16;
  /* To get a good expansion epsilon, we need to find the maximum
   * absolute value of any coordinate. Do it first per component,
   * then get the overall max. */
  Array<double> max_abs(components.size(), 0.0);
  threading::parallel_for(components.index_range(), comp_grainsize, [&](IndexRange comp_range) {
    for (int c : comp_range) {
      BoundingBox &bb = comp_bb[c];
      double &maxa = max_abs[c];
      for (int p : components[c]) {
        const Patch &patch = pinfo.patch(p);
        for (int t : patch.tris()) {
          const Face &tri = *im.face(t);
          for (const Vert *v : tri) {
            bb.combine(v->co);
            for (int i = 0; i < 3; ++i) {
              maxa = max_dd(maxa, fabs(v->co[i]));
            }
          }
        }
      }
    }
  });
  double all_max_abs = 0.0;
  for (int c : components.index_range()) {
    all_max_abs = max_dd(all_max_abs, max_abs[c]);
  }
  constexpr float pad_factor = 10.0f;
  float pad = all_max_abs == 0.0 ? FLT_EPSILON : 2 * FLT_EPSILON * all_max_abs;
  pad *= pad_factor;
  for (int c : components.index_range()) {
    comp_bb[c].expand(pad);
  }
}

/**
 * The cells and patches are supposed to form a bipartite graph.
 * The graph may be disconnected (if parts of meshes are nested or side-by-side
 * without intersection with other each other).
 * Connect the bipartite graph. This involves discovering the connected components
 * of the patches, then the nesting structure of those components.
 */
static void finish_patch_cell_graph(const IMesh &tm,
                                    CellsInfo &cinfo,
                                    PatchesInfo &pinfo,
                                    const TriMeshTopology &tmtopo,
                                    IMeshArena *arena)
{
  constexpr int dbg_level = 0;
  if (dbg_level > 0) {
    std::cout << "FINISH_PATCH_CELL_GRAPH\n";
  }
  Vector<Vector<int>> components = find_patch_components(cinfo, pinfo);
  if (components.size() <= 1) {
    if (dbg_level > 0) {
      std::cout << "one component so finish_patch_cell_graph does no work\n";
    }
    return;
  }
  if (dbg_level > 0) {
    std::cout << "components:\n";
    for (int comp : components.index_range()) {
      std::cout << comp << ": " << components[comp] << "\n";
    }
  }
  Array<int> ambient_cell(components.size());
  for (int comp : components.index_range()) {
    ambient_cell[comp] = find_ambient_cell(tm, &components[comp], tmtopo, pinfo, arena);
  }
  if (dbg_level > 0) {
    std::cout << "ambient cells:\n";
    for (int comp : ambient_cell.index_range()) {
      std::cout << comp << ": " << ambient_cell[comp] << "\n";
    }
  }
  int tot_components = components.size();
  Array<Vector<ComponentContainer>> comp_cont(tot_components);
  if (tot_components > 1) {
    Array<BoundingBox> comp_bb(tot_components);
    populate_comp_bbs(components, pinfo, tm, comp_bb);
    for (int comp : components.index_range()) {
      comp_cont[comp] = find_component_containers(
          comp, components, ambient_cell, tm, pinfo, tmtopo, comp_bb, arena);
    }
    if (dbg_level > 0) {
      std::cout << "component containers:\n";
      for (int comp : comp_cont.index_range()) {
        std::cout << comp << ": ";
        for (const ComponentContainer &cc : comp_cont[comp]) {
          std::cout << "[containing_comp=" << cc.containing_component
                    << ", nearest_cell=" << cc.nearest_cell << ", d2=" << cc.dist_to_cell << "] ";
        }
        std::cout << "\n";
      }
    }
  }
  if (dbg_level > 1) {
    write_obj_cell_patch(tm, cinfo, pinfo, false, "beforemerge");
  }
  /* For nested components, merge their ambient cell with the nearest containing cell. */
  Vector<int> outer_components;
  for (int comp : comp_cont.index_range()) {
    if (comp_cont[comp].size() == 0) {
      outer_components.append(comp);
    }
    else {
      ComponentContainer &closest = comp_cont[comp][0];
      for (int i = 1; i < comp_cont[comp].size(); ++i) {
        if (comp_cont[comp][i].dist_to_cell < closest.dist_to_cell) {
          closest = comp_cont[comp][i];
        }
      }
      int comp_ambient = ambient_cell[comp];
      int cont_cell = closest.nearest_cell;
      if (dbg_level > 0) {
        std::cout << "merge comp " << comp << "'s ambient cell=" << comp_ambient << " to cell "
                  << cont_cell << "\n";
      }
      merge_cells(cont_cell, comp_ambient, cinfo, pinfo);
    }
  }
  /* For outer components (not nested in any other component), merge their ambient cells. */
  if (outer_components.size() > 1) {
    int merged_ambient = ambient_cell[outer_components[0]];
    for (int i = 1; i < outer_components.size(); ++i) {
      if (dbg_level > 0) {
        std::cout << "merge comp " << outer_components[i]
                  << "'s ambient cell=" << ambient_cell[outer_components[i]] << " to cell "
                  << merged_ambient << "\n";
      }
      merge_cells(merged_ambient, ambient_cell[outer_components[i]], cinfo, pinfo);
    }
  }
  if (dbg_level > 0) {
    std::cout << "after FINISH_PATCH_CELL_GRAPH\nCells\n";
    for (int i : cinfo.index_range()) {
      if (cinfo.cell(i).merged_to() == NO_INDEX) {
        std::cout << i << ": " << cinfo.cell(i) << "\n";
      }
    }
    std::cout << "Patches\n";
    for (int i : pinfo.index_range()) {
      std::cout << i << ": " << pinfo.patch(i) << "\n";
    }
    if (dbg_level > 1) {
      write_obj_cell_patch(tm, cinfo, pinfo, false, "finished");
    }
  }
}

/**
 * Starting with ambient cell c_ambient, with all zeros for winding numbers,
 * propagate winding numbers to all the other cells.
 * There will be a vector of \a nshapes winding numbers in each cell, one per
 * input shape.
 * As one crosses a patch into a new cell, the original shape (mesh part)
 * that that patch was part of dictates which winding number changes.
 * The shape_fn(triangle_number) function should return the shape that the
 * triangle is part of.
 * Also, as soon as the winding numbers for a cell are set, use bool_optype
 * to decide whether that cell is included or excluded from the boolean output.
 * If included, the cell's in_output_volume will be set to true.
 */
static void propagate_windings_and_in_output_volume(PatchesInfo &pinfo,
                                                    CellsInfo &cinfo,
                                                    int c_ambient,
                                                    BoolOpType op,
                                                    int nshapes,
                                                    std::function<int(int)> shape_fn)
{
  int dbg_level = 0;
  if (dbg_level > 0) {
    std::cout << "PROPAGATE_WINDINGS, ambient cell = " << c_ambient << "\n";
  }
  Cell &cell_ambient = cinfo.cell(c_ambient);
  cell_ambient.seed_ambient_winding();
  /* Use a vector as a queue. It can't grow bigger than number of cells. */
  Vector<int> queue;
  queue.reserve(cinfo.tot_cell());
  int queue_head = 0;
  queue.append(c_ambient);
  while (queue_head < queue.size()) {
    int c = queue[queue_head++];
    if (dbg_level > 1) {
      std::cout << "process cell " << c << "\n";
    }
    Cell &cell = cinfo.cell(c);
    for (int p : cell.patches()) {
      Patch &patch = pinfo.patch(p);
      bool p_above_c = patch.cell_below == c;
      int c_neighbor = p_above_c ? patch.cell_above : patch.cell_below;
      if (dbg_level > 1) {
        std::cout << "  patch " << p << " p_above_c = " << p_above_c << "\n";
        std::cout << "    c_neighbor = " << c_neighbor << "\n";
      }
      Cell &cell_neighbor = cinfo.cell(c_neighbor);
      if (!cell_neighbor.winding_assigned()) {
        int winding_delta = p_above_c ? -1 : 1;
        int t = patch.tri(0);
        int shape = shape_fn(t);
        BLI_assert(shape < nshapes);
        UNUSED_VARS_NDEBUG(nshapes);
        if (dbg_level > 1) {
          std::cout << "    representative tri " << t << ": in shape " << shape << "\n";
        }
        cell_neighbor.set_winding_and_in_output_volume(cell, shape, winding_delta, op);
        if (dbg_level > 1) {
          std::cout << "    now cell_neighbor = " << cell_neighbor << "\n";
        }
        queue.append(c_neighbor);
        BLI_assert(queue.size() <= cinfo.tot_cell());
      }
    }
  }
  if (dbg_level > 0) {
    std::cout << "\nPROPAGATE_WINDINGS result\n";
    for (int i = 0; i < cinfo.tot_cell(); ++i) {
      std::cout << i << ": " << cinfo.cell(i) << "\n";
    }
  }
}

/**
 * Given an array of winding numbers, where the ith entry is a cell's winding
 * number with respect to input shape (mesh part) i, return true if the
 * cell should be included in the output of the boolean operation.
 *   Intersection: all the winding numbers must be nonzero.
 *   Union: at least one winding number must be nonzero.
 *   Difference (first shape minus the rest): first winding number must be nonzero
 *      and the rest must have at least one zero winding number.
 */
static bool apply_bool_op(BoolOpType bool_optype, const Array<int> &winding)
{
  int nw = winding.size();
  BLI_assert(nw > 0);
  switch (bool_optype) {
    case BoolOpType::Intersect: {
      for (int i = 0; i < nw; ++i) {
        if (winding[i] == 0) {
          return false;
        }
      }
      return true;
    }
    case BoolOpType::Union: {
      for (int i = 0; i < nw; ++i) {
        if (winding[i] != 0) {
          return true;
        }
      }
      return false;
    }
    case BoolOpType::Difference: {
      /* if nw > 2, make it shape 0 minus the union of the rest. */
      if (winding[0] == 0) {
        return false;
      }
      if (nw == 1) {
        return true;
      }
      for (int i = 1; i < nw; ++i) {
        if (winding[i] >= 1) {
          return false;
        }
      }
      return true;
    }
    default:
      return false;
  }
}

/**
 * Special processing for extract_from_in_output_volume_diffs to handle
 * triangles that are part of stacks of geometrically identical
 * triangles enclosing zero volume cells.
 */
static void extract_zero_volume_cell_tris(Vector<Face *> &r_tris,
                                          const IMesh &tm_subdivided,
                                          const PatchesInfo &pinfo,
                                          const CellsInfo &cinfo,
                                          IMeshArena *arena)
{
  int dbg_level = 0;
  if (dbg_level > 0) {
    std::cout << "extract_zero_volume_cell_tris\n";
  }
  /* Find patches that are adjacent to zero-volume cells. */
  Array<bool> adj_to_zv(pinfo.tot_patch());
  for (int p : pinfo.index_range()) {
    const Patch &patch = pinfo.patch(p);
    if (cinfo.cell(patch.cell_above).zero_volume() || cinfo.cell(patch.cell_below).zero_volume()) {
      adj_to_zv[p] = true;
    }
    else {
      adj_to_zv[p] = false;
    }
  }
  /* Partition the adj_to_zv patches into stacks. */
  Vector<Vector<int>> patch_stacks;
  Array<bool> allocated_to_stack(pinfo.tot_patch(), false);
  for (int p : pinfo.index_range()) {
    if (!adj_to_zv[p] || allocated_to_stack[p]) {
      continue;
    }
    int stack_index = patch_stacks.size();
    patch_stacks.append(Vector<int>{p});
    Vector<int> &stack = patch_stacks[stack_index];
    Vector<bool> flipped{false};
    allocated_to_stack[p] = true;
    /* We arbitrarily choose p's above and below directions as above and below for whole stack.
     * Triangles in the stack that don't follow that convention are marked with flipped = true.
     * The non-zero-volume cell above the whole stack, following this convention, is
     * above_stack_cell. The non-zero-volume cell below the whole stack is #below_stack_cell. */
    /* First, walk in the above_cell direction from p. */
    int pwalk = p;
    const Patch *pwalk_patch = &pinfo.patch(pwalk);
    int c = pwalk_patch->cell_above;
    const Cell *cell = &cinfo.cell(c);
    while (cell->zero_volume()) {
      /* In zero-volume cells, the cell should have exactly two patches. */
      BLI_assert(cell->patches().size() == 2);
      int pother = cell->patch_other(pwalk);
      bool flip = pinfo.patch(pother).cell_above == c;
      flipped.append(flip);
      stack.append(pother);
      allocated_to_stack[pother] = true;
      pwalk = pother;
      pwalk_patch = &pinfo.patch(pwalk);
      c = flip ? pwalk_patch->cell_below : pwalk_patch->cell_above;
      cell = &cinfo.cell(c);
    }
    const Cell *above_stack_cell = cell;
    /* Now walk in the below_cell direction from p. */
    pwalk = p;
    pwalk_patch = &pinfo.patch(pwalk);
    c = pwalk_patch->cell_below;
    cell = &cinfo.cell(c);
    while (cell->zero_volume()) {
      BLI_assert(cell->patches().size() == 2);
      int pother = cell->patch_other(pwalk);
      bool flip = pinfo.patch(pother).cell_below == c;
      flipped.append(flip);
      stack.append(pother);
      allocated_to_stack[pother] = true;
      pwalk = pother;
      pwalk_patch = &pinfo.patch(pwalk);
      c = flip ? pwalk_patch->cell_above : pwalk_patch->cell_below;
      cell = &cinfo.cell(c);
    }
    const Cell *below_stack_cell = cell;
    if (dbg_level > 0) {
      std::cout << "process zero-volume patch stack " << stack << "\n";
      std::cout << "flipped = ";
      for (bool b : flipped) {
        std::cout << b << " ";
      }
      std::cout << "\n";
    }
    if (above_stack_cell->in_output_volume() ^ below_stack_cell->in_output_volume()) {
      bool need_flipped_tri = above_stack_cell->in_output_volume();
      if (dbg_level > 0) {
        std::cout << "need tri " << (need_flipped_tri ? "flipped" : "") << "\n";
      }
      int t_to_add = NO_INDEX;
      for (int i : stack.index_range()) {
        if (flipped[i] == need_flipped_tri) {
          t_to_add = pinfo.patch(stack[i]).tri(0);
          if (dbg_level > 0) {
            std::cout << "using tri " << t_to_add << "\n";
          }
          r_tris.append(tm_subdivided.face(t_to_add));
          break;
        }
      }
      if (t_to_add == NO_INDEX) {
        const Face *f = tm_subdivided.face(pinfo.patch(p).tri(0));
        const Face &tri = *f;
        /* We need flipped version or else we would have found it above. */
        std::array<const Vert *, 3> flipped_vs = {tri[0], tri[2], tri[1]};
        std::array<int, 3> flipped_e_origs = {
            tri.edge_orig[2], tri.edge_orig[1], tri.edge_orig[0]};
        std::array<bool, 3> flipped_is_intersect = {
            tri.is_intersect[2], tri.is_intersect[1], tri.is_intersect[0]};
        Face *flipped_f = arena->add_face(
            flipped_vs, f->orig, flipped_e_origs, flipped_is_intersect);
        r_tris.append(flipped_f);
      }
    }
  }
}

/**
 * Extract the output mesh from tm_subdivided and return it as a new mesh.
 * The cells in \a cinfo must have cells-to-be-retained with in_output_volume set.
 * We keep only triangles between those in the output volume and those not in.
 * We flip the normals of any triangle that has an in_output_volume cell above
 * and a  not-in_output_volume cell below.
 * For all stacks of exact duplicate co-planar triangles, we want to
 * include either one version of the triangle or none, depending on
 * whether the in_output_volume in_output_volumes on either side of the stack are
 * different or the same.
 */
static IMesh extract_from_in_output_volume_diffs(const IMesh &tm_subdivided,
                                                 const PatchesInfo &pinfo,
                                                 const CellsInfo &cinfo,
                                                 IMeshArena *arena)
{
  constexpr int dbg_level = 0;
  if (dbg_level > 0) {
    std::cout << "\nEXTRACT_FROM_FLAG_DIFFS\n";
  }
  Vector<Face *> out_tris;
  out_tris.reserve(tm_subdivided.face_size());
  bool any_zero_volume_cell = false;
  for (int t : tm_subdivided.face_index_range()) {
    int p = pinfo.tri_patch(t);
    const Patch &patch = pinfo.patch(p);
    const Cell &cell_above = cinfo.cell(patch.cell_above);
    const Cell &cell_below = cinfo.cell(patch.cell_below);
    if (dbg_level > 0) {
      std::cout << "tri " << t << ": cell_above=" << patch.cell_above
                << " cell_below=" << patch.cell_below << "\n";
      std::cout << " in_output_volume_above=" << cell_above.in_output_volume()
                << " in_output_volume_below=" << cell_below.in_output_volume() << "\n";
    }
    bool adjacent_zero_volume_cell = cell_above.zero_volume() || cell_below.zero_volume();
    any_zero_volume_cell |= adjacent_zero_volume_cell;
    if (cell_above.in_output_volume() ^ cell_below.in_output_volume() &&
        !adjacent_zero_volume_cell) {
      bool flip = cell_above.in_output_volume();
      if (dbg_level > 0) {
        std::cout << "need tri " << t << " flip=" << flip << "\n";
      }
      Face *f = tm_subdivided.face(t);
      if (flip) {
        Face &tri = *f;
        std::array<const Vert *, 3> flipped_vs = {tri[0], tri[2], tri[1]};
        std::array<int, 3> flipped_e_origs = {
            tri.edge_orig[2], tri.edge_orig[1], tri.edge_orig[0]};
        std::array<bool, 3> flipped_is_intersect = {
            tri.is_intersect[2], tri.is_intersect[1], tri.is_intersect[0]};
        Face *flipped_f = arena->add_face(
            flipped_vs, f->orig, flipped_e_origs, flipped_is_intersect);
        out_tris.append(flipped_f);
      }
      else {
        out_tris.append(f);
      }
    }
  }
  if (any_zero_volume_cell) {
    extract_zero_volume_cell_tris(out_tris, tm_subdivided, pinfo, cinfo, arena);
  }
  return IMesh(out_tris);
}

static const char *bool_optype_name(BoolOpType op)
{
  switch (op) {
    case BoolOpType::None:
      return "none";
    case BoolOpType::Intersect:
      return "intersect";
    case BoolOpType::Union:
      return "union";
    case BoolOpType::Difference:
      return "difference";
    default:
      return "<unknown>";
  }
}

static double3 calc_point_inside_tri_db(const Face &tri)
{
  const Vert *v0 = tri.vert[0];
  const Vert *v1 = tri.vert[1];
  const Vert *v2 = tri.vert[2];
  double3 ans = v0->co / 3 + v1->co / 3 + v2->co / 3;
  return ans;
}
class InsideShapeTestData {
 public:
  const IMesh &tm;
  std::function<int(int)> shape_fn;
  int nshapes;
  /* A per-shape vector of parity of hits of that shape. */
  Array<int> hit_parity;

  InsideShapeTestData(const IMesh &tm, std::function<int(int)> shape_fn, int nshapes)
      : tm(tm), shape_fn(shape_fn), nshapes(nshapes)
  {
  }
};

static void inside_shape_callback(void *userdata,
                                  int index,
                                  const BVHTreeRay *ray,
                                  BVHTreeRayHit *UNUSED(hit))
{
  const int dbg_level = 0;
  if (dbg_level > 0) {
    std::cout << "inside_shape_callback, index = " << index << "\n";
  }
  InsideShapeTestData *data = static_cast<InsideShapeTestData *>(userdata);
  const Face &tri = *data->tm.face(index);
  int shape = data->shape_fn(tri.orig);
  if (shape == -1) {
    return;
  }
  float dist;
  float fv0[3];
  float fv1[3];
  float fv2[3];
  for (int i = 0; i < 3; ++i) {
    fv0[i] = float(tri.vert[0]->co[i]);
    fv1[i] = float(tri.vert[1]->co[i]);
    fv2[i] = float(tri.vert[2]->co[i]);
  }
  if (dbg_level > 0) {
    std::cout << "  fv0=(" << fv0[0] << "," << fv0[1] << "," << fv0[2] << ")\n";
    std::cout << "  fv1=(" << fv1[0] << "," << fv1[1] << "," << fv1[2] << ")\n";
    std::cout << "  fv2=(" << fv2[0] << "," << fv2[1] << "," << fv2[2] << ")\n";
  }
  if (isect_ray_tri_epsilon_v3(
          ray->origin, ray->direction, fv0, fv1, fv2, &dist, nullptr, FLT_EPSILON)) {
    /* Count parity as +1 if ray is in the same direction as tri's normal,
     * and -1 if the directions are opposite. */
    double3 o_db{double(ray->origin[0]), double(ray->origin[1]), double(ray->origin[2])};
    int parity = orient3d(tri.vert[0]->co, tri.vert[1]->co, tri.vert[2]->co, o_db);
    if (dbg_level > 0) {
      std::cout << "origin at " << o_db << ", parity = " << parity << "\n";
    }
    data->hit_parity[shape] += parity;
  }
}

/**
 * Test the triangle with index \a t_index to see which shapes it is inside,
 * and fill in \a in_shape with a confidence value between 0 and 1 that says
 * how likely we think it is that it is inside.
 * This is done by casting some rays from just on the positive side of a test
 * face in various directions and summing the parity of crossing faces of each face.
 *
 * \param tree: Contains all the triangles of \a tm and can be used for fast ray-casting.
 */
static void test_tri_inside_shapes(const IMesh &tm,
                                   std::function<int(int)> shape_fn,
                                   int nshapes,
                                   int test_t_index,
                                   BVHTree *tree,
                                   Array<float> &in_shape)
{
  const int dbg_level = 0;
  if (dbg_level > 0) {
    std::cout << "test_point_inside_shapes, t_index = " << test_t_index << "\n";
  }
  Face &tri_test = *tm.face(test_t_index);
  int shape = shape_fn(tri_test.orig);
  if (shape == -1) {
    in_shape.fill(0.0f);
    return;
  }
  double3 test_point = calc_point_inside_tri_db(tri_test);
  /* Offset the test point a tiny bit in the tri_test normal direction. */
  tri_test.populate_plane(false);
  double3 norm = tri_test.plane->norm.normalized();
  const double offset_amount = 1e-5;
  double3 offset_test_point = test_point + offset_amount * norm;
  if (dbg_level > 0) {
    std::cout << "test tri is in shape " << shape << "\n";
    std::cout << "test point = " << test_point << "\n";
    std::cout << "offset_test_point = " << offset_test_point << "\n";
  }
  /* Try six test rays almost along orthogonal axes.
   * Perturb their directions slightly to make it less likely to hit a seam.
   * Ray-cast assumes they have unit length, so use r1 near 1 and
   * ra near 0.5, and rb near .01, but normalized so `sqrt(r1^2 + ra^2 + rb^2) == 1`. */
  constexpr int num_rays = 6;
  constexpr float r1 = 0.9987025295199663f;
  constexpr float ra = 0.04993512647599832f;
  constexpr float rb = 0.009987025295199663f;
  const float test_rays[num_rays][3] = {
      {r1, ra, rb}, {-r1, -ra, -rb}, {rb, r1, ra}, {-rb, -r1, -ra}, {ra, rb, r1}, {-ra, -rb, -r1}};
  InsideShapeTestData data(tm, shape_fn, nshapes);
  data.hit_parity = Array<int>(nshapes, 0);
  Array<int> count_insides(nshapes, 0);
  const float co[3] = {
      float(offset_test_point[0]), float(offset_test_point[1]), float(offset_test_point[2])};
  for (int i = 0; i < num_rays; ++i) {
    if (dbg_level > 0) {
      std::cout << "shoot ray " << i << "(" << test_rays[i][0] << "," << test_rays[i][1] << ","
                << test_rays[i][2] << ")\n";
    }
    BLI_bvhtree_ray_cast_all(tree, co, test_rays[i], 0.0f, FLT_MAX, inside_shape_callback, &data);
    if (dbg_level > 0) {
      std::cout << "ray " << i << " result:";
      for (int j = 0; j < nshapes; ++j) {
        std::cout << " " << data.hit_parity[j];
      }
      std::cout << "\n";
    }
    for (int j = 0; j < nshapes; ++j) {
      if (j != shape && data.hit_parity[j] > 0) {
        ++count_insides[j];
      }
    }
    data.hit_parity.fill(0);
  }
  for (int j = 0; j < nshapes; ++j) {
    if (j == shape) {
      in_shape[j] = 1.0f; /* Let's say a shape is always inside itself. */
    }
    else {
      in_shape[j] = float(count_insides[j]) / float(num_rays);
    }
    if (dbg_level > 0) {
      std::cout << "shape " << j << " inside = " << in_shape[j] << "\n";
    }
  }
}

/**
 * Return a BVH Tree that contains all of the triangles of \a tm.
 * The caller must free it.
 * (We could possible reuse the BVH tree(s) built in TriOverlaps,
 * in the mesh intersect function. A future TODO.)
 */
static BVHTree *raycast_tree(const IMesh &tm)
{
  BVHTree *tree = BLI_bvhtree_new(tm.face_size(), FLT_EPSILON, 4, 6);
  for (int i : tm.face_index_range()) {
    const Face *f = tm.face(i);
    float t_cos[9];
    for (int j = 0; j < 3; ++j) {
      const Vert *v = f->vert[j];
      for (int k = 0; k < 3; ++k) {
        t_cos[3 * j + k] = float(v->co[k]);
      }
    }
    BLI_bvhtree_insert(tree, i, t_cos, 3);
  }
  BLI_bvhtree_balance(tree);
  return tree;
}

/**
 * Should a face with given shape and given winding array be removed for given boolean op?
 * Also return true in *r_do_flip if it retained by normals need to be flipped.
 */
static bool raycast_test_remove(BoolOpType op, Array<int> &winding, int shape, bool *r_do_flip)
{
  constexpr int dbg_level = 0;
  /* Find out the "in the output volume" flag for each of the cases of winding[shape] == 0
   * and winding[shape] == 1. If the flags are different, this patch should be in the output.
   * Also, if this is a Difference and the shape isn't the first one, need to flip the normals.
   */
  winding[shape] = 0;
  bool in_output_volume_0 = apply_bool_op(op, winding);
  winding[shape] = 1;
  bool in_output_volume_1 = apply_bool_op(op, winding);
  bool do_remove = in_output_volume_0 == in_output_volume_1;
  bool do_flip = !do_remove && op == BoolOpType::Difference && shape != 0;
  if (dbg_level > 0) {
    std::cout << "winding = ";
    for (int i = 0; i < winding.size(); ++i) {
      std::cout << winding[i] << " ";
    }
    std::cout << "\niv0=" << in_output_volume_0 << ", iv1=" << in_output_volume_1 << "\n";
    std::cout << " remove=" << do_remove << ", flip=" << do_flip << "\n";
  }
  *r_do_flip = do_flip;
  return do_remove;
}

/** Add triangle a flipped version of tri to out_faces. */
static void raycast_add_flipped(Vector<Face *> &out_faces, Face &tri, IMeshArena *arena)
{

  Array<const Vert *> flipped_vs = {tri[0], tri[2], tri[1]};
  Array<int> flipped_e_origs = {tri.edge_orig[2], tri.edge_orig[1], tri.edge_orig[0]};
  Array<bool> flipped_is_intersect = {
      tri.is_intersect[2], tri.is_intersect[1], tri.is_intersect[0]};
  Face *flipped_f = arena->add_face(flipped_vs, tri.orig, flipped_e_origs, flipped_is_intersect);
  out_faces.append(flipped_f);
}

/**
 * Use the RayCast method for deciding if a triangle of the
 * mesh is supposed to be included or excluded in the boolean result,
 * and return the mesh that is the boolean result.
 * The reason this is done on a triangle-by-triangle basis is that
 * when the input is not PWN, some patches can be both inside and outside
 * some shapes (e.g., a plane cutting through Suzanne's open eyes).
 */
static IMesh raycast_tris_boolean(const IMesh &tm,
                                  BoolOpType op,
                                  int nshapes,
                                  std::function<int(int)> shape_fn,
                                  IMeshArena *arena)
{
  constexpr int dbg_level = 0;
  if (dbg_level > 0) {
    std::cout << "RAYCAST_TRIS_BOOLEAN\n";
  }
  IMesh ans;
  BVHTree *tree = raycast_tree(tm);
  Vector<Face *> out_faces;
  out_faces.reserve(tm.face_size());
#  ifdef WITH_TBB
  tbb::spin_mutex mtx;
#  endif
  const int grainsize = 256;
  threading::parallel_for(IndexRange(tm.face_size()), grainsize, [&](IndexRange range) {
    Array<float> in_shape(nshapes, 0);
    Array<int> winding(nshapes, 0);
    for (int t : range) {
      Face &tri = *tm.face(t);
      int shape = shape_fn(tri.orig);
      if (dbg_level > 0) {
        std::cout << "process triangle " << t << " = " << &tri << "\n";
        std::cout << "shape = " << shape << "\n";
      }
      test_tri_inside_shapes(tm, shape_fn, nshapes, t, tree, in_shape);
      for (int other_shape = 0; other_shape < nshapes; ++other_shape) {
        if (other_shape == shape) {
          continue;
        }
        /* The in_shape array has a confidence value for "insideness".
         * For most operations, even a hint of being inside
         * gives good results, but when shape is a cutter in a Difference
         * operation, we want to be pretty sure that the point is inside other_shape.
         * E.g., T75827.
         * Also, when the operation is intersection, we also want high confidence.
         */
        bool need_high_confidence = (op == BoolOpType::Difference && shape != 0) ||
                                    op == BoolOpType::Intersect;
        bool inside = in_shape[other_shape] >= (need_high_confidence ? 0.5f : 0.1f);
        if (dbg_level > 0) {
          std::cout << "test point is " << (inside ? "inside" : "outside") << " other_shape "
                    << other_shape << " val = " << in_shape[other_shape] << "\n";
        }
        winding[other_shape] = inside;
      }
      bool do_flip;
      bool do_remove = raycast_test_remove(op, winding, shape, &do_flip);
      {
#  ifdef WITH_TBB
        tbb::spin_mutex::scoped_lock lock(mtx);
#  endif
        if (!do_remove) {
          if (!do_flip) {
            out_faces.append(&tri);
          }
          else {
            raycast_add_flipped(out_faces, tri, arena);
          }
        }
      }
    }
  });
  BLI_bvhtree_free(tree);
  ans.set_faces(out_faces);
  return ans;
}

/* This is (sometimes much faster) version of raycast boolean
 * that does it per patch rather than per triangle.
 * It may fail in cases where raycast_tri_boolean will succeed,
 * but the latter can be very slow on huge meshes. */
static IMesh raycast_patches_boolean(const IMesh &tm,
                                     BoolOpType op,
                                     int nshapes,
                                     std::function<int(int)> shape_fn,
                                     const PatchesInfo &pinfo,
                                     IMeshArena *arena)
{
  constexpr int dbg_level = 0;
  if (dbg_level > 0) {
    std::cout << "RAYCAST_PATCHES_BOOLEAN\n";
  }
  IMesh ans;
  BVHTree *tree = raycast_tree(tm);
  Vector<Face *> out_faces;
  out_faces.reserve(tm.face_size());
  Array<float> in_shape(nshapes, 0);
  Array<int> winding(nshapes, 0);
  for (int p : pinfo.index_range()) {
    const Patch &patch = pinfo.patch(p);
    /* For test triangle, choose one in the middle of patch list
     * as the ones near the beginning may be very near other patches. */
    int test_t_index = patch.tri(patch.tot_tri() / 2);
    Face &tri_test = *tm.face(test_t_index);
    /* Assume all triangles in a patch are in the same shape. */
    int shape = shape_fn(tri_test.orig);
    if (dbg_level > 0) {
      std::cout << "process patch " << p << " = " << patch << "\n";
      std::cout << "test tri = " << test_t_index << " = " << &tri_test << "\n";
      std::cout << "shape = " << shape << "\n";
    }
    if (shape == -1) {
      continue;
    }
    test_tri_inside_shapes(tm, shape_fn, nshapes, test_t_index, tree, in_shape);
    for (int other_shape = 0; other_shape < nshapes; ++other_shape) {
      if (other_shape == shape) {
        continue;
      }
      bool need_high_confidence = (op == BoolOpType::Difference && shape != 0) ||
                                  op == BoolOpType::Intersect;
      bool inside = in_shape[other_shape] >= (need_high_confidence ? 0.5f : 0.1f);
      if (dbg_level > 0) {
        std::cout << "test point is " << (inside ? "inside" : "outside") << " other_shape "
                  << other_shape << " val = " << in_shape[other_shape] << "\n";
      }
      winding[other_shape] = inside;
    }
    bool do_flip;
    bool do_remove = raycast_test_remove(op, winding, shape, &do_flip);
    if (!do_remove) {
      for (int t : patch.tris()) {
        Face *f = tm.face(t);
        if (!do_flip) {
          out_faces.append(f);
        }
        else {
          raycast_add_flipped(out_faces, *f, arena);
        }
      }
    }
  }
  BLI_bvhtree_free(tree);

  ans.set_faces(out_faces);
  return ans;
}
/**
 * If \a tri1 and \a tri2 have a common edge (in opposite orientation),
 * return the indices into \a tri1 and \a tri2 where that common edge starts. Else return
 * (-1,-1).
 */
static std::pair<int, int> find_tris_common_edge(const Face &tri1, const Face &tri2)
{
  for (int i = 0; i < 3; ++i) {
    for (int j = 0; j < 3; ++j) {
      if (tri1[(i + 1) % 3] == tri2[j] && tri1[i] == tri2[(j + 1) % 3]) {
        return std::pair<int, int>(i, j);
      }
    }
  }
  return std::pair<int, int>(-1, -1);
}

struct MergeEdge {
  /** Length (squared) of the edge, used for sorting. */
  double len_squared = 0.0;
  /* v1 and v2 are the ends of the edge, ordered so that `v1->id < v2->id` */
  const Vert *v1 = nullptr;
  const Vert *v2 = nullptr;
  /* left_face and right_face are indices into #FaceMergeState.face. */
  int left_face = -1;
  int right_face = -1;
  int orig = -1; /* An edge orig index that can be used for this edge. */
  /** Is it allowed to dissolve this edge? */
  bool dissolvable = false;
  /** Is this an intersect edge? */
  bool is_intersect = false;

  MergeEdge() = default;

  MergeEdge(const Vert *va, const Vert *vb)
  {
    if (va->id < vb->id) {
      this->v1 = va;
      this->v2 = vb;
    }
    else {
      this->v1 = vb;
      this->v2 = va;
    }
  };
};

struct MergeFace {
  /** The current sequence of Verts forming this face. */
  Vector<const Vert *> vert;
  /** For each position in face, what is index in #FaceMergeState of edge for that position? */
  Vector<int> edge;
  /** If not -1, merge_to gives a face index in #FaceMergeState that this is merged to. */
  int merge_to = -1;
  /** A face->orig that can be used for the merged face. */
  int orig = -1;
};
struct FaceMergeState {
  /**
   * The faces being considered for merging. Some will already have been merge (merge_to != -1).
   */
  Vector<MergeFace> face;
  /**
   * The edges that are part of the faces in face[], together with current topological
   * information (their left and right faces) and whether or not they are dissolvable.
   */
  Vector<MergeEdge> edge;
  /**
   * `edge_map` maps a pair of `const Vert *` ids (in canonical order: smaller id first)
   * to the index in the above edge vector in which to find the corresponding #MergeEdge.
   */
  Map<std::pair<int, int>, int> edge_map;
};

static std::ostream &operator<<(std::ostream &os, const FaceMergeState &fms)
{
  os << "faces:\n";
  for (int f : fms.face.index_range()) {
    const MergeFace &mf = fms.face[f];
    std::cout << f << ": orig=" << mf.orig << " verts ";
    for (const Vert *v : mf.vert) {
      std::cout << v << " ";
    }
    std::cout << "\n";
    std::cout << "    edges " << mf.edge << "\n";
    std::cout << "    merge_to = " << mf.merge_to << "\n";
  }
  os << "\nedges:\n";
  for (int e : fms.edge.index_range()) {
    const MergeEdge &me = fms.edge[e];
    std::cout << e << ": (" << me.v1 << "," << me.v2 << ") left=" << me.left_face
              << " right=" << me.right_face << " dis=" << me.dissolvable << " orig=" << me.orig
              << " is_int=" << me.is_intersect << "\n";
  }
  return os;
}

/**
 * \a tris all have the same original face.
 * Find the 2d edge/triangle topology for these triangles, but only the ones facing in the
 * norm direction, and whether each edge is dissolvable or not.
 */
static void init_face_merge_state(FaceMergeState *fms,
                                  const Vector<int> &tris,
                                  const IMesh &tm,
                                  const double3 &norm)
{
  constexpr int dbg_level = 0;
  /* Reserve enough faces and edges so that neither will have to resize. */
  fms->face.reserve(tris.size() + 1);
  fms->edge.reserve(3 * tris.size());
  fms->edge_map.reserve(3 * tris.size());
  if (dbg_level > 0) {
    std::cout << "\nINIT_FACE_MERGE_STATE\n";
  }
  for (int t : tris.index_range()) {
    MergeFace mf;
    const Face &tri = *tm.face(tris[t]);
    if (dbg_level > 0) {
      std::cout << "process tri = " << &tri << "\n";
    }
    BLI_assert(tri.plane_populated());
    if (double3::dot(norm, tri.plane->norm) <= 0.0) {
      if (dbg_level > 0) {
        std::cout << "triangle has wrong orientation, skipping\n";
      }
      continue;
    }
    mf.vert.append(tri[0]);
    mf.vert.append(tri[1]);
    mf.vert.append(tri[2]);
    mf.orig = tri.orig;
    int f = fms->face.append_and_get_index(mf);
    if (dbg_level > 1) {
      std::cout << "appended MergeFace for tri at f = " << f << "\n";
    }
    for (int i = 0; i < 3; ++i) {
      int inext = (i + 1) % 3;
      MergeEdge new_me(mf.vert[i], mf.vert[inext]);
      std::pair<int, int> canon_vs(new_me.v1->id, new_me.v2->id);
      int me_index = fms->edge_map.lookup_default(canon_vs, -1);
      if (dbg_level > 1) {
        std::cout << "new_me = canon_vs = " << new_me.v1 << ", " << new_me.v2 << "\n";
        std::cout << "me_index lookup = " << me_index << "\n";
      }
      if (me_index == -1) {
        double3 vec = new_me.v2->co - new_me.v1->co;
        new_me.len_squared = vec.length_squared();
        new_me.orig = tri.edge_orig[i];
        new_me.is_intersect = tri.is_intersect[i];
        new_me.dissolvable = (new_me.orig == NO_INDEX && !new_me.is_intersect);
        fms->edge.append(new_me);
        me_index = fms->edge.size() - 1;
        fms->edge_map.add_new(canon_vs, me_index);
        if (dbg_level > 1) {
          std::cout << "added new me with me_index = " << me_index << "\n";
          std::cout << "  len_squared = " << new_me.len_squared << "  orig = " << new_me.orig
                    << ", is_intersect" << new_me.is_intersect
                    << ", dissolvable = " << new_me.dissolvable << "\n";
        }
      }
      MergeEdge &me = fms->edge[me_index];
      if (dbg_level > 1) {
        std::cout << "retrieved me at index " << me_index << ":\n";
        std::cout << "  v1 = " << me.v1 << " v2 = " << me.v2 << "\n";
        std::cout << "  dis = " << me.dissolvable << " int = " << me.is_intersect << "\n";
        std::cout << "  left_face = " << me.left_face << " right_face = " << me.right_face << "\n";
      }
      if (me.dissolvable && tri.edge_orig[i] != NO_INDEX) {
        if (dbg_level > 1) {
          std::cout << "reassigning orig to " << tri.edge_orig[i] << ", dissolvable = false\n";
        }
        me.dissolvable = false;
        me.orig = tri.edge_orig[i];
      }
      if (me.dissolvable && tri.is_intersect[i]) {
        if (dbg_level > 1) {
          std::cout << "reassigning dissolvable = false, is_intersect = true\n";
        }
        me.dissolvable = false;
        me.is_intersect = true;
      }
      /* This face is left or right depending on orientation of edge. */
      if (me.v1 == mf.vert[i]) {
        if (dbg_level > 1) {
          std::cout << "me.v1 == mf.vert[i] so set edge[" << me_index << "].left_face = " << f
                    << "\n";
        }
        BLI_assert(me.left_face == -1);
        fms->edge[me_index].left_face = f;
      }
      else {
        if (dbg_level > 1) {
          std::cout << "me.v1 != mf.vert[i] so set edge[" << me_index << "].right_face = " << f
                    << "\n";
        }
        BLI_assert(me.right_face == -1);
        fms->edge[me_index].right_face = f;
      }
      fms->face[f].edge.append(me_index);
    }
  }
  if (dbg_level > 0) {
    std::cout << *fms;
  }
}

/**
 * To have a valid #BMesh, there are constraints on what edges can be removed.
 * We cannot remove an edge if (a) it would create two disconnected boundary parts
 * (which will happen if there's another edge sharing the same two faces);
 * or (b) it would create a face with a repeated vertex.
 */
static bool dissolve_leaves_valid_bmesh(FaceMergeState *fms,
                                        const MergeEdge &me,
                                        int me_index,
                                        const MergeFace &mf_left,
                                        const MergeFace &mf_right)
{
  int a_edge_start = mf_left.edge.first_index_of_try(me_index);
  BLI_assert(a_edge_start != -1);
  int alen = mf_left.vert.size();
  int blen = mf_right.vert.size();
  int b_left_face = me.right_face;
  bool ok = true;
  /* Is there another edge, not me, in A's face, whose right face is B's left? */
  for (int a_e_index = (a_edge_start + 1) % alen; ok && a_e_index != a_edge_start;
       a_e_index = (a_e_index + 1) % alen) {
    const MergeEdge &a_me_cur = fms->edge[mf_left.edge[a_e_index]];
    if (a_me_cur.right_face == b_left_face) {
      ok = false;
    }
  }
  /* Is there a vert in A, not me.v1 or me.v2, that is also in B?
   * One could avoid this O(n^2) algorithm if had a structure
   * saying which faces a vertex touches. */
  for (int a_v_index = 0; ok && a_v_index < alen; ++a_v_index) {
    const Vert *a_v = mf_left.vert[a_v_index];
    if (!ELEM(a_v, me.v1, me.v2)) {
      for (int b_v_index = 0; b_v_index < blen; ++b_v_index) {
        const Vert *b_v = mf_right.vert[b_v_index];
        if (a_v == b_v) {
          ok = false;
        }
      }
    }
  }
  return ok;
}

/**
 * mf_left and mf_right should share a #MergeEdge me, having index me_index.
 * We change mf_left to remove edge me and insert the appropriate edges of
 * mf_right in between the start and end vertices of that edge.
 * We change the left face of the spliced-in edges to be mf_left's index.
 * We mark the merge_to property of mf_right, which is now in essence deleted.
 */
static void splice_faces(
    FaceMergeState *fms, MergeEdge &me, int me_index, MergeFace &mf_left, MergeFace &mf_right)
{
  int a_edge_start = mf_left.edge.first_index_of_try(me_index);
  int b_edge_start = mf_right.edge.first_index_of_try(me_index);
  BLI_assert(a_edge_start != -1 && b_edge_start != -1);
  int alen = mf_left.vert.size();
  int blen = mf_right.vert.size();
  Vector<const Vert *> splice_vert;
  Vector<int> splice_edge;
  splice_vert.reserve(alen + blen - 2);
  splice_edge.reserve(alen + blen - 2);
  int ai = 0;
  while (ai < a_edge_start) {
    splice_vert.append(mf_left.vert[ai]);
    splice_edge.append(mf_left.edge[ai]);
    ++ai;
  }
  int bi = b_edge_start + 1;
  while (bi != b_edge_start) {
    if (bi >= blen) {
      bi = 0;
      if (bi == b_edge_start) {
        break;
      }
    }
    splice_vert.append(mf_right.vert[bi]);
    splice_edge.append(mf_right.edge[bi]);
    if (mf_right.vert[bi] == fms->edge[mf_right.edge[bi]].v1) {
      fms->edge[mf_right.edge[bi]].left_face = me.left_face;
    }
    else {
      fms->edge[mf_right.edge[bi]].right_face = me.left_face;
    }
    ++bi;
  }
  ai = a_edge_start + 1;
  while (ai < alen) {
    splice_vert.append(mf_left.vert[ai]);
    splice_edge.append(mf_left.edge[ai]);
    ++ai;
  }
  mf_right.merge_to = me.left_face;
  mf_left.vert = splice_vert;
  mf_left.edge = splice_edge;
  me.left_face = -1;
  me.right_face = -1;
}

/**
 * Given that fms has been properly initialized to contain a set of faces that
 * together form a face or part of a face of the original #IMesh, and that
 * it has properly recorded with faces are dissolvable, dissolve as many edges as possible.
 * We try to dissolve in decreasing order of edge length, so that it is more likely
 * that the final output doesn't have awkward looking long edges with extreme angles.
 */
static void do_dissolve(FaceMergeState *fms)
{
  const int dbg_level = 0;
  if (dbg_level > 1) {
    std::cout << "\nDO_DISSOLVE\n";
  }
  Vector<int> dissolve_edges;
  for (int e : fms->edge.index_range()) {
    if (fms->edge[e].dissolvable) {
      dissolve_edges.append(e);
    }
  }
  if (dissolve_edges.size() == 0) {
    return;
  }
  /* Things look nicer if we dissolve the longer edges first. */
  std::sort(
      dissolve_edges.begin(), dissolve_edges.end(), [fms](const int &a, const int &b) -> bool {
        return (fms->edge[a].len_squared > fms->edge[b].len_squared);
      });
  if (dbg_level > 0) {
    std::cout << "Sorted dissolvable edges: " << dissolve_edges << "\n";
  }
  for (int me_index : dissolve_edges) {
    MergeEdge &me = fms->edge[me_index];
    if (me.left_face == -1 || me.right_face == -1) {
      continue;
    }
    MergeFace &mf_left = fms->face[me.left_face];
    MergeFace &mf_right = fms->face[me.right_face];
    if (!dissolve_leaves_valid_bmesh(fms, me, me_index, mf_left, mf_right)) {
      continue;
    }
    if (dbg_level > 0) {
      std::cout << "Removing edge " << me_index << "\n";
    }
    splice_faces(fms, me, me_index, mf_left, mf_right);
    if (dbg_level > 1) {
      std::cout << "state after removal:\n";
      std::cout << *fms;
    }
  }
}

/**
 * Given that \a tris form a triangulation of a face or part of a face that was in \a imesh_in,
 * merge as many of the triangles together as possible, by dissolving the edges between them.
 * We can only dissolve triangulation edges that don't overlap real input edges, and we
 * can only dissolve them if doing so leaves the remaining faces able to create valid #BMesh.
 * We can tell edges that don't overlap real input edges because they will have an
 * "original edge" that is different from #NO_INDEX.
 * \note it is possible that some of the triangles in \a tris have reversed orientation
 * to the rest, so we have to handle the two cases separately.
 */
static Vector<Face *> merge_tris_for_face(Vector<int> tris,
                                          const IMesh &tm,
                                          const IMesh &imesh_in,
                                          IMeshArena *arena)
{
  constexpr int dbg_level = 0;
  if (dbg_level > 0) {
    std::cout << "merge_tris_for_face\n";
    std::cout << "tris: " << tris << "\n";
  }
  Vector<Face *> ans;
  if (tris.size() <= 1) {
    if (tris.size() == 1) {
      ans.append(tm.face(tris[0]));
    }
    return ans;
  }
  bool done = false;
  double3 first_tri_normal = tm.face(tris[0])->plane->norm;
  double3 second_tri_normal = tm.face(tris[1])->plane->norm;
  if (tris.size() == 2 && double3::dot(first_tri_normal, second_tri_normal) > 0.0) {
    /* Is this a case where quad with one diagonal remained unchanged?
     * Worth special handling because this case will be very common. */
    Face &tri1 = *tm.face(tris[0]);
    Face &tri2 = *tm.face(tris[1]);
    Face *in_face = imesh_in.face(tri1.orig);
    if (in_face->size() == 4) {
      std::pair<int, int> estarts = find_tris_common_edge(tri1, tri2);
      if (estarts.first != -1 && tri1.edge_orig[estarts.first] == NO_INDEX) {
        if (dbg_level > 0) {
          std::cout << "try recovering orig quad case\n";
          std::cout << "tri1 = " << &tri1 << "\n";
          std::cout << "tri1 = " << &tri2 << "\n";
        }
        int i0 = estarts.first;
        int i1 = (i0 + 1) % 3;
        int i2 = (i0 + 2) % 3;
        int j2 = (estarts.second + 2) % 3;
        Face tryface({tri1[i1], tri1[i2], tri1[i0], tri2[j2]}, -1, -1, {}, {});
        if (tryface.cyclic_equal(*in_face)) {
          if (dbg_level > 0) {
            std::cout << "inface = " << in_face << "\n";
            std::cout << "quad recovery worked\n";
          }
          ans.append(in_face);
          done = true;
        }
      }
    }
  }
  if (done) {
    return ans;
  }

  double3 first_tri_normal_rev = -first_tri_normal;
  for (const double3 &norm : {first_tri_normal, first_tri_normal_rev}) {
    FaceMergeState fms;
    init_face_merge_state(&fms, tris, tm, norm);
    do_dissolve(&fms);
    if (dbg_level > 0) {
      std::cout << "faces in merged result:\n";
    }
    for (const MergeFace &mf : fms.face) {
      if (mf.merge_to == -1) {
        Array<int> e_orig(mf.edge.size());
        Array<bool> is_intersect(mf.edge.size());
        for (int i : mf.edge.index_range()) {
          e_orig[i] = fms.edge[mf.edge[i]].orig;
          is_intersect[i] = fms.edge[mf.edge[i]].is_intersect;
        }
        Face *facep = arena->add_face(mf.vert, mf.orig, e_orig, is_intersect);
        ans.append(facep);
        if (dbg_level > 0) {
          std::cout << "  " << facep << "\n";
        }
      }
    }
  }
  return ans;
}

static bool approx_in_line(const double3 &a, const double3 &b, const double3 &c)
{
  double3 vec1 = b - a;
  double3 vec2 = c - b;
  double cos_ang = double3::dot(vec1.normalized(), vec2.normalized());
  return fabs(cos_ang - 1.0) < 1e-4;
}

/**
 * Return an array, paralleling imesh_out.vert, saying which vertices can be dissolved.
 * A vertex v can be dissolved if (a) it is not an input vertex; (b) it has valence 2;
 * and (c) if v's two neighboring vertices are u and w, then (u,v,w) forms a straight line.
 * Return the number of dissolvable vertices in r_count_dissolve.
 */
static Array<bool> find_dissolve_verts(IMesh &imesh_out, int *r_count_dissolve)
{
  imesh_out.populate_vert();
  /* dissolve[i] will say whether imesh_out.vert(i) can be dissolved. */
  Array<bool> dissolve(imesh_out.vert_size());
  for (int v_index : imesh_out.vert_index_range()) {
    const Vert &vert = *imesh_out.vert(v_index);
    dissolve[v_index] = (vert.orig == NO_INDEX);
  }
  /* neighbors[i] will be a pair giving the up-to-two neighboring vertices
   * of the vertex v in position i of imesh_out.vert.
   * If we encounter a third, then v will not be dissolvable. */
  Array<std::pair<const Vert *, const Vert *>> neighbors(
      imesh_out.vert_size(), std::pair<const Vert *, const Vert *>(nullptr, nullptr));
  for (int f : imesh_out.face_index_range()) {
    const Face &face = *imesh_out.face(f);
    for (int i : face.index_range()) {
      const Vert *v = face[i];
      int v_index = imesh_out.lookup_vert(v);
      BLI_assert(v_index != NO_INDEX);
      if (dissolve[v_index]) {
        const Vert *n1 = face[face.next_pos(i)];
        const Vert *n2 = face[face.prev_pos(i)];
        const Vert *f_n1 = neighbors[v_index].first;
        const Vert *f_n2 = neighbors[v_index].second;
        if (f_n1 != nullptr) {
          /* Already has a neighbor in another face; can't dissolve unless they are the same. */
          if (!((n1 == f_n2 && n2 == f_n1) || (n1 == f_n1 && n2 == f_n2))) {
            /* Different neighbors, so can't dissolve. */
            dissolve[v_index] = false;
          }
        }
        else {
          /* These are the first-seen neighbors. */
          neighbors[v_index] = std::pair<const Vert *, const Vert *>(n1, n2);
        }
      }
    }
  }
  int count = 0;
  for (int v_out : imesh_out.vert_index_range()) {
    if (dissolve[v_out]) {
      dissolve[v_out] = false; /* Will set back to true if final condition is satisfied. */
      const std::pair<const Vert *, const Vert *> &nbrs = neighbors[v_out];
      if (nbrs.first != nullptr) {
        BLI_assert(nbrs.second != nullptr);
        const Vert *v_v_out = imesh_out.vert(v_out);
        if (approx_in_line(nbrs.first->co, v_v_out->co, nbrs.second->co)) {
          dissolve[v_out] = true;
          ++count;
        }
      }
    }
  }
  if (r_count_dissolve != nullptr) {
    *r_count_dissolve = count;
  }
  return dissolve;
}

/**
 * The dissolve array parallels the `imesh.vert` array. Wherever it is true,
 * remove the corresponding vertex from the vertices in the faces of
 * `imesh.faces` to account for the close-up of the gaps in `imesh.vert`.
 */
static void dissolve_verts(IMesh *imesh, const Array<bool> dissolve, IMeshArena *arena)
{
  constexpr int inline_face_size = 100;
  Vector<bool, inline_face_size> face_pos_erase;
  bool any_faces_erased = false;
  for (int f : imesh->face_index_range()) {
    const Face &face = *imesh->face(f);
    face_pos_erase.clear();
    int num_erase = 0;
    for (const Vert *v : face) {
      int v_index = imesh->lookup_vert(v);
      BLI_assert(v_index != NO_INDEX);
      if (dissolve[v_index]) {
        face_pos_erase.append(true);
        ++num_erase;
      }
      else {
        face_pos_erase.append(false);
      }
    }
    if (num_erase > 0) {
      any_faces_erased |= imesh->erase_face_positions(f, face_pos_erase, arena);
    }
  }
  imesh->set_dirty_verts();
  if (any_faces_erased) {
    imesh->remove_null_faces();
  }
}

/**
 * The main boolean function operates on a triangle #IMesh and produces a
 * Triangle #IMesh as output.
 * This function converts back into a general polygonal mesh by removing
 * any possible triangulation edges (which can be identified because they
 * will have an original edge that is NO_INDEX.
 * Not all triangulation edges can be removed: if they ended up non-trivially overlapping a real
 * input edge, then we need to keep it. Also, some are necessary to make the output satisfy
 * the "valid #BMesh" property: we can't produce output faces that have repeated vertices in
 * them, or have several disconnected boundaries (e.g., faces with holes).
 */
static IMesh polymesh_from_trimesh_with_dissolve(const IMesh &tm_out,
                                                 const IMesh &imesh_in,
                                                 IMeshArena *arena)
{
  const int dbg_level = 0;
  if (dbg_level > 1) {
    std::cout << "\nPOLYMESH_FROM_TRIMESH_WITH_DISSOLVE\n";
  }
  /* For now: need plane normals for all triangles. */
  const int grainsize = 1024;
  threading::parallel_for(tm_out.face_index_range(), grainsize, [&](IndexRange range) {
    for (int i : range) {
      Face *tri = tm_out.face(i);
      tri->populate_plane(false);
    }
  });
  /* Gather all output triangles that are part of each input face.
   * face_output_tris[f] will be indices of triangles in tm_out
   * that have f as their original face. */
  int tot_in_face = imesh_in.face_size();
  Array<Vector<int>> face_output_tris(tot_in_face);
  for (int t : tm_out.face_index_range()) {
    const Face &tri = *tm_out.face(t);
    int in_face = tri.orig;
    face_output_tris[in_face].append(t);
  }
  if (dbg_level > 1) {
    std::cout << "face_output_tris:\n";
    for (int f : face_output_tris.index_range()) {
      std::cout << f << ": " << face_output_tris[f] << "\n";
    }
  }

  /* Merge triangles that we can from face_output_tri to make faces for output.
   * face_output_face[f] will be new original const Face *'s that
   * make up whatever part of the boolean output remains of input face f. */
  Array<Vector<Face *>> face_output_face(tot_in_face);
  int tot_out_face = 0;
  for (int in_f : imesh_in.face_index_range()) {
    if (dbg_level > 1) {
      std::cout << "merge tris for face " << in_f << "\n";
    }
    int num_out_tris_for_face = face_output_tris.size();
    if (num_out_tris_for_face == 0) {
      continue;
    }
    face_output_face[in_f] = merge_tris_for_face(face_output_tris[in_f], tm_out, imesh_in, arena);
    tot_out_face += face_output_face[in_f].size();
  }
  Array<Face *> face(tot_out_face);
  int out_f_index = 0;
  for (int in_f : imesh_in.face_index_range()) {
    const Vector<Face *> &f_faces = face_output_face[in_f];
    if (f_faces.size() > 0) {
      std::copy(f_faces.begin(), f_faces.end(), &face[out_f_index]);
      out_f_index += f_faces.size();
    }
  }
  IMesh imesh_out(face);
  /* Dissolve vertices that were (a) not original; and (b) now have valence 2 and
   * are between two other vertices that are exactly in line with them.
   * These were created because of triangulation edges that have been dissolved. */
  int count_dissolve;
  Array<bool> v_dissolve = find_dissolve_verts(imesh_out, &count_dissolve);
  if (count_dissolve > 0) {
    dissolve_verts(&imesh_out, v_dissolve, arena);
  }
  if (dbg_level > 1) {
    write_obj_mesh(imesh_out, "boolean_post_dissolve");
  }

  return imesh_out;
}

/**
 * This function does a boolean operation on a TriMesh with nshapes inputs.
 * All the shapes are combined in tm_in.
 * The shape_fn function should take a triangle index in tm_in and return
 * a number in the range 0 to `nshapes-1`, to say which shape that triangle is in.
 */
IMesh boolean_trimesh(IMesh &tm_in,
                      BoolOpType op,
                      int nshapes,
                      std::function<int(int)> shape_fn,
                      bool use_self,
                      bool hole_tolerant,
                      IMeshArena *arena)
{
  constexpr int dbg_level = 0;
  if (dbg_level > 0) {
    std::cout << "BOOLEAN of " << nshapes << " operand" << (nshapes == 1 ? "" : "s")
              << " op=" << bool_optype_name(op) << "\n";
    if (dbg_level > 1) {
      tm_in.populate_vert();
      std::cout << "boolean_trimesh input:\n" << tm_in;
      write_obj_mesh(tm_in, "boolean_in");
    }
  }
  if (tm_in.face_size() == 0) {
    return IMesh(tm_in);
  }
#  ifdef PERFDEBUG
  double start_time = PIL_check_seconds_timer();
  std::cout << "  boolean_trimesh, timing begins\n";
#  endif

  IMesh tm_si = trimesh_nary_intersect(tm_in, nshapes, shape_fn, use_self, arena);
  if (dbg_level > 1) {
    write_obj_mesh(tm_si, "boolean_tm_si");
    std::cout << "\nboolean_tm_input after intersection:\n" << tm_si;
  }
#  ifdef PERFDEBUG
  double intersect_time = PIL_check_seconds_timer();
  std::cout << "  intersected, time = " << intersect_time - start_time << "\n";
#  endif

  /* It is possible for tm_si to be empty if all the input triangles are bogus/degenerate. */
  if (tm_si.face_size() == 0 || op == BoolOpType::None) {
    return tm_si;
  }
  auto si_shape_fn = [shape_fn, tm_si](int t) { return shape_fn(tm_si.face(t)->orig); };
  TriMeshTopology tm_si_topo(tm_si);
#  ifdef PERFDEBUG
  double topo_time = PIL_check_seconds_timer();
  std::cout << "  topology built, time = " << topo_time - intersect_time << "\n";
#  endif
  bool pwn = is_pwn(tm_si, tm_si_topo);
#  ifdef PERFDEBUG
  double pwn_time = PIL_check_seconds_timer();
  std::cout << "  pwn checked, time = " << pwn_time - topo_time << "\n";
#  endif
  IMesh tm_out;
  if (!pwn) {
    if (dbg_level > 0) {
      std::cout << "Input is not PWN, using raycast method\n";
    }
    if (hole_tolerant) {
      tm_out = raycast_tris_boolean(tm_si, op, nshapes, shape_fn, arena);
    }
    else {
      PatchesInfo pinfo = find_patches(tm_si, tm_si_topo);
      tm_out = raycast_patches_boolean(tm_si, op, nshapes, shape_fn, pinfo, arena);
    }
#  ifdef PERFDEBUG
    double raycast_time = PIL_check_seconds_timer();
    std::cout << "  raycast_boolean done, time = " << raycast_time - pwn_time << "\n";
#  endif
  }
  else {
    PatchesInfo pinfo = find_patches(tm_si, tm_si_topo);
#  ifdef PERFDEBUG
    double patch_time = PIL_check_seconds_timer();
    std::cout << "  patches found, time = " << patch_time - pwn_time << "\n";
#  endif
    CellsInfo cinfo = find_cells(tm_si, tm_si_topo, pinfo);
    if (dbg_level > 0) {
      std::cout << "Input is PWN\n";
    }
#  ifdef PERFDEBUG
    double cell_time = PIL_check_seconds_timer();
    std::cout << "  cells found, time = " << cell_time - pwn_time << "\n";
#  endif
    finish_patch_cell_graph(tm_si, cinfo, pinfo, tm_si_topo, arena);
#  ifdef PERFDEBUG
    double finish_pc_time = PIL_check_seconds_timer();
    std::cout << "  finished patch-cell graph, time = " << finish_pc_time - cell_time << "\n";
#  endif
    bool pc_ok = patch_cell_graph_ok(cinfo, pinfo);
    if (!pc_ok) {
      /* TODO: if bad input can lead to this, diagnose the problem. */
      std::cout << "Something funny about input or a bug in boolean\n";
      return IMesh(tm_in);
    }
    cinfo.init_windings(nshapes);
    int c_ambient = find_ambient_cell(tm_si, nullptr, tm_si_topo, pinfo, arena);
#  ifdef PERFDEBUG
    double amb_time = PIL_check_seconds_timer();
    std::cout << "  ambient cell found, time = " << amb_time - finish_pc_time << "\n";
#  endif
    if (c_ambient == NO_INDEX) {
      /* TODO: find a way to propagate this error to user properly. */
      std::cout << "Could not find an ambient cell; input not valid?\n";
      return IMesh(tm_si);
    }
    propagate_windings_and_in_output_volume(pinfo, cinfo, c_ambient, op, nshapes, si_shape_fn);
#  ifdef PERFDEBUG
    double propagate_time = PIL_check_seconds_timer();
    std::cout << "  windings propagated, time = " << propagate_time - amb_time << "\n";
#  endif
    tm_out = extract_from_in_output_volume_diffs(tm_si, pinfo, cinfo, arena);
#  ifdef PERFDEBUG
    double extract_time = PIL_check_seconds_timer();
    std::cout << "  extracted, time = " << extract_time - propagate_time << "\n";
#  endif
    if (dbg_level > 0) {
      /* Check if output is PWN. */
      TriMeshTopology tm_out_topo(tm_out);
      if (!is_pwn(tm_out, tm_out_topo)) {
        std::cout << "OUTPUT IS NOT PWN!\n";
      }
    }
  }
  if (dbg_level > 1) {
    write_obj_mesh(tm_out, "boolean_tm_output");
    std::cout << "boolean tm output:\n" << tm_out;
  }
#  ifdef PERFDEBUG
  double end_time = PIL_check_seconds_timer();
  std::cout << "  boolean_trimesh done, total time = " << end_time - start_time << "\n";
#  endif
  return tm_out;
}

static void dump_test_spec(IMesh &imesh)
{
  std::cout << "test spec = " << imesh.vert_size() << " " << imesh.face_size() << "\n";
  for (const Vert *v : imesh.vertices()) {
    std::cout << v->co_exact[0] << " " << v->co_exact[1] << " " << v->co_exact[2] << " # "
              << v->co[0] << " " << v->co[1] << " " << v->co[2] << "\n";
  }
  for (const Face *f : imesh.faces()) {
    for (const Vert *fv : *f) {
      std::cout << imesh.lookup_vert(fv) << " ";
    }
    std::cout << "\n";
  }
}

/**
 * Do the boolean operation op on the polygon mesh imesh_in.
 * See the header file for a complete description.
 */
IMesh boolean_mesh(IMesh &imesh,
                   BoolOpType op,
                   int nshapes,
                   std::function<int(int)> shape_fn,
                   bool use_self,
                   bool hole_tolerant,
                   IMesh *imesh_triangulated,
                   IMeshArena *arena)
{
  constexpr int dbg_level = 0;
  if (dbg_level > 0) {
    std::cout << "\nBOOLEAN_MESH\n"
              << nshapes << " operand" << (nshapes == 1 ? "" : "s")
              << " op=" << bool_optype_name(op) << "\n";
    if (dbg_level > 1) {
      write_obj_mesh(imesh, "boolean_mesh_in");
      std::cout << imesh;
      if (dbg_level > 2) {
        dump_test_spec(imesh);
      }
    }
  }
  IMesh *tm_in = imesh_triangulated;
  IMesh our_triangulation;
#  ifdef PERFDEBUG
  double start_time = PIL_check_seconds_timer();
  std::cout << "boolean_mesh, timing begins\n";
#  endif
  if (tm_in == nullptr) {
    our_triangulation = triangulate_polymesh(imesh, arena);
    tm_in = &our_triangulation;
  }
#  ifdef PERFDEBUG
  double tri_time = PIL_check_seconds_timer();
  std::cout << "triangulated, time = " << tri_time - start_time << "\n";
#  endif
  if (dbg_level > 1) {
    write_obj_mesh(*tm_in, "boolean_tm_in");
  }
  IMesh tm_out = boolean_trimesh(*tm_in, op, nshapes, shape_fn, use_self, hole_tolerant, arena);
#  ifdef PERFDEBUG
  double bool_tri_time = PIL_check_seconds_timer();
  std::cout << "boolean_trimesh done, time = " << bool_tri_time - tri_time << "\n";
#  endif
  if (dbg_level > 1) {
    std::cout << "bool_trimesh_output:\n" << tm_out;
    write_obj_mesh(tm_out, "bool_trimesh_output");
  }
  IMesh ans = polymesh_from_trimesh_with_dissolve(tm_out, imesh, arena);
#  ifdef PERFDEBUG
  double dissolve_time = PIL_check_seconds_timer();
  std::cout << "polymesh from dissolving, time = " << dissolve_time - bool_tri_time << "\n";
#  endif
  if (dbg_level > 0) {
    std::cout << "boolean_mesh output:\n" << ans;
    if (dbg_level > 2) {
      ans.populate_vert();
      dump_test_spec(ans);
    }
  }
#  ifdef PERFDEBUG
  double end_time = PIL_check_seconds_timer();
  std::cout << "boolean_mesh done, total time = " << end_time - start_time << "\n";
#  endif
  return ans;
}

}  // namespace blender::meshintersect

#endif  // WITH_GMP<|MERGE_RESOLUTION|>--- conflicted
+++ resolved
@@ -204,11 +204,7 @@
       }
       edges->append_non_duplicates(e);
 
-<<<<<<< HEAD
-      auto *p = edge_tri_.lookup_ptr(Edge(v, vnext));
-=======
       auto p = edge_tri_.lookup_ptr(Edge(v, vnext));
->>>>>>> ff01070b
       if (p == nullptr) {
         edge_tri_.add_new(e, new Vector<int>{t});
       }
@@ -242,11 +238,7 @@
   Vector<Vector<int> *> values;
 
   /* Deconstructing is faster in parallel, so it is worth building an array of things to delete. */
-<<<<<<< HEAD
-  for (auto *item : edge_tri_.values()) {
-=======
   for (auto item : edge_tri_.values()) {
->>>>>>> ff01070b
     values.append(item);
   }
 
