--- conflicted
+++ resolved
@@ -348,18 +348,7 @@
 			if (!img) return NULL;
 		}
 		else {
-<<<<<<< HEAD
-			if (ELEM(source, THB_SOURCE_IMAGE, THB_SOURCE_BLEND)) {
-				/* only load if we didnt give an image */
-				if (img == NULL) {
-					if (source == THB_SOURCE_BLEND) {
-						img = IMB_loadblend_thumb(file_path, blen_group, blen_id);
-					}
-					else {
-						img = IMB_loadiffname(path, IB_rect | IB_metadata | IB_thumbnail, NULL);
-=======
 			if (ELEM(source, THB_SOURCE_IMAGE, THB_SOURCE_BLEND, THB_SOURCE_FONT)) {
-				
 				/* only load if we didnt give an image */
 				if (img == NULL) {
 					switch (source) {
@@ -367,14 +356,13 @@
 							img = IMB_loadiffname(path, IB_rect | IB_metadata, NULL);
 							break;
 						case THB_SOURCE_BLEND:
-							img = IMB_thumb_load_blend(path);
+							img = IMB_thumb_load_blend(file_path, blen_group, blen_id);
 							break;
 						case THB_SOURCE_FONT:
 							img = IMB_thumb_load_font(path, tsize, tsize);
 							break;
 						default:
 							BLI_assert(0); /* This should never happen */
->>>>>>> 40984f6c
 					}
 				}
 
