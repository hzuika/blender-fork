/*
 * This program is free software; you can redistribute it and/or
 * modify it under the terms of the GNU General Public License
 * as published by the Free Software Foundation; either version 2
 * of the License, or (at your option) any later version.
 *
 * This program is distributed in the hope that it will be useful,
 * but WITHOUT ANY WARRANTY; without even the implied warranty of
 * MERCHANTABILITY or FITNESS FOR A PARTICULAR PURPOSE.  See the
 * GNU General Public License for more details.
 *
 * You should have received a copy of the GNU General Public License
 * along with this program; if not, write to the Free Software Foundation,
 * Inc., 51 Franklin Street, Fifth Floor, Boston, MA 02110-1301, USA.
 *
 * The Original Code is Copyright (C) 2001-2002 by NaN Holding BV.
 * All rights reserved.
 */

/** \file
 * \ingroup imbuf
 */

#ifdef _WIN32
#  include "BLI_winstuff.h"
#  include <vfw.h>

#  undef AVIIF_KEYFRAME /* redefined in AVI_avi.h */
#  undef AVIIF_LIST     /* redefined in AVI_avi.h */

#  define FIXCC(fcc) \
    { \
      if (fcc == 0) { \
        fcc = mmioFOURCC('N', 'o', 'n', 'e'); \
      } \
      if (fcc == BI_RLE8) { \
        fcc = mmioFOURCC('R', 'l', 'e', '8'); \
      } \
    } \
    (void)0

#endif

#include <ctype.h>
#include <limits.h>
#include <math.h>
#include <stdio.h>
#include <stdlib.h>
#include <sys/types.h>
#ifndef _WIN32
#  include <dirent.h>
#else
#  include <io.h>
#endif

#include "BLI_path_util.h"
#include "BLI_string.h"
#include "BLI_threads.h"
#include "BLI_utildefines.h"

#include "MEM_guardedalloc.h"

#ifdef WITH_AVI
#  include "AVI_avi.h"
#endif

#include "IMB_imbuf.h"
#include "IMB_imbuf_types.h"

#include "IMB_colormanagement.h"
#include "IMB_colormanagement_intern.h"

#include "IMB_anim.h"
#include "IMB_indexer.h"
#include "IMB_metadata.h"

#ifdef WITH_FFMPEG
#  include "BKE_global.h" /* ENDIAN_ORDER */

#  include <libavcodec/avcodec.h>
#  include <libavformat/avformat.h>
#  include <libavutil/imgutils.h>
#  include <libavutil/rational.h>
#  include <libswscale/swscale.h>

#  include "ffmpeg_compat.h"
#endif /* WITH_FFMPEG */

int ismovie(const char *UNUSED(filepath))
{
  return 0;
}

/* never called, just keep the linker happy */
static int startmovie(struct anim *UNUSED(anim))
{
  return 1;
}
static ImBuf *movie_fetchibuf(struct anim *UNUSED(anim), int UNUSED(position))
{
  return NULL;
}
static void free_anim_movie(struct anim *UNUSED(anim))
{
  /* pass */
}

#if defined(_WIN32)
#  define PATHSEPARATOR '\\'
#else
#  define PATHSEPARATOR '/'
#endif

static int an_stringdec(const char *string, char *head, char *tail, unsigned short *numlen)
{
  unsigned short len, nume, nums = 0;
  short i;
  bool found = false;

  len = strlen(string);
  nume = len;

  for (i = len - 1; i >= 0; i--) {
    if (string[i] == PATHSEPARATOR) {
      break;
    }
    if (isdigit(string[i])) {
      if (found) {
        nums = i;
      }
      else {
        nume = i;
        nums = i;
        found = true;
      }
    }
    else {
      if (found) {
        break;
      }
    }
  }
  if (found) {
    strcpy(tail, &string[nume + 1]);
    strcpy(head, string);
    head[nums] = '\0';
    *numlen = nume - nums + 1;
    return ((int)atoi(&(string[nums])));
  }
  tail[0] = '\0';
  strcpy(head, string);
  *numlen = 0;
  return true;
}

static void an_stringenc(
    char *string, const char *head, const char *tail, unsigned short numlen, int pic)
{
  BLI_path_sequence_encode(string, head, tail, numlen, pic);
}

#ifdef WITH_AVI
static void free_anim_avi(struct anim *anim)
{
#  if defined(_WIN32)
  int i;
#  endif

  if (anim == NULL) {
    return;
  }
  if (anim->avi == NULL) {
    return;
  }

  AVI_close(anim->avi);
  MEM_freeN(anim->avi);
  anim->avi = NULL;

#  if defined(_WIN32)

  if (anim->pgf) {
    AVIStreamGetFrameClose(anim->pgf);
    anim->pgf = NULL;
  }

  for (i = 0; i < anim->avistreams; i++) {
    AVIStreamRelease(anim->pavi[i]);
  }
  anim->avistreams = 0;

  if (anim->pfileopen) {
    AVIFileRelease(anim->pfile);
    anim->pfileopen = 0;
    AVIFileExit();
  }
#  endif

  anim->duration_in_frames = 0;
}
#endif /* WITH_AVI */

#ifdef WITH_FFMPEG
static void free_anim_ffmpeg(struct anim *anim);
#endif

void IMB_free_anim(struct anim *anim)
{
  if (anim == NULL) {
    printf("free anim, anim == NULL\n");
    return;
  }

  free_anim_movie(anim);

#ifdef WITH_AVI
  free_anim_avi(anim);
#endif

#ifdef WITH_FFMPEG
  free_anim_ffmpeg(anim);
#endif
  IMB_free_indices(anim);
  IMB_metadata_free(anim->metadata);

  MEM_freeN(anim);
}

void IMB_close_anim(struct anim *anim)
{
  if (anim == NULL) {
    return;
  }

  IMB_free_anim(anim);
}

void IMB_close_anim_proxies(struct anim *anim)
{
  if (anim == NULL) {
    return;
  }

  IMB_free_indices(anim);
}

struct IDProperty *IMB_anim_load_metadata(struct anim *anim)
{
  switch (anim->curtype) {
    case ANIM_FFMPEG: {
#ifdef WITH_FFMPEG
      AVDictionaryEntry *entry = NULL;

      BLI_assert(anim->pFormatCtx != NULL);
      av_log(anim->pFormatCtx, AV_LOG_DEBUG, "METADATA FETCH\n");

      while (true) {
        entry = av_dict_get(anim->pFormatCtx->metadata, "", entry, AV_DICT_IGNORE_SUFFIX);
        if (entry == NULL) {
          break;
        }

        /* Delay creation of the property group until there is actual metadata to put in there. */
        IMB_metadata_ensure(&anim->metadata);
        IMB_metadata_set_field(anim->metadata, entry->key, entry->value);
      }
#endif
      break;
    }
    case ANIM_SEQUENCE:
    case ANIM_AVI:
    case ANIM_MOVIE:
      /* TODO */
      break;
    case ANIM_NONE:
    default:
      break;
  }
  return anim->metadata;
}

struct anim *IMB_open_anim(const char *name,
                           int ib_flags,
                           int streamindex,
                           char colorspace[IM_MAX_SPACE])
{
  struct anim *anim;

  BLI_assert(!BLI_path_is_rel(name));

  anim = (struct anim *)MEM_callocN(sizeof(struct anim), "anim struct");
  if (anim != NULL) {
    if (colorspace) {
      colorspace_set_default_role(colorspace, IM_MAX_SPACE, COLOR_ROLE_DEFAULT_BYTE);
      BLI_strncpy(anim->colorspace, colorspace, sizeof(anim->colorspace));
    }
    else {
      colorspace_set_default_role(
          anim->colorspace, sizeof(anim->colorspace), COLOR_ROLE_DEFAULT_BYTE);
    }

    BLI_strncpy(anim->name, name, sizeof(anim->name));
    anim->ib_flags = ib_flags;
    anim->streamindex = streamindex;
  }
  return anim;
}

bool IMB_anim_can_produce_frames(const struct anim *anim)
{
#if !(defined(WITH_AVI) || defined(WITH_FFMPEG))
  UNUSED_VARS(anim);
#endif

#ifdef WITH_AVI
  if (anim->avi != NULL) {
    return true;
  }
#endif
#ifdef WITH_FFMPEG
  if (anim->pCodecCtx != NULL) {
    return true;
  }
#endif
  return false;
}

void IMB_suffix_anim(struct anim *anim, const char *suffix)
{
  BLI_strncpy(anim->suffix, suffix, sizeof(anim->suffix));
}

#ifdef WITH_AVI
static int startavi(struct anim *anim)
{

  AviError avierror;
#  if defined(_WIN32)
  HRESULT hr;
  int i, firstvideo = -1;
  int streamcount;
  BYTE abFormat[1024];
  LONG l;
  LPBITMAPINFOHEADER lpbi;
  AVISTREAMINFO avis;

  streamcount = anim->streamindex;
#  endif

  anim->avi = MEM_callocN(sizeof(AviMovie), "animavi");

  if (anim->avi == NULL) {
    printf("Can't open avi: %s\n", anim->name);
    return -1;
  }

  avierror = AVI_open_movie(anim->name, anim->avi);

#  if defined(_WIN32)
  if (avierror == AVI_ERROR_COMPRESSION) {
    AVIFileInit();
    hr = AVIFileOpen(&anim->pfile, anim->name, OF_READ, 0L);
    if (hr == 0) {
      anim->pfileopen = 1;
      for (i = 0; i < MAXNUMSTREAMS; i++) {
        if (AVIFileGetStream(anim->pfile, &anim->pavi[i], 0L, i) != AVIERR_OK) {
          break;
        }

        AVIStreamInfo(anim->pavi[i], &avis, sizeof(avis));
        if ((avis.fccType == streamtypeVIDEO) && (firstvideo == -1)) {
          if (streamcount > 0) {
            streamcount--;
            continue;
          }
          anim->pgf = AVIStreamGetFrameOpen(anim->pavi[i], NULL);
          if (anim->pgf) {
            firstvideo = i;

            /* get stream length */
            anim->avi->header->TotalFrames = AVIStreamLength(anim->pavi[i]);

            /* get information about images inside the stream */
            l = sizeof(abFormat);
            AVIStreamReadFormat(anim->pavi[i], 0, &abFormat, &l);
            lpbi = (LPBITMAPINFOHEADER)abFormat;
            anim->avi->header->Height = lpbi->biHeight;
            anim->avi->header->Width = lpbi->biWidth;
          }
          else {
            FIXCC(avis.fccHandler);
            FIXCC(avis.fccType);
            printf("Can't find AVI decoder for type : %4.4hs/%4.4hs\n",
                   (LPSTR)&avis.fccType,
                   (LPSTR)&avis.fccHandler);
          }
        }
      }

      /* register number of opened avistreams */
      anim->avistreams = i;

      /*
       * Couldn't get any video streams out of this file
       */
      if ((anim->avistreams == 0) || (firstvideo == -1)) {
        avierror = AVI_ERROR_FORMAT;
      }
      else {
        avierror = AVI_ERROR_NONE;
        anim->firstvideo = firstvideo;
      }
    }
    else {
      AVIFileExit();
    }
  }
#  endif

  if (avierror != AVI_ERROR_NONE) {
    AVI_print_error(avierror);
    printf("Error loading avi: %s\n", anim->name);
    free_anim_avi(anim);
    return -1;
  }

  anim->duration_in_frames = anim->avi->header->TotalFrames;
  anim->params = NULL;

  anim->x = anim->avi->header->Width;
  anim->y = anim->avi->header->Height;
  anim->interlacing = 0;
  anim->orientation = 0;
  anim->framesize = anim->x * anim->y * 4;

  anim->cur_position = 0;

#  if 0
  printf("x:%d y:%d size:%d interl:%d dur:%d\n",
         anim->x,
         anim->y,
         anim->framesize,
         anim->interlacing,
         anim->duration_in_frames);
#  endif

  return 0;
}
#endif /* WITH_AVI */

#ifdef WITH_AVI
static ImBuf *avi_fetchibuf(struct anim *anim, int position)
{
  ImBuf *ibuf = NULL;
  int *tmp;
  int y;

  if (anim == NULL) {
    return NULL;
  }

#  if defined(_WIN32)
  if (anim->avistreams) {
    LPBITMAPINFOHEADER lpbi;

    if (anim->pgf) {
      lpbi = AVIStreamGetFrame(anim->pgf, position + AVIStreamStart(anim->pavi[anim->firstvideo]));
      if (lpbi) {
        ibuf = IMB_ibImageFromMemory(
            (const unsigned char *)lpbi, 100, IB_rect, anim->colorspace, "<avi_fetchibuf>");
        /* Oh brother... */
      }
    }
  }
  else
#  endif
  {
    ibuf = IMB_allocImBuf(anim->x, anim->y, 24, IB_rect);

    tmp = AVI_read_frame(
        anim->avi, AVI_FORMAT_RGB32, position, AVI_get_stream(anim->avi, AVIST_VIDEO, 0));

    if (tmp == NULL) {
      printf("Error reading frame from AVI: '%s'\n", anim->name);
      IMB_freeImBuf(ibuf);
      return NULL;
    }

    for (y = 0; y < anim->y; y++) {
      memcpy(&(ibuf->rect)[((anim->y - y) - 1) * anim->x], &tmp[y * anim->x], anim->x * 4);
    }

    MEM_freeN(tmp);
  }

  ibuf->rect_colorspace = colormanage_colorspace_get_named(anim->colorspace);

  return ibuf;
}
#endif /* WITH_AVI */

#ifdef WITH_FFMPEG

BLI_INLINE bool need_aligned_ffmpeg_buffer(struct anim *anim)
{
  return (anim->x & 31) != 0;
}

static int startffmpeg(struct anim *anim)
{
  int i, video_stream_index;

  AVCodec *pCodec;
  AVFormatContext *pFormatCtx = NULL;
  AVCodecContext *pCodecCtx;
  AVRational frame_rate;
  AVStream *video_stream;
  int frs_num;
  double frs_den;
  int streamcount;

  /* The following for color space determination */
  int srcRange, dstRange, brightness, contrast, saturation;
  int *table;
  const int *inv_table;

  if (anim == NULL) {
    return (-1);
  }

  streamcount = anim->streamindex;

  if (avformat_open_input(&pFormatCtx, anim->name, NULL, NULL) != 0) {
    return -1;
  }

  if (avformat_find_stream_info(pFormatCtx, NULL) < 0) {
    avformat_close_input(&pFormatCtx);
    return -1;
  }

  av_dump_format(pFormatCtx, 0, anim->name, 0);

  /* Find the video stream */
  video_stream_index = -1;

  for (i = 0; i < pFormatCtx->nb_streams; i++) {
    if (pFormatCtx->streams[i]->codecpar->codec_type == AVMEDIA_TYPE_VIDEO) {
      if (streamcount > 0) {
        streamcount--;
        continue;
      }
      video_stream_index = i;
      break;
    }
  }

  if (video_stream_index == -1) {
    avformat_close_input(&pFormatCtx);
    return -1;
  }

  video_stream = pFormatCtx->streams[video_stream_index];

  /* Find the decoder for the video stream */
  pCodec = avcodec_find_decoder(video_stream->codecpar->codec_id);
  if (pCodec == NULL) {
    avformat_close_input(&pFormatCtx);
    return -1;
  }

  pCodecCtx = avcodec_alloc_context3(NULL);
  avcodec_parameters_to_context(pCodecCtx, video_stream->codecpar);
  pCodecCtx->workaround_bugs = FF_BUG_AUTODETECT;

  if (pCodec->capabilities & AV_CODEC_CAP_AUTO_THREADS) {
    pCodecCtx->thread_count = 0;
  }
  else {
    pCodecCtx->thread_count = BLI_system_thread_count();
  }

  if (pCodec->capabilities & AV_CODEC_CAP_FRAME_THREADS) {
    pCodecCtx->thread_type = FF_THREAD_FRAME;
  }
  else if (pCodec->capabilities & AV_CODEC_CAP_SLICE_THREADS) {
    pCodecCtx->thread_type = FF_THREAD_SLICE;
  }

  if (avcodec_open2(pCodecCtx, pCodec, NULL) < 0) {
    avformat_close_input(&pFormatCtx);
    return -1;
  }
  if (pCodecCtx->pix_fmt == AV_PIX_FMT_NONE) {
    avcodec_free_context(&anim->pCodecCtx);
    avformat_close_input(&pFormatCtx);
    return -1;
  }

  frame_rate = av_guess_frame_rate(pFormatCtx, video_stream, NULL);
  anim->duration_in_frames = 0;

  /* Take from the stream if we can. */
  if (video_stream->nb_frames != 0) {
    anim->duration_in_frames = video_stream->nb_frames;

    /* Sanity check on the detected duration. This is to work around corruption like reported in
     * T68091. */
    if (frame_rate.den != 0 && pFormatCtx->duration > 0) {
      double stream_sec = anim->duration_in_frames * av_q2d(frame_rate);
      double container_sec = pFormatCtx->duration / (double)AV_TIME_BASE;
      if (stream_sec > 4.0 * container_sec) {
        /* The stream is significantly longer than the container duration, which is
         * suspicious. */
        anim->duration_in_frames = 0;
      }
    }
  }
  /* Fall back to the container. */
  if (anim->duration_in_frames == 0) {
    anim->duration_in_frames = (int)(pFormatCtx->duration * av_q2d(frame_rate) / AV_TIME_BASE +
                                     0.5f);
  }

  frs_num = frame_rate.num;
  frs_den = frame_rate.den;

  frs_den *= AV_TIME_BASE;

  while (frs_num % 10 == 0 && frs_den >= 2.0 && frs_num > 10) {
    frs_num /= 10;
    frs_den /= 10;
  }

  anim->frs_sec = frs_num;
  anim->frs_sec_base = frs_den;

  anim->params = 0;

  anim->x = pCodecCtx->width;
  anim->y = pCodecCtx->height;

  anim->pFormatCtx = pFormatCtx;
  anim->pCodecCtx = pCodecCtx;
  anim->pCodec = pCodec;
  anim->videoStream = video_stream_index;

  anim->interlacing = 0;
  anim->orientation = 0;
  anim->framesize = anim->x * anim->y * 4;

  anim->cur_position = -1;
  anim->cur_frame_final = 0;
  anim->cur_pts = -1;
  anim->cur_key_frame_pts = -1;
  anim->cur_packet = av_packet_alloc();
  anim->cur_packet->stream_index = -1;

  anim->pFrame = av_frame_alloc();
  anim->pFrameComplete = false;
  anim->pFrameDeinterlaced = av_frame_alloc();
  anim->pFrameRGB = av_frame_alloc();

  if (need_aligned_ffmpeg_buffer(anim)) {
    anim->pFrameRGB->format = AV_PIX_FMT_RGBA;
    anim->pFrameRGB->width = anim->x;
    anim->pFrameRGB->height = anim->y;

    if (av_frame_get_buffer(anim->pFrameRGB, 32) < 0) {
      fprintf(stderr, "Could not allocate frame data.\n");
      avcodec_free_context(&anim->pCodecCtx);
      avformat_close_input(&anim->pFormatCtx);
      av_packet_free(&anim->cur_packet);
      av_frame_free(&anim->pFrameRGB);
      av_frame_free(&anim->pFrameDeinterlaced);
      av_frame_free(&anim->pFrame);
      anim->pCodecCtx = NULL;
      return -1;
    }
  }

  if (av_image_get_buffer_size(AV_PIX_FMT_RGBA, anim->x, anim->y, 1) != anim->x * anim->y * 4) {
    fprintf(stderr, "ffmpeg has changed alloc scheme ... ARGHHH!\n");
    avcodec_free_context(&anim->pCodecCtx);
    avformat_close_input(&anim->pFormatCtx);
    av_packet_free(&anim->cur_packet);
    av_frame_free(&anim->pFrameRGB);
    av_frame_free(&anim->pFrameDeinterlaced);
    av_frame_free(&anim->pFrame);
    anim->pCodecCtx = NULL;
    return -1;
  }

  if (anim->ib_flags & IB_animdeinterlace) {
    av_image_fill_arrays(anim->pFrameDeinterlaced->data,
                         anim->pFrameDeinterlaced->linesize,
                         MEM_callocN(av_image_get_buffer_size(anim->pCodecCtx->pix_fmt,
                                                              anim->pCodecCtx->width,
                                                              anim->pCodecCtx->height,
                                                              1),
                                     "ffmpeg deinterlace"),
                         anim->pCodecCtx->pix_fmt,
                         anim->pCodecCtx->width,
                         anim->pCodecCtx->height,
                         1);
  }

  anim->img_convert_ctx = sws_getContext(anim->x,
                                         anim->y,
                                         anim->pCodecCtx->pix_fmt,
                                         anim->x,
                                         anim->y,
                                         AV_PIX_FMT_RGBA,
                                         SWS_BILINEAR | SWS_PRINT_INFO | SWS_FULL_CHR_H_INT,
                                         NULL,
                                         NULL,
                                         NULL);

  if (!anim->img_convert_ctx) {
    fprintf(stderr, "Can't transform color space??? Bailing out...\n");
    avcodec_free_context(&anim->pCodecCtx);
    avformat_close_input(&anim->pFormatCtx);
    av_packet_free(&anim->cur_packet);
    av_frame_free(&anim->pFrameRGB);
    av_frame_free(&anim->pFrameDeinterlaced);
    av_frame_free(&anim->pFrame);
    anim->pCodecCtx = NULL;
    return -1;
  }

  /* Try do detect if input has 0-255 YCbCR range (JFIF Jpeg MotionJpeg) */
  if (!sws_getColorspaceDetails(anim->img_convert_ctx,
                                (int **)&inv_table,
                                &srcRange,
                                &table,
                                &dstRange,
                                &brightness,
                                &contrast,
                                &saturation)) {
    srcRange = srcRange || anim->pCodecCtx->color_range == AVCOL_RANGE_JPEG;
    inv_table = sws_getCoefficients(anim->pCodecCtx->colorspace);

    if (sws_setColorspaceDetails(anim->img_convert_ctx,
                                 (int *)inv_table,
                                 srcRange,
                                 table,
                                 dstRange,
                                 brightness,
                                 contrast,
                                 saturation)) {
      fprintf(stderr, "Warning: Could not set libswscale colorspace details.\n");
    }
  }
  else {
    fprintf(stderr, "Warning: Could not set libswscale colorspace details.\n");
  }

  return 0;
}

/* postprocess the image in anim->pFrame and do color conversion
 * and deinterlacing stuff.
 *
 * Output is anim->cur_frame_final
 */

static void ffmpeg_postprocess(struct anim *anim)
{
  AVFrame *input = anim->pFrame;
  ImBuf *ibuf = anim->cur_frame_final;
  int filter_y = 0;

  if (!anim->pFrameComplete) {
    return;
  }

  /* This means the data wasn't read properly,
   * this check stops crashing */
  if (input->data[0] == 0 && input->data[1] == 0 && input->data[2] == 0 && input->data[3] == 0) {
    fprintf(stderr,
            "ffmpeg_fetchibuf: "
            "data not read properly...\n");
    return;
  }

  av_log(anim->pFormatCtx,
         AV_LOG_DEBUG,
         "  POSTPROC: anim->pFrame planes: %p %p %p %p\n",
         input->data[0],
         input->data[1],
         input->data[2],
         input->data[3]);

  if (anim->ib_flags & IB_animdeinterlace) {
    if (av_image_deinterlace(anim->pFrameDeinterlaced,
                             anim->pFrame,
                             anim->pCodecCtx->pix_fmt,
                             anim->pCodecCtx->width,
                             anim->pCodecCtx->height) < 0) {
      filter_y = true;
    }
    else {
      input = anim->pFrameDeinterlaced;
    }
  }

  if (!need_aligned_ffmpeg_buffer(anim)) {
    av_image_fill_arrays(anim->pFrameRGB->data,
                         anim->pFrameRGB->linesize,
                         (unsigned char *)ibuf->rect,
                         AV_PIX_FMT_RGBA,
                         anim->x,
                         anim->y,
                         1);
  }

#  if defined(__x86_64__) || defined(_M_X64)
  /* Scale and flip image over Y axis in one go, using negative strides.
   * This doesn't work with ARM/PowerPC though and may be misusing the API.
   * Limit it x86_64 where it appears to work.
   * http://trac.ffmpeg.org/ticket/9060 */
  int *dstStride = anim->pFrameRGB->linesize;
  uint8_t **dst = anim->pFrameRGB->data;
  const int dstStride2[4] = {-dstStride[0], 0, 0, 0};
  uint8_t *dst2[4] = {dst[0] + (anim->y - 1) * dstStride[0], 0, 0, 0};

  sws_scale(anim->img_convert_ctx,
            (const uint8_t *const *)input->data,
            input->linesize,
            0,
            anim->y,
            dst2,
            dstStride2);
#  else
  /* Scale with swscale then flip image over Y axis. */
  int *dstStride = anim->pFrameRGB->linesize;
  uint8_t **dst = anim->pFrameRGB->data;
  const int dstStride2[4] = {dstStride[0], 0, 0, 0};
  uint8_t *dst2[4] = {dst[0], 0, 0, 0};
  int x, y, h, w;
  unsigned char *bottom;
  unsigned char *top;

  sws_scale(anim->img_convert_ctx,
            (const uint8_t *const *)input->data,
            input->linesize,
            0,
            anim->y,
            dst2,
            dstStride2);

  bottom = (unsigned char *)ibuf->rect;
  top = bottom + ibuf->x * (ibuf->y - 1) * 4;

  h = (ibuf->y + 1) / 2;
  w = ibuf->x;

  for (y = 0; y < h; y++) {
    unsigned char tmp[4];
    unsigned int *tmp_l = (unsigned int *)tmp;

    for (x = 0; x < w; x++) {
      tmp[0] = bottom[0];
      tmp[1] = bottom[1];
      tmp[2] = bottom[2];
      tmp[3] = bottom[3];

      bottom[0] = top[0];
      bottom[1] = top[1];
      bottom[2] = top[2];
      bottom[3] = top[3];

      *(unsigned int *)top = *tmp_l;

      bottom += 4;
      top += 4;
    }
    top -= 8 * w;
  }
#  endif

  if (need_aligned_ffmpeg_buffer(anim)) {
    uint8_t *buf_src = anim->pFrameRGB->data[0];
    uint8_t *buf_dst = (uint8_t *)ibuf->rect;
    for (int y = 0; y < anim->y; y++) {
      memcpy(buf_dst, buf_src, anim->x * 4);
      buf_dst += anim->x * 4;
      buf_src += anim->pFrameRGB->linesize[0];
    }
  }

  if (filter_y) {
    IMB_filtery(ibuf);
  }
}

/* decode one video frame also considering the packet read into cur_packet */

static int ffmpeg_decode_video_frame(struct anim *anim)
{
  int rval = 0;

  av_log(anim->pFormatCtx, AV_LOG_DEBUG, "  DECODE VIDEO FRAME\n");

  if (anim->cur_packet->stream_index == anim->videoStream) {
    av_packet_unref(anim->cur_packet);
    anim->cur_packet->stream_index = -1;
  }

  while ((rval = av_read_frame(anim->pFormatCtx, anim->cur_packet)) >= 0) {
    av_log(anim->pFormatCtx,
           AV_LOG_DEBUG,
           "%sREAD: strID=%d (VID: %d) dts=%" PRId64 " pts=%" PRId64 " %s\n",
           (anim->cur_packet->stream_index == anim->videoStream) ? "->" : "  ",
           anim->cur_packet->stream_index,
           anim->videoStream,
           (anim->cur_packet->dts == AV_NOPTS_VALUE) ? -1 : (int64_t)anim->cur_packet->dts,
           (anim->cur_packet->pts == AV_NOPTS_VALUE) ? -1 : (int64_t)anim->cur_packet->pts,
           (anim->cur_packet->flags & AV_PKT_FLAG_KEY) ? " KEY" : "");
    if (anim->cur_packet->stream_index == anim->videoStream) {
      anim->pFrameComplete = 0;

      avcodec_send_packet(anim->pCodecCtx, anim->cur_packet);
      anim->pFrameComplete = avcodec_receive_frame(anim->pCodecCtx, anim->pFrame) == 0;

      if (anim->pFrameComplete) {
        anim->cur_pts = av_get_pts_from_frame(anim->pFormatCtx, anim->pFrame);

        if (anim->pFrame->key_frame) {
          anim->cur_key_frame_pts = anim->cur_pts;
        }
        av_log(anim->pFormatCtx,
               AV_LOG_DEBUG,
               "  FRAME DONE: cur_pts=%" PRId64 ", guessed_pts=%" PRId64 "\n",
               (anim->pFrame->pts == AV_NOPTS_VALUE) ? -1 : (int64_t)anim->pFrame->pts,
               (int64_t)anim->cur_pts);
        break;
      }
    }
    av_packet_unref(anim->cur_packet);
    anim->cur_packet->stream_index = -1;
  }

  if (rval == AVERROR_EOF) {
    /* Flush any remaining frames out of the decoder. */
    anim->pFrameComplete = 0;

    avcodec_send_packet(anim->pCodecCtx, NULL);
    anim->pFrameComplete = avcodec_receive_frame(anim->pCodecCtx, anim->pFrame) == 0;

    if (anim->pFrameComplete) {
      anim->cur_pts = av_get_pts_from_frame(anim->pFormatCtx, anim->pFrame);

      if (anim->pFrame->key_frame) {
        anim->cur_key_frame_pts = anim->cur_pts;
      }
      av_log(anim->pFormatCtx,
             AV_LOG_DEBUG,
             "  FRAME DONE (after EOF): cur_pts=%" PRId64 ", guessed_pts=%" PRId64 "\n",
             (anim->pFrame->pts == AV_NOPTS_VALUE) ? -1 : (int64_t)anim->pFrame->pts,
             (int64_t)anim->cur_pts);
      rval = 0;
    }
  }

  if (rval < 0) {
    av_packet_unref(anim->cur_packet);
    anim->cur_packet->stream_index = -1;

    av_log(anim->pFormatCtx,
           AV_LOG_ERROR,
           "  DECODE READ FAILED: av_read_frame() "
           "returned error: %s\n",
           av_err2str(rval));
  }

  return (rval >= 0);
}

static int match_format(const char *name, AVFormatContext *pFormatCtx)
{
  const char *p;
  int len, namelen;

  const char *names = pFormatCtx->iformat->name;

  if (!name || !names) {
    return 0;
  }

  namelen = strlen(name);
  while ((p = strchr(names, ','))) {
    len = MAX2(p - names, namelen);
    if (!BLI_strncasecmp(name, names, len)) {
      return 1;
    }
    names = p + 1;
  }
  return !BLI_strcasecmp(name, names);
}

static int ffmpeg_seek_by_byte(AVFormatContext *pFormatCtx)
{
  static const char *byte_seek_list[] = {"mpegts", 0};
  const char **p;

  if (pFormatCtx->iformat->flags & AVFMT_TS_DISCONT) {
    return true;
  }

  p = byte_seek_list;

  while (*p) {
    if (match_format(*p++, pFormatCtx)) {
      return true;
    }
  }

  return false;
}

static int64_t ffmpeg_get_seek_pos(struct anim *anim, int position)
{
  AVStream *v_st = anim->pFormatCtx->streams[anim->videoStream];
  double frame_rate = av_q2d(av_guess_frame_rate(anim->pFormatCtx, v_st, NULL));
  int64_t st_time = anim->pFormatCtx->start_time;
  int64_t pos = (int64_t)(position)*AV_TIME_BASE;
  /* Step back half a time base position to make sure that we get the requested
   * frame and not the one after it.
   */
  pos -= (AV_TIME_BASE / 2);
  pos /= frame_rate;

  av_log(anim->pFormatCtx,
         AV_LOG_DEBUG,
         "NO INDEX seek pos = %" PRId64 ", st_time = %" PRId64 "\n",
         pos,
         (st_time != AV_NOPTS_VALUE) ? st_time : 0);

  if (pos < 0) {
    pos = 0;
  }

  if (st_time != AV_NOPTS_VALUE) {
    pos += st_time;
  }

  return pos;
}

static int64_t ffmpeg_get_pts_to_search(struct anim *anim,
                                        struct anim_index *tc_index,
                                        int position)
{
  int64_t pts_to_search;
  int64_t st_time = anim->pFormatCtx->start_time;
  AVStream *v_st = anim->pFormatCtx->streams[anim->videoStream];
  double frame_rate = av_q2d(av_guess_frame_rate(anim->pFormatCtx, v_st, NULL));
  double pts_time_base = av_q2d(v_st->time_base);

  if (tc_index) {
    int new_frame_index = IMB_indexer_get_frame_index(tc_index, position);
    pts_to_search = IMB_indexer_get_pts(tc_index, new_frame_index);
  }
  else {
    pts_to_search = (long long)floor(((double)position) / pts_time_base / frame_rate + 0.5);

    if (st_time != AV_NOPTS_VALUE) {
      pts_to_search += st_time / pts_time_base / AV_TIME_BASE;
    }
  }
  return pts_to_search;
}

/* Check if the pts will get us the same frame that we already have in memory from last decode. */
static bool ffmpeg_pts_matches_last_frame(struct anim *anim, int64_t pts_to_search)
{
  if (anim->pFrame && anim->cur_frame_final) {
<<<<<<< HEAD
    return labs(anim->cur_pts - pts_to_search) < anim->pFrame->pkt_duration;
=======
    int64_t diff = pts_to_search - anim->cur_pts;
    return diff >= 0 && diff < anim->pFrame->pkt_duration;
>>>>>>> 08b0de45
  }

  return false;
}

static bool ffmpeg_is_first_frame_decode(struct anim *anim, int position)
{
  return position == 0 && anim->cur_position == -1;
}

/* Decode frames one by one until its PTS matches pts_to_search. */
static void ffmpeg_decode_video_frame_scan(struct anim *anim, int64_t pts_to_search)
{
  av_log(anim->pFormatCtx, AV_LOG_DEBUG, "FETCH: within current GOP\n");

  av_log(anim->pFormatCtx,
         AV_LOG_DEBUG,
         "SCAN start: considering pts=%" PRId64 " in search of %" PRId64 "\n",
         (int64_t)anim->cur_pts,
         (int64_t)pts_to_search);

  int64_t start_gop_frame = anim->cur_key_frame_pts;

  while (anim->cur_pts < pts_to_search) {
    av_log(anim->pFormatCtx,
           AV_LOG_DEBUG,
           "  WHILE: pts=%" PRId64 " in search of %" PRId64 "\n",
           (int64_t)anim->cur_pts,
           (int64_t)pts_to_search);
    if (!ffmpeg_decode_video_frame(anim)) {
      break;
    }

    if (start_gop_frame != anim->cur_key_frame_pts) {
      break;
    }
  }

  if (start_gop_frame != anim->cur_key_frame_pts) {
    /* We went into an other GOP frame. This should never happen as we should have positioned us
     * correctly by seeking into the GOP frame that contains the frame we want. */
    av_log(anim->pFormatCtx,
           AV_LOG_ERROR,
           "SCAN failed: completely lost in stream, "
           "bailing out at PTS=%" PRId64 ", searching for PTS=%" PRId64 "\n",
           (int64_t)anim->cur_pts,
           (int64_t)pts_to_search);
  }
  if (anim->cur_pts == pts_to_search) {
    av_log(anim->pFormatCtx, AV_LOG_DEBUG, "SCAN HAPPY: we found our PTS!\n");
  }
  else {
    av_log(anim->pFormatCtx, AV_LOG_ERROR, "SCAN UNHAPPY: PTS not matched!\n");
  }
}

/* Wrapper over av_seek_frame(), for formats that doesn't have its own read_seek() or
 * read_seek2() functions defined. When seeking in these formats, rule to seek to last
 * necessary I-frame is not honored. It is not even guaranteed that I-frame, that must be
 * decoded will be read. See https://trac.ffmpeg.org/ticket/1607 and
 * https://developer.blender.org/T86944. */
static int ffmpeg_generic_seek_workaround(struct anim *anim, int64_t *requested_pos)
{
  AVStream *v_st = anim->pFormatCtx->streams[anim->videoStream];
  double frame_rate = av_q2d(av_guess_frame_rate(anim->pFormatCtx, v_st, NULL));
  int64_t current_pos = *requested_pos;

  /* This time offset maximum limit is arbitrary. If some files fails to decode it may be
   * increased. Seek performance will be negatively affected. Small initial offset is
   * necessary because encoder can re-arrange frames as it needs but within it's delay, which
   * is usually small. */
  for (int offset = 5; offset < 25; offset++) {
    current_pos = *requested_pos - ((int64_t)(offset)*AV_TIME_BASE / frame_rate);
    current_pos = max_ii(current_pos, 0);

    /* Seek to timestamp. */
    if (av_seek_frame(anim->pFormatCtx, -1, current_pos, AVSEEK_FLAG_BACKWARD) < 0) {
      break;
    }

    /* Read first video stream packet. */
    AVPacket *read_packet = av_packet_alloc();
    while (av_read_frame(anim->pFormatCtx, read_packet) >= 0) {
      if (anim->cur_packet->stream_index == anim->videoStream) {
        break;
      }
    }

    /* If this packet contains I-frame, exit loop. This should be the frame that we need. */
    bool is_key_frame = read_packet->flags & AV_PKT_FLAG_KEY;
    av_packet_free(&read_packet);
    if (is_key_frame) {
      break;
    }
  }

  *requested_pos = current_pos;

  /* Re-seek to timestamp that gave I-frame, so it can be read by decode function. */
  return av_seek_frame(anim->pFormatCtx, -1, current_pos, AVSEEK_FLAG_BACKWARD);
}

/* Seek to last necessary key frame. */
static int ffmpeg_seek_to_key_frame(struct anim *anim, int position, struct anim_index *tc_index)
{
  AVStream *v_st = anim->pFormatCtx->streams[anim->videoStream];

  int64_t pos;
  int ret;

  if (tc_index) {
    /* We can use timestamps generated from our indexer to seek. */
    int new_frame_index = IMB_indexer_get_frame_index(tc_index, position);
    int old_frame_index = IMB_indexer_get_frame_index(tc_index, anim->cur_position);

    if (IMB_indexer_can_scan(tc_index, old_frame_index, new_frame_index)) {
      /* No need to seek, return early. */
      return 0;
    }
    uint64_t dts;

    pos = IMB_indexer_get_seek_pos(tc_index, new_frame_index);
    dts = IMB_indexer_get_seek_pos_dts(tc_index, new_frame_index);

    anim->cur_key_frame_pts = pos;

    av_log(anim->pFormatCtx, AV_LOG_DEBUG, "TC INDEX seek pos = %" PRId64 "\n", pos);
    av_log(anim->pFormatCtx, AV_LOG_DEBUG, "TC INDEX seek dts = %" PRIu64 "\n", dts);

    if (ffmpeg_seek_by_byte(anim->pFormatCtx)) {
      av_log(anim->pFormatCtx, AV_LOG_DEBUG, "... using BYTE pos\n");

      ret = av_seek_frame(anim->pFormatCtx, -1, pos, AVSEEK_FLAG_BYTE);
      av_update_cur_dts(anim->pFormatCtx, v_st, dts);
    }
    else {
      av_log(anim->pFormatCtx, AV_LOG_DEBUG, "... using DTS pos\n");
      ret = av_seek_frame(anim->pFormatCtx, anim->videoStream, dts, AVSEEK_FLAG_BACKWARD);
    }
  }
  else {
    /* We have to manually seek with ffmpeg to get to the key frame we want to start decoding from.
     */
    pos = ffmpeg_get_seek_pos(anim, position);
    av_log(anim->pFormatCtx, AV_LOG_DEBUG, "NO INDEX final seek pos = %" PRId64 "\n", pos);

    AVFormatContext *format_ctx = anim->pFormatCtx;

    if (format_ctx->iformat->read_seek2 || format_ctx->iformat->read_seek) {
      ret = av_seek_frame(anim->pFormatCtx, -1, pos, AVSEEK_FLAG_BACKWARD);
    }
    else {
      ret = ffmpeg_generic_seek_workaround(anim, &pos);
      av_log(anim->pFormatCtx, AV_LOG_DEBUG, "Adjusted final seek pos = %" PRId64 "\n", pos);
    }

    if (ret >= 0) {
      /* Double check if we need to seek and decode all packets. */
      AVPacket *current_gop_start_packet = av_packet_alloc();
      while (av_read_frame(anim->pFormatCtx, current_gop_start_packet) >= 0) {
        if (current_gop_start_packet->stream_index == anim->videoStream) {
          break;
        }
        av_packet_unref(current_gop_start_packet);
      }
      bool same_gop = current_gop_start_packet->pts == anim->cur_key_frame_pts;

      if (same_gop && position > anim->cur_position) {
        /* Change back to our old frame position so we can simply continue decoding from there. */
        AVPacket *temp = av_packet_alloc();
        while (av_read_frame(anim->pFormatCtx, temp) >= 0) {
          if (temp->stream_index == anim->videoStream && temp->pts == anim->cur_packet->pts) {
            break;
          }
          av_packet_unref(temp);
        }
        av_packet_free(&current_gop_start_packet);
        av_packet_free(&temp);
        return 0;
      }

      anim->cur_key_frame_pts = current_gop_start_packet->pts;
      av_packet_free(&current_gop_start_packet);
      /* Seek back so we are at the correct position after we decoded a frame. */
      av_seek_frame(anim->pFormatCtx, -1, pos, AVSEEK_FLAG_BACKWARD);
    }
  }

  if (ret < 0) {
    int64_t pts_to_search = ffmpeg_get_pts_to_search(anim, tc_index, position);
    av_log(anim->pFormatCtx,
           AV_LOG_ERROR,
           "FETCH: "
           "error while seeking to DTS = %" PRId64 " (frameno = %d, PTS = %" PRId64
           "): errcode = %d\n",
           pos,
           position,
           pts_to_search,
           ret);
  }
  avcodec_flush_buffers(anim->pCodecCtx);

  anim->cur_pts = -1;

  if (anim->cur_packet->stream_index == anim->videoStream) {
    av_packet_unref(anim->cur_packet);
    anim->cur_packet->stream_index = -1;
  }

  return ret;
}

static ImBuf *ffmpeg_fetchibuf(struct anim *anim, int position, IMB_Timecode_Type tc)
{
  if (anim == NULL) {
    return NULL;
  }

  av_log(anim->pFormatCtx, AV_LOG_DEBUG, "FETCH: pos=%d\n", position);

  struct anim_index *tc_index = IMB_anim_open_index(anim, tc);
  int64_t pts_to_search = ffmpeg_get_pts_to_search(anim, tc_index, position);
  AVStream *v_st = anim->pFormatCtx->streams[anim->videoStream];
  double frame_rate = av_q2d(av_guess_frame_rate(anim->pFormatCtx, v_st, NULL));
  double pts_time_base = av_q2d(v_st->time_base);
  int64_t st_time = anim->pFormatCtx->start_time;

  av_log(anim->pFormatCtx,
         AV_LOG_DEBUG,
         "FETCH: looking for PTS=%" PRId64 " (pts_timebase=%g, frame_rate=%g, st_time=%" PRId64
         ")\n",
         (int64_t)pts_to_search,
         pts_time_base,
         frame_rate,
         st_time);

  if (ffmpeg_pts_matches_last_frame(anim, pts_to_search)) {
    av_log(anim->pFormatCtx,
           AV_LOG_DEBUG,
           "FETCH: frame repeat: pts: %" PRId64 "\n",
           (int64_t)anim->cur_pts);
    IMB_refImBuf(anim->cur_frame_final);
    anim->cur_position = position;
    return anim->cur_frame_final;
  }

  if (position == anim->cur_position + 1 || ffmpeg_is_first_frame_decode(anim, position)) {
    av_log(anim->pFormatCtx, AV_LOG_DEBUG, "FETCH: no seek necessary, just continue...\n");
    ffmpeg_decode_video_frame(anim);
  }
  else if (ffmpeg_seek_to_key_frame(anim, position, tc_index) >= 0) {
    ffmpeg_decode_video_frame_scan(anim, pts_to_search);
  }

  IMB_freeImBuf(anim->cur_frame_final);

  /* Certain versions of FFmpeg have a bug in libswscale which ends up in crash
   * when destination buffer is not properly aligned. For example, this happens
   * in FFmpeg 4.3.1. It got fixed later on, but for compatibility reasons is
   * still best to avoid crash.
   *
   * This is achieved by using own allocation call rather than relying on
   * IMB_allocImBuf() to do so since the IMB_allocImBuf() is not guaranteed
   * to perform aligned allocation.
   *
   * In theory this could give better performance, since SIMD operations on
   * aligned data are usually faster.
   *
   * Note that even though sometimes vertical flip is required it does not
   * affect on alignment of data passed to sws_scale because if the X dimension
   * is not 32 byte aligned special intermediate buffer is allocated.
   *
   * The issue was reported to FFmpeg under ticket #8747 in the FFmpeg tracker
   * and is fixed in the newer versions than 4.3.1. */
  anim->cur_frame_final = IMB_allocImBuf(anim->x, anim->y, 32, 0);
  anim->cur_frame_final->rect = MEM_mallocN_aligned(
      (size_t)4 * anim->x * anim->y, 32, "ffmpeg ibuf");
  anim->cur_frame_final->mall |= IB_rect;

  anim->cur_frame_final->rect_colorspace = colormanage_colorspace_get_named(anim->colorspace);

  ffmpeg_postprocess(anim);

  anim->cur_position = position;

  IMB_refImBuf(anim->cur_frame_final);

  return anim->cur_frame_final;
}

static void free_anim_ffmpeg(struct anim *anim)
{
  if (anim == NULL) {
    return;
  }

  if (anim->pCodecCtx) {
    avcodec_free_context(&anim->pCodecCtx);
    avformat_close_input(&anim->pFormatCtx);
    av_packet_free(&anim->cur_packet);

    av_frame_free(&anim->pFrame);

    if (!need_aligned_ffmpeg_buffer(anim)) {
      /* If there's no need for own aligned buffer it means that FFmpeg's
       * frame shares the same buffer as temporary ImBuf. In this case we
       * should not free the buffer when freeing the FFmpeg buffer.
       */
      av_image_fill_arrays(anim->pFrameRGB->data,
                           anim->pFrameRGB->linesize,
                           NULL,
                           AV_PIX_FMT_RGBA,
                           anim->x,
                           anim->y,
                           1);
    }
    av_frame_free(&anim->pFrameRGB);
    av_frame_free(&anim->pFrameDeinterlaced);

    sws_freeContext(anim->img_convert_ctx);
    IMB_freeImBuf(anim->cur_frame_final);
  }
  anim->duration_in_frames = 0;
}

#endif

/* Try next picture to read */
/* No picture, try to open next animation */
/* Succeed, remove first image from animation */

static ImBuf *anim_getnew(struct anim *anim)
{
  struct ImBuf *ibuf = NULL;

  if (anim == NULL) {
    return NULL;
  }

  free_anim_movie(anim);

#ifdef WITH_AVI
  free_anim_avi(anim);
#endif

#ifdef WITH_FFMPEG
  free_anim_ffmpeg(anim);
#endif

  if (anim->curtype != 0) {
    return NULL;
  }
  anim->curtype = imb_get_anim_type(anim->name);

  switch (anim->curtype) {
    case ANIM_SEQUENCE:
      ibuf = IMB_loadiffname(anim->name, anim->ib_flags, anim->colorspace);
      if (ibuf) {
        BLI_strncpy(anim->first, anim->name, sizeof(anim->first));
        anim->duration_in_frames = 1;
      }
      break;
    case ANIM_MOVIE:
      if (startmovie(anim)) {
        return NULL;
      }
      ibuf = IMB_allocImBuf(anim->x, anim->y, 24, 0); /* fake */
      break;
#ifdef WITH_AVI
    case ANIM_AVI:
      if (startavi(anim)) {
        printf("couldn't start avi\n");
        return NULL;
      }
      ibuf = IMB_allocImBuf(anim->x, anim->y, 24, 0);
      break;
#endif
#ifdef WITH_FFMPEG
    case ANIM_FFMPEG:
      if (startffmpeg(anim)) {
        return 0;
      }
      ibuf = IMB_allocImBuf(anim->x, anim->y, 24, 0);
      break;
#endif
  }
  return ibuf;
}

struct ImBuf *IMB_anim_previewframe(struct anim *anim)
{
  struct ImBuf *ibuf = NULL;
  int position = 0;

  ibuf = IMB_anim_absolute(anim, 0, IMB_TC_NONE, IMB_PROXY_NONE);
  if (ibuf) {
    IMB_freeImBuf(ibuf);
    position = anim->duration_in_frames / 2;
    ibuf = IMB_anim_absolute(anim, position, IMB_TC_NONE, IMB_PROXY_NONE);
  }
  return ibuf;
}

struct ImBuf *IMB_anim_absolute(struct anim *anim,
                                int position,
                                IMB_Timecode_Type tc,
                                IMB_Proxy_Size preview_size)
{
  struct ImBuf *ibuf = NULL;
  char head[256], tail[256];
  unsigned short digits;
  int pic;
  int filter_y;
  if (anim == NULL) {
    return NULL;
  }

  filter_y = (anim->ib_flags & IB_animdeinterlace);

  if (preview_size == IMB_PROXY_NONE) {
    if (anim->curtype == 0) {
      ibuf = anim_getnew(anim);
      if (ibuf == NULL) {
        return NULL;
      }

      IMB_freeImBuf(ibuf); /* ???? */
      ibuf = NULL;
    }

    if (position < 0) {
      return NULL;
    }
    if (position >= anim->duration_in_frames) {
      return NULL;
    }
  }
  else {
    struct anim *proxy = IMB_anim_open_proxy(anim, preview_size);

    if (proxy) {
      position = IMB_anim_index_get_frame_index(anim, tc, position);

      return IMB_anim_absolute(proxy, position, IMB_TC_NONE, IMB_PROXY_NONE);
    }
  }

  switch (anim->curtype) {
    case ANIM_SEQUENCE:
      pic = an_stringdec(anim->first, head, tail, &digits);
      pic += position;
      an_stringenc(anim->name, head, tail, digits, pic);
      ibuf = IMB_loadiffname(anim->name, IB_rect, anim->colorspace);
      if (ibuf) {
        anim->cur_position = position;
      }
      break;
    case ANIM_MOVIE:
      ibuf = movie_fetchibuf(anim, position);
      if (ibuf) {
        anim->cur_position = position;
        IMB_convert_rgba_to_abgr(ibuf);
      }
      break;
#ifdef WITH_AVI
    case ANIM_AVI:
      ibuf = avi_fetchibuf(anim, position);
      if (ibuf) {
        anim->cur_position = position;
      }
      break;
#endif
#ifdef WITH_FFMPEG
    case ANIM_FFMPEG:
      ibuf = ffmpeg_fetchibuf(anim, position, tc);
      if (ibuf) {
        anim->cur_position = position;
      }
      filter_y = 0; /* done internally */
      break;
#endif
  }

  if (ibuf) {
    if (filter_y) {
      IMB_filtery(ibuf);
    }
    BLI_snprintf(ibuf->name, sizeof(ibuf->name), "%s.%04d", anim->name, anim->cur_position + 1);
  }
  return ibuf;
}

/***/

int IMB_anim_get_duration(struct anim *anim, IMB_Timecode_Type tc)
{
  struct anim_index *idx;
  if (tc == IMB_TC_NONE) {
    return anim->duration_in_frames;
  }

  idx = IMB_anim_open_index(anim, tc);
  if (!idx) {
    return anim->duration_in_frames;
  }

  return IMB_indexer_get_duration(idx);
}

bool IMB_anim_get_fps(struct anim *anim, short *frs_sec, float *frs_sec_base, bool no_av_base)
{
  double frs_sec_base_double;
  if (anim->frs_sec) {
    if (anim->frs_sec > SHRT_MAX) {
      /* We cannot store original rational in our short/float format,
       * we need to approximate it as best as we can... */
      *frs_sec = SHRT_MAX;
      frs_sec_base_double = anim->frs_sec_base * (double)SHRT_MAX / (double)anim->frs_sec;
    }
    else {
      *frs_sec = anim->frs_sec;
      frs_sec_base_double = anim->frs_sec_base;
    }
#ifdef WITH_FFMPEG
    if (no_av_base) {
      *frs_sec_base = (float)(frs_sec_base_double / AV_TIME_BASE);
    }
    else {
      *frs_sec_base = (float)frs_sec_base_double;
    }
#else
    UNUSED_VARS(no_av_base);
    *frs_sec_base = (float)frs_sec_base_double;
#endif
    BLI_assert(*frs_sec > 0);
    BLI_assert(*frs_sec_base > 0.0f);

    return true;
  }
  return false;
}

int IMB_anim_get_image_width(struct anim *anim)
{
  return anim->x;
}

int IMB_anim_get_image_height(struct anim *anim)
{
  return anim->y;
}<|MERGE_RESOLUTION|>--- conflicted
+++ resolved
@@ -1076,12 +1076,8 @@
 static bool ffmpeg_pts_matches_last_frame(struct anim *anim, int64_t pts_to_search)
 {
   if (anim->pFrame && anim->cur_frame_final) {
-<<<<<<< HEAD
-    return labs(anim->cur_pts - pts_to_search) < anim->pFrame->pkt_duration;
-=======
     int64_t diff = pts_to_search - anim->cur_pts;
     return diff >= 0 && diff < anim->pFrame->pkt_duration;
->>>>>>> 08b0de45
   }
 
   return false;
