/*
 * This program is free software; you can redistribute it and/or
 * modify it under the terms of the GNU General Public License
 * as published by the Free Software Foundation; either version 2
 * of the License, or (at your option) any later version.
 *
 * This program is distributed in the hope that it will be useful,
 * but WITHOUT ANY WARRANTY; without even the implied warranty of
 * MERCHANTABILITY or FITNESS FOR A PARTICULAR PURPOSE.  See the
 * GNU General Public License for more details.
 *
 * You should have received a copy of the GNU General Public License
 * along with this program; if not, write to the Free Software Foundation,
 * Inc., 51 Franklin Street, Fifth Floor, Boston, MA 02110-1301, USA.
 *
 * The Original Code is Copyright (C) 2007 Blender Foundation.
 * All rights reserved.
 */

/** \file
 * \ingroup wm
 *
 *
 * Overview of WM structs
 * ======================
 *
 * - #wmWindowManager.windows -> #wmWindow <br>
 *   Window manager stores a list of windows.
 *
 *   - #wmWindow.screen -> #bScreen <br>
 *     Window has an active screen.
 *
 *     - #bScreen.areabase -> #ScrArea <br>
 *       Link to #ScrArea.
 *
 *       - #ScrArea.spacedata <br>
 *         Stores multiple spaces via space links.
 *
 *         - #SpaceLink <br>
 *           Base struct for space data for all different space types.
 *
 *       - #ScrArea.regionbase -> #ARegion <br>
 *         Stores multiple regions.
 *
 *     - #bScreen.regionbase -> #ARegion <br>
 *       Global screen level regions, e.g. popups, popovers, menus.
 *
 *   - #wmWindow.global_areas -> #ScrAreaMap <br>
 *     Global screen via 'areabase', e.g. top-bar & status-bar.
 *
 *
 * Window Layout
 * =============
 *
 * <pre>
 * wmWindow -> bScreen
 * +----------------------------------------------------------+
 * |+-----------------------------------------+-------------+ |
 * ||ScrArea (links to 3D view)               |ScrArea      | |
 * ||+-------++----------+-------------------+|(links to    | |
 * |||ARegion||          |ARegion (quad view)|| properties) | |
 * |||(tools)||          |                   ||             | |
 * |||       ||          |                   ||             | |
 * |||       ||          |                   ||             | |
 * |||       ||          |                   ||             | |
 * |||       |+----------+-------------------+|             | |
 * |||       ||          |                   ||             | |
 * |||       ||          |                   ||             | |
 * |||       ||          |                   ||             | |
 * |||       ||          |                   ||             | |
 * |||       ||          |                   ||             | |
 * ||+-------++----------+-------------------+|             | |
 * |+-----------------------------------------+-------------+ |
 * +----------------------------------------------------------+
 * </pre>
 *
 * Space Data
 * ==========
 *
 * <pre>
 * ScrArea's store a list of space data (SpaceLinks), each of unique type.
 * The first one is the displayed in the UI, others are added as needed.
 *
 * +----------------------------+  <-- area->spacedata.first;
 * |                            |
 * |                            |---+  <-- other inactive SpaceLink's stored.
 * |                            |   |
 * |                            |   |---+
 * |                            |   |   |
 * |                            |   |   |
 * |                            |   |   |
 * |                            |   |   |
 * +----------------------------+   |   |
 *    |                             |   |
 *    +-----------------------------+   |
 *       |                              |
 *       +------------------------------+
 * </pre>
 *
 * A common way to get the space from the ScrArea:
 * \code{.c}
 * if (area->spacetype == SPACE_VIEW3D) {
 *     View3D *v3d = area->spacedata.first;
 *     ...
 * }
 * \endcode
 */

#pragma once

struct ID;
struct ImBuf;
struct bContext;
struct wmEvent;
struct wmOperator;
struct wmWindowManager;

#include "BLI_compiler_attrs.h"
#include "DNA_listBase.h"
#include "DNA_vec_types.h"
#include "RNA_types.h"

/* exported types for WM */
#include "gizmo/WM_gizmo_types.h"
#include "wm_cursors.h"
#include "wm_event_types.h"

/* Include external gizmo API's */
#include "gizmo/WM_gizmo_api.h"

#ifdef __cplusplus
extern "C" {
#endif

typedef struct wmGenericUserData {
  void *data;
  /** When NULL, use #MEM_freeN. */
  void (*free_fn)(void *data);
  bool use_free;
} wmGenericUserData;

typedef struct wmGenericCallback {
  void (*exec)(struct bContext *C, void *user_data);
  void *user_data;
  void (*free_user_data)(void *user_data);
} wmGenericCallback;

/* ************** wmOperatorType ************************ */

/** #wmOperatorType.flag */
enum {
  /** Register operators in stack after finishing (needed for redo). */
  OPTYPE_REGISTER = (1 << 0),
  /** Do an undo push after the operator runs. */
  OPTYPE_UNDO = (1 << 1),
  /** Let Blender grab all input from the WM (X11). */
  OPTYPE_BLOCKING = (1 << 2),
  OPTYPE_MACRO = (1 << 3),

  /** Grabs the cursor and optionally enables continuous cursor wrapping. */
  OPTYPE_GRAB_CURSOR_XY = (1 << 4),
  /** Only warp on the X axis. */
  OPTYPE_GRAB_CURSOR_X = (1 << 5),
  /** Only warp on the Y axis. */
  OPTYPE_GRAB_CURSOR_Y = (1 << 6),

  /** Show preset menu. */
  OPTYPE_PRESET = (1 << 7),

  /**
   * Some operators are mainly for internal use and don't make sense
   * to be accessed from the search menu, even if poll() returns true.
   * Currently only used for the search toolbox.
   */
  OPTYPE_INTERNAL = (1 << 8),

  /** Allow operator to run when interface is locked. */
  OPTYPE_LOCK_BYPASS = (1 << 9),
  /** Special type of undo which doesn't store itself multiple times. */
  OPTYPE_UNDO_GROUPED = (1 << 10),
};

/** For #WM_cursor_grab_enable wrap axis. */
enum {
  WM_CURSOR_WRAP_NONE = 0,
  WM_CURSOR_WRAP_X,
  WM_CURSOR_WRAP_Y,
  WM_CURSOR_WRAP_XY,
};

/**
 * Context to call operator in for #WM_operator_name_call.
 * rna_ui.c contains EnumPropertyItem's of these, keep in sync.
 */
enum {
  /* if there's invoke, call it, otherwise exec */
  WM_OP_INVOKE_DEFAULT,
  WM_OP_INVOKE_REGION_WIN,
  WM_OP_INVOKE_REGION_CHANNELS,
  WM_OP_INVOKE_REGION_PREVIEW,
  WM_OP_INVOKE_AREA,
  WM_OP_INVOKE_SCREEN,
  /* only call exec */
  WM_OP_EXEC_DEFAULT,
  WM_OP_EXEC_REGION_WIN,
  WM_OP_EXEC_REGION_CHANNELS,
  WM_OP_EXEC_REGION_PREVIEW,
  WM_OP_EXEC_AREA,
  WM_OP_EXEC_SCREEN,
};

/* property tags for RNA_OperatorProperties */
typedef enum eOperatorPropTags {
  OP_PROP_TAG_ADVANCED = (1 << 0),
} eOperatorPropTags;
#define OP_PROP_TAG_ADVANCED ((eOperatorPropTags)OP_PROP_TAG_ADVANCED)

/* ************** wmKeyMap ************************ */

/* modifier */
#define KM_SHIFT 1
#define KM_CTRL 2
#define KM_ALT 4
#define KM_OSKEY 8
/* means modifier should be pressed 2nd */
#define KM_SHIFT2 16
#define KM_CTRL2 32
#define KM_ALT2 64
#define KM_OSKEY2 128

/* KM_MOD_ flags for wmKeyMapItem and wmEvent.alt/shift/oskey/ctrl  */
/* note that KM_ANY and KM_NOTHING are used with these defines too */
#define KM_MOD_FIRST 1
#define KM_MOD_SECOND 2

/* type: defined in wm_event_types.c */
#define KM_TEXTINPUT -2

/* val */
#define KM_ANY -1
#define KM_NOTHING 0
#define KM_PRESS 1
#define KM_RELEASE 2
#define KM_CLICK 3
#define KM_DBL_CLICK 4
#define KM_CLICK_DRAG 5

/* ************** UI Handler ***************** */

#define WM_UI_HANDLER_CONTINUE 0
#define WM_UI_HANDLER_BREAK 1

/* ************** Notifiers ****************** */

typedef struct wmNotifier {
  struct wmNotifier *next, *prev;

  const struct wmWindow *window;

  unsigned int category, data, subtype, action;

  void *reference;

} wmNotifier;

/* 4 levels
 *
 * 0xFF000000; category
 * 0x00FF0000; data
 * 0x0000FF00; data subtype (unused?)
 * 0x000000FF; action
 */

/* category */
#define NOTE_CATEGORY 0xFF000000
#define NC_WM (1 << 24)
#define NC_WINDOW (2 << 24)
#define NC_SCREEN (3 << 24)
#define NC_SCENE (4 << 24)
#define NC_OBJECT (5 << 24)
#define NC_MATERIAL (6 << 24)
#define NC_TEXTURE (7 << 24)
#define NC_LAMP (8 << 24)
#define NC_GROUP (9 << 24)
#define NC_IMAGE (10 << 24)
#define NC_BRUSH (11 << 24)
#define NC_TEXT (12 << 24)
#define NC_WORLD (13 << 24)
#define NC_ANIMATION (14 << 24)
#define NC_SPACE (15 << 24)
#define NC_GEOM (16 << 24)
#define NC_NODE (17 << 24)
#define NC_ID (18 << 24)
#define NC_PAINTCURVE (19 << 24)
#define NC_MOVIECLIP (20 << 24)
#define NC_MASK (21 << 24)
#define NC_GPENCIL (22 << 24)
#define NC_LINESTYLE (23 << 24)
#define NC_CAMERA (24 << 24)
#define NC_LIGHTPROBE (25 << 24)

/* data type, 256 entries is enough, it can overlap */
#define NOTE_DATA 0x00FF0000

/* NC_WM windowmanager */
#define ND_FILEREAD (1 << 16)
#define ND_FILESAVE (2 << 16)
#define ND_DATACHANGED (3 << 16)
#define ND_HISTORY (4 << 16)
#define ND_JOB (5 << 16)
#define ND_UNDO (6 << 16)
#define ND_XR_DATA_CHANGED (7 << 16)

/* NC_SCREEN */
#define ND_LAYOUTBROWSE (1 << 16)
#define ND_LAYOUTDELETE (2 << 16)
#define ND_ANIMPLAY (4 << 16)
#define ND_GPENCIL (5 << 16)
#define ND_EDITOR_CHANGED (6 << 16) /*sent to new editors after switching to them*/
#define ND_LAYOUTSET (7 << 16)
#define ND_SKETCH (8 << 16)
#define ND_WORKSPACE_SET (9 << 16)
#define ND_WORKSPACE_DELETE (10 << 16)

/* NC_SCENE Scene */
#define ND_SCENEBROWSE (1 << 16)
#define ND_MARKERS (2 << 16)
#define ND_FRAME (3 << 16)
#define ND_RENDER_OPTIONS (4 << 16)
#define ND_NODES (5 << 16)
#define ND_SEQUENCER (6 << 16)
/* Note: If an object was added, removed, merged/joined, ..., it is not enough to notify with
 * this. This affects the layer so also send a layer change notifier (e.g. ND_LAYER_CONTENT)! */
#define ND_OB_ACTIVE (7 << 16)
/* See comment on ND_OB_ACTIVE. */
#define ND_OB_SELECT (8 << 16)
#define ND_OB_VISIBLE (9 << 16)
#define ND_OB_RENDER (10 << 16)
#define ND_MODE (11 << 16)
#define ND_RENDER_RESULT (12 << 16)
#define ND_COMPO_RESULT (13 << 16)
#define ND_KEYINGSET (14 << 16)
#define ND_TOOLSETTINGS (15 << 16)
#define ND_LAYER (16 << 16)
#define ND_FRAME_RANGE (17 << 16)
#define ND_TRANSFORM_DONE (18 << 16)
#define ND_WORLD (92 << 16)
#define ND_LAYER_CONTENT (101 << 16)

/* NC_OBJECT Object */
#define ND_TRANSFORM (18 << 16)
#define ND_OB_SHADING (19 << 16)
#define ND_POSE (20 << 16)
#define ND_BONE_ACTIVE (21 << 16)
#define ND_BONE_SELECT (22 << 16)
#define ND_DRAW (23 << 16)
#define ND_MODIFIER (24 << 16)
#define ND_KEYS (25 << 16)
#define ND_CONSTRAINT (26 << 16)
#define ND_PARTICLE (27 << 16)
#define ND_POINTCACHE (28 << 16)
#define ND_PARENT (29 << 16)
#define ND_LOD (30 << 16)
#define ND_DRAW_RENDER_VIEWPORT \
  (31 << 16) /* for camera & sequencer viewport update, also /w NC_SCENE */
#define ND_SHADERFX (32 << 16)

/* NC_MATERIAL Material */
#define ND_SHADING (30 << 16)
#define ND_SHADING_DRAW (31 << 16)
#define ND_SHADING_LINKS (32 << 16)
#define ND_SHADING_PREVIEW (33 << 16)

/* NC_LAMP Light */
#define ND_LIGHTING (40 << 16)
#define ND_LIGHTING_DRAW (41 << 16)

/* NC_WORLD World */
#define ND_WORLD_DRAW (45 << 16)

/* NC_TEXT Text */
#define ND_CURSOR (50 << 16)
#define ND_DISPLAY (51 << 16)

/* NC_ANIMATION Animato */
#define ND_KEYFRAME (70 << 16)
#define ND_KEYFRAME_PROP (71 << 16)
#define ND_ANIMCHAN (72 << 16)
#define ND_NLA (73 << 16)
#define ND_NLA_ACTCHANGE (74 << 16)
#define ND_FCURVES_ORDER (75 << 16)

/* NC_GPENCIL */
#define ND_GPENCIL_EDITMODE (85 << 16)

/* NC_GEOM Geometry */
/* Mesh, Curve, MetaBall, Armature, .. */
#define ND_SELECT (90 << 16)
#define ND_DATA (91 << 16)
#define ND_VERTEX_GROUP (92 << 16)

/* NC_NODE Nodes */

/* NC_SPACE */
#define ND_SPACE_CONSOLE (1 << 16)     /* general redraw */
#define ND_SPACE_INFO_REPORT (2 << 16) /* update for reports, could specify type */
#define ND_SPACE_INFO (3 << 16)
#define ND_SPACE_IMAGE (4 << 16)
#define ND_SPACE_FILE_PARAMS (5 << 16)
#define ND_SPACE_FILE_LIST (6 << 16)
#define ND_SPACE_NODE (7 << 16)
#define ND_SPACE_OUTLINER (8 << 16)
#define ND_SPACE_VIEW3D (9 << 16)
#define ND_SPACE_PROPERTIES (10 << 16)
#define ND_SPACE_TEXT (11 << 16)
#define ND_SPACE_TIME (12 << 16)
#define ND_SPACE_GRAPH (13 << 16)
#define ND_SPACE_DOPESHEET (14 << 16)
#define ND_SPACE_NLA (15 << 16)
#define ND_SPACE_SEQUENCER (16 << 16)
#define ND_SPACE_NODE_VIEW (17 << 16)
#define ND_SPACE_CHANGED (18 << 16) /*sent to a new editor type after it's replaced an old one*/
#define ND_SPACE_CLIP (19 << 16)
#define ND_SPACE_FILE_PREVIEW (20 << 16)

/* subtype, 256 entries too */
#define NOTE_SUBTYPE 0x0000FF00

/* subtype scene mode */
#define NS_MODE_OBJECT (1 << 8)

#define NS_EDITMODE_MESH (2 << 8)
#define NS_EDITMODE_CURVE (3 << 8)
#define NS_EDITMODE_SURFACE (4 << 8)
#define NS_EDITMODE_TEXT (5 << 8)
#define NS_EDITMODE_MBALL (6 << 8)
#define NS_EDITMODE_LATTICE (7 << 8)
#define NS_EDITMODE_ARMATURE (8 << 8)
#define NS_MODE_POSE (9 << 8)
#define NS_MODE_PARTICLE (10 << 8)

/* subtype 3d view editing */
#define NS_VIEW3D_GPU (16 << 8)
#define NS_VIEW3D_SHADING (17 << 8)

/* subtype layer editing */
#define NS_LAYER_COLLECTION (24 << 8)

/* action classification */
#define NOTE_ACTION (0x000000FF)
#define NA_EDITED 1
#define NA_EVALUATED 2
#define NA_ADDED 3
#define NA_REMOVED 4
#define NA_RENAME 5
#define NA_SELECTED 6
#define NA_ACTIVATED 7
#define NA_PAINTING 8

/* ************** Gesture Manager data ************** */

/* wmGesture->type */
#define WM_GESTURE_TWEAK 0
#define WM_GESTURE_LINES 1
#define WM_GESTURE_RECT 2
#define WM_GESTURE_CROSS_RECT 3
#define WM_GESTURE_LASSO 4
#define WM_GESTURE_CIRCLE 5
#define WM_GESTURE_STRAIGHTLINE 6

/**
 * wmGesture is registered to #wmWindow.gesture, handled by operator callbacks.
 * Tweak gesture is builtin feature.
 */
typedef struct wmGesture {
  struct wmGesture *next, *prev;
  /** #wmEvent.type */
  int event_type;
  /** Gesture type define. */
  int type;
  /** bounds of region to draw gesture within. */
  rcti winrct;
  /** optional, amount of points stored. */
  int points;
  /** optional, maximum amount of points stored. */
  int points_alloc;
  int modal_state;
  /** optional, draw the active side of the straightline gesture. */
  bool draw_active_side;

  /**
   * For modal operators which may be running idle, waiting for an event to activate the gesture.
   * Typically this is set when the user is click-dragging the gesture
   * (box and circle select for eg).
   */
  uint is_active : 1;
  /** Previous value of is-active (use to detect first run & edge cases). */
  uint is_active_prev : 1;
  /** Use for gestures that support both immediate or delayed activation. */
  uint wait_for_input : 1;
  /** Use for gestures that can be moved, like box selection */
  uint move : 1;
  /** For gestures that support snapping, stores if snapping is enabled using the modal keymap
   * toggle. */
  uint use_snap : 1;
  /** For gestures that support flip, stores if flip is enabled using the modal keymap
   * toggle. */
  uint use_flip : 1;

  /**
   * customdata
   * - for border is a #rcti.
   * - for circle is recti, (xmin, ymin) is center, xmax radius.
   * - for lasso is short array.
   * - for straight line is a recti: (xmin,ymin) is start, (xmax, ymax) is end.
   */
  void *customdata;

  /** Free pointer to use for operator allocs (if set, its freed on exit). */
  wmGenericUserData user_data;
} wmGesture;

/* ************** wmEvent ************************ */

typedef struct wmTabletData {
  /** 0=EVT_TABLET_NONE, 1=EVT_TABLET_STYLUS, 2=EVT_TABLET_ERASER. */
  int active;
  /** range 0.0 (not touching) to 1.0 (full pressure). */
  float pressure;
  /** range 0.0 (upright) to 1.0 (tilted fully against the tablet surface). */
  float x_tilt;
  /** as above. */
  float y_tilt;
  /** Interpret mouse motion as absolute as typical for tablets. */
  char is_motion_absolute;
} wmTabletData;

/**
 * Each event should have full modifier state.
 * event comes from event manager and from keymap.
 */
typedef struct wmEvent {
  struct wmEvent *next, *prev;

  /** Event code itself (short, is also in keymap). */
  short type;
  /** Press, release, scrollvalue. */
  short val;
  /** Mouse pointer position, screen coord. */
  int x, y;
  /** Region mouse position, name convention pre 2.5 :). */
  int mval[2];
  /**
   * From, ghost if utf8 is enabled for the platform,
   * #BLI_str_utf8_size() must _always_ be valid, check
   * when assigning s we don't need to check on every access after.
   */
  char utf8_buf[6];
  /** From ghost, fallback if utf8 isn't set. */
  char ascii;

  /**
   * Generated by auto-repeat, note that this must only ever be set for keyboard events
   * where `ISKEYBOARD(event->type) == true`.
   *
   * See #KMI_REPEAT_IGNORE for details on how key-map handling uses this.
   */
  char is_repeat;

  /** Previous state, used for double click and the 'click'. */
  short prevtype;
  short prevval;
  int prevx, prevy;
  double prevclicktime;
  int prevclickx, prevclicky;

  /** Modifier states. */
  /** 'oskey' is apple or windows-key, value denotes order of pressed. */
  short shift, ctrl, alt, oskey;
  /** rawkey modifier. */
  short keymodifier;

  /** Set in case a #KM_PRESS went by unhandled. */
  char check_click;
  char check_drag;

  /** Tablet info, available for mouse move and button events. */
  wmTabletData tablet;

  /* custom data */
  /** Custom data type, stylus, 6dof, see wm_event_types.h */
  short custom;
  short customdatafree;
  int pad2;
  /** Ascii, unicode, mouse coords, angles, vectors, dragdrop info. */
  void *customdata;

} wmEvent;

/**
 * Values below are ignored when detecting if the user intentionally moved the cursor.
 * Keep this very small since it's used for selection cycling for eg,
 * where we want intended adjustments to pass this threshold and select new items.
 *
 * Always check for <= this value since it may be zero.
 */
#define WM_EVENT_CURSOR_MOTION_THRESHOLD ((float)U.move_threshold * U.dpi_fac)

/** Motion progress, for modal handlers. */
typedef enum {
  P_NOT_STARTED,
  P_STARTING,    /* <-- */
  P_IN_PROGRESS, /* <-- only these are sent for NDOF motion. */
  P_FINISHING,   /* <-- */
  P_FINISHED,
} wmProgress;

#ifdef WITH_INPUT_NDOF
typedef struct wmNDOFMotionData {
  /* awfully similar to GHOST_TEventNDOFMotionData... */
  /**
   * Each component normally ranges from -1 to +1, but can exceed that.
   * These use blender standard view coordinates,
   * with positive rotations being CCW about the axis.
   */
  /** Translation. */
  float tvec[3];
  /** Rotation.
   * <pre>
   * axis = (rx,ry,rz).normalized.
   * amount = (rx,ry,rz).magnitude [in revolutions, 1.0 = 360 deg]
   * </pre>
   */
  float rvec[3];
  /** Time since previous NDOF Motion event. */
  float dt;
  /** Is this the first event, the last, or one of many in between? */
  wmProgress progress;
} wmNDOFMotionData;
#endif /* WITH_INPUT_NDOF */

/** Timer flags. */
typedef enum {
  /** Do not attempt to free customdata pointer even if non-NULL. */
  WM_TIMER_NO_FREE_CUSTOM_DATA = 1 << 0,
} wmTimerFlags;

typedef struct wmTimer {
  struct wmTimer *next, *prev;

  /** Window this timer is attached to (optional). */
  struct wmWindow *win;

  /** Set by timer user. */
  double timestep;
  /** Set by timer user, goes to event system. */
  int event_type;
  /** Various flags controlling timer options, see below. */
  wmTimerFlags flags;
  /** Set by timer user, to allow custom values. */
  void *customdata;

  /** Total running time in seconds. */
  double duration;
  /** Time since previous step in seconds. */
  double delta;

  /** Internal, last time timer was activated. */
  double ltime;
  /** Internal, next time we want to activate the timer. */
  double ntime;
  /** Internal, when the timer started. */
  double stime;
  /** Internal, put timers to sleep when needed. */
  bool sleep;
} wmTimer;

typedef struct wmOperatorType {
  /** Text for UI, undo. */
  const char *name;
  /** Unique identifier. */
  const char *idname;
  const char *translation_context;
  /** Use for tool-tips and Python docs. */
  const char *description;
  /** Identifier to group operators together. */
  const char *undo_group;

  /**
   * This callback executes the operator without any interactive input,
   * parameters may be provided through operator properties. cannot use
   * any interface code or input device state.
   * See defines below for return values.
   */
  int (*exec)(struct bContext *, struct wmOperator *) ATTR_WARN_UNUSED_RESULT;

  /**
   * This callback executes on a running operator whenever as property
   * is changed. It can correct its own properties or report errors for
   * invalid settings in exceptional cases.
   * Boolean return value, True denotes a change has been made and to redraw.
   */
  bool (*check)(struct bContext *, struct wmOperator *);

  /**
   * For modal temporary operators, initially invoke is called. then
   * any further events are handled in modal. if the operation is
   * canceled due to some external reason, cancel is called
   * See defines below for return values.
   */
  int (*invoke)(struct bContext *,
                struct wmOperator *,
                const struct wmEvent *) ATTR_WARN_UNUSED_RESULT;

  /**
   * Called when a modal operator is canceled (not used often).
   * Internal cleanup can be done here if needed.
   */
  void (*cancel)(struct bContext *, struct wmOperator *);

  /**
   * Modal is used for operators which continuously run, eg:
   * fly mode, knife tool, circle select are all examples of modal operators.
   * Modal operators can handle events which would normally access other operators,
   * they keep running until they don't return `OPERATOR_RUNNING_MODAL`.
   */
  int (*modal)(struct bContext *,
               struct wmOperator *,
               const struct wmEvent *) ATTR_WARN_UNUSED_RESULT;

  /**
   * Verify if the operator can be executed in the current context, note
   * that the operator might still fail to execute even if this return true.
   */
  bool (*poll)(struct bContext *) ATTR_WARN_UNUSED_RESULT;

  /**
   * Use to check if properties should be displayed in auto-generated UI.
   * Use 'check' callback to enforce refreshing.
   */
  bool (*poll_property)(const struct bContext *C,
                        struct wmOperator *op,
                        const PropertyRNA *prop) ATTR_WARN_UNUSED_RESULT;

  /** Optional panel for redo and repeat, auto-generated if not set. */
  void (*ui)(struct bContext *, struct wmOperator *);

  /**
   * Return a different name to use in the user interface, based on property values.
   * The returned string does not need to be freed.
   */
  const char *(*get_name)(struct wmOperatorType *, struct PointerRNA *);

  /**
   * Return a different description to use in the user interface, based on property values.
   * The returned string must be freed by the caller, unless NULL.
   */
  char *(*get_description)(struct bContext *C, struct wmOperatorType *, struct PointerRNA *);

  /** rna for properties */
  struct StructRNA *srna;

  /** previous settings - for initializing on re-use */
  struct IDProperty *last_properties;

  /**
   * Default rna property to use for generic invoke functions.
   * menus, enum search... etc. Example: Enum 'type' for a Delete menu.
   *
   * When assigned a string/number property,
   * immediately edit the value when used in a popup. see: #UI_BUT_ACTIVATE_ON_INIT.
   */
  PropertyRNA *prop;

  /** struct wmOperatorTypeMacro */
  ListBase macro;

  /** pointer to modal keymap, do not free! */
  struct wmKeyMap *modalkeymap;

  /** python needs the operator type as well */
  bool (*pyop_poll)(struct bContext *, struct wmOperatorType *ot) ATTR_WARN_UNUSED_RESULT;

  /** RNA integration */
  ExtensionRNA rna_ext;

  /** Flag last for padding */
  short flag;

} wmOperatorType;

/**
 * Wrapper to reference a #wmOperatorType together with some set properties and other relevant
 * information to invoke the operator in a customizable way.
 */
typedef struct wmOperatorCallParams {
  struct wmOperatorType *optype;
  struct PointerRNA *opptr;
  short opcontext;
} wmOperatorCallParams;

#ifdef WITH_INPUT_IME
/* *********** Input Method Editor (IME) *********** */
/**
 * \note similar to #GHOST_TEventImeData.
 */
typedef struct wmIMEData {
  size_t result_len, composite_len;

  /** utf8 encoding */
  char *str_result;
  /** utf8 encoding */
  char *str_composite;

  /** Cursor position in the IME composition. */
  int cursor_pos;
  /** Beginning of the selection. */
  int sel_start;
  /** End of the selection. */
  int sel_end;

  bool is_ime_composing;
} wmIMEData;
#endif

/* **************** Paint Cursor ******************* */

typedef void (*wmPaintCursorDraw)(struct bContext *C, int, int, void *customdata);

/* *************** Drag and drop *************** */

#define WM_DRAG_ID 0
<<<<<<< HEAD
#define WM_DRAG_ASSET 1
#define WM_DRAG_RNA 2
#define WM_DRAG_PATH 3
#define WM_DRAG_NAME 4
#define WM_DRAG_VALUE 5
#define WM_DRAG_COLOR 6
=======
#define WM_DRAG_RNA 1
#define WM_DRAG_PATH 2
#define WM_DRAG_NAME 3
#define WM_DRAG_VALUE 4
#define WM_DRAG_COLOR 5
#define WM_DRAG_DATASTACK 6
>>>>>>> 07134271

typedef enum wmDragFlags {
  WM_DRAG_NOP = 0,
  WM_DRAG_FREE_DATA = 1,
} wmDragFlags;

/* note: structs need not exported? */

typedef struct wmDragID {
  struct wmDragID *next, *prev;
  struct ID *id;
  struct ID *from_parent;
} wmDragID;

typedef struct wmDragAsset {
  char name[64]; /* MAX_NAME */
  /* Always freed. */
  const char *path;
  int id_type;
} wmDragAsset;

typedef struct wmDrag {
  struct wmDrag *next, *prev;

  int icon;
  /** See 'WM_DRAG_' defines above. */
  int type;
  void *poin;
  char path[1024]; /* FILE_MAX */
  double value;

  /** If no icon but imbuf should be drawn around cursor. */
  struct ImBuf *imb;
  float scale;
  int sx, sy;

  /** If set, draws operator name. */
  char opname[200];
  unsigned int flags;

  /** List of wmDragIDs, all are guaranteed to have the same ID type. */
  ListBase ids;
} wmDrag;

/**
 * Dropboxes are like keymaps, part of the screen/area/region definition.
 * Allocation and free is on startup and exit.
 */
typedef struct wmDropBox {
  struct wmDropBox *next, *prev;

  /** Test if the dropbox is active, then can print optype name. */
  bool (*poll)(struct bContext *, struct wmDrag *, const wmEvent *, const char **);

  /** Before exec, this copies drag info to #wmDrop properties. */
  void (*copy)(struct wmDrag *, struct wmDropBox *);

  /**
   * If poll succeeds, operator is called.
   * Not saved in file, so can be pointer.
   */
  wmOperatorType *ot;

  /** Operator properties, assigned to ptr->data and can be written to a file. */
  struct IDProperty *properties;
  /** RNA pointer to access properties. */
  struct PointerRNA *ptr;

  /** Default invoke. */
  short opcontext;

} wmDropBox;

/**
 * Struct to store tool-tip timer and possible creation if the time is reached.
 * Allows UI code to call #WM_tooltip_timer_init without each user having to handle the timer.
 */
typedef struct wmTooltipState {
  /** Create tooltip on this event. */
  struct wmTimer *timer;
  /** The area the tooltip is created in. */
  struct ScrArea *area_from;
  /** The region the tooltip is created in. */
  struct ARegion *region_from;
  /** The tooltip region. */
  struct ARegion *region;
  /** Create the tooltip region (assign to 'region'). */
  struct ARegion *(*init)(struct bContext *C,
                          struct ARegion *region,
                          int *pass,
                          double *pass_delay,
                          bool *r_exit_on_event);
  /** Exit on any event, not needed for buttons since their highlight state is used. */
  bool exit_on_event;
  /** Cursor location at the point of tooltip creation. */
  int event_xy[2];
  /** Pass, use when we want multiple tips, count down to zero. */
  int pass;
} wmTooltipState;

/* *************** migrated stuff, clean later? ************** */

typedef struct RecentFile {
  struct RecentFile *next, *prev;
  char *filepath;
} RecentFile;

/* Logging */
struct CLG_LogRef;
/* wm_init_exit.c */
extern struct CLG_LogRef *WM_LOG_OPERATORS;
extern struct CLG_LogRef *WM_LOG_HANDLERS;
extern struct CLG_LogRef *WM_LOG_EVENTS;
extern struct CLG_LogRef *WM_LOG_KEYMAPS;
extern struct CLG_LogRef *WM_LOG_TOOLS;
extern struct CLG_LogRef *WM_LOG_MSGBUS_PUB;
extern struct CLG_LogRef *WM_LOG_MSGBUS_SUB;

#ifdef __cplusplus
}
#endif<|MERGE_RESOLUTION|>--- conflicted
+++ resolved
@@ -830,21 +830,13 @@
 /* *************** Drag and drop *************** */
 
 #define WM_DRAG_ID 0
-<<<<<<< HEAD
 #define WM_DRAG_ASSET 1
 #define WM_DRAG_RNA 2
 #define WM_DRAG_PATH 3
 #define WM_DRAG_NAME 4
 #define WM_DRAG_VALUE 5
 #define WM_DRAG_COLOR 6
-=======
-#define WM_DRAG_RNA 1
-#define WM_DRAG_PATH 2
-#define WM_DRAG_NAME 3
-#define WM_DRAG_VALUE 4
-#define WM_DRAG_COLOR 5
-#define WM_DRAG_DATASTACK 6
->>>>>>> 07134271
+#define WM_DRAG_DATASTACK 7
 
 typedef enum wmDragFlags {
   WM_DRAG_NOP = 0,
