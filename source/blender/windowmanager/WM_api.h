/*
 * This program is free software; you can redistribute it and/or
 * modify it under the terms of the GNU General Public License
 * as published by the Free Software Foundation; either version 2
 * of the License, or (at your option) any later version.
 *
 * This program is distributed in the hope that it will be useful,
 * but WITHOUT ANY WARRANTY; without even the implied warranty of
 * MERCHANTABILITY or FITNESS FOR A PARTICULAR PURPOSE.  See the
 * GNU General Public License for more details.
 *
 * You should have received a copy of the GNU General Public License
 * along with this program; if not, write to the Free Software Foundation,
 * Inc., 51 Franklin Street, Fifth Floor, Boston, MA 02110-1301, USA.
 *
 * The Original Code is Copyright (C) 2007 Blender Foundation.
 * All rights reserved.
 */
#pragma once

/** \file
 * \ingroup wm
 *
 * \page wmpage windowmanager
 * \section wmabout About windowmanager
 * \ref wm handles events received from \ref GHOST and manages
 * the screens, areas and input for Blender
 * \section wmnote NOTE
 * \todo document
 */

/* dna-savable wmStructs here */
#include "BLI_compiler_attrs.h"
#include "DNA_windowmanager_types.h"
#include "WM_keymap.h"

#ifdef __cplusplus
extern "C" {
#endif

struct ARegion;
struct GHashIterator;
struct GPUViewport;
struct ID;
struct IDProperty;
struct ImBuf;
struct ImageFormatData;
struct Main;
struct MenuType;
struct PointerRNA;
struct PropertyRNA;
struct ScrArea;
struct View3D;
struct ViewLayer;
struct bContext;
struct rcti;
struct wmDrag;
struct wmDropBox;
struct wmEvent;
struct wmEventHandler_Keymap;
struct wmEventHandler_UI;
struct wmGenericUserData;
struct wmGesture;
struct wmJob;
struct wmOperator;
struct wmOperatorType;
struct wmPaintCursor;
struct wmTabletData;

#ifdef WITH_XR_OPENXR
struct GHOST_XrActionSetInfo;
struct GHOST_XrActionInfo;
struct GHOST_XrActionSpaceInfo;
struct GHOST_XrActionBindingsInfo;
#endif

#ifdef WITH_INPUT_NDOF
struct wmNDOFMotionData;
#endif

typedef struct wmGizmo wmGizmo;
typedef struct wmGizmoMap wmGizmoMap;
typedef struct wmGizmoMapType wmGizmoMapType;
typedef struct wmJob wmJob;

/* general API */
void WM_init_state_app_template_set(const char *app_template);
const char *WM_init_state_app_template_get(void);

void WM_init_state_size_set(int stax, int stay, int sizx, int sizy);
void WM_init_state_fullscreen_set(void);
void WM_init_state_normal_set(void);
void WM_init_state_maximized_set(void);
void WM_init_state_start_with_console_set(bool value);
void WM_init_window_focus_set(bool do_it);
void WM_init_native_pixels(bool do_it);
void WM_init_tablet_api(void);

void WM_init(struct bContext *C, int argc, const char **argv);
void WM_exit_ex(struct bContext *C, const bool do_python);

void WM_exit(struct bContext *C) ATTR_NORETURN;

void WM_main(struct bContext *C) ATTR_NORETURN;

void WM_init_splash(struct bContext *C);

void WM_init_opengl(void);

void WM_check(struct bContext *C);
void WM_reinit_gizmomap_all(struct Main *bmain);

void WM_script_tag_reload(void);

bool WM_window_find_under_cursor(const wmWindowManager *wm,
                                 const wmWindow *win_ignore,
                                 const wmWindow *win,
                                 const int mval[2],
                                 wmWindow **r_win,
                                 int r_mval[2]);
void WM_window_pixel_sample_read(const wmWindowManager *wm,
                                 const wmWindow *win,
                                 const int pos[2],
                                 float r_col[3]);

uint *WM_window_pixels_read(struct wmWindowManager *wm, struct wmWindow *win, int r_size[2]);

int WM_window_pixels_x(const struct wmWindow *win);
int WM_window_pixels_y(const struct wmWindow *win);
void WM_window_rect_calc(const struct wmWindow *win, struct rcti *r_rect);
void WM_window_screen_rect_calc(const struct wmWindow *win, struct rcti *r_rect);
bool WM_window_is_fullscreen(const struct wmWindow *win);
bool WM_window_is_maximized(const struct wmWindow *win);

void WM_windows_scene_data_sync(const ListBase *win_lb, struct Scene *scene) ATTR_NONNULL();
struct Scene *WM_windows_scene_get_from_screen(const struct wmWindowManager *wm,
                                               const struct bScreen *screen)
    ATTR_NONNULL() ATTR_WARN_UNUSED_RESULT;
struct WorkSpace *WM_windows_workspace_get_from_screen(const wmWindowManager *wm,
                                                       const struct bScreen *screen)
    ATTR_NONNULL() ATTR_WARN_UNUSED_RESULT;

struct Scene *WM_window_get_active_scene(const struct wmWindow *win)
    ATTR_NONNULL() ATTR_WARN_UNUSED_RESULT;
void WM_window_set_active_scene(struct Main *bmain,
                                struct bContext *C,
                                struct wmWindow *win,
                                struct Scene *scene_new) ATTR_NONNULL();
struct WorkSpace *WM_window_get_active_workspace(const struct wmWindow *win)
    ATTR_NONNULL() ATTR_WARN_UNUSED_RESULT;
void WM_window_set_active_workspace(struct bContext *C,
                                    struct wmWindow *win,
                                    struct WorkSpace *workspace) ATTR_NONNULL(1);
struct WorkSpaceLayout *WM_window_get_active_layout(const struct wmWindow *win)
    ATTR_NONNULL() ATTR_WARN_UNUSED_RESULT;
void WM_window_set_active_layout(struct wmWindow *win,
                                 struct WorkSpace *workspace,
                                 struct WorkSpaceLayout *layout) ATTR_NONNULL(1);
struct bScreen *WM_window_get_active_screen(const struct wmWindow *win)
    ATTR_NONNULL() ATTR_WARN_UNUSED_RESULT;
void WM_window_set_active_screen(struct wmWindow *win,
                                 struct WorkSpace *workspace,
                                 struct bScreen *screen) ATTR_NONNULL(1);

struct ViewLayer *WM_window_get_active_view_layer(const struct wmWindow *win)
    ATTR_NONNULL(1) ATTR_WARN_UNUSED_RESULT;
void WM_window_set_active_view_layer(struct wmWindow *win, struct ViewLayer *view_layer)
    ATTR_NONNULL(1);
void WM_window_ensure_active_view_layer(struct wmWindow *win) ATTR_NONNULL(1);

bool WM_window_is_temp_screen(const struct wmWindow *win) ATTR_WARN_UNUSED_RESULT;

void *WM_opengl_context_create(void);
void WM_opengl_context_dispose(void *context);
void WM_opengl_context_activate(void *context);
void WM_opengl_context_release(void *context);

struct wmWindow *WM_window_open(struct bContext *C, const struct rcti *rect);
struct wmWindow *WM_window_open_temp(struct bContext *C,
                                     const char *title,
                                     int x,
                                     int y,
                                     int sizex,
                                     int sizey,
                                     int space_type,
                                     bool dialog);
void WM_window_set_dpi(const wmWindow *win);

bool WM_stereo3d_enabled(struct wmWindow *win, bool only_fullscreen_test);

/* files */
void WM_file_autoexec_init(const char *filepath);
bool WM_file_read(struct bContext *C, const char *filepath, struct ReportList *reports);
void WM_autosave_init(struct wmWindowManager *wm);
void WM_recover_last_session(struct bContext *C, struct ReportList *reports);
void WM_file_tag_modified(void);

struct ID *WM_file_append_datablock(struct Main *bmain,
                                    struct Scene *scene,
                                    struct ViewLayer *view_layer,
                                    struct View3D *v3d,
                                    const char *filepath,
                                    const short id_code,
                                    const char *id_name);
void WM_lib_reload(struct Library *lib, struct bContext *C, struct ReportList *reports);

/* mouse cursors */
void WM_cursor_set(struct wmWindow *win, int curs);
bool WM_cursor_set_from_tool(struct wmWindow *win, const ScrArea *area, const ARegion *region);
void WM_cursor_modal_set(struct wmWindow *win, int val);
void WM_cursor_modal_restore(struct wmWindow *win);
void WM_cursor_wait(bool val);
void WM_cursor_grab_enable(struct wmWindow *win, int wrap, bool hide, int bounds[4]);
void WM_cursor_grab_disable(struct wmWindow *win, const int mouse_ungrab_xy[2]);
void WM_cursor_time(struct wmWindow *win, int nr);

struct wmPaintCursor *WM_paint_cursor_activate(
    short space_type,
    short region_type,
    bool (*poll)(struct bContext *C),
    void (*draw)(struct bContext *C, int, int, void *customdata),
    void *customdata);

bool WM_paint_cursor_end(struct wmPaintCursor *handle);
void WM_paint_cursor_tag_redraw(struct wmWindow *win, struct ARegion *region);

void WM_cursor_warp(struct wmWindow *win, int x, int y);
void WM_cursor_compatible_xy(wmWindow *win, int *x, int *y);

/* handlers */

typedef bool (*EventHandlerPoll)(const ARegion *region, const struct wmEvent *event);
struct wmEventHandler_Keymap *WM_event_add_keymap_handler(ListBase *handlers, wmKeyMap *keymap);
struct wmEventHandler_Keymap *WM_event_add_keymap_handler_poll(ListBase *handlers,
                                                               wmKeyMap *keymap,
                                                               EventHandlerPoll poll);
struct wmEventHandler_Keymap *WM_event_add_keymap_handler_v2d_mask(ListBase *handlers,
                                                                   wmKeyMap *keymap);
/* priority not implemented, it adds in begin */
struct wmEventHandler_Keymap *WM_event_add_keymap_handler_priority(ListBase *handlers,
                                                                   wmKeyMap *keymap,
                                                                   int priority);

typedef struct wmKeyMap *(wmEventHandler_KeymapDynamicFn)(
    wmWindowManager *wm, struct wmEventHandler_Keymap *handler)ATTR_WARN_UNUSED_RESULT;

struct wmKeyMap *WM_event_get_keymap_from_toolsystem_fallback(
    struct wmWindowManager *wm, struct wmEventHandler_Keymap *handler);
struct wmKeyMap *WM_event_get_keymap_from_toolsystem(struct wmWindowManager *wm,
                                                     struct wmEventHandler_Keymap *handler);

struct wmEventHandler_Keymap *WM_event_add_keymap_handler_dynamic(
    ListBase *handlers, wmEventHandler_KeymapDynamicFn *keymap_fn, void *user_data);

void WM_event_remove_keymap_handler(ListBase *handlers, wmKeyMap *keymap);

void WM_event_set_keymap_handler_post_callback(struct wmEventHandler_Keymap *handler,
                                               void(keymap_tag)(wmKeyMap *keymap,
                                                                wmKeyMapItem *kmi,
                                                                void *user_data),
                                               void *user_data);
wmKeyMap *WM_event_get_keymap_from_handler(wmWindowManager *wm,
                                           struct wmEventHandler_Keymap *handler);

wmKeyMapItem *WM_event_match_keymap_item(struct bContext *C,
                                         wmKeyMap *keymap,
                                         const struct wmEvent *event);

wmKeyMapItem *WM_event_match_keymap_item_from_handlers(struct bContext *C,
                                                       struct wmWindowManager *wm,
                                                       struct ListBase *handlers,
                                                       const struct wmEvent *event);

typedef int (*wmUIHandlerFunc)(struct bContext *C, const struct wmEvent *event, void *userdata);
typedef void (*wmUIHandlerRemoveFunc)(struct bContext *C, void *userdata);

struct wmEventHandler_UI *WM_event_add_ui_handler(const struct bContext *C,
                                                  ListBase *handlers,
                                                  wmUIHandlerFunc handle_fn,
                                                  wmUIHandlerRemoveFunc remove_fn,
                                                  void *user_data,
                                                  const char flag);
void WM_event_remove_ui_handler(ListBase *handlers,
                                wmUIHandlerFunc handle_fn,
                                wmUIHandlerRemoveFunc remove_fn,
                                void *user_data,
                                const bool postpone);
void WM_event_remove_area_handler(struct ListBase *handlers, void *area);
void WM_event_free_ui_handler_all(struct bContext *C,
                                  ListBase *handlers,
                                  wmUIHandlerFunc handle_fn,
                                  wmUIHandlerRemoveFunc remove_fn);

struct wmEventHandler_Op *WM_event_add_modal_handler(struct bContext *C, struct wmOperator *op);
void WM_event_modal_handler_area_replace(wmWindow *win,
                                         const struct ScrArea *old_area,
                                         struct ScrArea *new_area);
void WM_event_modal_handler_region_replace(wmWindow *win,
                                           const struct ARegion *old_region,
                                           struct ARegion *new_region);

void WM_event_remove_handlers(struct bContext *C, ListBase *handlers);

/* handler flag */
enum {
  WM_HANDLER_BLOCKING = (1 << 0),         /* after this handler all others are ignored */
  WM_HANDLER_ACCEPT_DBL_CLICK = (1 << 1), /* handler accepts double key press events */

  /* internal */
  WM_HANDLER_DO_FREE = (1 << 7), /* handler tagged to be freed in wm_handlers_do() */
};

struct wmEventHandler_Dropbox *WM_event_add_dropbox_handler(ListBase *handlers,
                                                            ListBase *dropboxes);

/* mouse */
void WM_event_add_mousemove(wmWindow *win);

#ifdef WITH_INPUT_NDOF
/* 3D mouse */
void WM_ndof_deadzone_set(float deadzone);
#endif
/* notifiers */
void WM_event_add_notifier_ex(struct wmWindowManager *wm,
                              const struct wmWindow *win,
                              unsigned int type,
                              void *reference);
void WM_event_add_notifier(const struct bContext *C, unsigned int type, void *reference);
void WM_main_add_notifier(unsigned int type, void *reference);
void WM_main_remove_notifier_reference(const void *reference);
void WM_main_remap_editor_id_reference(struct ID *old_id, struct ID *new_id);

/* reports */
void WM_report_banner_show(void);
void WM_report_banners_cancel(struct Main *bmain);
void WM_report(ReportType type, const char *message);
void WM_reportf(ReportType type, const char *format, ...) ATTR_PRINTF_FORMAT(2, 3);

struct wmEvent *wm_event_add_ex(struct wmWindow *win,
                                const struct wmEvent *event_to_add,
                                const struct wmEvent *event_to_add_after) ATTR_NONNULL(1, 2);
struct wmEvent *wm_event_add(struct wmWindow *win, const struct wmEvent *event_to_add)
    ATTR_NONNULL(1, 2);

void wm_event_init_from_window(struct wmWindow *win, struct wmEvent *event);

/* at maximum, every timestep seconds it triggers event_type events */
struct wmTimer *WM_event_add_timer(struct wmWindowManager *wm,
                                   struct wmWindow *win,
                                   int event_type,
                                   double timestep);
struct wmTimer *WM_event_add_timer_notifier(struct wmWindowManager *wm,
                                            struct wmWindow *win,
                                            unsigned int type,
                                            double timestep);
void WM_event_remove_timer(struct wmWindowManager *wm,
                           struct wmWindow *win,
                           struct wmTimer *timer);
void WM_event_remove_timer_notifier(struct wmWindowManager *wm,
                                    struct wmWindow *win,
                                    struct wmTimer *timer);
void WM_event_timer_sleep(struct wmWindowManager *wm,
                          struct wmWindow *win,
                          struct wmTimer *timer,
                          bool do_sleep);

/* operator api, default callbacks */
/* invoke callback, uses enum property named "type" */
int WM_generic_select_modal(struct bContext *C,
                            struct wmOperator *op,
                            const struct wmEvent *event);
int WM_generic_select_invoke(struct bContext *C,
                             struct wmOperator *op,
                             const struct wmEvent *event);
void WM_operator_view3d_unit_defaults(struct bContext *C, struct wmOperator *op);
int WM_operator_smooth_viewtx_get(const struct wmOperator *op);
int WM_menu_invoke_ex(struct bContext *C, struct wmOperator *op, int opcontext);
int WM_menu_invoke(struct bContext *C, struct wmOperator *op, const struct wmEvent *event);
void WM_menu_name_call(struct bContext *C, const char *menu_name, short context);
int WM_enum_search_invoke_previews(struct bContext *C,
                                   struct wmOperator *op,
                                   short prv_cols,
                                   short prv_rows);
int WM_enum_search_invoke(struct bContext *C, struct wmOperator *op, const struct wmEvent *event);
/* invoke callback, confirm menu + exec */
int WM_operator_confirm(struct bContext *C, struct wmOperator *op, const struct wmEvent *event);
int WM_operator_confirm_or_exec(struct bContext *C,
                                struct wmOperator *op,
                                const struct wmEvent *event);
/* invoke callback, file selector "filepath" unset + exec */
int WM_operator_filesel(struct bContext *C, struct wmOperator *op, const struct wmEvent *event);
bool WM_operator_filesel_ensure_ext_imtype(wmOperator *op,
                                           const struct ImageFormatData *im_format);
/* poll callback, context checks */
bool WM_operator_winactive(struct bContext *C);
/* invoke callback, exec + redo popup */
int WM_operator_props_popup_confirm(struct bContext *C,
                                    struct wmOperator *op,
                                    const struct wmEvent *event);
int WM_operator_props_popup_call(struct bContext *C,
                                 struct wmOperator *op,
                                 const struct wmEvent *event);
int WM_operator_props_popup(struct bContext *C,
                            struct wmOperator *op,
                            const struct wmEvent *event);
int WM_operator_props_dialog_popup(struct bContext *C, struct wmOperator *op, int width);
int WM_operator_redo_popup(struct bContext *C, struct wmOperator *op);
int WM_operator_ui_popup(struct bContext *C, struct wmOperator *op, int width);

int WM_operator_confirm_message_ex(struct bContext *C,
                                   struct wmOperator *op,
                                   const char *title,
                                   const int icon,
                                   const char *message,
                                   const short opcontext);
int WM_operator_confirm_message(struct bContext *C, struct wmOperator *op, const char *message);

/* operator api */
void WM_operator_free(struct wmOperator *op);
void WM_operator_free_all_after(wmWindowManager *wm, struct wmOperator *op);
void WM_operator_type_set(struct wmOperator *op, struct wmOperatorType *ot);
void WM_operator_stack_clear(struct wmWindowManager *wm);
void WM_operator_handlers_clear(wmWindowManager *wm, struct wmOperatorType *ot);

bool WM_operator_poll(struct bContext *C, struct wmOperatorType *ot);
bool WM_operator_poll_context(struct bContext *C, struct wmOperatorType *ot, short context);
int WM_operator_call_ex(struct bContext *C, struct wmOperator *op, const bool store);
int WM_operator_call(struct bContext *C, struct wmOperator *op);
int WM_operator_call_notest(struct bContext *C, struct wmOperator *op);
int WM_operator_repeat(struct bContext *C, struct wmOperator *op);
int WM_operator_repeat_last(struct bContext *C, struct wmOperator *op);
bool WM_operator_repeat_check(const struct bContext *C, struct wmOperator *op);
bool WM_operator_is_repeat(const struct bContext *C, const struct wmOperator *op);
int WM_operator_name_call_ptr(struct bContext *C,
                              struct wmOperatorType *ot,
                              short context,
                              struct PointerRNA *properties);
int WM_operator_name_call(struct bContext *C,
                          const char *opstring,
                          short context,
                          struct PointerRNA *properties);
int WM_operator_name_call_with_properties(struct bContext *C,
                                          const char *opstring,
                                          short context,
                                          struct IDProperty *properties);
int WM_operator_call_py(struct bContext *C,
                        struct wmOperatorType *ot,
                        short context,
                        struct PointerRNA *properties,
                        struct ReportList *reports,
                        const bool is_undo);

/* Used for keymap and macro items. */
void WM_operator_properties_alloc(struct PointerRNA **ptr,
                                  struct IDProperty **properties,
                                  const char *opstring);

/* Make props context sensitive or not. */
void WM_operator_properties_sanitize(struct PointerRNA *ptr, const bool no_context);

bool WM_operator_properties_default(struct PointerRNA *ptr, const bool do_update);
void WM_operator_properties_reset(struct wmOperator *op);
void WM_operator_properties_create(struct PointerRNA *ptr, const char *opstring);
void WM_operator_properties_create_ptr(struct PointerRNA *ptr, struct wmOperatorType *ot);
void WM_operator_properties_clear(struct PointerRNA *ptr);
void WM_operator_properties_free(struct PointerRNA *ptr);

bool WM_operator_check_ui_empty(struct wmOperatorType *ot);
bool WM_operator_check_ui_enabled(const struct bContext *C, const char *idname);

IDProperty *WM_operator_last_properties_ensure_idprops(struct wmOperatorType *ot);
void WM_operator_last_properties_ensure(struct wmOperatorType *ot, struct PointerRNA *ptr);
wmOperator *WM_operator_last_redo(const struct bContext *C);
ID *WM_operator_drop_load_path(struct bContext *C, struct wmOperator *op, const short idcode);

bool WM_operator_last_properties_init(struct wmOperator *op);
bool WM_operator_last_properties_store(struct wmOperator *op);

/* wm_operator_props.c */
void WM_operator_properties_confirm_or_exec(struct wmOperatorType *ot);
void WM_operator_properties_filesel(struct wmOperatorType *ot,
                                    int filter,
                                    short type,
                                    short action,
                                    short flag,
                                    short display,
                                    short sort);
void WM_operator_properties_use_cursor_init(struct wmOperatorType *ot);
void WM_operator_properties_border(struct wmOperatorType *ot);
void WM_operator_properties_border_to_rcti(struct wmOperator *op, struct rcti *rect);
void WM_operator_properties_border_to_rctf(struct wmOperator *op, rctf *rect);
void WM_operator_properties_gesture_box_ex(struct wmOperatorType *ot, bool deselect, bool extend);
void WM_operator_properties_gesture_box(struct wmOperatorType *ot);
void WM_operator_properties_gesture_box_select(struct wmOperatorType *ot);
void WM_operator_properties_gesture_box_zoom(struct wmOperatorType *ot);
void WM_operator_properties_gesture_lasso(struct wmOperatorType *ot);
void WM_operator_properties_gesture_straightline(struct wmOperatorType *ot, int cursor);
void WM_operator_properties_gesture_circle(struct wmOperatorType *ot);
void WM_operator_properties_mouse_select(struct wmOperatorType *ot);
void WM_operator_properties_select_all(struct wmOperatorType *ot);
void WM_operator_properties_select_action(struct wmOperatorType *ot,
                                          int default_action,
                                          bool hide_gui);
void WM_operator_properties_select_action_simple(struct wmOperatorType *ot,
                                                 int default_action,
                                                 bool hide_gui);
void WM_operator_properties_select_random(struct wmOperatorType *ot);
int WM_operator_properties_select_random_seed_increment_get(wmOperator *op);
void WM_operator_properties_select_operation(struct wmOperatorType *ot);
void WM_operator_properties_select_operation_simple(struct wmOperatorType *ot);
void WM_operator_properties_select_walk_direction(struct wmOperatorType *ot);
void WM_operator_properties_generic_select(struct wmOperatorType *ot);
struct CheckerIntervalParams {
  int nth; /* bypass when set to zero */
  int skip;
  int offset;
};
void WM_operator_properties_checker_interval(struct wmOperatorType *ot, bool nth_can_disable);
void WM_operator_properties_checker_interval_from_op(struct wmOperator *op,
                                                     struct CheckerIntervalParams *op_params);
bool WM_operator_properties_checker_interval_test(const struct CheckerIntervalParams *op_params,
                                                  int depth);

/* flags for WM_operator_properties_filesel */
#define WM_FILESEL_RELPATH (1 << 0)

#define WM_FILESEL_DIRECTORY (1 << 1)
#define WM_FILESEL_FILENAME (1 << 2)
#define WM_FILESEL_FILEPATH (1 << 3)
#define WM_FILESEL_FILES (1 << 4)
/* Show the properties sidebar by default. */
#define WM_FILESEL_SHOW_PROPS (1 << 5)

/* operator as a python command (resultuing string must be freed) */
char *WM_operator_pystring_ex(struct bContext *C,
                              struct wmOperator *op,
                              const bool all_args,
                              const bool macro_args,
                              struct wmOperatorType *ot,
                              struct PointerRNA *opptr);
char *WM_operator_pystring(struct bContext *C,
                           struct wmOperator *op,
                           const bool all_args,
                           const bool macro_args);
bool WM_operator_pystring_abbreviate(char *str, int str_len_max);
char *WM_prop_pystring_assign(struct bContext *C,
                              struct PointerRNA *ptr,
                              struct PropertyRNA *prop,
                              int index);
void WM_operator_bl_idname(char *to, const char *from);
void WM_operator_py_idname(char *to, const char *from);
bool WM_operator_py_idname_ok_or_report(struct ReportList *reports,
                                        const char *classname,
                                        const char *idname);
const char *WM_context_member_from_ptr(struct bContext *C, const struct PointerRNA *ptr);

/* wm_operator_type.c */
struct wmOperatorType *WM_operatortype_find(const char *idname, bool quiet);
void WM_operatortype_iter(struct GHashIterator *ghi);
void WM_operatortype_append(void (*opfunc)(struct wmOperatorType *));
void WM_operatortype_append_ptr(void (*opfunc)(struct wmOperatorType *, void *), void *userdata);
void WM_operatortype_append_macro_ptr(void (*opfunc)(struct wmOperatorType *, void *),
                                      void *userdata);
void WM_operatortype_remove_ptr(struct wmOperatorType *ot);
bool WM_operatortype_remove(const char *idname);
void WM_operatortype_last_properties_clear_all(void);
void WM_operatortype_props_advanced_begin(struct wmOperatorType *ot);
void WM_operatortype_props_advanced_end(struct wmOperatorType *ot);

#define WM_operatortype_prop_tag(property, tags) \
  { \
    CHECK_TYPE(tags, eOperatorPropTags); \
    RNA_def_property_tags(prop, tags); \
  } \
  (void)0

struct wmOperatorType *WM_operatortype_append_macro(const char *idname,
                                                    const char *name,
                                                    const char *description,
                                                    int flag);
struct wmOperatorTypeMacro *WM_operatortype_macro_define(struct wmOperatorType *ot,
                                                         const char *idname);

const char *WM_operatortype_name(struct wmOperatorType *ot, struct PointerRNA *properties);
char *WM_operatortype_description(struct bContext *C,
                                  struct wmOperatorType *ot,
                                  struct PointerRNA *properties);
char *WM_operatortype_description_or_name(struct bContext *C,
                                          struct wmOperatorType *ot,
                                          struct PointerRNA *properties);

/* wm_operator_utils.c */
void WM_operator_type_modal_from_exec_for_object_edit_coords(struct wmOperatorType *ot);

/* wm_uilist_type.c */
void WM_uilisttype_init(void);
struct uiListType *WM_uilisttype_find(const char *idname, bool quiet);
bool WM_uilisttype_add(struct uiListType *ult);
void WM_uilisttype_freelink(struct uiListType *ult);
void WM_uilisttype_free(void);

/* wm_menu_type.c */
void WM_menutype_init(void);
struct MenuType *WM_menutype_find(const char *idname, bool quiet);
void WM_menutype_iter(struct GHashIterator *ghi);
bool WM_menutype_add(struct MenuType *mt);
void WM_menutype_freelink(struct MenuType *mt);
void WM_menutype_free(void);
bool WM_menutype_poll(struct bContext *C, struct MenuType *mt);

/* wm_panel_type.c */
void WM_paneltype_init(void);
void WM_paneltype_clear(void);
struct PanelType *WM_paneltype_find(const char *idname, bool quiet);
bool WM_paneltype_add(struct PanelType *pt);
void WM_paneltype_remove(struct PanelType *pt);

/* wm_gesture_ops.c */
int WM_gesture_box_invoke(struct bContext *C, struct wmOperator *op, const struct wmEvent *event);
int WM_gesture_box_invoke_3d(struct bContext *C,
                             struct wmOperator *op,
                             const struct wmEvent *event);
int WM_gesture_box_modal(struct bContext *C, struct wmOperator *op, const struct wmEvent *event);
int WM_gesture_box_modal_3d(struct bContext *C,
                            struct wmOperator *op,
                            const struct wmEvent *event);
void WM_gesture_box_cancel(struct bContext *C, struct wmOperator *op);
int WM_gesture_circle_invoke(struct bContext *C,
                             struct wmOperator *op,
                             const struct wmEvent *event);
int WM_gesture_circle_modal(struct bContext *C,
                            struct wmOperator *op,
                            const struct wmEvent *event);
void WM_gesture_circle_cancel(struct bContext *C, struct wmOperator *op);
int WM_gesture_lines_invoke(struct bContext *C,
                            struct wmOperator *op,
                            const struct wmEvent *event);
int WM_gesture_lines_modal(struct bContext *C, struct wmOperator *op, const struct wmEvent *event);
void WM_gesture_lines_cancel(struct bContext *C, struct wmOperator *op);
int WM_gesture_lasso_invoke(struct bContext *C,
                            struct wmOperator *op,
                            const struct wmEvent *event);
int WM_gesture_lasso_modal(struct bContext *C, struct wmOperator *op, const struct wmEvent *event);
void WM_gesture_lasso_cancel(struct bContext *C, struct wmOperator *op);
const int (*WM_gesture_lasso_path_to_array(struct bContext *C,
                                           struct wmOperator *op,
                                           int *mcoords_len))[2];

int WM_gesture_straightline_invoke(struct bContext *C,
                                   struct wmOperator *op,
                                   const struct wmEvent *event);
int WM_gesture_straightline_active_side_invoke(struct bContext *C,
                                               struct wmOperator *op,
                                               const struct wmEvent *event);
int WM_gesture_straightline_modal(struct bContext *C,
                                  struct wmOperator *op,
                                  const struct wmEvent *event);
int WM_gesture_straightline_oneshot_modal(struct bContext *C,
                                          struct wmOperator *op,
                                          const struct wmEvent *event);
void WM_gesture_straightline_cancel(struct bContext *C, struct wmOperator *op);

/* Gesture manager API */
struct wmGesture *WM_gesture_new(struct wmWindow *window,
                                 const struct ARegion *region,
                                 const struct wmEvent *event,
                                 int type);
void WM_gesture_end(struct wmWindow *win, struct wmGesture *gesture);
void WM_gestures_remove(struct wmWindow *win);
void WM_gestures_free_all(struct wmWindow *win);
bool WM_gesture_is_modal_first(const struct wmGesture *gesture);

/* fileselecting support */
void WM_event_add_fileselect(struct bContext *C, struct wmOperator *op);
void WM_event_fileselect_event(struct wmWindowManager *wm, void *ophandle, int eventval);

void WM_operator_region_active_win_set(struct bContext *C);

/* drag and drop */
struct wmDrag *WM_event_start_drag(
    struct bContext *C, int icon, int type, void *poin, double value, unsigned int flags);
void WM_event_drag_image(struct wmDrag *, struct ImBuf *, float scale, int sx, int sy);
void WM_drag_free(struct wmDrag *drag);
void WM_drag_free_list(struct ListBase *lb);

struct wmDropBox *WM_dropbox_add(
    ListBase *lb,
    const char *idname,
    bool (*poll)(struct bContext *, struct wmDrag *, const struct wmEvent *event, const char **),
    void (*copy)(struct wmDrag *, struct wmDropBox *));
ListBase *WM_dropboxmap_find(const char *idname, int spaceid, int regionid);

/* ID drag and drop */
void WM_drag_add_ID(struct wmDrag *drag, struct ID *id, struct ID *from_parent);
struct ID *WM_drag_ID(const struct wmDrag *drag, short idcode);
struct ID *WM_drag_ID_from_event(const struct wmEvent *event, short idcode);

/* Set OpenGL viewport and scissor */
void wmViewport(const struct rcti *winrct);
void wmPartialViewport(rcti *drawrct, const rcti *winrct, const rcti *partialrct);
void wmWindowViewport(struct wmWindow *win);

/* OpenGL utilities with safety check */
void wmOrtho2(float x1, float x2, float y1, float y2);
/* use for conventions (avoid hard-coded offsets all over) */
void wmOrtho2_region_pixelspace(const struct ARegion *region);
void wmOrtho2_pixelspace(const float x, const float y);
void wmGetProjectionMatrix(float mat[4][4], const struct rcti *winrct);

/* threaded Jobs Manager */
enum {
  WM_JOB_PRIORITY = (1 << 0),
  WM_JOB_EXCL_RENDER = (1 << 1),
  WM_JOB_PROGRESS = (1 << 2),
};

/**
 * Identifying jobs by owner alone is unreliable, this isnt saved,
 * order can change (keep 0 for 'any').
 */
enum {
  WM_JOB_TYPE_ANY = 0,
  WM_JOB_TYPE_COMPOSITE,
  WM_JOB_TYPE_RENDER,
  WM_JOB_TYPE_RENDER_PREVIEW, /* UI preview */
  WM_JOB_TYPE_OBJECT_SIM_OCEAN,
  WM_JOB_TYPE_OBJECT_SIM_FLUID,
  WM_JOB_TYPE_OBJECT_BAKE_TEXTURE,
  WM_JOB_TYPE_OBJECT_BAKE,
  WM_JOB_TYPE_FILESEL_READDIR,
  WM_JOB_TYPE_CLIP_BUILD_PROXY,
  WM_JOB_TYPE_CLIP_TRACK_MARKERS,
  WM_JOB_TYPE_CLIP_SOLVE_CAMERA,
  WM_JOB_TYPE_CLIP_PREFETCH,
  WM_JOB_TYPE_SEQ_BUILD_PROXY,
  WM_JOB_TYPE_SEQ_BUILD_PREVIEW,
  WM_JOB_TYPE_POINTCACHE,
  WM_JOB_TYPE_DPAINT_BAKE,
  WM_JOB_TYPE_ALEMBIC,
  WM_JOB_TYPE_SHADER_COMPILATION,
  WM_JOB_TYPE_STUDIOLIGHT,
  WM_JOB_TYPE_LIGHT_BAKE,
  WM_JOB_TYPE_FSMENU_BOOKMARK_VALIDATE,
  WM_JOB_TYPE_QUADRIFLOW_REMESH,
  WM_JOB_TYPE_TRACE_IMAGE,
  /* add as needed, bake, seq proxy build
   * if having hard coded values is a problem */
};

struct wmJob *WM_jobs_get(struct wmWindowManager *wm,
                          struct wmWindow *win,
                          void *owner,
                          const char *name,
                          int flag,
                          int job_type);

bool WM_jobs_test(struct wmWindowManager *wm, void *owner, int job_type);
float WM_jobs_progress(struct wmWindowManager *wm, void *owner);
char *WM_jobs_name(struct wmWindowManager *wm, void *owner);
double WM_jobs_starttime(struct wmWindowManager *wm, void *owner);
void *WM_jobs_customdata(struct wmWindowManager *wm, void *owner);
void *WM_jobs_customdata_from_type(struct wmWindowManager *wm, int job_type);

bool WM_jobs_is_running(struct wmJob *);
bool WM_jobs_is_stopped(wmWindowManager *wm, void *owner);
void *WM_jobs_customdata_get(struct wmJob *);
void WM_jobs_customdata_set(struct wmJob *, void *customdata, void (*free)(void *));
void WM_jobs_timer(struct wmJob *, double timestep, unsigned int note, unsigned int endnote);
void WM_jobs_delay_start(struct wmJob *, double delay_time);

typedef void (*wm_jobs_start_callback)(void *custom_data,
                                       short *stop,
                                       short *do_update,
                                       float *progress);
void WM_jobs_callbacks(struct wmJob *,
                       wm_jobs_start_callback startjob,
                       void (*initjob)(void *),
                       void (*update)(void *),
                       void (*endjob)(void *));

void WM_jobs_start(struct wmWindowManager *wm, struct wmJob *);
void WM_jobs_stop(struct wmWindowManager *wm, void *owner, void *startjob);
void WM_jobs_kill(struct wmWindowManager *wm,
                  void *owner,
                  void (*)(void *, short int *, short int *, float *));
void WM_jobs_kill_all(struct wmWindowManager *wm);
void WM_jobs_kill_all_except(struct wmWindowManager *wm, void *owner);
void WM_jobs_kill_type(struct wmWindowManager *wm, void *owner, int job_type);

bool WM_jobs_has_running(struct wmWindowManager *wm);

void WM_job_main_thread_lock_acquire(struct wmJob *job);
void WM_job_main_thread_lock_release(struct wmJob *job);

/* clipboard */
char *WM_clipboard_text_get(bool selection, int *r_len);
char *WM_clipboard_text_get_firstline(bool selection, int *r_len);
void WM_clipboard_text_set(const char *buf, bool selection);

/* progress */
void WM_progress_set(struct wmWindow *win, float progress);
void WM_progress_clear(struct wmWindow *win);

/* Draw (for screenshot) */
void *WM_draw_cb_activate(struct wmWindow *win,
                          void (*draw)(const struct wmWindow *, void *),
                          void *customdata);
void WM_draw_cb_exit(struct wmWindow *win, void *handle);
void WM_redraw_windows(struct bContext *C);

void WM_draw_region_viewport_ensure(struct ARegion *region, short space_type);
void WM_draw_region_viewport_bind(struct ARegion *region);
void WM_draw_region_viewport_unbind(struct ARegion *region);

/* Region drawing */
void WM_draw_region_free(struct ARegion *region, bool hide);
struct GPUViewport *WM_draw_region_get_viewport(struct ARegion *region);
struct GPUViewport *WM_draw_region_get_bound_viewport(struct ARegion *region);

void WM_main_playanim(int argc, const char **argv);

/* debugging only, convenience function to write on crash */
bool write_crash_blend(void);

/* Lock the interface for any communication */
void WM_set_locked_interface(struct wmWindowManager *wm, bool lock);

void WM_event_tablet_data_default_set(struct wmTabletData *tablet_data);

/* For testing only 'G_FLAG_EVENT_SIMULATE' */
struct wmEvent *WM_event_add_simulate(struct wmWindow *win, const struct wmEvent *event_to_add);

const char *WM_window_cursor_keymap_status_get(const struct wmWindow *win,
                                               int button_index,
                                               int type_index);
void WM_window_cursor_keymap_status_refresh(struct bContext *C, struct wmWindow *win);

void WM_window_status_area_tag_redraw(struct wmWindow *win);
struct ScrArea *WM_window_status_area_find(struct wmWindow *win, struct bScreen *screen);
bool WM_window_modal_keymap_status_draw(struct bContext *C,
                                        struct wmWindow *win,
                                        struct uiLayout *layout);

/* wm_event_query.c */
void WM_event_print(const struct wmEvent *event);

int WM_event_modifier_flag(const struct wmEvent *event);

bool WM_event_is_modal_tweak_exit(const struct wmEvent *event, int tweak_event);
bool WM_event_is_last_mousemove(const struct wmEvent *event);

int WM_event_drag_threshold(const struct wmEvent *event);
bool WM_event_drag_test(const struct wmEvent *event, const int prev_xy[2]);
bool WM_event_drag_test_with_delta(const struct wmEvent *event, const int delta[2]);

/* event map */
int WM_userdef_event_map(int kmitype);
int WM_userdef_event_type_from_keymap_type(int kmitype);

#ifdef WITH_INPUT_NDOF
void WM_event_ndof_pan_get(const struct wmNDOFMotionData *ndof,
                           float r_pan[3],
                           const bool use_zoom);
void WM_event_ndof_rotate_get(const struct wmNDOFMotionData *ndof, float r_rot[3]);

float WM_event_ndof_to_axis_angle(const struct wmNDOFMotionData *ndof, float axis[3]);
void WM_event_ndof_to_quat(const struct wmNDOFMotionData *ndof, float q[4]);
#endif /* WITH_INPUT_NDOF */

float WM_event_tablet_data(const struct wmEvent *event, int *pen_flip, float tilt[2]);
bool WM_event_is_tablet(const struct wmEvent *event);

<<<<<<< HEAD
void WM_event_xr_data(const struct wmEvent *event,
                      char **action_set,
                      char **action,
                      char *type,
                      float state[2],
                      float controller_loc[3],
                      float controller_rot[4],
                      float eye_viewmat[4][4],
                      float *eye_lens);
bool WM_event_is_xr(const struct wmEvent *event);
=======
int WM_event_absolute_delta_x(const struct wmEvent *event);
int WM_event_absolute_delta_y(const struct wmEvent *event);
>>>>>>> 5b5ec0a2

#ifdef WITH_INPUT_IME
bool WM_event_is_ime_switch(const struct wmEvent *event);
#endif

/* wm_tooltip.c */
typedef struct ARegion *(*wmTooltipInitFn)(struct bContext *C,
                                           struct ARegion *region,
                                           int *pass,
                                           double *r_pass_delay,
                                           bool *r_exit_on_event);

void WM_tooltip_immediate_init(struct bContext *C,
                               struct wmWindow *win,
                               struct ScrArea *area,
                               struct ARegion *region,
                               wmTooltipInitFn init);
void WM_tooltip_timer_init_ex(struct bContext *C,
                              struct wmWindow *win,
                              struct ScrArea *area,
                              struct ARegion *region,
                              wmTooltipInitFn init,
                              double delay);
void WM_tooltip_timer_init(struct bContext *C,
                           struct wmWindow *win,
                           struct ScrArea *area,
                           struct ARegion *region,
                           wmTooltipInitFn init);
void WM_tooltip_timer_clear(struct bContext *C, struct wmWindow *win);
void WM_tooltip_clear(struct bContext *C, struct wmWindow *win);
void WM_tooltip_init(struct bContext *C, struct wmWindow *win);
void WM_tooltip_refresh(struct bContext *C, struct wmWindow *win);
double WM_tooltip_time_closed(void);

/* wm_utils.c */
struct wmGenericCallback *WM_generic_callback_steal(struct wmGenericCallback *callback);
void WM_generic_callback_free(struct wmGenericCallback *callback);

void WM_generic_user_data_free(struct wmGenericUserData *wm_userdata);

bool WM_region_use_viewport(struct ScrArea *area, struct ARegion *region);

#ifdef WITH_XR_OPENXR
/* wm_xr_session.c */
bool WM_xr_session_exists(const wmXrData *xr);
bool WM_xr_session_is_ready(const wmXrData *xr);
struct wmXrSessionState *WM_xr_session_state_handle_get(const wmXrData *xr);
void WM_xr_session_base_pose_reset(wmXrData *xr);
bool WM_xr_session_state_viewer_pose_location_get(const wmXrData *xr, float r_location[3]);
bool WM_xr_session_state_viewer_pose_rotation_get(const wmXrData *xr, float r_rotation[4]);
bool WM_xr_session_state_viewer_pose_matrix_info_get(const wmXrData *xr,
                                                     bool from_selection_eye,
                                                     float r_viewmat[4][4],
                                                     float *r_focal_len,
                                                     float *r_clip_start,
                                                     float *r_clip_end);
bool WM_xr_session_state_controller_pose_location_get(const wmXrData *xr,
                                                      unsigned int subaction_idx,
                                                      float r_location[3]);
bool WM_xr_session_state_controller_pose_rotation_get(const wmXrData *xr,
                                                      unsigned int subaction_idx,
                                                      float r_rotation[4]);

struct ARegionType *WM_xr_surface_controller_region_type_get(void);

/* wm_xr_actions.c */
/* XR action functions to be called pre-XR session start.
 * Note: The "destroy" functions can also be called post-session start. */
bool WM_xr_action_set_create(wmXrData *xr, const struct GHOST_XrActionSetInfo *info);
void WM_xr_action_set_destroy(wmXrData *xr, const char *action_set_name, bool remove_reference);
bool WM_xr_actions_create(wmXrData *xr,
                          const char *action_set_name,
                          unsigned int count,
                          const struct GHOST_XrActionInfo *infos);
void WM_xr_actions_destroy(wmXrData *xr,
                           const char *action_set_name,
                           unsigned int count,
                           const char *const *action_names);
bool WM_xr_action_spaces_create(wmXrData *xr,
                                const char *action_set_name,
                                unsigned int count,
                                const struct GHOST_XrActionSpaceInfo *infos);
void WM_xr_action_spaces_destroy(wmXrData *xr,
                                 const char *action_set_name,
                                 unsigned int count,
                                 const struct GHOST_XrActionSpaceInfo *infos);
bool WM_xr_action_bindings_create(wmXrData *xr,
                                  const char *action_set_name,
                                  unsigned int count,
                                  const struct GHOST_XrActionBindingsInfo *infos);
void WM_xr_action_bindings_destroy(wmXrData *xr,
                                   const char *action_set_name,
                                   unsigned int count,
                                   const struct GHOST_XrActionBindingsInfo *infos);

bool WM_xr_active_action_set_set(
    wmXrData *xr, const char *action_set_name); /* If action_set_name is NULL, then
                                                 * all action sets will be treated as active. */
bool WM_xr_controller_pose_action_set(wmXrData *xr,
                                      const char *action_set_name,
                                      const char *action_name);

/* XR action functions to be called post-XR session start. */
bool WM_xr_action_states_get(const wmXrData *xr,
                             const char *action_set_name,
                             unsigned int count,
                             struct GHOST_XrActionInfo *r_infos);
bool WM_xr_haptic_action_apply(wmXrData *xr,
                               const char *action_set_name,
                               const char *action_name,
                               unsigned int count,
                               const char *const *subaction_paths,
                               const long long *duration,
                               const float *frequency,
                               const float *amplitude);
void WM_xr_haptic_action_stop(wmXrData *xr,
                              const char *action_set_name,
                              const char *action_name,
                              unsigned int count,
                              const char *const *subaction_paths);
#endif

#ifdef __cplusplus
}
#endif<|MERGE_RESOLUTION|>--- conflicted
+++ resolved
@@ -870,7 +870,9 @@
 float WM_event_tablet_data(const struct wmEvent *event, int *pen_flip, float tilt[2]);
 bool WM_event_is_tablet(const struct wmEvent *event);
 
-<<<<<<< HEAD
+int WM_event_absolute_delta_x(const struct wmEvent *event);
+int WM_event_absolute_delta_y(const struct wmEvent *event);
+
 void WM_event_xr_data(const struct wmEvent *event,
                       char **action_set,
                       char **action,
@@ -881,10 +883,6 @@
                       float eye_viewmat[4][4],
                       float *eye_lens);
 bool WM_event_is_xr(const struct wmEvent *event);
-=======
-int WM_event_absolute_delta_x(const struct wmEvent *event);
-int WM_event_absolute_delta_y(const struct wmEvent *event);
->>>>>>> 5b5ec0a2
 
 #ifdef WITH_INPUT_IME
 bool WM_event_is_ime_switch(const struct wmEvent *event);
