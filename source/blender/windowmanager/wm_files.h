--- conflicted
+++ resolved
@@ -59,11 +59,8 @@
 void        WM_OT_link(struct wmOperatorType *ot);
 void        WM_OT_append(struct wmOperatorType *ot);
 
-<<<<<<< HEAD
 void        WM_OT_assets_update_check(struct wmOperatorType *ot);
-=======
 void        WM_OT_lib_relocate(struct wmOperatorType *ot);
 void        WM_OT_lib_reload(struct wmOperatorType *ot);
->>>>>>> c2a5f951
 
 #endif /* __WM_FILES_H__ */
