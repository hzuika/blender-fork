--- conflicted
+++ resolved
@@ -2697,11 +2697,7 @@
 }
 
 static WMLinkAppendDataItem *wm_link_append_data_item_add(
-<<<<<<< HEAD
-        WMLinkAppendData *lapp_data, const char *idname, const int idcode, const AssetUUID *uuid, void *customdata)
-=======
-        WMLinkAppendData *lapp_data, const char *idname, const short idcode, void *customdata)
->>>>>>> fa3dd5d9
+        WMLinkAppendData *lapp_data, const char *idname, const short idcode, const AssetUUID *uuid, void *customdata)
 {
 	WMLinkAppendDataItem *item = BLI_memarena_alloc(lapp_data->memarena, sizeof(*item));
 	size_t len = strlen(idname) + 1;
@@ -2769,13 +2765,9 @@
 				continue;
 			}
 
-<<<<<<< HEAD
 			new_id = BLO_library_link_named_part_asset(
-			             mainl, &bh, aet, item->name, item->idcode, &item->uuid, flag, scene, v3d);
-
-=======
-			new_id = BLO_library_link_named_part_ex(mainl, &bh, item->idcode, item->name, flag, scene, v3d);
->>>>>>> fa3dd5d9
+			             mainl, &bh, aet, item->idcode, item->name, &item->uuid, flag, scene, v3d);
+
 			if (new_id) {
 				/* If the link is sucessful, clear item's libs 'todo' flags.
 				 * This avoids trying to link same item with other libraries to come. */
