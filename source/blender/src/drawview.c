--- conflicted
+++ resolved
@@ -3569,11 +3569,7 @@
 		last_cfra = -1;
 		cached = cached_dynamics(PSFRA,PEFRA);
 		
-<<<<<<< HEAD
-		redrawtime = 1.0/FPS;
-=======
 		redrawtime = 0.0;
->>>>>>> 8d6857b9
 		
 		redrawtime_index = REDRAW_FRAME_AVERAGE;
 		while(redrawtime_index--) {
