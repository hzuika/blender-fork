--- conflicted
+++ resolved
@@ -148,13 +148,8 @@
   }
 
   /* See "Recursive Gabor Filtering" by Young/VanVliet
-<<<<<<< HEAD
-   * all factors here in double.prec.
-   * Required, because for single.prec it seems to blow up if sigma > ~200 */
-=======
    * all factors here in double-precision.
    * Required, because for single-precision floating point seems to blow up if `sigma > ~200`. */
->>>>>>> c41b93bd
   if (sigma >= 3.556f) {
     q = 0.9804f * (sigma - 3.556f) + 2.5091f;
   }
@@ -163,11 +158,7 @@
   }
   q2 = q * q;
   sc = (1.1668 + q) * (3.203729649 + (2.21566 + q) * q);
-<<<<<<< HEAD
-  /* No gabor filtering here, so no complex multiplies, just the regular coefs.
-=======
   /* No gabor filtering here, so no complex multiplies, just the regular coefficients.
->>>>>>> c41b93bd
    * all negated here, so as not to have to recalc Triggs/Sdika matrix. */
   cf[1] = q * (5.788961737 + (6.76492 + 3.0 * q) * q) / sc;
   cf[2] = -q2 * (3.38246 + 3.0 * q) / sc;
@@ -177,11 +168,7 @@
 
   /* Triggs/Sdika border corrections,
    * it seems to work, not entirely sure if it is actually totally correct,
-<<<<<<< HEAD
-   * Besides J.M.Geusebroek's anigauss.c (see http://www.science.uva.nl/~mark),
-=======
    * Besides J.M.Geusebroek's `anigauss.c` (see http://www.science.uva.nl/~mark),
->>>>>>> c41b93bd
    * found one other implementation by Cristoph Lampert,
    * but neither seem to be quite the same, result seems to be ok so far anyway.
    * Extra scale factor here to not have to do it in filter,
