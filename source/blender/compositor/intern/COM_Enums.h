--- conflicted
+++ resolved
@@ -49,9 +49,6 @@
   Medium = 1,
   /** \brief Low quality setting */
   Low = 0,
-<<<<<<< HEAD
-  /** No priority set. Is used to mark WorkPackages that aren't used. */
-=======
   /**
    * No priority set. Is used to mark WorkPackages that aren't needed to be scheduled (yet).
    *
@@ -63,7 +60,6 @@
    * is being executed. They might be selected when executing the other priority or aren't needed
    * at all. The later can happen when the tile is moved completely out the visible viewport.
    */
->>>>>>> c6c0b792
   Unset = -1,
 };
 
