--- conflicted
+++ resolved
@@ -136,11 +136,7 @@
   Node *node = nullptr;
 
   /* ignore undefined nodes with missing or invalid node data */
-<<<<<<< HEAD
-  if (!nodeIsRegistered(b_node)) {
-=======
   if (nodeTypeUndefined(b_node)) {
->>>>>>> 29fb12da
     return nullptr;
   }
 
