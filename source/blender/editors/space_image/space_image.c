/*
 * ***** BEGIN GPL LICENSE BLOCK *****
 *
 * This program is free software; you can redistribute it and/or
 * modify it under the terms of the GNU General Public License
 * as published by the Free Software Foundation; either version 2
 * of the License, or (at your option) any later version. 
 *
 * This program is distributed in the hope that it will be useful,
 * but WITHOUT ANY WARRANTY; without even the implied warranty of
 * MERCHANTABILITY or FITNESS FOR A PARTICULAR PURPOSE.  See the
 * GNU General Public License for more details.
 *
 * You should have received a copy of the GNU General Public License
 * along with this program; if not, write to the Free Software Foundation,
 * Inc., 51 Franklin Street, Fifth Floor, Boston, MA 02110-1301, USA.
 *
 * The Original Code is Copyright (C) 2008 Blender Foundation.
 * All rights reserved.
 *
 * 
 * Contributor(s): Blender Foundation
 *
 * ***** END GPL LICENSE BLOCK *****
 */

/** \file blender/editors/space_image/space_image.c
 *  \ingroup spimage
 */

#include "DNA_gpencil_types.h"
#include "DNA_mesh_types.h"
#include "DNA_mask_types.h"
#include "DNA_meshdata_types.h"
#include "DNA_object_types.h"
#include "DNA_scene_types.h"
#include "DNA_image_types.h"

#include "MEM_guardedalloc.h"

#include "BLI_blenlib.h"
#include "BLI_math.h"
#include "BLI_threads.h"

#include "BKE_colortools.h"
#include "BKE_context.h"
#include "BKE_image.h"
#include "BKE_library.h"
#include "BKE_scene.h"
#include "BKE_screen.h"

#include "IMB_imbuf_types.h"

#include "ED_image.h"
#include "ED_mask.h"
#include "ED_mesh.h"
#include "ED_node.h"
#include "ED_render.h"
#include "ED_space_api.h"
#include "ED_screen.h"
#include "ED_uvedit.h"

#include "BIF_gl.h"

#include "RNA_access.h"

#include "WM_api.h"
#include "WM_types.h"

#include "UI_resources.h"
#include "UI_interface.h"
#include "UI_view2d.h"

#include "image_intern.h"

/**************************** common state *****************************/

static void image_scopes_tag_refresh(ScrArea *sa)
{
	SpaceImage *sima = (SpaceImage *)sa->spacedata.first;
	ARegion *ar;

	/* only while histogram is visible */
	for (ar = sa->regionbase.first; ar; ar = ar->next) {
		if (ar->regiontype == RGN_TYPE_TOOLS && ar->flag & RGN_FLAG_HIDDEN)
			return;
	}

	sima->scopes.ok = 0;
}


/* ******************** manage regions ********************* */

ARegion *image_has_buttons_region(ScrArea *sa)
{
	ARegion *ar, *arnew;

	ar = BKE_area_find_region_type(sa, RGN_TYPE_UI);
	if (ar) return ar;
	
	/* add subdiv level; after header */
	ar = BKE_area_find_region_type(sa, RGN_TYPE_HEADER);

	/* is error! */
	if (ar == NULL) return NULL;
	
	arnew = MEM_callocN(sizeof(ARegion), "buttons for image");
	
	BLI_insertlinkafter(&sa->regionbase, ar, arnew);
	arnew->regiontype = RGN_TYPE_UI;
	arnew->alignment = RGN_ALIGN_RIGHT;
	
	arnew->flag = RGN_FLAG_HIDDEN;
	
	return arnew;
}

ARegion *image_has_tools_region(ScrArea *sa)
{
	ARegion *ar, *arnew;

	ar = BKE_area_find_region_type(sa, RGN_TYPE_TOOLS);
	if (ar) return ar;

	/* add subdiv level; after buttons */
	ar = BKE_area_find_region_type(sa, RGN_TYPE_UI);

	/* is error! */
	if (ar == NULL) return NULL;
	
	arnew = MEM_callocN(sizeof(ARegion), "scopes for image");
	
	BLI_insertlinkafter(&sa->regionbase, ar, arnew);
	arnew->regiontype = RGN_TYPE_TOOLS;
	arnew->alignment = RGN_ALIGN_LEFT;
	
	arnew->flag = RGN_FLAG_HIDDEN;

	image_scopes_tag_refresh(sa);
	
	return arnew;
}

/* ******************** default callbacks for image space ***************** */

static SpaceLink *image_new(const bContext *UNUSED(C))
{
	ARegion *ar;
	SpaceImage *simage;
	
	simage = MEM_callocN(sizeof(SpaceImage), "initimage");
	simage->spacetype = SPACE_IMAGE;
	simage->zoom = 1.0f;
	simage->lock = true;
	simage->flag = SI_SHOW_GPENCIL | SI_USE_ALPHA;

	simage->iuser.ok = true;
	simage->iuser.fie_ima = 2;
	simage->iuser.frames = 100;
	simage->iuser.flag = IMA_SHOW_STEREO;

	scopes_new(&simage->scopes);
	simage->sample_line_hist.height = 100;

	/* header */
	ar = MEM_callocN(sizeof(ARegion), "header for image");
	
	BLI_addtail(&simage->regionbase, ar);
	ar->regiontype = RGN_TYPE_HEADER;
	ar->alignment = RGN_ALIGN_BOTTOM;
	
	/* buttons/list view */
	ar = MEM_callocN(sizeof(ARegion), "buttons for image");
	
	BLI_addtail(&simage->regionbase, ar);
	ar->regiontype = RGN_TYPE_UI;
	ar->alignment = RGN_ALIGN_RIGHT;
	ar->flag = RGN_FLAG_HIDDEN;
	
	/* scopes/uv sculpt/paint */
	ar = MEM_callocN(sizeof(ARegion), "buttons for image");
	
	BLI_addtail(&simage->regionbase, ar);
	ar->regiontype = RGN_TYPE_TOOLS;
	ar->alignment = RGN_ALIGN_LEFT;
	ar->flag = RGN_FLAG_HIDDEN;

	/* main area */
	ar = MEM_callocN(sizeof(ARegion), "main area for image");
	
	BLI_addtail(&simage->regionbase, ar);
	ar->regiontype = RGN_TYPE_WINDOW;
	
	return (SpaceLink *)simage;
}

/* not spacelink itself */
static void image_free(SpaceLink *sl)
{	
	SpaceImage *simage = (SpaceImage *) sl;

	scopes_free(&simage->scopes);
}


/* spacetype; init callback, add handlers */
static void image_init(struct wmWindowManager *UNUSED(wm), ScrArea *sa)
{
	ListBase *lb = WM_dropboxmap_find("Image", SPACE_IMAGE, 0);

	/* add drop boxes */
	WM_event_add_dropbox_handler(&sa->handlers, lb);
	
}

static SpaceLink *image_duplicate(SpaceLink *sl)
{
	SpaceImage *simagen = MEM_dupallocN(sl);
	
	/* clear or remove stuff from old */

	scopes_new(&simagen->scopes);

	return (SpaceLink *)simagen;
}

static void image_operatortypes(void)
{
	WM_operatortype_append(IMAGE_OT_view_all);
	WM_operatortype_append(IMAGE_OT_view_pan);
	WM_operatortype_append(IMAGE_OT_view_selected);
	WM_operatortype_append(IMAGE_OT_view_zoom);
	WM_operatortype_append(IMAGE_OT_view_zoom_in);
	WM_operatortype_append(IMAGE_OT_view_zoom_out);
	WM_operatortype_append(IMAGE_OT_view_zoom_ratio);
	WM_operatortype_append(IMAGE_OT_view_zoom_border);
	WM_operatortype_append(IMAGE_OT_view_ndof);

	WM_operatortype_append(IMAGE_OT_new);
	WM_operatortype_append(IMAGE_OT_open);
	WM_operatortype_append(IMAGE_OT_match_movie_length);
	WM_operatortype_append(IMAGE_OT_replace);
	WM_operatortype_append(IMAGE_OT_reload);
	WM_operatortype_append(IMAGE_OT_save);
	WM_operatortype_append(IMAGE_OT_save_as);
	WM_operatortype_append(IMAGE_OT_save_sequence);
	WM_operatortype_append(IMAGE_OT_pack);
	WM_operatortype_append(IMAGE_OT_unpack);
	
	WM_operatortype_append(IMAGE_OT_invert);

	WM_operatortype_append(IMAGE_OT_cycle_render_slot);

	WM_operatortype_append(IMAGE_OT_sample);
	WM_operatortype_append(IMAGE_OT_sample_line);
	WM_operatortype_append(IMAGE_OT_curves_point_set);

	WM_operatortype_append(IMAGE_OT_properties);
	WM_operatortype_append(IMAGE_OT_toolshelf);

	WM_operatortype_append(IMAGE_OT_change_frame);

	WM_operatortype_append(IMAGE_OT_read_renderlayers);
	WM_operatortype_append(IMAGE_OT_render_border);
	WM_operatortype_append(IMAGE_OT_clear_render_border);
}

static void image_keymap(struct wmKeyConfig *keyconf)
{
	wmKeyMap *keymap = WM_keymap_find(keyconf, "Image Generic", SPACE_IMAGE, 0);
	wmKeyMapItem *kmi;
	int i;
	
	WM_keymap_add_item(keymap, "IMAGE_OT_new", NKEY, KM_PRESS, KM_ALT, 0);
	WM_keymap_add_item(keymap, "IMAGE_OT_open", OKEY, KM_PRESS, KM_ALT, 0);
	WM_keymap_add_item(keymap, "IMAGE_OT_reload", RKEY, KM_PRESS, KM_ALT, 0);
	WM_keymap_add_item(keymap, "IMAGE_OT_read_renderlayers", RKEY, KM_PRESS, KM_CTRL, 0);
	WM_keymap_add_item(keymap, "IMAGE_OT_save", SKEY, KM_PRESS, KM_ALT, 0);
	WM_keymap_add_item(keymap, "IMAGE_OT_save_as", F3KEY, KM_PRESS, 0, 0);
	WM_keymap_add_item(keymap, "IMAGE_OT_properties", NKEY, KM_PRESS, 0, 0);
	WM_keymap_add_item(keymap, "IMAGE_OT_toolshelf", TKEY, KM_PRESS, 0, 0);

	WM_keymap_add_item(keymap, "IMAGE_OT_cycle_render_slot", JKEY, KM_PRESS, 0, 0);
	RNA_boolean_set(WM_keymap_add_item(keymap, "IMAGE_OT_cycle_render_slot", JKEY, KM_PRESS, KM_ALT, 0)->ptr, "reverse", true);
	
	keymap = WM_keymap_find(keyconf, "Image", SPACE_IMAGE, 0);
	
	WM_keymap_add_item(keymap, "IMAGE_OT_view_all", HOMEKEY, KM_PRESS, 0, 0);

	kmi = WM_keymap_add_item(keymap, "IMAGE_OT_view_all", HOMEKEY, KM_PRESS, KM_SHIFT, 0);
	RNA_boolean_set(kmi->ptr, "fit_view", true);

	WM_keymap_add_item(keymap, "IMAGE_OT_view_selected", PADPERIOD, KM_PRESS, 0, 0);
	WM_keymap_add_item(keymap, "IMAGE_OT_view_pan", MIDDLEMOUSE, KM_PRESS, 0, 0);
	WM_keymap_add_item(keymap, "IMAGE_OT_view_pan", MIDDLEMOUSE, KM_PRESS, KM_SHIFT, 0);
	WM_keymap_add_item(keymap, "IMAGE_OT_view_pan", MOUSEPAN, 0, 0, 0);

	WM_keymap_add_item(keymap, "IMAGE_OT_view_all", NDOF_BUTTON_FIT, KM_PRESS, 0, 0); // or view selected?
	WM_keymap_add_item(keymap, "IMAGE_OT_view_ndof", NDOF_MOTION, 0, 0, 0);

	WM_keymap_add_item(keymap, "IMAGE_OT_view_zoom_in", WHEELINMOUSE, KM_PRESS, 0, 0);
	WM_keymap_add_item(keymap, "IMAGE_OT_view_zoom_out", WHEELOUTMOUSE, KM_PRESS, 0, 0);
	WM_keymap_add_item(keymap, "IMAGE_OT_view_zoom_in", PADPLUSKEY, KM_PRESS, 0, 0);
	WM_keymap_add_item(keymap, "IMAGE_OT_view_zoom_out", PADMINUS, KM_PRESS, 0, 0);
	WM_keymap_add_item(keymap, "IMAGE_OT_view_zoom", MIDDLEMOUSE, KM_PRESS, KM_CTRL, 0);
	WM_keymap_add_item(keymap, "IMAGE_OT_view_zoom", MOUSEZOOM, 0, 0, 0);
	WM_keymap_add_item(keymap, "IMAGE_OT_view_zoom", MOUSEPAN, 0, KM_CTRL, 0);
	WM_keymap_add_item(keymap, "IMAGE_OT_view_zoom_border", BKEY, KM_PRESS, KM_SHIFT, 0);

	/* ctrl now works as well, shift + numpad works as arrow keys on Windows */
	RNA_float_set(WM_keymap_add_item(keymap, "IMAGE_OT_view_zoom_ratio", PAD8, KM_PRESS, KM_CTRL, 0)->ptr, "ratio", 8.0f);
	RNA_float_set(WM_keymap_add_item(keymap, "IMAGE_OT_view_zoom_ratio", PAD4, KM_PRESS, KM_CTRL, 0)->ptr, "ratio", 4.0f);
	RNA_float_set(WM_keymap_add_item(keymap, "IMAGE_OT_view_zoom_ratio", PAD2, KM_PRESS, KM_CTRL, 0)->ptr, "ratio", 2.0f);
	RNA_float_set(WM_keymap_add_item(keymap, "IMAGE_OT_view_zoom_ratio", PAD8, KM_PRESS, KM_SHIFT, 0)->ptr, "ratio", 8.0f);
	RNA_float_set(WM_keymap_add_item(keymap, "IMAGE_OT_view_zoom_ratio", PAD4, KM_PRESS, KM_SHIFT, 0)->ptr, "ratio", 4.0f);
	RNA_float_set(WM_keymap_add_item(keymap, "IMAGE_OT_view_zoom_ratio", PAD2, KM_PRESS, KM_SHIFT, 0)->ptr, "ratio", 2.0f);

	RNA_float_set(WM_keymap_add_item(keymap, "IMAGE_OT_view_zoom_ratio", PAD1, KM_PRESS, 0, 0)->ptr, "ratio", 1.0f);
	RNA_float_set(WM_keymap_add_item(keymap, "IMAGE_OT_view_zoom_ratio", PAD2, KM_PRESS, 0, 0)->ptr, "ratio", 0.5f);
	RNA_float_set(WM_keymap_add_item(keymap, "IMAGE_OT_view_zoom_ratio", PAD4, KM_PRESS, 0, 0)->ptr, "ratio", 0.25f);
	RNA_float_set(WM_keymap_add_item(keymap, "IMAGE_OT_view_zoom_ratio", PAD8, KM_PRESS, 0, 0)->ptr, "ratio", 0.125f);

	WM_keymap_add_item(keymap, "IMAGE_OT_change_frame", LEFTMOUSE, KM_PRESS, 0, 0);

	WM_keymap_add_item(keymap, "IMAGE_OT_sample", ACTIONMOUSE, KM_PRESS, 0, 0);
	RNA_enum_set(WM_keymap_add_item(keymap, "IMAGE_OT_curves_point_set", ACTIONMOUSE, KM_PRESS, KM_CTRL, 0)->ptr, "point", 0);
	RNA_enum_set(WM_keymap_add_item(keymap, "IMAGE_OT_curves_point_set", ACTIONMOUSE, KM_PRESS, KM_SHIFT, 0)->ptr, "point", 1);

	/* toggle editmode is handy to have while UV unwrapping */
	kmi = WM_keymap_add_item(keymap, "OBJECT_OT_mode_set", TABKEY, KM_PRESS, 0, 0);
	RNA_enum_set(kmi->ptr, "mode", OB_MODE_EDIT);
	RNA_boolean_set(kmi->ptr, "toggle", true);

	/* fast switch to render slots */
	for (i = 0; i < MIN2(IMA_MAX_RENDER_SLOT, 9); i++) {
		kmi = WM_keymap_add_item(keymap, "WM_OT_context_set_int", ONEKEY + i, KM_PRESS, 0, 0);
		RNA_string_set(kmi->ptr, "data_path", "space_data.image.render_slots.active_index");
		RNA_int_set(kmi->ptr, "value", i);
	}

	/* pivot */
	kmi = WM_keymap_add_item(keymap, "WM_OT_context_set_enum", COMMAKEY, KM_PRESS, 0, 0);
	RNA_string_set(kmi->ptr, "data_path", "space_data.pivot_point");
	RNA_string_set(kmi->ptr, "value", "CENTER");

	kmi = WM_keymap_add_item(keymap, "WM_OT_context_set_enum", COMMAKEY, KM_PRESS, KM_CTRL, 0);
	RNA_string_set(kmi->ptr, "data_path", "space_data.pivot_point");
	RNA_string_set(kmi->ptr, "value", "MEDIAN");

	kmi = WM_keymap_add_item(keymap, "WM_OT_context_set_enum", PERIODKEY, KM_PRESS, 0, 0);
	RNA_string_set(kmi->ptr, "data_path", "space_data.pivot_point");
	RNA_string_set(kmi->ptr, "value", "CURSOR");

	/* render border */
	WM_keymap_add_item(keymap, "IMAGE_OT_render_border", BKEY, KM_PRESS, KM_CTRL, 0);
	WM_keymap_add_item(keymap, "IMAGE_OT_clear_render_border", BKEY, KM_PRESS, KM_CTRL | KM_ALT, 0);
}

/* dropboxes */
static int image_drop_poll(bContext *UNUSED(C), wmDrag *drag, const wmEvent *UNUSED(event))
{
	if (drag->type == WM_DRAG_PATH)
		if (ELEM(drag->icon, 0, ICON_FILE_IMAGE, ICON_FILE_MOVIE, ICON_FILE_BLANK)) /* rule might not work? */
			return 1;
	return 0;
}

static void image_drop_copy(wmDrag *drag, wmDropBox *drop)
{
	/* copy drag path to properties */
	RNA_string_set(drop->ptr, "filepath", drag->path);
}

/* area+region dropbox definition */
static void image_dropboxes(void)
{
	ListBase *lb = WM_dropboxmap_find("Image", SPACE_IMAGE, 0);
	
	WM_dropbox_add(lb, "IMAGE_OT_open", image_drop_poll, image_drop_copy);
}

/**
 * \note take care not to get into feedback loop here,
 *       calling composite job causes viewer to refresh.
 */
static void image_refresh(const bContext *C, ScrArea *sa)
{
	Scene *scene = CTX_data_scene(C);
	SpaceImage *sima = sa->spacedata.first;
	Object *obedit = CTX_data_edit_object(C);
	Image *ima;

	ima = ED_space_image(sima);

	BKE_image_user_check_frame_calc(&sima->iuser, scene->r.cfra, 0);
	
	/* check if we have to set the image from the editmesh */
	if (ima && (ima->source == IMA_SRC_VIEWER && sima->mode == SI_MODE_MASK)) {
		if (scene->nodetree) {
			Mask *mask = ED_space_image_get_mask(sima);
			if (mask) {
				ED_node_composite_job(C, scene->nodetree, scene);
			}
		}
	}
	else if (ima && (ima->source == IMA_SRC_VIEWER || sima->pin)) {
		/* pass */
	}
	else if (obedit && obedit->type == OB_MESH) {
		Mesh *me = (Mesh *)obedit->data;
		struct BMEditMesh *em = me->edit_btmesh;
		bool sloppy = true; /* partially selected face is ok */
		bool selected = !(scene->toolsettings->uv_flag & UV_SYNC_SELECTION); /* only selected active face? */

		if (BKE_scene_use_new_shading_nodes(scene)) {
			/* new shading system does not alter image */
		}
		else {
			/* old shading system, we set texface */
			MTexPoly *tf;
			
			if (em && EDBM_mtexpoly_check(em)) {
				tf = EDBM_mtexpoly_active_get(em, NULL, sloppy, selected);

				if (tf) {
					/* don't need to check for pin here, see above */
					sima->image = tf->tpage;
					
					if ((sima->flag & SI_EDITTILE) == 0) {
						sima->curtile = tf->tile;
					}
				}
			}
		}
	}
}

static void image_listener(bScreen *sc, ScrArea *sa, wmNotifier *wmn)
{
	Scene *scene = sc->scene;
	SpaceImage *sima = (SpaceImage *)sa->spacedata.first;
	
	/* context changes */
	switch (wmn->category) {
		case NC_WINDOW:
			/* notifier comes from editing color space */
			image_scopes_tag_refresh(sa);
			ED_area_tag_redraw(sa);
			break;
		case NC_SCENE:
			switch (wmn->data) {
				case ND_FRAME:
					image_scopes_tag_refresh(sa);
					ED_area_tag_refresh(sa);
					ED_area_tag_redraw(sa);
					break;
				case ND_MODE:
					if (wmn->subtype == NS_EDITMODE_MESH)
						ED_area_tag_refresh(sa);
					ED_area_tag_redraw(sa);
					break;
				case ND_RENDER_RESULT:
				case ND_RENDER_OPTIONS:
				case ND_COMPO_RESULT:
					if (ED_space_image_show_render(sima))
						image_scopes_tag_refresh(sa);
					ED_area_tag_redraw(sa);
					break;
			}
			break;
		case NC_IMAGE:
			if (wmn->reference == sima->image || !wmn->reference) {
				if (wmn->action != NA_PAINTING) {
					image_scopes_tag_refresh(sa);
					ED_area_tag_refresh(sa);
					ED_area_tag_redraw(sa);
				}
			}
			break;
		case NC_SPACE:
			if (wmn->data == ND_SPACE_IMAGE) {
				image_scopes_tag_refresh(sa);
				ED_area_tag_redraw(sa);
			}
			break;
		case NC_MASK:
		{
			// Scene *scene = wmn->window->screen->scene;
			/* ideally would check for: ED_space_image_check_show_maskedit(scene, sima) but we cant get the scene */
			if (sima->mode == SI_MODE_MASK) {
				switch (wmn->data) {
					case ND_SELECT:
						ED_area_tag_redraw(sa);
						break;
					case ND_DATA:
					case ND_DRAW:
						/* causes node-recalc */
						ED_area_tag_redraw(sa);
						ED_area_tag_refresh(sa);
						break;
				}
				switch (wmn->action) {
					case NA_SELECTED:
						ED_area_tag_redraw(sa);
						break;
					case NA_EDITED:
						/* causes node-recalc */
						ED_area_tag_redraw(sa);
						ED_area_tag_refresh(sa);
						break;
				}
			}
			break;
		}
		case NC_GEOM:
		{
			switch (wmn->data) {
				case ND_DATA:
				case ND_SELECT:
					image_scopes_tag_refresh(sa);
					ED_area_tag_refresh(sa);
					ED_area_tag_redraw(sa);
					break;
			}
			break;
		}
		case NC_OBJECT:
		{
			switch (wmn->data) {
				case ND_TRANSFORM:
				case ND_MODIFIER:
				{
					Object *ob = OBACT;
					if (ob && (ob == wmn->reference) && (ob->mode & OB_MODE_EDIT)) {
						if (sima->lock && (sima->flag & SI_DRAWSHADOW)) {
							ED_area_tag_refresh(sa);
							ED_area_tag_redraw(sa);
						}
					}
					break;
				}
			}

			break;
		}
		case NC_ID:
		{
			if (wmn->action == NA_RENAME) {
				ED_area_tag_redraw(sa);
			}
			break;
		}
		case NC_WM:
			if (wmn->data == ND_UNDO) {
				ED_area_tag_redraw(sa);
				ED_area_tag_refresh(sa);
			}
			break;
	}
}

const char *image_context_dir[] = {"edit_image", "edit_mask", NULL};

static int image_context(const bContext *C, const char *member, bContextDataResult *result)
{
	SpaceImage *sima = CTX_wm_space_image(C);

	if (CTX_data_dir(member)) {
		CTX_data_dir_set(result, image_context_dir);
	}
	else if (CTX_data_equals(member, "edit_image")) {
		CTX_data_id_pointer_set(result, (ID *)ED_space_image(sima));
		return 1;
	}
	else if (CTX_data_equals(member, "edit_mask")) {
		Mask *mask = ED_space_image_get_mask(sima);
		if (mask) {
			CTX_data_id_pointer_set(result, &mask->id);
		}
		return true;
	}
	return 0;
}

/************************** main region ***************************/

/* sets up the fields of the View2D from zoom and offset */
static void image_main_region_set_view2d(SpaceImage *sima, ARegion *ar)
{
	Image *ima = ED_space_image(sima);
	float x1, y1, w, h;
	int width, height, winx, winy;
	
#if 0
	if (image_preview_active(curarea, &width, &height)) {}
	else
#endif
	ED_space_image_get_size(sima, &width, &height);

	w = width;
	h = height;
	
	if (ima)
		h *= ima->aspy / ima->aspx;

	winx = BLI_rcti_size_x(&ar->winrct) + 1;
	winy = BLI_rcti_size_y(&ar->winrct) + 1;
		
	ar->v2d.tot.xmin = 0;
	ar->v2d.tot.ymin = 0;
	ar->v2d.tot.xmax = w;
	ar->v2d.tot.ymax = h;
	
	ar->v2d.mask.xmin = ar->v2d.mask.ymin = 0;
	ar->v2d.mask.xmax = winx;
	ar->v2d.mask.ymax = winy;

	/* which part of the image space do we see? */
	x1 = ar->winrct.xmin + (winx - sima->zoom * w) / 2.0f;
	y1 = ar->winrct.ymin + (winy - sima->zoom * h) / 2.0f;

	x1 -= sima->zoom * sima->xof;
	y1 -= sima->zoom * sima->yof;
	
	/* relative display right */
	ar->v2d.cur.xmin = ((ar->winrct.xmin - (float)x1) / sima->zoom);
	ar->v2d.cur.xmax = ar->v2d.cur.xmin + ((float)winx / sima->zoom);
	
	/* relative display left */
	ar->v2d.cur.ymin = ((ar->winrct.ymin - (float)y1) / sima->zoom);
	ar->v2d.cur.ymax = ar->v2d.cur.ymin + ((float)winy / sima->zoom);
	
	/* normalize 0.0..1.0 */
	ar->v2d.cur.xmin /= w;
	ar->v2d.cur.xmax /= w;
	ar->v2d.cur.ymin /= h;
	ar->v2d.cur.ymax /= h;
}

/* add handlers, stuff you only do once or on area/region changes */
static void image_main_region_init(wmWindowManager *wm, ARegion *ar)
{
	wmKeyMap *keymap;
	
	// image space manages own v2d
	// UI_view2d_region_reinit(&ar->v2d, V2D_COMMONVIEW_STANDARD, ar->winx, ar->winy);

	/* mask polls mode */
	keymap = WM_keymap_find(wm->defaultconf, "Mask Editing", 0, 0);
	WM_event_add_keymap_handler_bb(&ar->handlers, keymap, &ar->v2d.mask, &ar->winrct);

	/* image paint polls for mode */
	keymap = WM_keymap_find(wm->defaultconf, "Curve", 0, 0);
	WM_event_add_keymap_handler_bb(&ar->handlers, keymap, &ar->v2d.mask, &ar->winrct);

	keymap = WM_keymap_find(wm->defaultconf, "Paint Curve", 0, 0);
	WM_event_add_keymap_handler(&ar->handlers, keymap);

	keymap = WM_keymap_find(wm->defaultconf, "Image Paint", 0, 0);
	WM_event_add_keymap_handler_bb(&ar->handlers, keymap, &ar->v2d.mask, &ar->winrct);

	keymap = WM_keymap_find(wm->defaultconf, "UV Editor", 0, 0);
	WM_event_add_keymap_handler(&ar->handlers, keymap);
	
	keymap = WM_keymap_find(wm->defaultconf, "UV Sculpt", 0, 0);
	WM_event_add_keymap_handler(&ar->handlers, keymap);

	/* own keymaps */
	keymap = WM_keymap_find(wm->defaultconf, "Image Generic", SPACE_IMAGE, 0);
	WM_event_add_keymap_handler(&ar->handlers, keymap);
	keymap = WM_keymap_find(wm->defaultconf, "Image", SPACE_IMAGE, 0);
	WM_event_add_keymap_handler_bb(&ar->handlers, keymap, &ar->v2d.mask, &ar->winrct);

}

static void image_main_region_draw(const bContext *C, ARegion *ar)
{
	/* draw entirely, view changes should be handled here */
	SpaceImage *sima = CTX_wm_space_image(C);
	Object *obact = CTX_data_active_object(C);
	Object *obedit = CTX_data_edit_object(C);
	Mask *mask = NULL;
	bool curve = false;
	Scene *scene = CTX_data_scene(C);
	View2D *v2d = &ar->v2d;
	//View2DScrollers *scrollers;
	float col[3];

	/* XXX not supported yet, disabling for now */
	scene->r.scemode &= ~R_COMP_CROP;
	
	/* clear and setup matrix */
	UI_GetThemeColor3fv(TH_BACK, col);
	glClearColor(col[0], col[1], col[2], 0.0);
	glClear(GL_COLOR_BUFFER_BIT);

	/* put scene context variable in iuser */
	if (sima->image && sima->image->type == IMA_TYPE_R_RESULT) {
		/* for render result, try to use the currently rendering scene */
		Scene *render_scene = ED_render_job_get_current_scene(C);
		if (render_scene)
			sima->iuser.scene = render_scene;
		else
			sima->iuser.scene = scene;
	}
	else
		sima->iuser.scene = scene;

	/* we set view2d from own zoom and offset each time */
	image_main_region_set_view2d(sima, ar);

	/* we draw image in pixelspace */
	draw_image_main(C, ar);

	/* and uvs in 0.0-1.0 space */
	UI_view2d_view_ortho(v2d);

	ED_region_draw_cb_draw(C, ar, REGION_DRAW_PRE_VIEW);

	ED_uvedit_draw_main(sima, ar, scene, obedit, obact);

	/* check for mask (delay draw) */
	if (ED_space_image_show_uvedit(sima, obedit)) {
		/* pass */
	}
	else if (sima->mode == SI_MODE_MASK) {
		mask = ED_space_image_get_mask(sima);
	}
	else if (ED_space_image_paint_curve(C)) {
		curve = true;
	}

	ED_region_draw_cb_draw(C, ar, REGION_DRAW_POST_VIEW);

	if (sima->flag & SI_SHOW_GPENCIL) {
		/* Grease Pencil too (in addition to UV's) */
		draw_image_grease_pencil((bContext *)C, true);
	}

	/* sample line */
	draw_image_sample_line(sima);

	UI_view2d_view_restore(C);

	if (sima->flag & SI_SHOW_GPENCIL) {
		/* draw Grease Pencil - screen space only */
		draw_image_grease_pencil((bContext *)C, false);
	}

	if (mask) {
		Image *image = ED_space_image(sima);
		int width, height, show_viewer;
		float aspx, aspy;

		show_viewer = (image && image->source == IMA_SRC_VIEWER);

		if (show_viewer) {
			/* ED_space_image_get* will acquire image buffer which requires
			 * lock here by the same reason why lock is needed in draw_image_main
			 */
			BLI_lock_thread(LOCK_DRAW_IMAGE);
		}

		ED_space_image_get_size(sima, &width, &height);
		ED_space_image_get_aspect(sima, &aspx, &aspy);

		if (show_viewer)
			BLI_unlock_thread(LOCK_DRAW_IMAGE);

		ED_mask_draw_region(mask, ar,
		                    sima->mask_info.draw_flag,
		                    sima->mask_info.draw_type,
		                    sima->mask_info.overlay_mode,
		                    width, height,
		                    aspx, aspy,
		                    true, false,
		                    NULL, C);

		UI_view2d_view_ortho(v2d);
		ED_image_draw_cursor(ar, sima->cursor);
		UI_view2d_view_restore(C);
	}
	else if (curve) {
		UI_view2d_view_ortho(v2d);
		ED_image_draw_cursor(ar, sima->cursor);
		UI_view2d_view_restore(C);
	}

	draw_image_cache(C, ar);

	/* scrollers? */
#if 0
	scrollers = UI_view2d_scrollers_calc(C, v2d, V2D_UNIT_VALUES, V2D_GRID_CLAMP, V2D_ARG_DUMMY, V2D_ARG_DUMMY);
	UI_view2d_scrollers_draw(C, v2d, scrollers);
	UI_view2d_scrollers_free(scrollers);
#endif
}

static void image_main_region_listener(bScreen *UNUSED(sc), ScrArea *sa, ARegion *ar, wmNotifier *wmn)
{
	/* context changes */
	switch (wmn->category) {
		case NC_GPENCIL:
			if (ELEM(wmn->action, NA_EDITED, NA_SELECTED))
				ED_region_tag_redraw(ar);
			else if (wmn->data & ND_GPENCIL_EDITMODE)
				ED_region_tag_redraw(ar);
			break;
		case NC_IMAGE:
			if (wmn->action == NA_PAINTING)
				ED_region_tag_redraw(ar);
			break;
		case NC_MATERIAL:
			if (wmn->data == ND_SHADING_LINKS) {
				SpaceImage *sima = sa->spacedata.first;

				if (sima->iuser.scene && (sima->iuser.scene->toolsettings->uv_flag & UV_SHOW_SAME_IMAGE))
					ED_region_tag_redraw(ar);
			}
			break;
	}
}

/* *********************** buttons region ************************ */

/* add handlers, stuff you only do once or on area/region changes */
static void image_buttons_region_init(wmWindowManager *wm, ARegion *ar)
{
	wmKeyMap *keymap;

	ar->v2d.scroll = V2D_SCROLL_RIGHT | V2D_SCROLL_VERTICAL_HIDE;
	ED_region_panels_init(wm, ar);
	
	keymap = WM_keymap_find(wm->defaultconf, "Image Generic", SPACE_IMAGE, 0);
	WM_event_add_keymap_handler(&ar->handlers, keymap);
}

static void image_buttons_region_draw(const bContext *C, ARegion *ar)
{
	ED_region_panels(C, ar, NULL, -1, true);
}

static void image_buttons_region_listener(bScreen *UNUSED(sc), ScrArea *UNUSED(sa), ARegion *ar, wmNotifier *wmn)
{
	/* context changes */
	switch (wmn->category) {
		case NC_TEXTURE:
		case NC_MATERIAL:
			/* sending by texture render job and needed to properly update displaying
			 * brush texture icon */
			ED_region_tag_redraw(ar);
			break;
		case NC_SCENE:
			switch (wmn->data) {
				case ND_MODE:
				case ND_RENDER_RESULT:
				case ND_COMPO_RESULT:
					ED_region_tag_redraw(ar);
					break;
			}
			break;
		case NC_IMAGE:
			if (wmn->action != NA_PAINTING)
				ED_region_tag_redraw(ar);
			break;
		case NC_NODE:
			ED_region_tag_redraw(ar);
			break;
		case NC_GPENCIL:
			if (ELEM(wmn->action, NA_EDITED, NA_SELECTED))
				ED_region_tag_redraw(ar);
			break;
	}
}

/* *********************** scopes region ************************ */

/* add handlers, stuff you only do once or on area/region changes */
static void image_tools_region_init(wmWindowManager *wm, ARegion *ar)
{
	wmKeyMap *keymap;
	
	ar->v2d.scroll = V2D_SCROLL_RIGHT | V2D_SCROLL_VERTICAL_HIDE;
	ED_region_panels_init(wm, ar);
	
	keymap = WM_keymap_find(wm->defaultconf, "Image Generic", SPACE_IMAGE, 0);
	WM_event_add_keymap_handler(&ar->handlers, keymap);
}

static void image_tools_region_draw(const bContext *C, ARegion *ar)
{
	SpaceImage *sima = CTX_wm_space_image(C);
	Scene *scene = CTX_data_scene(C);
	void *lock;
	ImBuf *ibuf = ED_space_image_acquire_buffer(sima, &lock);
	/* XXX performance regression if name of scopes category changes! */
	PanelCategoryStack *category = UI_panel_category_active_find(ar, "Scopes");

	/* only update scopes if scope category is active */
	if (category) {
		if (ibuf) {
			if (!sima->scopes.ok) {
				BKE_histogram_update_sample_line(&sima->sample_line_hist, ibuf, &scene->view_settings, &scene->display_settings);
			}
			if (sima->image->flag & IMA_VIEW_AS_RENDER)
				ED_space_image_scopes_update(C, sima, ibuf, true);
			else
				ED_space_image_scopes_update(C, sima, ibuf, false);
		}
	}
	ED_space_image_release_buffer(sima, ibuf, lock);
	
	ED_region_panels(C, ar, NULL, -1, true);
}

static void image_tools_region_listener(bScreen *UNUSED(sc), ScrArea *UNUSED(sa), ARegion *ar, wmNotifier *wmn)
{
	/* context changes */
	switch (wmn->category) {
		case NC_GPENCIL:
			if (wmn->data == ND_DATA || ELEM(wmn->action, NA_EDITED, NA_SELECTED))
				ED_region_tag_redraw(ar);
			break;
		case NC_BRUSH:
			/* NA_SELECTED is used on brush changes */
			if (ELEM(wmn->action, NA_EDITED, NA_SELECTED))
				ED_region_tag_redraw(ar);
			break;
		case NC_SCENE:
			switch (wmn->data) {
				case ND_MODE:
				case ND_RENDER_RESULT:
				case ND_COMPO_RESULT:
					ED_region_tag_redraw(ar);
					break;
			}
			break;
		case NC_IMAGE:
			if (wmn->action != NA_PAINTING)
				ED_region_tag_redraw(ar);
			break;
		case NC_NODE:
			ED_region_tag_redraw(ar);
			break;
			
	}
}

/************************* header region **************************/

/* add handlers, stuff you only do once or on area/region changes */
static void image_header_region_init(wmWindowManager *UNUSED(wm), ARegion *ar)
{
	ED_region_header_init(ar);
}

static void image_header_region_draw(const bContext *C, ARegion *ar)
{
	ED_region_header(C, ar);
}

static void image_header_region_listener(bScreen *UNUSED(sc), ScrArea *UNUSED(sa), ARegion *ar, wmNotifier *wmn)
{
	/* context changes */
	switch (wmn->category) {
		case NC_SCENE:
			switch (wmn->data) {
				case ND_MODE:
				case ND_TOOLSETTINGS:
					ED_region_tag_redraw(ar);
					break;
			}
			break;
		case NC_GEOM:
			switch (wmn->data) {
				case ND_DATA:
				case ND_SELECT:
					ED_region_tag_redraw(ar);
					break;
			}
			break;
	}
}

static void image_id_remap(ScrArea *UNUSED(sa), SpaceLink *slink, ID *old_id, ID *new_id)
{
	SpaceImage *simg = (SpaceImage *)slink;

<<<<<<< HEAD
=======
	if (!ELEM(GS(old_id->name), ID_IM, ID_GD, ID_MSK)) {
		return;
	}

>>>>>>> e2c7ee77
	if ((ID *)simg->image == old_id) {
		simg->image = (Image *)new_id;
		id_us_ensure_real(new_id);
	}

	if ((ID *)simg->gpd == old_id) {
		simg->gpd = (bGPdata *)new_id;
		id_us_min(old_id);
		id_us_plus(new_id);
	}

	if ((ID *)simg->mask_info.mask == old_id) {
		simg->mask_info.mask = (Mask *)new_id;
		id_us_ensure_real(new_id);
	}
}

/**************************** spacetype *****************************/

/* only called once, from space/spacetypes.c */
void ED_spacetype_image(void)
{
	SpaceType *st = MEM_callocN(sizeof(SpaceType), "spacetype image");
	ARegionType *art;
	
	st->spaceid = SPACE_IMAGE;
	strncpy(st->name, "Image", BKE_ST_MAXNAME);
	
	st->new = image_new;
	st->free = image_free;
	st->init = image_init;
	st->duplicate = image_duplicate;
	st->operatortypes = image_operatortypes;
	st->keymap = image_keymap;
	st->dropboxes = image_dropboxes;
	st->refresh = image_refresh;
	st->listener = image_listener;
	st->context = image_context;
	st->id_remap = image_id_remap;

	/* regions: main window */
	art = MEM_callocN(sizeof(ARegionType), "spacetype image region");
	art->regionid = RGN_TYPE_WINDOW;
	art->keymapflag = ED_KEYMAP_FRAMES | ED_KEYMAP_GPENCIL;
	art->init = image_main_region_init;
	art->draw = image_main_region_draw;
	art->listener = image_main_region_listener;

	BLI_addhead(&st->regiontypes, art);
	
	/* regions: listview/buttons */
	art = MEM_callocN(sizeof(ARegionType), "spacetype image region");
	art->regionid = RGN_TYPE_UI;
	art->prefsizex = 220; // XXX
	art->keymapflag = ED_KEYMAP_UI | ED_KEYMAP_FRAMES;
	art->listener = image_buttons_region_listener;
	art->init = image_buttons_region_init;
	art->draw = image_buttons_region_draw;
	BLI_addhead(&st->regiontypes, art);

	ED_uvedit_buttons_register(art);
	image_buttons_register(art);

	/* regions: statistics/scope buttons */
	art = MEM_callocN(sizeof(ARegionType), "spacetype image region");
	art->regionid = RGN_TYPE_TOOLS;
	art->prefsizex = 220; // XXX
	art->keymapflag = ED_KEYMAP_UI | ED_KEYMAP_FRAMES;
	art->listener = image_tools_region_listener;
	art->init = image_tools_region_init;
	art->draw = image_tools_region_draw;
	BLI_addhead(&st->regiontypes, art);

	/* regions: header */
	art = MEM_callocN(sizeof(ARegionType), "spacetype image region");
	art->regionid = RGN_TYPE_HEADER;
	art->prefsizey = HEADERY;
	art->keymapflag = ED_KEYMAP_UI | ED_KEYMAP_VIEW2D | ED_KEYMAP_FRAMES | ED_KEYMAP_HEADER;
	art->listener = image_header_region_listener;
	art->init = image_header_region_init;
	art->draw = image_header_region_draw;
	
	BLI_addhead(&st->regiontypes, art);
	
	BKE_spacetype_register(st);
}
<|MERGE_RESOLUTION|>--- conflicted
+++ resolved
@@ -987,13 +987,10 @@
 {
 	SpaceImage *simg = (SpaceImage *)slink;
 
-<<<<<<< HEAD
-=======
 	if (!ELEM(GS(old_id->name), ID_IM, ID_GD, ID_MSK)) {
 		return;
 	}
 
->>>>>>> e2c7ee77
 	if ((ID *)simg->image == old_id) {
 		simg->image = (Image *)new_id;
 		id_us_ensure_real(new_id);
