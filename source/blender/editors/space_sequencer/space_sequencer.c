/*
 * ***** BEGIN GPL LICENSE BLOCK *****
 *
 * This program is free software; you can redistribute it and/or
 * modify it under the terms of the GNU General Public License
 * as published by the Free Software Foundation; either version 2
 * of the License, or (at your option) any later version. 
 *
 * This program is distributed in the hope that it will be useful,
 * but WITHOUT ANY WARRANTY; without even the implied warranty of
 * MERCHANTABILITY or FITNESS FOR A PARTICULAR PURPOSE.  See the
 * GNU General Public License for more details.
 *
 * You should have received a copy of the GNU General Public License
 * along with this program; if not, write to the Free Software Foundation,
 * Inc., 51 Franklin Street, Fifth Floor, Boston, MA 02110-1301, USA.
 *
 * The Original Code is Copyright (C) 2008 Blender Foundation.
 * All rights reserved.
 *
 * 
 * Contributor(s): Blender Foundation
 *
 * ***** END GPL LICENSE BLOCK *****
 */

/** \file blender/editors/space_sequencer/space_sequencer.c
 *  \ingroup spseq
 */


#include <string.h>
#include <stdio.h>

#include "DNA_gpencil_types.h"
#include "DNA_scene_types.h"
#include "DNA_mask_types.h"

#include "MEM_guardedalloc.h"

#include "BLI_blenlib.h"
#include "BLI_utildefines.h"

#include "BKE_context.h"
#include "BKE_library.h"
#include "BKE_screen.h"
#include "BKE_sequencer.h"
#include "BKE_global.h"

#include "ED_space_api.h"
#include "ED_screen.h"
#include "ED_view3d.h" /* only for sequencer view3d drawing callback */

#include "WM_api.h"
#include "WM_types.h"

#include "UI_interface.h"
#include "UI_resources.h"
#include "UI_view2d.h"

#include "IMB_imbuf.h"

#include "sequencer_intern.h"   // own include

/**************************** common state *****************************/

static void sequencer_scopes_tag_refresh(ScrArea *sa)
{
	SpaceSeq *sseq = (SpaceSeq *)sa->spacedata.first;

	sseq->scopes.reference_ibuf = NULL;
}

/* ******************** manage regions ********************* */

ARegion *sequencer_has_buttons_region(ScrArea *sa)
{
	ARegion *ar, *arnew;

	ar = BKE_area_find_region_type(sa, RGN_TYPE_UI);
	if (ar) return ar;
	
	/* add subdiv level; after header */
	ar = BKE_area_find_region_type(sa, RGN_TYPE_HEADER);

	/* is error! */
	if (ar == NULL) return NULL;
	
	arnew = MEM_callocN(sizeof(ARegion), "buttons for sequencer");
	
	BLI_insertlinkafter(&sa->regionbase, ar, arnew);
	arnew->regiontype = RGN_TYPE_UI;
	arnew->alignment = RGN_ALIGN_RIGHT;
	
	arnew->flag = RGN_FLAG_HIDDEN;
	
	return arnew;
}

static ARegion *sequencer_find_region(ScrArea *sa, short type)
{
	ARegion *ar = NULL;
	
	for (ar = sa->regionbase.first; ar; ar = ar->next)
		if (ar->regiontype == type)
			return ar;

	return ar;
}

/* ******************** default callbacks for sequencer space ***************** */

static SpaceLink *sequencer_new(const bContext *C)
{
	Scene *scene = CTX_data_scene(C);
	ARegion *ar;
	SpaceSeq *sseq;
	
	sseq = MEM_callocN(sizeof(SpaceSeq), "initsequencer");
	sseq->spacetype = SPACE_SEQ;
	sseq->chanshown = 0;
	sseq->view = SEQ_VIEW_SEQUENCE;
	sseq->mainb = SEQ_DRAW_IMG_IMBUF;
	sseq->flag = SEQ_SHOW_GPENCIL | SEQ_USE_ALPHA;

	/* header */
	ar = MEM_callocN(sizeof(ARegion), "header for sequencer");
	
	BLI_addtail(&sseq->regionbase, ar);
	ar->regiontype = RGN_TYPE_HEADER;
	ar->alignment = RGN_ALIGN_BOTTOM;
	
	/* buttons/list view */
	ar = MEM_callocN(sizeof(ARegion), "buttons for sequencer");
	
	BLI_addtail(&sseq->regionbase, ar);
	ar->regiontype = RGN_TYPE_UI;
	ar->alignment = RGN_ALIGN_RIGHT;
	ar->flag = RGN_FLAG_HIDDEN;
	
	/* preview region */
	/* NOTE: if you change values here, also change them in sequencer_init_preview_region */
	ar = MEM_callocN(sizeof(ARegion), "preview region for sequencer");
	BLI_addtail(&sseq->regionbase, ar);
	ar->regiontype = RGN_TYPE_PREVIEW;
	ar->alignment = RGN_ALIGN_TOP;
	ar->flag |= RGN_FLAG_HIDDEN;
	/* for now, aspect ratio should be maintained, and zoom is clamped within sane default limits */
	ar->v2d.keepzoom = V2D_KEEPASPECT | V2D_KEEPZOOM | V2D_LIMITZOOM;
	ar->v2d.minzoom = 0.001f;
	ar->v2d.maxzoom = 1000.0f;
	ar->v2d.tot.xmin = -960.0f; /* 1920 width centered */
	ar->v2d.tot.ymin = -540.0f; /* 1080 height centered */
	ar->v2d.tot.xmax = 960.0f;
	ar->v2d.tot.ymax = 540.0f;
	ar->v2d.min[0] = 0.0f;
	ar->v2d.min[1] = 0.0f;
	ar->v2d.max[0] = 12000.0f;
	ar->v2d.max[1] = 12000.0f;
	ar->v2d.cur = ar->v2d.tot;
	ar->v2d.align = V2D_ALIGN_FREE;
	ar->v2d.keeptot = V2D_KEEPTOT_FREE;


	/* main region */
	ar = MEM_callocN(sizeof(ARegion), "main region for sequencer");
	
	BLI_addtail(&sseq->regionbase, ar);
	ar->regiontype = RGN_TYPE_WINDOW;
	
	
	/* seq space goes from (0,8) to (0, efra) */
	
	ar->v2d.tot.xmin = 0.0f;
	ar->v2d.tot.ymin = 0.0f;
	ar->v2d.tot.xmax = scene->r.efra;
	ar->v2d.tot.ymax = 8.0f;
	
	ar->v2d.cur = ar->v2d.tot;
	
	ar->v2d.min[0] = 10.0f;
	ar->v2d.min[1] = 0.5f;
	
	ar->v2d.max[0] = MAXFRAMEF;
	ar->v2d.max[1] = MAXSEQ;
	
	ar->v2d.minzoom = 0.01f;
	ar->v2d.maxzoom = 100.0f;

	ar->v2d.scroll |= (V2D_SCROLL_BOTTOM | V2D_SCROLL_SCALE_HORIZONTAL);
	ar->v2d.scroll |= (V2D_SCROLL_LEFT | V2D_SCROLL_SCALE_VERTICAL);
	ar->v2d.keepzoom = 0;
	ar->v2d.keeptot = 0;
	ar->v2d.align = V2D_ALIGN_NO_NEG_Y;

	return (SpaceLink *)sseq;
}

/* not spacelink itself */
static void sequencer_free(SpaceLink *sl)
{	
	SpaceSeq *sseq = (SpaceSeq *) sl;
	SequencerScopes *scopes = &sseq->scopes;

// XXX	if (sseq->gpd) BKE_gpencil_free(sseq->gpd);

	if (scopes->zebra_ibuf)
		IMB_freeImBuf(scopes->zebra_ibuf);

	if (scopes->waveform_ibuf)
		IMB_freeImBuf(scopes->waveform_ibuf);

	if (scopes->sep_waveform_ibuf)
		IMB_freeImBuf(scopes->sep_waveform_ibuf);

	if (scopes->vector_ibuf)
		IMB_freeImBuf(scopes->vector_ibuf);

	if (scopes->histogram_ibuf)
		IMB_freeImBuf(scopes->histogram_ibuf);
}


/* spacetype; init callback */
static void sequencer_init(struct wmWindowManager *UNUSED(wm), ScrArea *UNUSED(sa))
{
	
}

static void sequencer_refresh(const bContext *C, ScrArea *sa)
{
	wmWindowManager *wm = CTX_wm_manager(C);
	wmWindow *window = CTX_wm_window(C);
	SpaceSeq *sseq = (SpaceSeq *)sa->spacedata.first;
	ARegion *ar_main = sequencer_find_region(sa, RGN_TYPE_WINDOW);
	ARegion *ar_preview = sequencer_find_region(sa, RGN_TYPE_PREVIEW);
	bool view_changed = false;

	switch (sseq->view) {
		case SEQ_VIEW_SEQUENCE:
			if (ar_main && (ar_main->flag & RGN_FLAG_HIDDEN)) {
				ar_main->flag &= ~RGN_FLAG_HIDDEN;
				ar_main->v2d.flag &= ~V2D_IS_INITIALISED;
				view_changed = true;
			}
			if (ar_preview && !(ar_preview->flag & RGN_FLAG_HIDDEN)) {
				ar_preview->flag |= RGN_FLAG_HIDDEN;
				ar_preview->v2d.flag &= ~V2D_IS_INITIALISED;
				WM_event_remove_handlers((bContext *)C, &ar_preview->handlers);
				view_changed = true;
			}
			if (ar_main && ar_main->alignment != RGN_ALIGN_NONE) {
				ar_main->alignment = RGN_ALIGN_NONE;
				view_changed = true;
			}
			if (ar_preview && ar_preview->alignment != RGN_ALIGN_NONE) {
				ar_preview->alignment = RGN_ALIGN_NONE;
				view_changed = true;
			}
			break;
		case SEQ_VIEW_PREVIEW:
			if (ar_main && !(ar_main->flag & RGN_FLAG_HIDDEN)) {
				ar_main->flag |= RGN_FLAG_HIDDEN;
				ar_main->v2d.flag &= ~V2D_IS_INITIALISED;
				WM_event_remove_handlers((bContext *)C, &ar_main->handlers);
				view_changed = true;
			}
			if (ar_preview && (ar_preview->flag & RGN_FLAG_HIDDEN)) {
				ar_preview->flag &= ~RGN_FLAG_HIDDEN;
				ar_preview->v2d.flag &= ~V2D_IS_INITIALISED;
				ar_preview->v2d.cur = ar_preview->v2d.tot;
				view_changed = true;
			}
			if (ar_main && ar_main->alignment != RGN_ALIGN_NONE) {
				ar_main->alignment = RGN_ALIGN_NONE;
				view_changed = true;
			}
			if (ar_preview && ar_preview->alignment != RGN_ALIGN_NONE) {
				ar_preview->alignment = RGN_ALIGN_NONE;
				view_changed = true;
			}
			break;
		case SEQ_VIEW_SEQUENCE_PREVIEW:
			if (ar_main && ar_preview) {
				/* Get available height (without DPI correction). */
				const float height = (sa->winy - ED_area_headersize()) / UI_DPI_FAC;

				/* We reuse hidden region's size, allows to find same layout as before if we just switch
				 * between one 'full window' view and the combined one. This gets lost if we switch to both
				 * 'full window' views before, though... Better than nothing. */
				if (ar_main->flag & RGN_FLAG_HIDDEN) {
					ar_main->flag &= ~RGN_FLAG_HIDDEN;
					ar_main->v2d.flag &= ~V2D_IS_INITIALISED;
					ar_preview->sizey = (int)(height - ar_main->sizey);
					view_changed = true;
				}
				if (ar_preview->flag & RGN_FLAG_HIDDEN) {
					ar_preview->flag &= ~RGN_FLAG_HIDDEN;
					ar_preview->v2d.flag &= ~V2D_IS_INITIALISED;
					ar_preview->v2d.cur = ar_preview->v2d.tot;
					ar_main->sizey = (int)(height - ar_preview->sizey);
					view_changed = true;
				}
				if (ar_main->alignment != RGN_ALIGN_NONE) {
					ar_main->alignment = RGN_ALIGN_NONE;
					view_changed = true;
				}
				if (ar_preview->alignment != RGN_ALIGN_TOP) {
					ar_preview->alignment = RGN_ALIGN_TOP;
					view_changed = true;
				}
				/* Final check that both preview and main height are reasonable! */
				if (ar_preview->sizey < 10 || ar_main->sizey < 10 || ar_preview->sizey + ar_main->sizey > height) {
					ar_preview->sizey = (int)(height * 0.4f + 0.5f);
					ar_main->sizey = (int)(height - ar_preview->sizey);
					view_changed = true;
				}
			}
			break;
	}

	if (view_changed) {
		ED_area_initialize(wm, window, sa);
		ED_area_tag_redraw(sa);
	}
}

static SpaceLink *sequencer_duplicate(SpaceLink *sl)
{
	SpaceSeq *sseqn = MEM_dupallocN(sl);
	
	/* clear or remove stuff from old */
// XXX	sseq->gpd = gpencil_data_duplicate(sseq->gpd, false);

	memset(&sseqn->scopes, 0, sizeof(sseqn->scopes));

	return (SpaceLink *)sseqn;
}

static void sequencer_listener(bScreen *UNUSED(sc), ScrArea *sa, wmNotifier *wmn)
{
	/* context changes */
	switch (wmn->category) {
		case NC_SCENE:
			switch (wmn->data) {
				case ND_FRAME:
				case ND_SEQUENCER:
					sequencer_scopes_tag_refresh(sa);
					break;
			}
			break;
		case NC_WINDOW:
		case NC_SPACE:
			if (wmn->data == ND_SPACE_SEQUENCER)
				sequencer_scopes_tag_refresh(sa);
			break;
		case NC_GPENCIL:
			if (wmn->data & ND_GPENCIL_EDITMODE)
				ED_area_tag_redraw(sa);
			break;
	}
}

/* ************* dropboxes ************* */

static int image_drop_poll(bContext *C, wmDrag *drag, const wmEvent *event)
{
	ARegion *ar = CTX_wm_region(C);
	Scene *scene = CTX_data_scene(C);
	int hand;

	if (drag->type == WM_DRAG_PATH)
		if (ELEM(drag->icon, ICON_FILE_IMAGE, ICON_FILE_BLANK)) /* rule might not work? */
			if (find_nearest_seq(scene, &ar->v2d, &hand, event->mval) == NULL)
				return 1;

	return 0;
}

static int movie_drop_poll(bContext *C, wmDrag *drag, const wmEvent *event)
{
	ARegion *ar = CTX_wm_region(C);
	Scene *scene = CTX_data_scene(C);
	int hand;

	if (drag->type == WM_DRAG_PATH)
		if (ELEM(drag->icon, 0, ICON_FILE_MOVIE, ICON_FILE_BLANK)) /* rule might not work? */
			if (find_nearest_seq(scene, &ar->v2d, &hand, event->mval) == NULL)
				return 1;
	return 0;
}

static int sound_drop_poll(bContext *C, wmDrag *drag, const wmEvent *event)
{
	ARegion *ar = CTX_wm_region(C);
	Scene *scene = CTX_data_scene(C);
	int hand;

	if (drag->type == WM_DRAG_PATH)
		if (ELEM(drag->icon, ICON_FILE_SOUND, ICON_FILE_BLANK)) /* rule might not work? */
			if (find_nearest_seq(scene, &ar->v2d, &hand, event->mval) == NULL)
				return 1;
	return 0;
}

static void sequencer_drop_copy(wmDrag *drag, wmDropBox *drop)
{
	/* copy drag path to properties */
	if (RNA_struct_find_property(drop->ptr, "filepath"))
		RNA_string_set(drop->ptr, "filepath", drag->path);

	if (RNA_struct_find_property(drop->ptr, "directory")) {
		PointerRNA itemptr;
		char dir[FILE_MAX], file[FILE_MAX];

		BLI_split_dirfile(drag->path, dir, file, sizeof(dir), sizeof(file));
		
		RNA_string_set(drop->ptr, "directory", dir);

		RNA_collection_clear(drop->ptr, "files");
		RNA_collection_add(drop->ptr, "files", &itemptr);
		RNA_string_set(&itemptr, "name", file);
	}
}

/* this region dropbox definition */
static void sequencer_dropboxes(void)
{
	ListBase *lb = WM_dropboxmap_find("Sequencer", SPACE_SEQ, RGN_TYPE_WINDOW);

	WM_dropbox_add(lb, "SEQUENCER_OT_image_strip_add", image_drop_poll, sequencer_drop_copy);
	WM_dropbox_add(lb, "SEQUENCER_OT_movie_strip_add", movie_drop_poll, sequencer_drop_copy);
	WM_dropbox_add(lb, "SEQUENCER_OT_sound_strip_add", sound_drop_poll, sequencer_drop_copy);
}

/* ************* end drop *********** */

const char *sequencer_context_dir[] = {"edit_mask", NULL};

static int sequencer_context(const bContext *C, const char *member, bContextDataResult *result)
{
	Scene *scene = CTX_data_scene(C);

	if (CTX_data_dir(member)) {
		CTX_data_dir_set(result, sequencer_context_dir);

		return true;
	}
	else if (CTX_data_equals(member, "edit_mask")) {
		Mask *mask = BKE_sequencer_mask_get(scene);
		if (mask) {
			CTX_data_id_pointer_set(result, &mask->id);
		}
		return true;
	}

	return false;
}

/* *********************** sequencer (main) region ************************ */
/* add handlers, stuff you only do once or on area/region changes */
static void sequencer_main_region_init(wmWindowManager *wm, ARegion *ar)
{
	wmKeyMap *keymap;
	ListBase *lb;

	UI_view2d_region_reinit(&ar->v2d, V2D_COMMONVIEW_CUSTOM, ar->winx, ar->winy);

#if 0
	keymap = WM_keymap_find(wm->defaultconf, "Mask Editing", 0, 0);
	WM_event_add_keymap_handler_bb(&ar->handlers, keymap, &ar->v2d.mask, &ar->winrct);
#endif

	keymap = WM_keymap_find(wm->defaultconf, "SequencerCommon", SPACE_SEQ, 0);
	WM_event_add_keymap_handler_bb(&ar->handlers, keymap, &ar->v2d.mask, &ar->winrct);

	/* own keymap */
	keymap = WM_keymap_find(wm->defaultconf, "Sequencer", SPACE_SEQ, 0);
	WM_event_add_keymap_handler_bb(&ar->handlers, keymap, &ar->v2d.mask, &ar->winrct);

	/* add drop boxes */
	lb = WM_dropboxmap_find("Sequencer", SPACE_SEQ, RGN_TYPE_WINDOW);

	WM_event_add_dropbox_handler(&ar->handlers, lb);
}

static void sequencer_main_region_draw(const bContext *C, ARegion *ar)
{
	/* NLE - strip editing timeline interface */
	draw_timeline_seq(C, ar);
}

static void sequencer_main_region_listener(bScreen *UNUSED(sc), ScrArea *UNUSED(sa), ARegion *ar, wmNotifier *wmn)
{
	/* context changes */
	switch (wmn->category) {
		case NC_SCENE:
			switch (wmn->data) {
				case ND_FRAME:
				case ND_FRAME_RANGE:
				case ND_MARKERS:
				case ND_RENDER_OPTIONS: /* for FPS and FPS Base */
				case ND_SEQUENCER:
				case ND_RENDER_RESULT:
					ED_region_tag_redraw(ar);
					break;
			}
			break;
		case NC_ANIMATION:
			switch (wmn->data) {
				case ND_KEYFRAME:
					ED_region_tag_redraw(ar);
					break;
			}
			break;
		case NC_SPACE:
			if (wmn->data == ND_SPACE_SEQUENCER)
				ED_region_tag_redraw(ar);
			break;
		case NC_ID:
			if (wmn->action == NA_RENAME)
				ED_region_tag_redraw(ar);
			break;
		case NC_SCREEN:
			if (ELEM(wmn->data, ND_SCREENCAST, ND_ANIMPLAY))
				ED_region_tag_redraw(ar);
			break;
	}
}

/* *********************** header region ************************ */
/* add handlers, stuff you only do once or on area/region changes */
static void sequencer_header_region_init(wmWindowManager *UNUSED(wm), ARegion *ar)
{
	ED_region_header_init(ar);
}

static void sequencer_header_region_draw(const bContext *C, ARegion *ar)
{
	ED_region_header(C, ar);
}

/* *********************** preview region ************************ */
static void sequencer_preview_region_init(wmWindowManager *wm, ARegion *ar)
{
	wmKeyMap *keymap;

	UI_view2d_region_reinit(&ar->v2d, V2D_COMMONVIEW_CUSTOM, ar->winx, ar->winy);

#if 0
	keymap = WM_keymap_find(wm->defaultconf, "Mask Editing", 0, 0);
	WM_event_add_keymap_handler_bb(&ar->handlers, keymap, &ar->v2d.mask, &ar->winrct);
#endif

	keymap = WM_keymap_find(wm->defaultconf, "SequencerCommon", SPACE_SEQ, 0);
	WM_event_add_keymap_handler_bb(&ar->handlers, keymap, &ar->v2d.mask, &ar->winrct);

	/* own keymap */
	keymap = WM_keymap_find(wm->defaultconf, "SequencerPreview", SPACE_SEQ, 0);
	WM_event_add_keymap_handler_bb(&ar->handlers, keymap, &ar->v2d.mask, &ar->winrct);
}

static void sequencer_preview_region_draw(const bContext *C, ARegion *ar)
{
	ScrArea *sa = CTX_wm_area(C);
	SpaceSeq *sseq = sa->spacedata.first;
	Scene *scene = CTX_data_scene(C);
	wmWindowManager *wm = CTX_wm_manager(C);
	const bool show_split = (
	        scene->ed &&
	        (scene->ed->over_flag & SEQ_EDIT_OVERLAY_SHOW) &&
	        (sseq->mainb == SEQ_DRAW_IMG_IMBUF));

	/* XXX temp fix for wrong setting in sseq->mainb */
	if (sseq->mainb == SEQ_DRAW_SEQUENCE) sseq->mainb = SEQ_DRAW_IMG_IMBUF;

	if (!show_split || sseq->overlay_type != SEQ_DRAW_OVERLAY_REFERENCE)
		draw_image_seq(C, scene, ar, sseq, scene->r.cfra, 0, false, false);

	if (show_split && sseq->overlay_type != SEQ_DRAW_OVERLAY_CURRENT) {
		int over_cfra;

		if (scene->ed->over_flag & SEQ_EDIT_OVERLAY_ABS)
			over_cfra = scene->ed->over_cfra;
		else
			over_cfra = scene->r.cfra + scene->ed->over_ofs;

		if (over_cfra != scene->r.cfra || sseq->overlay_type != SEQ_DRAW_OVERLAY_RECT)
			draw_image_seq(C, scene, ar, sseq, scene->r.cfra, over_cfra - scene->r.cfra, true, false);
	}

	if ((U.uiflag & USER_SHOW_FPS) && ED_screen_animation_no_scrub(wm)) {
		rcti rect;
		ED_region_visible_rect(ar, &rect);
		ED_scene_draw_fps(scene, &rect);
	}
}

static void sequencer_preview_region_listener(bScreen *UNUSED(sc), ScrArea *UNUSED(sa), ARegion *ar, wmNotifier *wmn)
{
	/* context changes */
	switch (wmn->category) {
		case NC_GPENCIL:
			if (ELEM(wmn->action, NA_EDITED, NA_SELECTED)) {
				ED_region_tag_redraw(ar);
			}
			break;
		case NC_SCENE:
			switch (wmn->data) {
				case ND_FRAME:
				case ND_MARKERS:
				case ND_SEQUENCER:
				case ND_RENDER_OPTIONS:
				case ND_DRAW_RENDER_VIEWPORT:
					ED_region_tag_redraw(ar);
					break;
			}
			break;
		case NC_ANIMATION:
			switch (wmn->data) {
				case ND_KEYFRAME:
					/* Otherwise, often prevents seing immediately effects of keyframe editing... */
					BKE_sequencer_cache_cleanup();
					ED_region_tag_redraw(ar);
					break;
			}
			break;
		case NC_SPACE:
			if (wmn->data == ND_SPACE_SEQUENCER)
				ED_region_tag_redraw(ar);
			break;
		case NC_ID:
			switch (wmn->data) {
				case NA_RENAME:
					ED_region_tag_redraw(ar);
					break;
			}
			break;
		case NC_MASK:
			if (wmn->action == NA_EDITED) {
				ED_region_tag_redraw(ar);
			}
			break;
	}
}

/* *********************** buttons region ************************ */

/* add handlers, stuff you only do once or on area/region changes */
static void sequencer_buttons_region_init(wmWindowManager *wm, ARegion *ar)
{
	wmKeyMap *keymap;

	keymap = WM_keymap_find(wm->defaultconf, "SequencerCommon", SPACE_SEQ, 0);
	WM_event_add_keymap_handler_bb(&ar->handlers, keymap, &ar->v2d.mask, &ar->winrct);

	ED_region_panels_init(wm, ar);
}

static void sequencer_buttons_region_draw(const bContext *C, ARegion *ar)
{
	ED_region_panels(C, ar, NULL, -1, true);
}

static void sequencer_buttons_region_listener(bScreen *UNUSED(sc), ScrArea *UNUSED(sa), ARegion *ar, wmNotifier *wmn)
{
	/* context changes */
	switch (wmn->category) {
		case NC_GPENCIL:
			if (ELEM(wmn->action, NA_EDITED, NA_SELECTED)) {
				ED_region_tag_redraw(ar);
			}
			break;
		case NC_SCENE:
			switch (wmn->data) {
				case ND_FRAME:
				case ND_SEQUENCER:
					ED_region_tag_redraw(ar);
					break;
			}
			break;
		case NC_SPACE:
			if (wmn->data == ND_SPACE_SEQUENCER)
				ED_region_tag_redraw(ar);
			break;
		case NC_ID:
			if (wmn->action == NA_RENAME)
				ED_region_tag_redraw(ar);
			break;
	}
}

static void sequencer_id_remap(ScrArea *UNUSED(sa), SpaceLink *slink, ID *old_id, ID *new_id)
{
	SpaceSeq *sseq = (SpaceSeq *)slink;

<<<<<<< HEAD
=======
	if (!ELEM(GS(old_id->name), ID_GD)) {
		return;
	}

>>>>>>> e2c7ee77
	if ((ID *)sseq->gpd == old_id) {
		sseq->gpd = (bGPdata *)new_id;
		id_us_min(old_id);
		id_us_plus(new_id);
	}
}

/* ************************************* */

/* only called once, from space/spacetypes.c */
void ED_spacetype_sequencer(void)
{
	SpaceType *st = MEM_callocN(sizeof(SpaceType), "spacetype sequencer");
	ARegionType *art;

	st->spaceid = SPACE_SEQ;
	strncpy(st->name, "Sequencer", BKE_ST_MAXNAME);

	st->new = sequencer_new;
	st->free = sequencer_free;
	st->init = sequencer_init;
	st->duplicate = sequencer_duplicate;
	st->operatortypes = sequencer_operatortypes;
	st->keymap = sequencer_keymap;
	st->context = sequencer_context;
	st->dropboxes = sequencer_dropboxes;
	st->refresh = sequencer_refresh;
	st->listener = sequencer_listener;
	st->id_remap = sequencer_id_remap;

	/* regions: main window */
	art = MEM_callocN(sizeof(ARegionType), "spacetype sequencer region");
	art->regionid = RGN_TYPE_WINDOW;
	art->init = sequencer_main_region_init;
	art->draw = sequencer_main_region_draw;
	art->listener = sequencer_main_region_listener;
	art->keymapflag = ED_KEYMAP_VIEW2D | ED_KEYMAP_MARKERS | ED_KEYMAP_FRAMES | ED_KEYMAP_ANIMATION;

	BLI_addhead(&st->regiontypes, art);

	/* preview */
	art = MEM_callocN(sizeof(ARegionType), "spacetype sequencer region");
	art->regionid = RGN_TYPE_PREVIEW;
	art->init = sequencer_preview_region_init;
	art->draw = sequencer_preview_region_draw;
	art->listener = sequencer_preview_region_listener;
	art->keymapflag = ED_KEYMAP_VIEW2D | ED_KEYMAP_FRAMES | ED_KEYMAP_GPENCIL;
	BLI_addhead(&st->regiontypes, art);

	/* regions: listview/buttons */
	art = MEM_callocN(sizeof(ARegionType), "spacetype sequencer region");
	art->regionid = RGN_TYPE_UI;
	art->prefsizex = 220; // XXX
	art->keymapflag = ED_KEYMAP_UI | ED_KEYMAP_FRAMES;
	art->listener = sequencer_buttons_region_listener;
	art->init = sequencer_buttons_region_init;
	art->draw = sequencer_buttons_region_draw;
	BLI_addhead(&st->regiontypes, art);

	sequencer_buttons_register(art);

	/* regions: header */
	art = MEM_callocN(sizeof(ARegionType), "spacetype sequencer region");
	art->regionid = RGN_TYPE_HEADER;
	art->prefsizey = HEADERY;
	art->keymapflag = ED_KEYMAP_UI | ED_KEYMAP_VIEW2D | ED_KEYMAP_FRAMES | ED_KEYMAP_HEADER;

	art->init = sequencer_header_region_init;
	art->draw = sequencer_header_region_draw;
	art->listener = sequencer_main_region_listener;

	BLI_addhead(&st->regiontypes, art);

	BKE_spacetype_register(st);

	/* set the sequencer callback when not in background mode */
	if (G.background == 0) {
		sequencer_view3d_cb = ED_view3d_draw_offscreen_imbuf_simple;
	}
}<|MERGE_RESOLUTION|>--- conflicted
+++ resolved
@@ -694,13 +694,10 @@
 {
 	SpaceSeq *sseq = (SpaceSeq *)slink;
 
-<<<<<<< HEAD
-=======
 	if (!ELEM(GS(old_id->name), ID_GD)) {
 		return;
 	}
 
->>>>>>> e2c7ee77
 	if ((ID *)sseq->gpd == old_id) {
 		sseq->gpd = (bGPdata *)new_id;
 		id_us_min(old_id);
