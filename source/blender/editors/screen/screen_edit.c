/*
 * ***** BEGIN GPL LICENSE BLOCK *****
 *
 * This program is free software; you can redistribute it and/or
 * modify it under the terms of the GNU General Public License
 * as published by the Free Software Foundation; either version 2
 * of the License, or (at your option) any later version. 
 *
 * This program is distributed in the hope that it will be useful,
 * but WITHOUT ANY WARRANTY; without even the implied warranty of
 * MERCHANTABILITY or FITNESS FOR A PARTICULAR PURPOSE.  See the
 * GNU General Public License for more details.
 *
 * You should have received a copy of the GNU General Public License
 * along with this program; if not, write to the Free Software Foundation,
 * Inc., 51 Franklin Street, Fifth Floor, Boston, MA 02110-1301, USA.
 *
 * The Original Code is Copyright (C) 2008 Blender Foundation.
 * All rights reserved.
 *
 *
 * ***** END GPL LICENSE BLOCK *****
 */

/** \file blender/editors/screen/screen_edit.c
 *  \ingroup edscr
 */


#include <string.h>
#include <math.h>


#include "MEM_guardedalloc.h"

#include "DNA_scene_types.h"
#include "DNA_workspace_types.h"
#include "DNA_userdef_types.h"

#include "BLI_math.h"
#include "BLI_blenlib.h"
#include "BLI_utildefines.h"

#include "BKE_context.h"
#include "BKE_icons.h"
#include "BKE_image.h"
#include "BKE_global.h"
#include "BKE_library.h"
#include "BKE_library_remap.h"
#include "BKE_main.h"
#include "BKE_node.h"
#include "BKE_screen.h"
#include "BKE_scene.h"
#include "BKE_workspace.h"

#include "WM_api.h"
#include "WM_types.h"

#include "ED_object.h"
#include "ED_screen.h"
#include "ED_screen_types.h"
#include "ED_clip.h"
#include "ED_node.h"
#include "ED_render.h"

#include "UI_interface.h"

/* XXX actually should be not here... solve later */
#include "wm_subwindow.h"

#include "screen_intern.h"  /* own module include */


/* ******************* screen vert, edge, area managing *********************** */

static ScrVert *screen_addvert(bScreen *sc, short x, short y)
{
	ScrVert *sv = MEM_callocN(sizeof(ScrVert), "addscrvert");
	sv->vec.x = x;
	sv->vec.y = y;
	
	BLI_addtail(&sc->vertbase, sv);
	return sv;
}

static ScrEdge *screen_addedge(bScreen *sc, ScrVert *v1, ScrVert *v2)
{
	ScrEdge *se = MEM_callocN(sizeof(ScrEdge), "addscredge");

	BKE_screen_sort_scrvert(&v1, &v2);
	se->v1 = v1;
	se->v2 = v2;

	BLI_addtail(&sc->edgebase, se);
	return se;
}


bool scredge_is_horizontal(ScrEdge *se)
{
	return (se->v1->vec.y == se->v2->vec.y);
}

/* need win size to make sure not to include edges along screen edge */
ScrEdge *screen_find_active_scredge(const bScreen *sc,
                                    const int winsize_x, const int winsize_y,
                                    const int mx, const int my)
{
	ScrEdge *se;
	int safety = U.widget_unit / 10;
	
	if (safety < 2) safety = 2;
	
	for (se = sc->edgebase.first; se; se = se->next) {
		if (scredge_is_horizontal(se)) {
			if (se->v1->vec.y > 0 && se->v1->vec.y < winsize_y - 1) {
				short min, max;
				min = MIN2(se->v1->vec.x, se->v2->vec.x);
				max = MAX2(se->v1->vec.x, se->v2->vec.x);
				
				if (abs(my - se->v1->vec.y) <= safety && mx >= min && mx <= max)
					return se;
			}
		}
		else {
			if (se->v1->vec.x > 0 && se->v1->vec.x < winsize_x - 1) {
				short min, max;
				min = MIN2(se->v1->vec.y, se->v2->vec.y);
				max = MAX2(se->v1->vec.y, se->v2->vec.y);
				
				if (abs(mx - se->v1->vec.x) <= safety && my >= min && my <= max)
					return se;
			}
		}
	}
	
	return NULL;
}



/* adds no space data */
static ScrArea *screen_addarea(bScreen *sc, ScrVert *v1, ScrVert *v2, ScrVert *v3, ScrVert *v4, short headertype, short spacetype)
{
	ScrArea *sa = MEM_callocN(sizeof(ScrArea), "addscrarea");
	sa->v1 = v1;
	sa->v2 = v2;
	sa->v3 = v3;
	sa->v4 = v4;
	sa->headertype = headertype;
	sa->spacetype = sa->butspacetype = spacetype;
	
	BLI_addtail(&sc->areabase, sa);
	
	return sa;
}

static void screen_delarea(bContext *C, bScreen *sc, ScrArea *sa)
{
	
	ED_area_exit(C, sa);
	
	BKE_screen_area_free(sa);
	
	BLI_remlink(&sc->areabase, sa);
	MEM_freeN(sa);
}

/* return 0: no split possible */
/* else return (integer) screencoordinate split point */
static short testsplitpoint(ScrArea *sa, char dir, float fac)
{
	short x, y;
	const short area_min_x = AREAMINX;
	const short area_min_y = ED_area_headersize();
	
	// area big enough?
	if (dir == 'v' && (sa->v4->vec.x - sa->v1->vec.x <= 2 * area_min_x)) return 0;
	if (dir == 'h' && (sa->v2->vec.y - sa->v1->vec.y <= 2 * area_min_y)) return 0;
	
	// to be sure
	CLAMP(fac, 0.0f, 1.0f);
	
	if (dir == 'h') {
		y = sa->v1->vec.y + fac * (sa->v2->vec.y - sa->v1->vec.y);
		
		if (y - sa->v1->vec.y < area_min_y)
			y = sa->v1->vec.y + area_min_y;
		else if (sa->v2->vec.y - y < area_min_y)
			y = sa->v2->vec.y - area_min_y;
		else y -= (y % AREAGRID);
		
		return y;
	}
	else {
		x = sa->v1->vec.x + fac * (sa->v4->vec.x - sa->v1->vec.x);
		
		if (x - sa->v1->vec.x < area_min_x)
			x = sa->v1->vec.x + area_min_x;
		else if (sa->v4->vec.x - x < area_min_x)
			x = sa->v4->vec.x - area_min_x;
		else x -= (x % AREAGRID);
		
		return x;
	}
}

ScrArea *area_split(bScreen *sc, ScrArea *sa, char dir, float fac, int merge)
{
	ScrArea *newa = NULL;
	ScrVert *sv1, *sv2;
	short split;
	
	if (sa == NULL) return NULL;
	
	split = testsplitpoint(sa, dir, fac);
	if (split == 0) return NULL;
	
	/* note regarding (fac > 0.5f) checks below.
	 * normally it shouldn't matter which is used since the copy should match the original
	 * however with viewport rendering and python console this isn't the case. - campbell */

	if (dir == 'h') {
		/* new vertices */
		sv1 = screen_addvert(sc, sa->v1->vec.x, split);
		sv2 = screen_addvert(sc, sa->v4->vec.x, split);
		
		/* new edges */
		screen_addedge(sc, sa->v1, sv1);
		screen_addedge(sc, sv1, sa->v2);
		screen_addedge(sc, sa->v3, sv2);
		screen_addedge(sc, sv2, sa->v4);
		screen_addedge(sc, sv1, sv2);
		
		if (fac > 0.5f) {
			/* new areas: top */
			newa = screen_addarea(sc, sv1, sa->v2, sa->v3, sv2, sa->headertype, sa->spacetype);

			/* area below */
			sa->v2 = sv1;
			sa->v3 = sv2;
		}
		else {
			/* new areas: bottom */
			newa = screen_addarea(sc, sa->v1, sv1, sv2, sa->v4, sa->headertype, sa->spacetype);

			/* area above */
			sa->v1 = sv1;
			sa->v4 = sv2;
		}

		ED_area_data_copy(newa, sa, true);
		
	}
	else {
		/* new vertices */
		sv1 = screen_addvert(sc, split, sa->v1->vec.y);
		sv2 = screen_addvert(sc, split, sa->v2->vec.y);
		
		/* new edges */
		screen_addedge(sc, sa->v1, sv1);
		screen_addedge(sc, sv1, sa->v4);
		screen_addedge(sc, sa->v2, sv2);
		screen_addedge(sc, sv2, sa->v3);
		screen_addedge(sc, sv1, sv2);
		
		if (fac > 0.5f) {
			/* new areas: right */
			newa = screen_addarea(sc, sv1, sv2, sa->v3, sa->v4, sa->headertype, sa->spacetype);

			/* area left */
			sa->v3 = sv2;
			sa->v4 = sv1;
		}
		else {
			/* new areas: left */
			newa = screen_addarea(sc, sa->v1, sa->v2, sv2, sv1, sa->headertype, sa->spacetype);

			/* area right */
			sa->v1 = sv1;
			sa->v2 = sv2;
		}

		ED_area_data_copy(newa, sa, true);
	}
	
	/* remove double vertices en edges */
	if (merge)
		BKE_screen_remove_double_scrverts(sc);
	BKE_screen_remove_double_scredges(sc);
	BKE_screen_remove_unused_scredges(sc);
	
	return newa;
}

/**
 * Empty screen, with 1 dummy area without spacedata. Uses window size.
 */
bScreen *screen_add(const char *name, const int winsize_x, const int winsize_y)
{
	bScreen *sc;
	ScrVert *sv1, *sv2, *sv3, *sv4;
	
	sc = BKE_libblock_alloc(G.main, ID_SCR, name, 0);
	sc->do_refresh = true;
	sc->redraws_flag = TIME_ALL_3D_WIN | TIME_ALL_ANIM_WIN;

	sv1 = screen_addvert(sc, 0, 0);
	sv2 = screen_addvert(sc, 0, winsize_y - 1);
	sv3 = screen_addvert(sc, winsize_x - 1, winsize_y - 1);
	sv4 = screen_addvert(sc, winsize_x - 1, 0);
	
	screen_addedge(sc, sv1, sv2);
	screen_addedge(sc, sv2, sv3);
	screen_addedge(sc, sv3, sv4);
	screen_addedge(sc, sv4, sv1);
	
	/* dummy type, no spacedata */
	screen_addarea(sc, sv1, sv2, sv3, sv4, HEADERDOWN, SPACE_EMPTY);
		
	return sc;
}

void screen_data_copy(bScreen *to, bScreen *from)
{
	ScrVert *s1, *s2;
	ScrEdge *se;
	ScrArea *sa, *saf;
	
	/* free contents of 'to', is from blenkernel screen.c */
	BKE_screen_free(to);
	
	BLI_duplicatelist(&to->vertbase, &from->vertbase);
	BLI_duplicatelist(&to->edgebase, &from->edgebase);
	BLI_duplicatelist(&to->areabase, &from->areabase);
	BLI_listbase_clear(&to->regionbase);
	
	s2 = to->vertbase.first;
	for (s1 = from->vertbase.first; s1; s1 = s1->next, s2 = s2->next) {
		s1->newv = s2;
	}
	
	for (se = to->edgebase.first; se; se = se->next) {
		se->v1 = se->v1->newv;
		se->v2 = se->v2->newv;
		BKE_screen_sort_scrvert(&(se->v1), &(se->v2));
	}
	
	saf = from->areabase.first;
	for (sa = to->areabase.first; sa; sa = sa->next, saf = saf->next) {
		sa->v1 = sa->v1->newv;
		sa->v2 = sa->v2->newv;
		sa->v3 = sa->v3->newv;
		sa->v4 = sa->v4->newv;

		BLI_listbase_clear(&sa->spacedata);
		BLI_listbase_clear(&sa->regionbase);
		BLI_listbase_clear(&sa->actionzones);
		BLI_listbase_clear(&sa->handlers);
		
		ED_area_data_copy(sa, saf, true);
	}
	
	/* put at zero (needed?) */
	for (s1 = from->vertbase.first; s1; s1 = s1->next)
		s1->newv = NULL;
}

/**
 * Prepare a newly created screen for initializing it as active screen.
 */
void screen_new_activate_prepare(const wmWindow *win, bScreen *screen_new)
{
	screen_new->winid = win->winid;
	screen_new->do_refresh = true;
	screen_new->do_draw = true;
}


/* with sa as center, sb is located at: 0=W, 1=N, 2=E, 3=S */
/* -1 = not valid check */
/* used with join operator */
int area_getorientation(ScrArea *sa, ScrArea *sb)
{
	ScrVert *sav1, *sav2, *sav3, *sav4;
	ScrVert *sbv1, *sbv2, *sbv3, *sbv4;

	if (sa == NULL || sb == NULL) return -1;

	sav1 = sa->v1;
	sav2 = sa->v2;
	sav3 = sa->v3;
	sav4 = sa->v4;
	sbv1 = sb->v1;
	sbv2 = sb->v2;
	sbv3 = sb->v3;
	sbv4 = sb->v4;
	
	if (sav1 == sbv4 && sav2 == sbv3) { /* sa to right of sb = W */
		return 0;
	}
	else if (sav2 == sbv1 && sav3 == sbv4) { /* sa to bottom of sb = N */
		return 1;
	}
	else if (sav3 == sbv2 && sav4 == sbv1) { /* sa to left of sb = E */
		return 2;
	}
	else if (sav1 == sbv2 && sav4 == sbv3) { /* sa on top of sb = S*/
		return 3;
	}
	
	return -1;
}

/* Helper function to join 2 areas, it has a return value, 0=failed 1=success
 *  used by the split, join operators
 */
int screen_area_join(bContext *C, bScreen *scr, ScrArea *sa1, ScrArea *sa2)
{
	int dir;
	
	dir = area_getorientation(sa1, sa2);
	/*printf("dir is : %i\n", dir);*/
	
	if (dir == -1) {
		if (sa1) sa1->flag &= ~AREA_FLAG_DRAWJOINFROM;
		if (sa2) sa2->flag &= ~AREA_FLAG_DRAWJOINTO;
		return 0;
	}
	
	if (dir == 0) {
		sa1->v1 = sa2->v1;
		sa1->v2 = sa2->v2;
		screen_addedge(scr, sa1->v2, sa1->v3);
		screen_addedge(scr, sa1->v1, sa1->v4);
	}
	else if (dir == 1) {
		sa1->v2 = sa2->v2;
		sa1->v3 = sa2->v3;
		screen_addedge(scr, sa1->v1, sa1->v2);
		screen_addedge(scr, sa1->v3, sa1->v4);
	}
	else if (dir == 2) {
		sa1->v3 = sa2->v3;
		sa1->v4 = sa2->v4;
		screen_addedge(scr, sa1->v2, sa1->v3);
		screen_addedge(scr, sa1->v1, sa1->v4);
	}
	else if (dir == 3) {
		sa1->v1 = sa2->v1;
		sa1->v4 = sa2->v4;
		screen_addedge(scr, sa1->v1, sa1->v2);
		screen_addedge(scr, sa1->v3, sa1->v4);
	}
	
	screen_delarea(C, scr, sa2);
	BKE_screen_remove_double_scrverts(scr);
	sa1->flag &= ~AREA_FLAG_DRAWJOINFROM;
	/* Update preview thumbnail */
	BKE_icon_changed(scr->id.icon_id);

	return 1;
}

void select_connected_scredge(bScreen *sc, ScrEdge *edge)
{
	ScrEdge *se;
	ScrVert *sv;
	int oneselected;
	char dir;
	
	/* select connected, only in the right direction */
	/* 'dir' is the direction of EDGE */
	
	if (edge->v1->vec.x == edge->v2->vec.x) dir = 'v';
	else dir = 'h';
	
	sv = sc->vertbase.first;
	while (sv) {
		sv->flag = 0;
		sv = sv->next;
	}
	
	edge->v1->flag = 1;
	edge->v2->flag = 1;
	
	oneselected = 1;
	while (oneselected) {
		se = sc->edgebase.first;
		oneselected = 0;
		while (se) {
			if (se->v1->flag + se->v2->flag == 1) {
				if (dir == 'h') {
					if (se->v1->vec.y == se->v2->vec.y) {
						se->v1->flag = se->v2->flag = 1;
						oneselected = 1;
					}
				}
				if (dir == 'v') {
					if (se->v1->vec.x == se->v2->vec.x) {
						se->v1->flag = se->v2->flag = 1;
						oneselected = 1;
					}
				}
			}
			se = se->next;
		}
	}
}

/* test if screen vertices should be scaled */
static void screen_test_scale(const wmWindow *win, bScreen *sc, int winsize_x, int winsize_y)
{
	/* clamp Y size of header sized areas when expanding windows
	 * avoids annoying empty space around file menu */
#define USE_HEADER_SIZE_CLAMP

	const int headery_init = ED_area_headersize();
	ScrVert *sv = NULL;
	ScrArea *sa;
	int winsize_x_prev, winsize_y_prev;
	float facx, facy, tempf, min[2], max[2];
	
	/* calculate size */
	min[0] = min[1] = 20000.0f;
	max[0] = max[1] = 0.0f;
	
	for (sv = sc->vertbase.first; sv; sv = sv->next) {
		const float fv[2] = {(float)sv->vec.x, (float)sv->vec.y};
		minmax_v2v2_v2(min, max, fv);
	}
	
	/* always make 0.0 left under */
	for (sv = sc->vertbase.first; sv; sv = sv->next) {
		sv->vec.x -= min[0];
		sv->vec.y -= min[1];
	}
	
	winsize_x_prev = (max[0] - min[0]) + 1;
	winsize_y_prev = (max[1] - min[1]) + 1;


#ifdef USE_HEADER_SIZE_CLAMP
#define TEMP_BOTTOM 1
#define TEMP_TOP 2

	/* if the window's Y axis grows, clamp header sized areas */
	if (winsize_y_prev < winsize_y) {  /* growing? */
		const int headery_margin_max = headery_init + 4;
		for (sa = sc->areabase.first; sa; sa = sa->next) {
			ARegion *ar = BKE_area_find_region_type(sa, RGN_TYPE_HEADER);
			sa->temp = 0;

			if (ar && !(ar->flag & RGN_FLAG_HIDDEN)) {
				if (sa->v2->vec.y == winsize_y_prev - 1) {
					if ((sa->v2->vec.y - sa->v1->vec.y) < headery_margin_max) {
						sa->temp = TEMP_TOP;
					}
				}
				else if (sa->v1->vec.y == 0) {
					if ((sa->v2->vec.y - sa->v1->vec.y) < headery_margin_max) {
						sa->temp = TEMP_BOTTOM;
					}
				}
			}
		}
	}
#endif


	if (winsize_x_prev != winsize_x || winsize_y_prev != winsize_y) {
		facx = ((float)winsize_x - 1) / ((float)winsize_x_prev - 1);
		facy = ((float)winsize_y - 1) / ((float)winsize_y_prev - 1);
		
		/* make sure it fits! */
		for (sv = sc->vertbase.first; sv; sv = sv->next) {
			/* FIXME, this re-sizing logic is no good when re-sizing the window + redrawing [#24428]
			 * need some way to store these as floats internally and re-apply from there. */
			tempf = ((float)sv->vec.x) * facx;
			sv->vec.x = (short)(tempf + 0.5f);
			//sv->vec.x += AREAGRID - 1;
			//sv->vec.x -=  (sv->vec.x % AREAGRID);

			CLAMP(sv->vec.x, 0, winsize_x - 1);
			
			tempf = ((float)sv->vec.y) * facy;
			sv->vec.y = (short)(tempf + 0.5f);
			//sv->vec.y += AREAGRID - 1;
			//sv->vec.y -=  (sv->vec.y % AREAGRID);

			CLAMP(sv->vec.y, 0, winsize_y - 1);
		}
	}


#ifdef USE_HEADER_SIZE_CLAMP
	if (winsize_y_prev < winsize_y) {  /* growing? */
		for (sa = sc->areabase.first; sa; sa = sa->next) {
			ScrEdge *se = NULL;

			if (sa->temp == 0)
				continue;

			if (sa->v1 == sa->v2)
				continue;

			/* adjust headery if verts are along the edge of window */
			if (sa->temp == TEMP_TOP) {
				/* lower edge */
				const int yval = sa->v2->vec.y - headery_init;
				se = BKE_screen_find_edge(sc, sa->v4, sa->v1);
				if (se != NULL) {
					select_connected_scredge(sc, se);
				}
				for (sv = sc->vertbase.first; sv; sv = sv->next) {
					if (sv != sa->v2 && sv != sa->v3) {
						if (sv->flag) {
							sv->vec.y = yval;
						}
					}
				}
			}
			else {
				/* upper edge */
				const int yval = sa->v1->vec.y + headery_init;
				se = BKE_screen_find_edge(sc, sa->v2, sa->v3);
				if (se != NULL) {
					select_connected_scredge(sc, se);
				}
				for (sv = sc->vertbase.first; sv; sv = sv->next) {
					if (sv != sa->v1 && sv != sa->v4) {
						if (sv->flag) {
							sv->vec.y = yval;
						}
					}
				}
			}
		}
	}

#undef USE_HEADER_SIZE_CLAMP
#undef TEMP_BOTTOM
#undef TEMP_TOP
#endif


	/* test for collapsed areas. This could happen in some blender version... */
	/* ton: removed option now, it needs Context... */
	
	/* make each window at least ED_area_headersize() high */
	for (sa = sc->areabase.first; sa; sa = sa->next) {
		int headery = headery_init;
		
		/* adjust headery if verts are along the edge of window */
		if (sa->v1->vec.y > 0)
			headery += U.pixelsize;
		if (sa->v2->vec.y < winsize_y - 1)
			headery += U.pixelsize;
		
		if (sa->v2->vec.y - sa->v1->vec.y + 1 < headery) {
			/* lower edge */
			ScrEdge *se = BKE_screen_find_edge(sc, sa->v4, sa->v1);
			if (se && sa->v1 != sa->v2) {
				int yval;
				
				select_connected_scredge(sc, se);
				
				/* all selected vertices get the right offset */
				yval = sa->v2->vec.y - headery + 1;
				for (sv = sc->vertbase.first; sv; sv = sv->next) {
					/* if is a collapsed area */
					if (sv != sa->v2 && sv != sa->v3) {
						if (sv->flag) {
							sv->vec.y = yval;
						}
					}
				}
			}
		}
	}

	/* Global areas have a fixed size that only changes with the DPI. Here we ensure that exactly this size is set. */
	for (ScrArea *area = win->global_areas.first; area; area = area->next) {
		short px = (short)U.pixelsize;

		/* width */
		area->v1->vec.x = area->v2->vec.x = 0;
		area->v3->vec.x = area->v4->vec.x = win->sizex;
		/* height */
		area->v1->vec.y = area->v4->vec.y = win->sizey - ED_area_global_size_y(win, area);
		area->v2->vec.y = area->v3->vec.y = win->sizey - px;
	}
}


/* ****************** EXPORTED API TO OTHER MODULES *************************** */

/* screen sets cursor based on swinid */
static void region_cursor_set(wmWindow *win, int swinid, int swin_changed)
{
	bScreen *screen = WM_window_get_active_screen(win);

	for (ScrArea *sa = screen->areabase.first; sa; sa = sa->next) {
		for (ARegion *ar = sa->regionbase.first; ar; ar = ar->next) {
			if (ar->swinid == swinid) {
				if (swin_changed || (ar->type && ar->type->event_cursor)) {
					if (ar->manipulator_map != NULL) {
						if (WM_manipulatormap_cursor_set(ar->manipulator_map, win)) {
							return;
						}
					}
					ED_region_cursor_set(win, sa, ar);
				}
				return;
			}
		}
	}
}

void ED_screen_do_listen(bContext *C, wmNotifier *note)
{
	wmWindow *win = CTX_wm_window(C);
	bScreen *screen = CTX_wm_screen(C);

	/* generic notes */
	switch (note->category) {
		case NC_WM:
			if (note->data == ND_FILEREAD)
				screen->do_draw = true;
			break;
		case NC_WINDOW:
			screen->do_draw = true;
			break;
		case NC_SCREEN:
			if (note->action == NA_EDITED)
				screen->do_draw = screen->do_refresh = true;
			break;
		case NC_SCENE:
			if (note->data == ND_MODE)
				region_cursor_set(win, note->swinid, true);
			break;
	}
}

/* helper call for below, dpi changes headers */
static void screen_refresh_headersizes(void)
{
	const ListBase *lb = BKE_spacetypes_list();
	SpaceType *st;
	
	for (st = lb->first; st; st = st->next) {
		ARegionType *art = BKE_regiontype_from_id(st, RGN_TYPE_HEADER);
		if (art) art->prefsizey = ED_area_headersize();
	}
}

/* make this screen usable */
/* for file read and first use, for scaling window, area moves */
void ED_screen_refresh(wmWindowManager *wm, wmWindow *win)
{
	bScreen *screen = WM_window_get_active_screen(win);

	/* exception for bg mode, we only need the screen context */
	if (!G.background) {
		const int window_size_x = WM_window_pixels_x(win);
		const int window_size_y = WM_window_pixels_y(win);
		const int screen_size_x = WM_window_screen_pixels_x(win);
		const int screen_size_y = WM_window_screen_pixels_y(win);
		ScrArea *sa;
		rcti window_rect;

		window_rect.xmin = 0;
		window_rect.xmax = window_size_x - 1;
		window_rect.ymin = 0;
		window_rect.ymax = window_size_y - 1;

		/* header size depends on DPI, let's verify */
		WM_window_set_dpi(win);
		screen_refresh_headersizes();

		screen_test_scale(win, screen, screen_size_x, screen_size_y);

		if (screen->mainwin == 0) {
			screen->mainwin = wm_subwindow_open(win, &window_rect, false);
		}
		else {
			wm_subwindow_position(win, screen->mainwin, &window_rect, false);
		}

		for (sa = win->global_areas.first; sa; sa = sa->next) {
			ED_area_global_initialize(wm, win, sa);
		}
		for (sa = screen->areabase.first; sa; sa = sa->next) {
			/* set spacetype and region callbacks, calls init() */
			/* sets subwindows for regions, adds handlers */
			ED_area_initialize(wm, win, sa);
		}
	
		/* wake up animtimer */
		if (screen->animtimer)
			WM_event_timer_sleep(wm, win, screen->animtimer, false);
	}

	if (G.debug & G_DEBUG_EVENTS) {
		printf("%s: set screen\n", __func__);
	}
	screen->do_refresh = false;
	/* prevent multiwin errors */
	screen->winid = win->winid;

	screen->context = ed_screen_context;
}

/* file read, set all screens, ... */
void ED_screens_initialize(wmWindowManager *wm)
{
	wmWindow *win;
	
	for (win = wm->windows.first; win; win = win->next) {
		if (WM_window_get_active_workspace(win) == NULL) {
			WM_window_set_active_workspace(win, G.main->workspaces.first);
		}

		ED_screen_refresh(wm, win);
	}
}

void ED_screen_ensure_updated(wmWindowManager *wm, wmWindow *win, bScreen *screen)
{
	if (screen->do_refresh) {
		ED_screen_refresh(wm, win);
	}
	else {
		const int screen_size_x = WM_window_screen_pixels_x(win);
		const int screen_size_y = WM_window_screen_pixels_y(win);
		bool has_updated = false;

		screen_test_scale(win, screen, screen_size_x, screen_size_y);

		ED_screen_areas_iter(win, screen, area) {
			if (area->flag & AREA_FLAG_REGION_SIZE_UPDATE) {
				has_updated = true;
				break;
			}
		}

		if (has_updated) {
			ED_screen_areas_iter(win, screen, area) {
				screen_area_update_region_sizes(wm, win, area);
				/* XXX hack to force drawing */
				ED_area_tag_redraw(area);
			}
		}
	}
}


/* *********** exit calls are for closing running stuff ******** */

void ED_region_exit(bContext *C, ARegion *ar)
{
	wmWindowManager *wm = CTX_wm_manager(C);
	wmWindow *win = CTX_wm_window(C);
	ARegion *prevar = CTX_wm_region(C);

	if (ar->type && ar->type->exit)
		ar->type->exit(wm, ar);

	CTX_wm_region_set(C, ar);

	WM_event_remove_handlers(C, &ar->handlers);
	WM_event_modal_handler_region_replace(win, ar, NULL);
	if (ar->swinid) {
		wm_subwindow_close(win, ar->swinid);
		ar->swinid = 0;
	}
	
	if (ar->headerstr) {
		MEM_freeN(ar->headerstr);
		ar->headerstr = NULL;
	}
	
	if (ar->regiontimer) {
		WM_event_remove_timer(wm, win, ar->regiontimer);
		ar->regiontimer = NULL;
	}

	CTX_wm_region_set(C, prevar);
}

void ED_area_exit(bContext *C, ScrArea *sa)
{
	wmWindowManager *wm = CTX_wm_manager(C);
	wmWindow *win = CTX_wm_window(C);
	ScrArea *prevsa = CTX_wm_area(C);
	ARegion *ar;

	if (sa->type && sa->type->exit)
		sa->type->exit(wm, sa);

	CTX_wm_area_set(C, sa);

	for (ar = sa->regionbase.first; ar; ar = ar->next)
		ED_region_exit(C, ar);

	WM_event_remove_handlers(C, &sa->handlers);
	WM_event_modal_handler_area_replace(win, sa, NULL);

	CTX_wm_area_set(C, prevsa);
}

void ED_screen_exit(bContext *C, wmWindow *window, bScreen *screen)
{
	wmWindowManager *wm = CTX_wm_manager(C);
	wmWindow *prevwin = CTX_wm_window(C);
	ScrArea *sa;
	ARegion *ar;

	CTX_wm_window_set(C, window);
	
	if (screen->animtimer)
		WM_event_remove_timer(wm, window, screen->animtimer);
	screen->animtimer = NULL;
	screen->scrubbing = false;

	if (screen->mainwin)
		wm_subwindow_close(window, screen->mainwin);
	screen->mainwin = 0;
	screen->subwinactive = 0;
	
	for (ar = screen->regionbase.first; ar; ar = ar->next) {
		ED_region_exit(C, ar);
	}
	for (sa = screen->areabase.first; sa; sa = sa->next) {
		ED_area_exit(C, sa);
	}
	for (sa = window->global_areas.first; sa; sa = sa->next) {
		ED_area_exit(C, sa);
	}

	/* mark it available for use for other windows */
	screen->winid = 0;
	
	if (!WM_window_is_temp_screen(prevwin)) {
		/* use previous window if possible */
		CTX_wm_window_set(C, prevwin);
	}
	else {
		/* none otherwise */
		CTX_wm_window_set(C, NULL);
	}
	
}

/* *********************************** */

/* case when on area-edge or in azones, or outside window */
static void screen_cursor_set(wmWindow *win, wmEvent *event)
{
	const bScreen *screen = WM_window_get_active_screen(win);
	const int screen_size_x = WM_window_screen_pixels_x(win);
	const int screen_size_y = WM_window_screen_pixels_y(win);

	AZone *az = NULL;
	ScrArea *sa;
	
	for (sa = screen->areabase.first; sa; sa = sa->next)
		if ((az = is_in_area_actionzone(sa, &event->x)))
			break;
	
	if (sa) {
		if (az->type == AZONE_AREA)
			WM_cursor_set(win, CURSOR_EDIT);
		else if (az->type == AZONE_REGION) {
			if (az->edge == AE_LEFT_TO_TOPRIGHT || az->edge == AE_RIGHT_TO_TOPLEFT)
				WM_cursor_set(win, CURSOR_X_MOVE);
			else
				WM_cursor_set(win, CURSOR_Y_MOVE);
		}
	}
	else {
		ScrEdge *actedge = screen_find_active_scredge(screen, screen_size_x, screen_size_y, event->x, event->y);
		
		if (actedge) {
			if (scredge_is_horizontal(actedge))
				WM_cursor_set(win, CURSOR_Y_MOVE);
			else
				WM_cursor_set(win, CURSOR_X_MOVE);
		}
		else
			WM_cursor_set(win, CURSOR_STD);
	}
}


/* called in wm_event_system.c. sets state vars in screen, cursors */
/* event type is mouse move */
void ED_screen_set_subwinactive(bContext *C, wmEvent *event)
{
	wmWindow *win = CTX_wm_window(C);
	bScreen *scr = WM_window_get_active_screen(win);

	if (scr) {
		ScrArea *sa = NULL;
		ARegion *ar;
		int oldswin = scr->subwinactive;

		ED_screen_areas_iter(win, scr, area_iter) {
			if (event->x > area_iter->totrct.xmin && event->x < area_iter->totrct.xmax) {
				if (event->y > area_iter->totrct.ymin && event->y < area_iter->totrct.ymax) {
					if (is_in_area_actionzone(area_iter, &event->x) == NULL) {
						sa = area_iter;
						break;
					}
				}
			}
		}
		if (sa) {
			/* make overlap active when mouse over */
			for (ar = sa->regionbase.first; ar; ar = ar->next) {
				if (BLI_rcti_isect_pt_v(&ar->winrct, &event->x)) {
					scr->subwinactive = ar->swinid;
					break;
				}
			}
		}
		else
			scr->subwinactive = scr->mainwin;
		
		/* check for redraw headers */
		if (oldswin != scr->subwinactive) {

			ED_screen_areas_iter(win, scr, area_iter) {
				bool do_draw = false;
				
				for (ar = area_iter->regionbase.first; ar; ar = ar->next) {
					if (ar->swinid == oldswin || ar->swinid == scr->subwinactive) {
						do_draw = true;
					}
				}
				
				if (do_draw) {
					for (ar = area_iter->regionbase.first; ar; ar = ar->next) {
						if (ar->regiontype == RGN_TYPE_HEADER) {
							ED_region_tag_redraw(ar);
						}
					}
				}
			}
		}
		
		/* cursors, for time being set always on edges, otherwise aregion doesnt switch */
		if (scr->subwinactive == scr->mainwin) {
			screen_cursor_set(win, event);
		}
		else {
			/* notifier invokes freeing the buttons... causing a bit too much redraws */
			if (oldswin != scr->subwinactive) {
				region_cursor_set(win, scr->subwinactive, true);

				/* this used to be a notifier, but needs to be done immediate
				 * because it can undo setting the right button as active due
				 * to delayed notifier handling */
				UI_screen_free_active_but(C, scr);
			}
			else
				region_cursor_set(win, scr->subwinactive, false);
		}
	}
}

int ED_screen_area_active(const bContext *C)
{
	wmWindow *win = CTX_wm_window(C);
	bScreen *sc = CTX_wm_screen(C);
	ScrArea *sa = CTX_wm_area(C);

	if (win && sc && sa) {
		AZone *az = is_in_area_actionzone(sa, &win->eventstate->x);
		ARegion *ar;
		
		if (az && az->type == AZONE_REGION)
			return 1;
		
		for (ar = sa->regionbase.first; ar; ar = ar->next)
			if (ar->swinid == sc->subwinactive)
				return 1;
	}
	return 0;
}

void ED_screen_global_areas_create(const bContext *C, wmWindow *win)
{
	const bScreen *screen = BKE_workspace_active_screen_get(win->workspace_hook);
	const short size_y = 2 * HEADERY;

	if (screen->temp == 0) {
		ScrArea *sa = MEM_callocN(sizeof(*sa), "top bar area");
		SpaceType *st = BKE_spacetype_from_id(SPACE_TOPBAR);
		SpaceLink *sl = st->new(C);

		sa->v1 = MEM_callocN(sizeof(*sa->v1), __func__);
		sa->v2 = MEM_callocN(sizeof(*sa->v2), __func__);
		sa->v3 = MEM_callocN(sizeof(*sa->v3), __func__);
		sa->v4 = MEM_callocN(sizeof(*sa->v4), __func__);
		/* Actual coordinates of area verts are set later (screen_test_scale) */

		sa->spacetype = sa->butspacetype = SPACE_TOPBAR;
		sa->fixed_height = size_y;
		sa->headertype = HEADERTOP;

		BLI_addhead(&win->global_areas, sa);

		BLI_addhead(&sa->spacedata, sl);
		sa->regionbase = sl->regionbase;
		BLI_listbase_clear(&sl->regionbase);
	}
}


/* -------------------------------------------------------------------- */
/* Screen changing */

static bScreen *screen_fullscreen_find_associated_normal_screen(const Main *bmain, bScreen *screen)
{
	for (bScreen *screen_iter = bmain->screen.first; screen_iter; screen_iter = screen_iter->id.next) {
		ScrArea *sa = screen_iter->areabase.first;
		if (sa->full == screen) {
			return screen_iter;
		}
	}

	return screen;
}

/**
 * \return the screen to activate.
 * \warning The returned screen may not always equal \a screen_new!
 */
bScreen *screen_change_prepare(bScreen *screen_old, bScreen *screen_new, Main *bmain, bContext *C, wmWindow *win)
{
	/* validate screen, it's called with notifier reference */
	if (BLI_findindex(&bmain->screen, screen_new) == -1) {
		return NULL;
	}

	if (ELEM(screen_new->state, SCREENMAXIMIZED, SCREENFULL)) {
		screen_new = screen_fullscreen_find_associated_normal_screen(bmain, screen_new);
	}

	/* check for valid winid */
	if (!(screen_new->winid == 0 || screen_new->winid == win->winid)) {
		return NULL;
	}

	if (screen_old != screen_new) {
		wmTimer *wt = screen_old->animtimer;

		/* remove handlers referencing areas in old screen */
		for (ScrArea *sa = screen_old->areabase.first; sa; sa = sa->next) {
			WM_event_remove_area_handler(&win->modalhandlers, sa);
		}

		/* we put timer to sleep, so screen_exit has to think there's no timer */
		screen_old->animtimer = NULL;
		if (wt) {
			WM_event_timer_sleep(CTX_wm_manager(C), win, wt, true);
		}
		ED_screen_exit(C, win, screen_old);

		/* Same scene, "transfer" playback to new screen. */
		if (wt) {
			screen_new->animtimer = wt;
		}

		return screen_new;
	}

	return NULL;
}

void screen_changed_update(bContext *C, wmWindow *win, bScreen *sc)
{
	Scene *scene = WM_window_get_active_scene(win);
	WorkSpace *workspace = BKE_workspace_active_get(win->workspace_hook);
	WorkSpaceLayout *layout = BKE_workspace_layout_find(workspace, sc);

	CTX_wm_window_set(C, win);  /* stores C->wm.screen... hrmf */

	ED_screen_refresh(CTX_wm_manager(C), win);

	BKE_screen_view3d_scene_sync(sc, scene); /* sync new screen with scene data */
	WM_event_add_notifier(C, NC_WINDOW, NULL);
	WM_event_add_notifier(C, NC_SCREEN | ND_LAYOUTSET, layout);

	/* makes button hilites work */
	WM_event_add_mousemove(C);
}


/**
 * \brief Change the active screen.
 *
 * Operator call, WM + Window + screen already existed before
 *
 * \warning Do NOT call in area/region queues!
 * \returns if screen changing was successful.
 */
bool ED_screen_change(bContext *C, bScreen *sc)
{
	Main *bmain = CTX_data_main(C);
	wmWindow *win = CTX_wm_window(C);
	bScreen *screen_old = CTX_wm_screen(C);
	bScreen *screen_new = screen_change_prepare(screen_old, sc, bmain, C, win);

	if (screen_new) {
		WorkSpace *workspace = BKE_workspace_active_get(win->workspace_hook);
		WM_window_set_active_screen(win, workspace, sc);
		screen_changed_update(C, win, screen_new);

		return true;
	}

	return false;
}

static void screen_set_3dview_camera(Scene *scene, ScrArea *sa, View3D *v3d)
{
	/* fix any cameras that are used in the 3d view but not in the scene */
	BKE_screen_view3d_sync(v3d, scene);

	if (!v3d->camera || !BKE_scene_base_find(scene, v3d->camera)) {
		v3d->camera = BKE_scene_camera_find(scene);
		// XXX if (sc == curscreen) handle_view3d_lock();
		if (!v3d->camera) {
			ARegion *ar;
			ListBase *regionbase;
			
			/* regionbase is in different place depending if space is active */
			if (v3d == sa->spacedata.first)
				regionbase = &sa->regionbase;
			else
				regionbase = &v3d->regionbase;
				
			for (ar = regionbase->first; ar; ar = ar->next) {
				if (ar->regiontype == RGN_TYPE_WINDOW) {
					RegionView3D *rv3d = ar->regiondata;
					if (rv3d->persp == RV3D_CAMOB) {
						rv3d->persp = RV3D_PERSP;
					}
				}
			}
		}
	}
}

void ED_screen_update_after_scene_change(const bScreen *screen, Scene *scene_new)
{
	for (ScrArea *sa = screen->areabase.first; sa; sa = sa->next) {
		for (SpaceLink *sl = sa->spacedata.first; sl; sl = sl->next) {
			if (sl->spacetype == SPACE_VIEW3D) {
				View3D *v3d = (View3D *)sl;
				screen_set_3dview_camera(scene_new, sa, v3d);
			}
		}
	}
}

ScrArea *ED_screen_full_newspace(bContext *C, ScrArea *sa, int type)
{
	wmWindow *win = CTX_wm_window(C);
	ScrArea *newsa = NULL;

	if (!sa || sa->full == NULL) {
		newsa = ED_screen_state_toggle(C, win, sa, SCREENMAXIMIZED);
	}
	
	if (!newsa) {
		newsa = sa;
	}

	BLI_assert(newsa);

	if (sa && (sa->spacetype != type)) {
		newsa->flag |= AREA_FLAG_TEMP_TYPE;
	}
	else {
		newsa->flag &= ~AREA_FLAG_TEMP_TYPE;
	}

	ED_area_newspace(C, newsa, type, (newsa->flag & AREA_FLAG_TEMP_TYPE));

	return newsa;
}

/**
 * \a was_prev_temp for the case previous space was a temporary fullscreen as well
 */
void ED_screen_full_prevspace(bContext *C, ScrArea *sa)
{
	BLI_assert(sa->full);

	if (sa->flag & AREA_FLAG_STACKED_FULLSCREEN) {
		/* stacked fullscreen -> only go back to previous screen and don't toggle out of fullscreen */
		ED_area_prevspace(C, sa);
	}
	else {
		ED_screen_restore_temp_type(C, sa);
	}
}

void ED_screen_restore_temp_type(bContext *C, ScrArea *sa)
{
	/* incase nether functions below run */
	ED_area_tag_redraw(sa);

	if (sa->flag & AREA_FLAG_TEMP_TYPE) {
		ED_area_prevspace(C, sa);
		sa->flag &= ~AREA_FLAG_TEMP_TYPE;
	}

	if (sa->full) {
		ED_screen_state_toggle(C, CTX_wm_window(C), sa, SCREENMAXIMIZED);
	}
}

/* restore a screen / area back to default operation, after temp fullscreen modes */
void ED_screen_full_restore(bContext *C, ScrArea *sa)
{
	wmWindow *win = CTX_wm_window(C);
	SpaceLink *sl = sa->spacedata.first;
	bScreen *screen = CTX_wm_screen(C);
	short state = (screen ? screen->state : SCREENMAXIMIZED);
	
	/* if fullscreen area has a temporary space (such as a file browser or fullscreen render
	 * overlaid on top of an existing setup) then return to the previous space */
	
	if (sl->next) {
		if (sa->flag & AREA_FLAG_TEMP_TYPE) {
			ED_screen_full_prevspace(C, sa);
		}
		else {
			ED_screen_state_toggle(C, win, sa, state);
		}
		/* warning: 'sa' may be freed */
	}
	/* otherwise just tile the area again */
	else {
		ED_screen_state_toggle(C, win, sa, state);
	}
}

/**
 * this function toggles: if area is maximized/full then the parent will be restored
 *
 * \warning \a sa may be freed.
 */
ScrArea *ED_screen_state_toggle(bContext *C, wmWindow *win, ScrArea *sa, const short state)
{
	wmWindowManager *wm = CTX_wm_manager(C);
	WorkSpace *workspace = WM_window_get_active_workspace(win);
	bScreen *sc, *oldscreen;
	ARegion *ar;

	if (sa) {
		/* ensure we don't have a button active anymore, can crash when
		 * switching screens with tooltip open because region and tooltip
		 * are no longer in the same screen */
		for (ar = sa->regionbase.first; ar; ar = ar->next) {
			UI_blocklist_free(C, &ar->uiblocks);

			if (ar->regiontimer) {
				WM_event_remove_timer(wm, NULL, ar->regiontimer);
				ar->regiontimer = NULL;
			}
		}

		/* prevent hanging header prints */
		ED_area_headerprint(sa, NULL);
	}

	if (sa && sa->full) {
		WorkSpaceLayout *layout_old = WM_window_get_active_layout(win);
		/* restoring back to SCREENNORMAL */
		sc = sa->full;       /* the old screen to restore */
		oldscreen = WM_window_get_active_screen(win); /* the one disappearing */

		sc->state = SCREENNORMAL;

		/* find old area to restore from */
		ScrArea *fullsa = NULL;
		for (ScrArea *old = sc->areabase.first; old; old = old->next) {
			/* area to restore from is always first */
			if (old->full && !fullsa) {
				fullsa = old;
			}

			/* clear full screen state */
			old->full = NULL;
			old->flag &= ~AREA_TEMP_INFO;
		}

		sa->flag &= ~AREA_TEMP_INFO;
		sa->full = NULL;

		if (fullsa == NULL) {
			if (G.debug & G_DEBUG)
				printf("%s: something wrong in areafullscreen\n", __func__);
			return NULL;
		}

		if (state == SCREENFULL) {
			/* restore the old side panels/header visibility */
			for (ar = sa->regionbase.first; ar; ar = ar->next) {
				ar->flag = ar->flagfullscreen;
			}
		}

<<<<<<< HEAD
		ED_area_data_swap(old, sa);
		old->full = NULL;
=======
		ED_area_data_swap(fullsa, sa);
>>>>>>> 9068c074

		/* animtimer back */
		sc->animtimer = oldscreen->animtimer;
		oldscreen->animtimer = NULL;

		ED_screen_change(C, sc);

		BKE_workspace_layout_remove(CTX_data_main(C), workspace, layout_old);

		/* After we've restored back to SCREENNORMAL, we have to wait with
		 * screen handling as it uses the area coords which aren't updated yet.
		 * Without doing so, the screen handling gets wrong area coords,
		 * which in worst case can lead to crashes (see T43139) */
		sc->skip_handling = true;
	}
	else {
		/* change from SCREENNORMAL to new state */
		WorkSpaceLayout *layout_new;
		ScrArea *newa;
		char newname[MAX_ID_NAME - 2];

		BLI_assert(ELEM(state, SCREENMAXIMIZED, SCREENFULL));

		oldscreen = WM_window_get_active_screen(win);

		oldscreen->state = state;
		BLI_snprintf(newname, sizeof(newname), "%s-%s", oldscreen->id.name + 2, "nonnormal");

		layout_new = ED_workspace_layout_add(workspace, win, newname);

		sc = BKE_workspace_layout_screen_get(layout_new);
		sc->state = state;
		sc->redraws_flag = oldscreen->redraws_flag;
		sc->temp = oldscreen->temp;

		/* timer */
		sc->animtimer = oldscreen->animtimer;
		oldscreen->animtimer = NULL;

		/* use random area when we have no active one, e.g. when the
		 * mouse is outside of the window and we open a file browser */
		if (!sa) {
			sa = oldscreen->areabase.first;
		}

		newa = (ScrArea *)sc->areabase.first;

		/* copy area */
		ED_area_data_swap(newa, sa);
		newa->flag = sa->flag; /* mostly for AREA_FLAG_WASFULLSCREEN */

		if (state == SCREENFULL) {
			/* temporarily hide the side panels/header */
			for (ar = newa->regionbase.first; ar; ar = ar->next) {
				ar->flagfullscreen = ar->flag;

				if (ELEM(ar->regiontype, RGN_TYPE_UI, RGN_TYPE_HEADER, RGN_TYPE_TOOLS)){
					ar->flag |= RGN_FLAG_HIDDEN;
				}
			}
		}

		sa->full = oldscreen;
		newa->full = oldscreen;

		ED_screen_change(C, sc);
	}

	/* XXX bad code: setscreen() ends with first area active. fullscreen render assumes this too */
	CTX_wm_area_set(C, sc->areabase.first);

	return sc->areabase.first;
}

/* update frame rate info for viewport drawing */
void ED_refresh_viewport_fps(bContext *C)
{
	wmTimer *animtimer = CTX_wm_screen(C)->animtimer;
	Scene *scene = CTX_data_scene(C);
	
	/* is anim playback running? */
	if (animtimer && (U.uiflag & USER_SHOW_FPS)) {
		ScreenFrameRateInfo *fpsi = scene->fps_info;
		
		/* if there isn't any info, init it first */
		if (fpsi == NULL)
			fpsi = scene->fps_info = MEM_callocN(sizeof(ScreenFrameRateInfo), "refresh_viewport_fps fps_info");
		
		/* update the values */
		fpsi->redrawtime = fpsi->lredrawtime;
		fpsi->lredrawtime = animtimer->ltime;
	}
	else {
		/* playback stopped or shouldn't be running */
		if (scene->fps_info)
			MEM_freeN(scene->fps_info);
		scene->fps_info = NULL;
	}
}

/* redraws: uses defines from stime->redraws 
 * enable: 1 - forward on, -1 - backwards on, 0 - off
 */
void ED_screen_animation_timer(bContext *C, int redraws, int refresh, int sync, int enable)
{
	bScreen *screen = CTX_wm_screen(C);
	wmWindowManager *wm = CTX_wm_manager(C);
	wmWindow *win = CTX_wm_window(C);
	Scene *scene = CTX_data_scene(C);
	bScreen *stopscreen = ED_screen_animation_playing(wm);
	
	if (stopscreen) {
		WM_event_remove_timer(wm, win, stopscreen->animtimer);
		stopscreen->animtimer = NULL;
	}
	
	if (enable) {
		ScreenAnimData *sad = MEM_callocN(sizeof(ScreenAnimData), "ScreenAnimData");
		
		screen->animtimer = WM_event_add_timer(wm, win, TIMER0, (1.0 / FPS));
		
		sad->ar = CTX_wm_region(C);
		/* if startframe is larger than current frame, we put currentframe on startframe.
		 * note: first frame then is not drawn! (ton) */
		if (PRVRANGEON) {
			if (scene->r.psfra > scene->r.cfra) {
				sad->sfra = scene->r.cfra;
				scene->r.cfra = scene->r.psfra;
			}
			else
				sad->sfra = scene->r.cfra;
		}
		else {
			if (scene->r.sfra > scene->r.cfra) {
				sad->sfra = scene->r.cfra;
				scene->r.cfra = scene->r.sfra;
			}
			else
				sad->sfra = scene->r.cfra;
		}
		sad->redraws = redraws;
		sad->refresh = refresh;
		sad->flag |= (enable < 0) ? ANIMPLAY_FLAG_REVERSE : 0;
		sad->flag |= (sync == 0) ? ANIMPLAY_FLAG_NO_SYNC : (sync == 1) ? ANIMPLAY_FLAG_SYNC : 0;

		ScrArea *sa = CTX_wm_area(C);

		char spacetype = -1;

		if (sa)
			spacetype = sa->spacetype;

		sad->from_anim_edit = (ELEM(spacetype, SPACE_IPO, SPACE_ACTION, SPACE_NLA, SPACE_TIME));

		screen->animtimer->customdata = sad;
		
	}

	/* notifier catched by top header, for button */
	WM_event_add_notifier(C, NC_SCREEN | ND_ANIMPLAY, NULL);
}

/* helper for screen_animation_play() - only to be used for TimeLine */
static ARegion *time_top_left_3dwindow(bScreen *screen)
{
	ARegion *aret = NULL;
	ScrArea *sa;
	int min = 10000;
	
	for (sa = screen->areabase.first; sa; sa = sa->next) {
		if (sa->spacetype == SPACE_VIEW3D) {
			ARegion *ar;
			for (ar = sa->regionbase.first; ar; ar = ar->next) {
				if (ar->regiontype == RGN_TYPE_WINDOW) {
					if (ar->winrct.xmin - ar->winrct.ymin < min) {
						aret = ar;
						min = ar->winrct.xmin - ar->winrct.ymin;
					}
				}
			}
		}
	}

	return aret;
}

void ED_screen_animation_timer_update(bScreen *screen, int redraws, int refresh)
{
	if (screen && screen->animtimer) {
		wmTimer *wt = screen->animtimer;
		ScreenAnimData *sad = wt->customdata;
		
		sad->redraws = redraws;
		sad->refresh = refresh;
		sad->ar = NULL;
		if (redraws & TIME_REGION)
			sad->ar = time_top_left_3dwindow(screen);
	}
}

/* results in fully updated anim system
 * screen can be NULL */
void ED_update_for_newframe(Main *bmain, Scene *scene, int UNUSED(mute))
{
#ifdef DURIAN_CAMERA_SWITCH
	void *camera = BKE_scene_camera_switch_find(scene);
	if (camera && scene->camera != camera) {
		bScreen *sc;
		scene->camera = camera;
		/* are there cameras in the views that are not in the scene? */
		for (sc = bmain->screen.first; sc; sc = sc->id.next) {
			BKE_screen_view3d_scene_sync(sc, scene);
		}
	}
#endif
	
	ED_clip_update_frame(bmain, scene->r.cfra);

	/* this function applies the changes too */
	BKE_scene_update_for_newframe(bmain->eval_ctx, bmain, scene);

	/* composite */
	if (scene->use_nodes && scene->nodetree)
		ntreeCompositTagAnimated(scene->nodetree);
	
	/* update animated texture nodes */
	{
		Tex *tex;
		for (tex = bmain->tex.first; tex; tex = tex->id.next) {
			if (tex->use_nodes && tex->nodetree) {
				ntreeTexTagAnimated(tex->nodetree);
			}
		}
	}
	
}

/*
 * return true if any active area requires to see in 3D
 */
bool ED_screen_stereo3d_required(const bScreen *screen, const Scene *scene)
{
	ScrArea *sa;
	const bool is_multiview = (scene->r.scemode & R_MULTIVIEW) != 0;

	for (sa = screen->areabase.first; sa; sa = sa->next) {
		switch (sa->spacetype) {
			case SPACE_VIEW3D:
			{
				View3D *v3d;

				if (!is_multiview)
					continue;

				v3d = sa->spacedata.first;
				if (v3d->camera && v3d->stereo3d_camera == STEREO_3D_ID) {
					ARegion *ar;
					for (ar = sa->regionbase.first; ar; ar = ar->next) {
						if (ar->regiondata && ar->regiontype == RGN_TYPE_WINDOW) {
							RegionView3D *rv3d = ar->regiondata;
							if (rv3d->persp == RV3D_CAMOB) {
								return true;
							}
						}
					}
				}
				break;
			}
			case SPACE_IMAGE:
			{
				SpaceImage *sima;

				/* images should always show in stereo, even if
				 * the file doesn't have views enabled */
				sima = sa->spacedata.first;
				if (sima->image && BKE_image_is_stereo(sima->image) &&
				    (sima->iuser.flag & IMA_SHOW_STEREO))
				{
					return true;
				}
				break;
			}
			case SPACE_NODE:
			{
				SpaceNode *snode;

				if (!is_multiview)
					continue;

				snode = sa->spacedata.first;
				if ((snode->flag & SNODE_BACKDRAW) && ED_node_is_compositor(snode)) {
					return true;
				}
				break;
			}
			case SPACE_SEQ:
			{
				SpaceSeq *sseq;

				if (!is_multiview)
					continue;

				sseq = sa->spacedata.first;
				if (ELEM(sseq->view, SEQ_VIEW_PREVIEW, SEQ_VIEW_SEQUENCE_PREVIEW)) {
					return true;
				}

				if (sseq->draw_flag & SEQ_DRAW_BACKDROP) {
					return true;
				}

				break;
			}
		}
	}

	return false;
}

/**
 * Find the scene displayed in \a screen.
 * \note Assumes \a screen to be visible/active!
 */
Scene *ED_screen_scene_find(const bScreen *screen, const wmWindowManager *wm)
{
	for (wmWindow *win = wm->windows.first; win; win = win->next) {
		if (WM_window_get_active_screen(win) == screen) {
			return WM_window_get_active_scene(win);
		}
	}

	BLI_assert(0);
	return NULL;
}<|MERGE_RESOLUTION|>--- conflicted
+++ resolved
@@ -1397,10 +1397,8 @@
 
 			/* clear full screen state */
 			old->full = NULL;
-			old->flag &= ~AREA_TEMP_INFO;
-		}
-
-		sa->flag &= ~AREA_TEMP_INFO;
+		}
+
 		sa->full = NULL;
 
 		if (fullsa == NULL) {
@@ -1416,12 +1414,7 @@
 			}
 		}
 
-<<<<<<< HEAD
-		ED_area_data_swap(old, sa);
-		old->full = NULL;
-=======
 		ED_area_data_swap(fullsa, sa);
->>>>>>> 9068c074
 
 		/* animtimer back */
 		sc->animtimer = oldscreen->animtimer;
