/**
 * $Id$
 *
 * ***** BEGIN GPL LICENSE BLOCK *****
 *
 * This program is free software; you can redistribute it and/or
 * modify it under the terms of the GNU General Public License
 * as published by the Free Software Foundation; either version 2
 * of the License, or (at your option) any later version.
 *
 * This program is distributed in the hope that it will be useful,
 * but WITHOUT ANY WARRANTY; without even the implied warranty of
 * MERCHANTABILITY or FITNESS FOR A PARTICULAR PURPOSE.  See the
 * GNU General Public License for more details.
 *
 * You should have received a copy of the GNU General Public License
 * along with this program; if not, write to the Free Software Foundation,
 * Inc., 51 Franklin Street, Fifth Floor, Boston, MA 02110-1301, USA.
 *
 * The Original Code is Copyright (C) 2001-2002 by NaN Holding BV.
 * All rights reserved.
 *
 * Contributor(s): Blender Foundation
 *
 * ***** END GPL LICENSE BLOCK *****
 */

#include <stdlib.h>
#include <string.h>
#include <math.h>

#include "MEM_guardedalloc.h"

#include "DNA_curve_types.h"
#include "DNA_key_types.h"
#include "DNA_lattice_types.h"
#include "DNA_meshdata_types.h"
#include "DNA_object_types.h"
#include "DNA_scene_types.h"

#include "RNA_access.h"

#include "BKE_context.h"
#include "BKE_depsgraph.h"
#include "BKE_key.h"
#include "BKE_lattice.h"
#include "BKE_mesh.h"

#include "BLI_listbase.h"

#include "ED_screen.h"
#include "ED_view3d.h"
#include "ED_util.h"

#include "WM_api.h"
#include "WM_types.h"

#include "object_intern.h"

/********************** Load/Make/Free ********************/

void free_editLatt(Object *ob)
{
	Lattice *lt= ob->data;
	
	if(lt->editlatt) {
		Lattice *editlt= lt->editlatt->latt;
		
		if(editlt->def)
			MEM_freeN(editlt->def);
		if(editlt->dvert)
			free_dverts(editlt->dvert, editlt->pntsu*editlt->pntsv*editlt->pntsw);

		MEM_freeN(editlt);
		MEM_freeN(lt->editlatt);

		lt->editlatt= NULL;
	}
}

void make_editLatt(Object *obedit)
{
	Lattice *lt= obedit->data;
	KeyBlock *actkey;
	
	free_editLatt(obedit);
	
	lt= obedit->data;

	actkey= ob_get_keyblock(obedit);
	if(actkey)
		key_to_latt(actkey, lt);

	lt->editlatt= MEM_callocN(sizeof(EditLatt), "editlatt");
	lt->editlatt->latt= MEM_dupallocN(lt);
	lt->editlatt->latt->def= MEM_dupallocN(lt->def);
	
	if(lt->dvert) {
		int tot= lt->pntsu*lt->pntsv*lt->pntsw;
		lt->editlatt->latt->dvert = MEM_mallocN (sizeof (MDeformVert)*tot, "Lattice MDeformVert");
		copy_dverts(lt->editlatt->latt->dvert, lt->dvert, tot);
	}

	if(lt->key) lt->editlatt->shapenr= obedit->shapenr;
}

void load_editLatt(Object *obedit)
{
	Lattice *lt, *editlt;
	KeyBlock *actkey;
	BPoint *bp;
	float *fp;
	int tot;
	
	lt= obedit->data;
	editlt= lt->editlatt->latt;
	
	if(lt->editlatt->shapenr) {
		actkey= BLI_findlink(&lt->key->block, lt->editlatt->shapenr-1);

		/* active key: vertices */
		tot= editlt->pntsu*editlt->pntsv*editlt->pntsw;
		
		if(actkey->data) MEM_freeN(actkey->data);
		
		fp=actkey->data= MEM_callocN(lt->key->elemsize*tot, "actkey->data");
		actkey->totelem= tot;
	
		bp= editlt->def;
		while(tot--) {
			VECCOPY(fp, bp->vec);
			fp+= 3;
			bp++;
		}
	}
	else {
		MEM_freeN(lt->def);
	
		lt->def= MEM_dupallocN(editlt->def);

		lt->flag= editlt->flag;

		lt->pntsu= editlt->pntsu;
		lt->pntsv= editlt->pntsv;
		lt->pntsw= editlt->pntsw;
		
		lt->typeu= editlt->typeu;
		lt->typev= editlt->typev;
		lt->typew= editlt->typew;
	}
	
	if(lt->dvert) {
		free_dverts(lt->dvert, lt->pntsu*lt->pntsv*lt->pntsw);
		lt->dvert= NULL;
	}
	
	if(editlt->dvert) {
<<<<<<< HEAD
		int tot= lt->pntsu*lt->pntsv*lt->pntsw;
		
=======
		tot= lt->pntsu*lt->pntsv*lt->pntsw;

>>>>>>> 6d201907
		lt->dvert = MEM_mallocN (sizeof (MDeformVert)*tot, "Lattice MDeformVert");
		copy_dverts(lt->dvert, editlt->dvert, tot);
	}
}

/************************** Operators *************************/

void ED_setflagsLatt(Object *obedit, int flag)
{
	Lattice *lt= obedit->data;
	BPoint *bp;
	int a;
	
	bp= lt->editlatt->latt->def;
	
	a= lt->editlatt->latt->pntsu*lt->editlatt->latt->pntsv*lt->editlatt->latt->pntsw;
	
	while(a--) {
		if(bp->hide==0) {
			bp->f1= flag;
		}
		bp++;
	}
}

int select_all_exec(bContext *C, wmOperator *op)
{
	Object *obedit= CTX_data_edit_object(C);
	Lattice *lt= obedit->data;
	BPoint *bp;
	int a;
	int action = RNA_enum_get(op->ptr, "action");

	if (action == SEL_TOGGLE) {
		action = SEL_SELECT;

		bp= lt->editlatt->latt->def;
		a= lt->editlatt->latt->pntsu*lt->editlatt->latt->pntsv*lt->editlatt->latt->pntsw;

		while(a--) {
			if(bp->hide==0) {
				if(bp->f1) {
					action = SEL_DESELECT;
					break;
				}
			}
			bp++;
		}
	}

	switch (action) {
	case SEL_SELECT:
		ED_setflagsLatt(obedit, 1);
		break;
	case SEL_DESELECT:
		ED_setflagsLatt(obedit, 0);
		break;
	case SEL_INVERT:
		bp= lt->editlatt->latt->def;
		a= lt->editlatt->latt->pntsu*lt->editlatt->latt->pntsv*lt->editlatt->latt->pntsw;

		while(a--) {
			if(bp->hide==0) {
				bp->f1 ^= 1;
			}
			bp++;
		}
		break;
	}

	WM_event_add_notifier(C, NC_GEOM|ND_SELECT, obedit->data);

	return OPERATOR_FINISHED;
}

void LATTICE_OT_select_all(wmOperatorType *ot)
{
	/* identifiers */
	ot->name= "Select or Deselect All";
	ot->description= "Change selection of all UVW control points";
	ot->idname= "LATTICE_OT_select_all";
	
	/* api callbacks */
	ot->exec= select_all_exec;
	ot->poll= ED_operator_editlattice;
	
	/* flags */
	ot->flag= OPTYPE_REGISTER|OPTYPE_UNDO;

	WM_operator_properties_select_all(ot);
}

int make_regular_poll(bContext *C)
{
	Object *ob;

	if(ED_operator_editlattice(C)) return 1;

	ob= CTX_data_active_object(C);
	return (ob && ob->type==OB_LATTICE);
}

int make_regular_exec(bContext *C, wmOperator *UNUSED(op))
{
	Object *ob= CTX_data_edit_object(C);
	Lattice *lt;
	
	if(ob) {
		lt= ob->data;
		resizelattice(lt->editlatt->latt, lt->pntsu, lt->pntsv, lt->pntsw, NULL);
	}
	else {
		ob= CTX_data_active_object(C);
		lt= ob->data;
		resizelattice(lt, lt->pntsu, lt->pntsv, lt->pntsw, NULL);
	}
	
	DAG_id_tag_update(&ob->id, OB_RECALC_DATA);
	WM_event_add_notifier(C, NC_GEOM|ND_DATA, ob->data);

	return OPERATOR_FINISHED;
}

void LATTICE_OT_make_regular(wmOperatorType *ot)
{
	/* identifiers */
	ot->name= "Make Regular";
	ot->description= "Set UVW control points a uniform distance apart";
	ot->idname= "LATTICE_OT_make_regular";
	
	/* api callbacks */
	ot->exec= make_regular_exec;
	ot->poll= make_regular_poll;
	
	/* flags */
	ot->flag= OPTYPE_REGISTER|OPTYPE_UNDO;
}

/****************************** Mouse Selection *************************/

static void findnearestLattvert__doClosest(void *userData, BPoint *bp, int x, int y)
{
	struct { BPoint *bp; short dist, select, mval[2]; } *data = userData;
	float temp = abs(data->mval[0]-x) + abs(data->mval[1]-y);
	
	if((bp->f1 & SELECT)==data->select)
		temp += 5;

	if(temp<data->dist) {
		data->dist = temp;

		data->bp = bp;
	}
}

static BPoint *findnearestLattvert(ViewContext *vc, short mval[2], int sel)
{
		/* sel==1: selected gets a disadvantage */
		/* in nurb and bezt or bp the nearest is written */
		/* return 0 1 2: handlepunt */
	struct { BPoint *bp; short dist, select, mval[2]; } data = {0};

	data.dist = 100;
	data.select = sel;
	data.mval[0]= mval[0];
	data.mval[1]= mval[1];

	ED_view3d_init_mats_rv3d(vc->obedit, vc->rv3d);
	lattice_foreachScreenVert(vc, findnearestLattvert__doClosest, &data);

	return data.bp;
}

int mouse_lattice(bContext *C, short mval[2], int extend)
{
	ViewContext vc;
	BPoint *bp= NULL;

	view3d_set_viewcontext(C, &vc);
	bp= findnearestLattvert(&vc, mval, 1);

	if(bp) {
		if(extend==0) {
			ED_setflagsLatt(vc.obedit, 0);
			bp->f1 |= SELECT;
		}
		else
			bp->f1 ^= SELECT; /* swap */

		WM_event_add_notifier(C, NC_GEOM|ND_SELECT, vc.obedit->data);

		return 1;
	}

	return 0;
}

/******************************** Undo *************************/

typedef struct UndoLattice {
	BPoint *def;
	int pntsu, pntsv, pntsw;
} UndoLattice;

static void undoLatt_to_editLatt(void *data, void *edata)
{
	UndoLattice *ult= (UndoLattice*)data;
	EditLatt *editlatt= (EditLatt *)edata;
	int a= editlatt->latt->pntsu*editlatt->latt->pntsv*editlatt->latt->pntsw;

	memcpy(editlatt->latt->def, ult->def, a*sizeof(BPoint));
}

static void *editLatt_to_undoLatt(void *edata)
{
	UndoLattice *ult= MEM_callocN(sizeof(UndoLattice), "UndoLattice");
	EditLatt *editlatt= (EditLatt *)edata;
	
	ult->def= MEM_dupallocN(editlatt->latt->def);
	ult->pntsu= editlatt->latt->pntsu;
	ult->pntsv= editlatt->latt->pntsv;
	ult->pntsw= editlatt->latt->pntsw;
	
	return ult;
}

static void free_undoLatt(void *data)
{
	UndoLattice *ult= (UndoLattice*)data;

	if(ult->def) MEM_freeN(ult->def);
	MEM_freeN(ult);
}

static int validate_undoLatt(void *data, void *edata)
{
	UndoLattice *ult= (UndoLattice*)data;
	EditLatt *editlatt= (EditLatt *)edata;

	return (ult->pntsu == editlatt->latt->pntsu &&
			ult->pntsv == editlatt->latt->pntsv &&
			ult->pntsw == editlatt->latt->pntsw);
}

static void *get_editlatt(bContext *C)
{
	Object *obedit= CTX_data_edit_object(C);

	if(obedit && obedit->type==OB_LATTICE) {
		Lattice *lt= obedit->data;
		return lt->editlatt;
	}

	return NULL;
}

/* and this is all the undo system needs to know */
void undo_push_lattice(bContext *C, const char *name)
{
	undo_editmode_push(C, name, get_editlatt, free_undoLatt, undoLatt_to_editLatt, editLatt_to_undoLatt, validate_undoLatt);
}
<|MERGE_RESOLUTION|>--- conflicted
+++ resolved
@@ -155,13 +155,8 @@
 	}
 	
 	if(editlt->dvert) {
-<<<<<<< HEAD
-		int tot= lt->pntsu*lt->pntsv*lt->pntsw;
+		tot= lt->pntsu*lt->pntsv*lt->pntsw;
 		
-=======
-		tot= lt->pntsu*lt->pntsv*lt->pntsw;
-
->>>>>>> 6d201907
 		lt->dvert = MEM_mallocN (sizeof (MDeformVert)*tot, "Lattice MDeformVert");
 		copy_dverts(lt->dvert, editlt->dvert, tot);
 	}
