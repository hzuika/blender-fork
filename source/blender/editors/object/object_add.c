--- conflicted
+++ resolved
@@ -1005,12 +1005,8 @@
 	 * for them to end up aligned oddly, but only for Monkey
 	 */
 	if ((RNA_struct_property_is_set(op->ptr, "view_align") == false) &&
-<<<<<<< HEAD
-		(type == GP_MONKEY)) {
-=======
 	    (type == GP_MONKEY))
 	{
->>>>>>> 6cad7984
 		RNA_boolean_set(op->ptr, "view_align", true);
 	}
 
@@ -1039,8 +1035,6 @@
 
 	/* create relevant geometry */
 	switch (type) {
-<<<<<<< HEAD
-=======
 		case GP_STROKE:
 		{
 			float radius = RNA_float_get(op->ptr, "radius");
@@ -1054,7 +1048,6 @@
 			ED_gpencil_create_stroke(C, mat);
 			break;
 		}
->>>>>>> 6cad7984
 		case GP_MONKEY:
 		{
 			float radius = RNA_float_get(op->ptr, "radius");
@@ -1068,10 +1061,6 @@
 			ED_gpencil_create_monkey(C, mat);
 			break;
 		}
-<<<<<<< HEAD
-
-=======
->>>>>>> 6cad7984
 		case GP_EMPTY:
 			/* do nothing */
 			break;
