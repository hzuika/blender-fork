/*
 * ***** BEGIN GPL LICENSE BLOCK *****
 *
 * This program is free software; you can redistribute it and/or
 * modify it under the terms of the GNU General Public License
 * as published by the Free Software Foundation; either version 2
 * of the License, or (at your option) any later version.
 *
 * This program is distributed in the hope that it will be useful,
 * but WITHOUT ANY WARRANTY; without even the implied warranty of
 * MERCHANTABILITY or FITNESS FOR A PARTICULAR PURPOSE.  See the
 * GNU General Public License for more details.
 *
 * You should have received a copy of the GNU General Public License
 * along with this program; if not, write to the Free Software Foundation,
 * Inc., 51 Franklin Street, Fifth Floor, Boston, MA 02110-1301, USA.
 *
 * The Original Code is Copyright (C) 2005 Blender Foundation
 * All rights reserved.
 *
 * The Original Code is: all of this file.
 *
 * Contributor(s): none yet.
 *
 * ***** END GPL LICENSE BLOCK *****
 */

/** \file blender/editors/transform/transform_manipulator.c
 *  \ingroup edtransform
 */


#include <stdlib.h>
#include <string.h>
#include <math.h>
#include <float.h>

#include "DNA_armature_types.h"
#include "DNA_curve_types.h"
#include "DNA_lattice_types.h"
#include "DNA_meta_types.h"
#include "DNA_screen_types.h"
#include "DNA_scene_types.h"
#include "DNA_view3d_types.h"

#include "BLI_math.h"
#include "BLI_utildefines.h"
#include "BLI_listbase.h"

#include "RNA_access.h"

#include "BKE_action.h"
#include "BKE_context.h"
#include "BKE_curve.h"
#include "BKE_global.h"
#include "BKE_particle.h"
#include "BKE_pointcache.h"
#include "BKE_editmesh.h"
#include "BKE_lattice.h"

#include "BIF_gl.h"

#include "WM_api.h"
#include "WM_types.h"

#include "ED_armature.h"
#include "ED_curve.h"
#include "ED_particle.h"
#include "ED_view3d.h"
#include "ED_screen.h"

#include "UI_resources.h"
#include "UI_interface.h"

/* local module include */
#include "transform.h"

#include "MEM_guardedalloc.h"

#include "GPU_select.h"

/* drawing flags */

#define MAN_TRANS_X		(1 << 0)
#define MAN_TRANS_Y		(1 << 1)
#define MAN_TRANS_Z		(1 << 2)
#define MAN_TRANS_C		(MAN_TRANS_X | MAN_TRANS_Y | MAN_TRANS_Z)

#define MAN_ROT_X		(1 << 3)
#define MAN_ROT_Y		(1 << 4)
#define MAN_ROT_Z		(1 << 5)
#define MAN_ROT_V		(1 << 6)
#define MAN_ROT_T		(1 << 7)
#define MAN_ROT_C		(MAN_ROT_X | MAN_ROT_Y | MAN_ROT_Z | MAN_ROT_V | MAN_ROT_T)

#define MAN_SCALE_X		(1 << 8)
#define MAN_SCALE_Y		(1 << 9)
#define MAN_SCALE_Z		(1 << 10)
#define MAN_SCALE_C		(MAN_SCALE_X | MAN_SCALE_Y | MAN_SCALE_Z)

/* return codes for select */
enum {
	MAN_SEL_TRANS_X	= 0,
	MAN_SEL_TRANS_Y,
	MAN_SEL_TRANS_Z,
	
	MAN_SEL_ROT_X,
	MAN_SEL_ROT_Y,
	MAN_SEL_ROT_Z,
	MAN_SEL_ROT_V,
	MAN_SEL_ROT_T,

	MAN_SEL_SCALE_X,
	MAN_SEL_SCALE_Y,
	MAN_SEL_SCALE_Z,
	
	/* those two stay at the end so the rest can be inferred with bitshifting */
	MAN_SEL_SCALE_C,
	MAN_SEL_TRANS_C,
	
	MAN_SEL_MAX
};

/* color codes */

#define MAN_RGB     0
#define MAN_GHOST   1
#define MAN_MOVECOL 2

/* threshold for testing view aligned manipulator axis */
#define TW_AXIS_DOT_MIN 0.02f
#define TW_AXIS_DOT_MAX 0.1f

/* transform widget center calc helper for below */
static void calc_tw_center(Scene *scene, const float co[3])
{
	float *twcent = scene->twcent;
	float *min = scene->twmin;
	float *max = scene->twmax;

	minmax_v3v3_v3(min, max, co);
	add_v3_v3(twcent, co);
}

static void protectflag_to_drawflags(short protectflag, short *drawflags)
{
	if (protectflag & OB_LOCK_LOCX)
		*drawflags &= ~MAN_TRANS_X;
	if (protectflag & OB_LOCK_LOCY)
		*drawflags &= ~MAN_TRANS_Y;
	if (protectflag & OB_LOCK_LOCZ)
		*drawflags &= ~MAN_TRANS_Z;

	if (protectflag & OB_LOCK_ROTX)
		*drawflags &= ~MAN_ROT_X;
	if (protectflag & OB_LOCK_ROTY)
		*drawflags &= ~MAN_ROT_Y;
	if (protectflag & OB_LOCK_ROTZ)
		*drawflags &= ~MAN_ROT_Z;

	if (protectflag & OB_LOCK_SCALEX)
		*drawflags &= ~MAN_SCALE_X;
	if (protectflag & OB_LOCK_SCALEY)
		*drawflags &= ~MAN_SCALE_Y;
	if (protectflag & OB_LOCK_SCALEZ)
		*drawflags &= ~MAN_SCALE_Z;
}

/* for pose mode */
static void stats_pose(Scene *scene, RegionView3D *rv3d, bPoseChannel *pchan)
{
	Bone *bone = pchan->bone;

	if (bone) {
		calc_tw_center(scene, pchan->pose_head);
		protectflag_to_drawflags(pchan->protectflag, &rv3d->twdrawflag);
	}
}

/* for editmode*/
static void stats_editbone(RegionView3D *rv3d, EditBone *ebo)
{
	if (ebo->flag & BONE_EDITMODE_LOCKED)
		protectflag_to_drawflags(OB_LOCK_LOC | OB_LOCK_ROT | OB_LOCK_SCALE, &rv3d->twdrawflag);
}

/* could move into BLI_math however this is only useful for display/editing purposes */
static void axis_angle_to_gimbal_axis(float gmat[3][3], const float axis[3], const float angle)
{
	/* X/Y are arbitrary axies, most importantly Z is the axis of rotation */

	float cross_vec[3];
	float quat[4];

	/* this is an un-scientific method to get a vector to cross with
	 * XYZ intentionally YZX */
	cross_vec[0] = axis[1];
	cross_vec[1] = axis[2];
	cross_vec[2] = axis[0];

	/* X-axis */
	cross_v3_v3v3(gmat[0], cross_vec, axis);
	normalize_v3(gmat[0]);
	axis_angle_to_quat(quat, axis, angle);
	mul_qt_v3(quat, gmat[0]);

	/* Y-axis */
	axis_angle_to_quat(quat, axis, M_PI / 2.0);
	copy_v3_v3(gmat[1], gmat[0]);
	mul_qt_v3(quat, gmat[1]);

	/* Z-axis */
	copy_v3_v3(gmat[2], axis);

	normalize_m3(gmat);
}


static int test_rotmode_euler(short rotmode)
{
	return (ELEM(rotmode, ROT_MODE_AXISANGLE, ROT_MODE_QUAT)) ? 0 : 1;
}

bool gimbal_axis(Object *ob, float gmat[3][3])
{
	if (ob) {
		if (ob->mode & OB_MODE_POSE) {
			bPoseChannel *pchan = BKE_pose_channel_active(ob);

			if (pchan) {
				float mat[3][3], tmat[3][3], obmat[3][3];
				if (test_rotmode_euler(pchan->rotmode)) {
					eulO_to_gimbal_axis(mat, pchan->eul, pchan->rotmode);
				}
				else if (pchan->rotmode == ROT_MODE_AXISANGLE) {
					axis_angle_to_gimbal_axis(mat, pchan->rotAxis, pchan->rotAngle);
				}
				else { /* quat */
					return 0;
				}


				/* apply bone transformation */
				mul_m3_m3m3(tmat, pchan->bone->bone_mat, mat);

				if (pchan->parent) {
					float parent_mat[3][3];

					copy_m3_m4(parent_mat, pchan->parent->pose_mat);
					mul_m3_m3m3(mat, parent_mat, tmat);

					/* needed if object transformation isn't identity */
					copy_m3_m4(obmat, ob->obmat);
					mul_m3_m3m3(gmat, obmat, mat);
				}
				else {
					/* needed if object transformation isn't identity */
					copy_m3_m4(obmat, ob->obmat);
					mul_m3_m3m3(gmat, obmat, tmat);
				}

				normalize_m3(gmat);
				return 1;
			}
		}
		else {
			if (test_rotmode_euler(ob->rotmode)) {
				eulO_to_gimbal_axis(gmat, ob->rot, ob->rotmode);
			}
			else if (ob->rotmode == ROT_MODE_AXISANGLE) {
				axis_angle_to_gimbal_axis(gmat, ob->rotAxis, ob->rotAngle);
			}
			else { /* quat */
				return 0;
			}

			if (ob->parent) {
				float parent_mat[3][3];
				copy_m3_m4(parent_mat, ob->parent->obmat);
				normalize_m3(parent_mat);
				mul_m3_m3m3(gmat, parent_mat, gmat);
			}
			return 1;
		}
	}

	return 0;
}


/* centroid, boundbox, of selection */
/* returns total items selected */
static int calc_manipulator_stats(const bContext *C)
{
	ScrArea *sa = CTX_wm_area(C);
	ARegion *ar = CTX_wm_region(C);
	Scene *scene = CTX_data_scene(C);
	Object *obedit = CTX_data_edit_object(C);
	ToolSettings *ts = CTX_data_tool_settings(C);
	View3D *v3d = sa->spacedata.first;
	RegionView3D *rv3d = ar->regiondata;
	Base *base;
	Object *ob = OBACT;
	int a, totsel = 0;

	/* transform widget matrix */
	unit_m4(rv3d->twmat);

	rv3d->twdrawflag = 0xFFFF;

	/* transform widget centroid/center */
	INIT_MINMAX(scene->twmin, scene->twmax);
	zero_v3(scene->twcent);

	if (obedit) {
		ob = obedit;
		if ((ob->lay & v3d->lay) == 0) return 0;

		if (obedit->type == OB_MESH) {
			BMEditMesh *em = BKE_editmesh_from_object(obedit);
			BMEditSelection ese;
			float vec[3] = {0, 0, 0};

			/* USE LAST SELECTE WITH ACTIVE */
			if ((v3d->around == V3D_ACTIVE) && BM_select_history_active_get(em->bm, &ese)) {
				BM_editselection_center(&ese, vec);
				calc_tw_center(scene, vec);
				totsel = 1;
			}
			else {
				BMesh *bm = em->bm;
				BMVert *eve;

				BMIter iter;

				/* do vertices/edges/faces for center depending on selection
				 * mode. note we can't use just vertex selection flag because
				 * it is not flush down on changes */
				if (ts->selectmode & SCE_SELECT_VERTEX) {
					BM_ITER_MESH (eve, &iter, bm, BM_VERTS_OF_MESH) {
						if (!BM_elem_flag_test(eve, BM_ELEM_HIDDEN)) {
							if (BM_elem_flag_test(eve, BM_ELEM_SELECT)) {
								totsel++;
								calc_tw_center(scene, eve->co);
							}
						}
					}
				}
				else if (ts->selectmode & SCE_SELECT_EDGE) {
					BMIter itersub;
					BMEdge *eed;
					BM_ITER_MESH (eve, &iter, bm, BM_VERTS_OF_MESH) {
						if (!BM_elem_flag_test(eve, BM_ELEM_HIDDEN)) {
							/* check the vertex has a selected edge, only add it once */
							BM_ITER_ELEM (eed, &itersub, eve, BM_EDGES_OF_VERT) {
								if (BM_elem_flag_test(eed, BM_ELEM_SELECT)) {
									totsel++;
									calc_tw_center(scene, eve->co);
									break;
								}
							}
						}
					}
				}
				else {
					BMIter itersub;
					BMFace *efa;
					BM_ITER_MESH (eve, &iter, bm, BM_VERTS_OF_MESH) {
						if (!BM_elem_flag_test(eve, BM_ELEM_HIDDEN)) {
							/* check the vertex has a selected face, only add it once */
							BM_ITER_ELEM (efa, &itersub, eve, BM_FACES_OF_VERT) {
								if (BM_elem_flag_test(efa, BM_ELEM_SELECT)) {
									totsel++;
									calc_tw_center(scene, eve->co);
									break;
								}
							}
						}
					}
				}
			}
		} /* end editmesh */
		else if (obedit->type == OB_ARMATURE) {
			bArmature *arm = obedit->data;
			EditBone *ebo;

			if ((v3d->around == V3D_ACTIVE) && (ebo = arm->act_edbone)) {
				/* doesn't check selection or visibility intentionally */
				if (ebo->flag & BONE_TIPSEL) {
					calc_tw_center(scene, ebo->tail);
					totsel++;
				}
				if ((ebo->flag & BONE_ROOTSEL) ||
				    ((ebo->flag & BONE_TIPSEL) == false))  /* ensure we get at least one point */
				{
					calc_tw_center(scene, ebo->head);
					totsel++;
				}
				stats_editbone(rv3d, ebo);
			}
			else {
				for (ebo = arm->edbo->first; ebo; ebo = ebo->next) {
					if (EBONE_VISIBLE(arm, ebo)) {
						if (ebo->flag & BONE_TIPSEL) {
							calc_tw_center(scene, ebo->tail);
							totsel++;
						}
						if (ebo->flag & BONE_ROOTSEL) {
							calc_tw_center(scene, ebo->head);
							totsel++;
						}
						if (ebo->flag & BONE_SELECTED) {
							stats_editbone(rv3d, ebo);
						}
					}
				}
			}
		}
		else if (ELEM(obedit->type, OB_CURVE, OB_SURF)) {
			Curve *cu = obedit->data;
			float center[3];

			if (v3d->around == V3D_ACTIVE && ED_curve_active_center(cu, center)) {
				calc_tw_center(scene, center);
				totsel++;
			}
			else {
				Nurb *nu;
				BezTriple *bezt;
				BPoint *bp;
				ListBase *nurbs = BKE_curve_editNurbs_get(cu);

				nu = nurbs->first;
				while (nu) {
					if (nu->type == CU_BEZIER) {
						bezt = nu->bezt;
						a = nu->pntsu;
						while (a--) {
							/* exceptions
							 * if handles are hidden then only check the center points.
							 * If the center knot is selected then only use this as the center point.
							 */
							if (cu->drawflag & CU_HIDE_HANDLES) {
								if (bezt->f2 & SELECT) {
									calc_tw_center(scene, bezt->vec[1]);
									totsel++;
								}
							}
							else if (bezt->f2 & SELECT) {
								calc_tw_center(scene, bezt->vec[1]);
								totsel++;
							}
							else {
								if (bezt->f1 & SELECT) {
									calc_tw_center(scene, bezt->vec[(v3d->around == V3D_LOCAL) ? 1 : 0]);
									totsel++;
								}
								if (bezt->f3 & SELECT) {
									calc_tw_center(scene, bezt->vec[(v3d->around == V3D_LOCAL) ? 1 : 2]);
									totsel++;
								}
							}
							bezt++;
						}
					}
					else {
						bp = nu->bp;
						a = nu->pntsu * nu->pntsv;
						while (a--) {
							if (bp->f1 & SELECT) {
								calc_tw_center(scene, bp->vec);
								totsel++;
							}
							bp++;
						}
					}
					nu = nu->next;
				}
			}
		}
		else if (obedit->type == OB_MBALL) {
			MetaBall *mb = (MetaBall *)obedit->data;
			MetaElem *ml;

			if ((v3d->around == V3D_ACTIVE) && (ml = mb->lastelem)) {
				calc_tw_center(scene, &ml->x);
				totsel++;
			}
			else {
				for (ml = mb->editelems->first; ml; ml = ml->next) {
					if (ml->flag & SELECT) {
						calc_tw_center(scene, &ml->x);
						totsel++;
					}
				}
			}
		}
		else if (obedit->type == OB_LATTICE) {
			Lattice *lt = ((Lattice *)obedit->data)->editlatt->latt;
			BPoint *bp;

			if ((v3d->around == V3D_ACTIVE) && (bp = BKE_lattice_active_point_get(lt))) {
				calc_tw_center(scene, bp->vec);
				totsel++;
			}
			else {
				bp = lt->def;
				a = lt->pntsu * lt->pntsv * lt->pntsw;
				while (a--) {
					if (bp->f1 & SELECT) {
						calc_tw_center(scene, bp->vec);
						totsel++;
					}
					bp++;
				}
			}
		}

		/* selection center */
		if (totsel) {
			mul_v3_fl(scene->twcent, 1.0f / (float)totsel);   // centroid!
			mul_m4_v3(obedit->obmat, scene->twcent);
			mul_m4_v3(obedit->obmat, scene->twmin);
			mul_m4_v3(obedit->obmat, scene->twmax);
		}
	}
	else if (ob && (ob->mode & OB_MODE_POSE)) {
		bPoseChannel *pchan;
		int mode = TFM_ROTATION; // mislead counting bones... bah. We don't know the manipulator mode, could be mixed
		bool ok = false;

		if ((ob->lay & v3d->lay) == 0) return 0;

		if ((v3d->around == V3D_ACTIVE) && (pchan = BKE_pose_channel_active(ob))) {
			/* doesn't check selection or visibility intentionally */
			Bone *bone = pchan->bone;
			if (bone) {
				stats_pose(scene, rv3d, pchan);
				totsel = 1;
				ok = true;
			}
		}
		else {
			totsel = count_set_pose_transflags(&mode, 0, ob);

			if (totsel) {
				/* use channels to get stats */
				for (pchan = ob->pose->chanbase.first; pchan; pchan = pchan->next) {
					Bone *bone = pchan->bone;
					if (bone && (bone->flag & BONE_TRANSFORM)) {
						stats_pose(scene, rv3d, pchan);
					}
				}
				ok = true;
			}
		}

		if (ok) {
			mul_v3_fl(scene->twcent, 1.0f / (float)totsel);   // centroid!
			mul_m4_v3(ob->obmat, scene->twcent);
			mul_m4_v3(ob->obmat, scene->twmin);
			mul_m4_v3(ob->obmat, scene->twmax);
		}
	}
	else if (ob && (ob->mode & OB_MODE_ALL_PAINT)) {
		/* pass */
	}
	else if (ob && ob->mode & OB_MODE_PARTICLE_EDIT) {
		PTCacheEdit *edit = PE_get_current(scene, ob);
		PTCacheEditPoint *point;
		PTCacheEditKey *ek;
		int k;

		if (edit) {
			point = edit->points;
			for (a = 0; a < edit->totpoint; a++, point++) {
				if (point->flag & PEP_HIDE) continue;

				for (k = 0, ek = point->keys; k < point->totkey; k++, ek++) {
					if (ek->flag & PEK_SELECT) {
						calc_tw_center(scene, ek->flag & PEK_USE_WCO ? ek->world_co : ek->co);
						totsel++;
					}
				}
			}

			/* selection center */
			if (totsel)
				mul_v3_fl(scene->twcent, 1.0f / (float)totsel);  // centroid!
		}
	}
	else {

		/* we need the one selected object, if its not active */
		ob = OBACT;
		if (ob && !(ob->flag & SELECT)) ob = NULL;

		for (base = scene->base.first; base; base = base->next) {
			if (TESTBASELIB(v3d, base)) {
				if (ob == NULL)
					ob = base->object;
				calc_tw_center(scene, base->object->obmat[3]);
				protectflag_to_drawflags(base->object->protectflag, &rv3d->twdrawflag);
				totsel++;
			}
		}

		/* selection center */
		if (totsel) {
			mul_v3_fl(scene->twcent, 1.0f / (float)totsel);   // centroid!
		}
	}

	/* global, local or normal orientation? */
	if (ob && totsel) {

		switch (v3d->twmode) {
		
			case V3D_MANIP_GLOBAL:
			{
				break; /* nothing to do */
			}
			case V3D_MANIP_GIMBAL:
			{
				float mat[3][3];
				if (gimbal_axis(ob, mat)) {
					copy_m4_m3(rv3d->twmat, mat);
					break;
				}
				/* if not gimbal, fall through to normal */
				/* fall-through */
			}
			case V3D_MANIP_NORMAL:
			{
				if (obedit || ob->mode & OB_MODE_POSE) {
					float mat[3][3];
					ED_getTransformOrientationMatrix(C, mat, (v3d->around == V3D_ACTIVE));
					copy_m4_m3(rv3d->twmat, mat);
					break;
				}
				/* no break we define 'normal' as 'local' in Object mode */
				/* fall-through */
			}
			case V3D_MANIP_LOCAL:
			{
				if (ob->mode & OB_MODE_POSE) {
					/* each bone moves on its own local axis, but  to avoid confusion,
					 * use the active pones axis for display [#33575], this works as expected on a single bone
					 * and users who select many bones will understand whats going on and what local means
					 * when they start transforming */
					float mat[3][3];
					ED_getTransformOrientationMatrix(C, mat, (v3d->around == V3D_ACTIVE));
					copy_m4_m3(rv3d->twmat, mat);
					break;
				}
				copy_m4_m4(rv3d->twmat, ob->obmat);
				normalize_m4(rv3d->twmat);
				break;
			}
			case V3D_MANIP_VIEW:
			{
				float mat[3][3];
				copy_m3_m4(mat, rv3d->viewinv);
				normalize_m3(mat);
				copy_m4_m3(rv3d->twmat, mat);
				break;
			}
			default: /* V3D_MANIP_CUSTOM */
			{
				float mat[3][3];
				if (applyTransformOrientation(C, mat, NULL)) {
					copy_m4_m3(rv3d->twmat, mat);
				}
				break;
			}
		}

	}

	return totsel;
}

/* don't draw axis perpendicular to the view */
static void test_manipulator_axis(const bContext *C)
{
	RegionView3D *rv3d = CTX_wm_region_view3d(C);
	float view_vec[3], axis_vec[3];
	float idot;
	int i;

	const int twdrawflag_axis[3] = {
	    (MAN_TRANS_X | MAN_SCALE_X),
	    (MAN_TRANS_Y | MAN_SCALE_Y),
	    (MAN_TRANS_Z | MAN_SCALE_Z)};

	ED_view3d_global_to_vector(rv3d, rv3d->twmat[3], view_vec);

	for (i = 0; i < 3; i++) {
		normalize_v3_v3(axis_vec, rv3d->twmat[i]);
		rv3d->tw_idot[i] = idot = 1.0f - fabsf(dot_v3v3(view_vec, axis_vec));
		if (idot < TW_AXIS_DOT_MIN) {
			rv3d->twdrawflag &= ~twdrawflag_axis[i];
		}
	}
}


/* ******************** DRAWING STUFFIES *********** */

static float screen_aligned(RegionView3D *rv3d, float mat[4][4])
{
	glTranslatef(mat[3][0], mat[3][1], mat[3][2]);

	/* sets view screen aligned */
	glRotatef(-360.0f * saacos(rv3d->viewquat[0]) / (float)M_PI, rv3d->viewquat[1], rv3d->viewquat[2], rv3d->viewquat[3]);

	return len_v3(mat[0]); /* draw scale */
}


/* radring = radius of doughnut rings
 * radhole = radius hole
 * start = starting segment (based on nrings)
 * end   = end segment
 * nsides = amount of points in ring
 * nrigns = amount of rings
 */
static void partial_doughnut(float radring, float radhole, int start, int end, int nsides, int nrings)
{
	float theta, phi, theta1;
	float cos_theta, sin_theta;
	float cos_theta1, sin_theta1;
	float ring_delta, side_delta;
	int i, j, do_caps = true;

	if (start == 0 && end == nrings) do_caps = false;

	ring_delta = 2.0f * (float)M_PI / (float)nrings;
	side_delta = 2.0f * (float)M_PI / (float)nsides;

	theta = (float)M_PI + 0.5f * ring_delta;
	cos_theta = cosf(theta);
	sin_theta = sinf(theta);

	for (i = nrings - 1; i >= 0; i--) {
		theta1 = theta + ring_delta;
		cos_theta1 = cosf(theta1);
		sin_theta1 = sinf(theta1);

		if (do_caps && i == start) {  // cap
			glBegin(GL_POLYGON);
			phi = 0.0;
			for (j = nsides; j >= 0; j--) {
				float cos_phi, sin_phi, dist;

				phi += side_delta;
				cos_phi = cosf(phi);
				sin_phi = sinf(phi);
				dist = radhole + radring * cos_phi;

				glVertex3f(cos_theta1 * dist, -sin_theta1 * dist,  radring * sin_phi);
			}
			glEnd();
		}
		if (i >= start && i <= end) {
			glBegin(GL_QUAD_STRIP);
			phi = 0.0;
			for (j = nsides; j >= 0; j--) {
				float cos_phi, sin_phi, dist;

				phi += side_delta;
				cos_phi = cosf(phi);
				sin_phi = sinf(phi);
				dist = radhole + radring * cos_phi;

				glVertex3f(cos_theta1 * dist, -sin_theta1 * dist, radring * sin_phi);
				glVertex3f(cos_theta * dist, -sin_theta * dist,  radring * sin_phi);
			}
			glEnd();
		}

		if (do_caps && i == end) {    // cap
			glBegin(GL_POLYGON);
			phi = 0.0;
			for (j = nsides; j >= 0; j--) {
				float cos_phi, sin_phi, dist;

				phi -= side_delta;
				cos_phi = cosf(phi);
				sin_phi = sinf(phi);
				dist = radhole + radring * cos_phi;

				glVertex3f(cos_theta * dist, -sin_theta * dist,  radring * sin_phi);
			}
			glEnd();
		}


		theta = theta1;
		cos_theta = cos_theta1;
		sin_theta = sin_theta1;
	}
}

static char axisBlendAngle(float idot)
{
	if (idot > TW_AXIS_DOT_MAX) {
		return 255;
	}
	else if (idot < TW_AXIS_DOT_MIN) {
		return 0;
	}
	else {
		return (char)(255.0f * (idot - TW_AXIS_DOT_MIN) / (TW_AXIS_DOT_MAX - TW_AXIS_DOT_MIN));
	}
}

/* three colors can be set:
 * gray for ghosting
 * moving: in transform theme color
 * else the red/green/blue
 */
static void manipulator_setcolor(View3D *v3d, char axis, int colcode, unsigned char alpha, bool highlight)
{
	unsigned char col[4] = {0};
	int offset = (highlight) ? 80 : 0;
	col[3] = alpha;

	if (colcode == MAN_GHOST) {
		col[3] = 70;
	}
	else if (colcode == MAN_MOVECOL) {
		UI_GetThemeColor3ubv(TH_TRANSFORM, col);
	}
	else {
		switch (axis) {
			case 'C':
				UI_GetThemeColor3ubv(TH_TRANSFORM, col);
				if (v3d->twmode == V3D_MANIP_LOCAL) {
					col[0] = col[0] > 200 ? 255 : col[0] + 55;
					col[1] = col[1] > 200 ? 255 : col[1] + 55;
					col[2] = col[2] > 200 ? 255 : col[2] + 55;
				}
				else if (v3d->twmode == V3D_MANIP_NORMAL) {
					col[0] = col[0] < 55 ? 0 : col[0] - 55;
					col[1] = col[1] < 55 ? 0 : col[1] - 55;
					col[2] = col[2] < 55 ? 0 : col[2] - 55;
				}
				break;
			case 'X':
				UI_GetThemeColorShade3ubv(TH_AXIS_X, offset, col);
				break;
			case 'Y':
				UI_GetThemeColorShade3ubv(TH_AXIS_Y, offset, col);
				break;
			case 'Z':
				UI_GetThemeColorShade3ubv(TH_AXIS_Z, offset, col);
				break;
			default:
				BLI_assert(0);
				break;
		}
	}

	glColor4ubv(col);
}

static void manipulator_axis_order(RegionView3D *rv3d, int r_axis_order[3])
{
	float axis_values[3];
	float vec[3];

	ED_view3d_global_to_vector(rv3d, rv3d->twmat[3], vec);

	axis_values[0] = -dot_v3v3(rv3d->twmat[0], vec);
	axis_values[1] = -dot_v3v3(rv3d->twmat[1], vec);
	axis_values[2] = -dot_v3v3(rv3d->twmat[2], vec);

	axis_sort_v3(axis_values, r_axis_order);
}

/* viewmatrix should have been set OK, also no shademode! */
static void draw_manipulator_axes_single(View3D *v3d, RegionView3D *rv3d, int colcode,
                                         int flagx, int flagy, int flagz, int axis,
                                         const int selectionbase, int highlight)
{
	switch (axis) {
		case 0:
			/* axes */
			if (flagx) {
				if (selectionbase != -1) {
					if      (flagx & MAN_SCALE_X) GPU_select_load_id(selectionbase);
					else if (flagx & MAN_TRANS_X) GPU_select_load_id(selectionbase);
				}
				else {
					manipulator_setcolor(v3d, 'X', colcode, axisBlendAngle(rv3d->tw_idot[0]), (highlight & (MAN_TRANS_X | MAN_SCALE_X)) != 0);
				}
				glBegin(GL_LINES);
				glVertex3f(0.2f, 0.0f, 0.0f);
				glVertex3f(1.0f, 0.0f, 0.0f);
				glEnd();
			}
			break;
		case 1:
			if (flagy) {
				if (selectionbase != -1) {
					if      (flagy & MAN_SCALE_Y) GPU_select_load_id(selectionbase);
					else if (flagy & MAN_TRANS_Y) GPU_select_load_id(selectionbase);
				}
				else {
					manipulator_setcolor(v3d, 'Y', colcode, axisBlendAngle(rv3d->tw_idot[1]), (highlight & (MAN_TRANS_Y | MAN_SCALE_Y)) != 0);
				}
				glBegin(GL_LINES);
				glVertex3f(0.0f, 0.2f, 0.0f);
				glVertex3f(0.0f, 1.0f, 0.0f);
				glEnd();
			}
			break;
		case 2:
			if (flagz) {
				if (selectionbase != -1) {
					if      (flagz & MAN_SCALE_Z) GPU_select_load_id(selectionbase);
					else if (flagz & MAN_TRANS_Z) GPU_select_load_id(selectionbase);
				}
				else {
					manipulator_setcolor(v3d, 'Z', colcode, axisBlendAngle(rv3d->tw_idot[2]), (highlight & (MAN_TRANS_Z | MAN_SCALE_Z)) != 0);
				}
				glBegin(GL_LINES);
				glVertex3f(0.0f, 0.0f, 0.2f);
				glVertex3f(0.0f, 0.0f, 1.0f);
				glEnd();
			}
			break;
	}
}
static void draw_manipulator_axes(View3D *v3d, RegionView3D *rv3d, int colcode,
                                  int flagx, int flagy, int flagz,
                                  const int axis_order[3], const int selectionbase, int highlight)
{
	int i;
	for (i = 0; i < 3; i++) {
		draw_manipulator_axes_single(v3d, rv3d, colcode, flagx, flagy, flagz, axis_order[i], selectionbase, highlight);
	}
}

static void preOrthoFront(const bool ortho, float twmat[4][4], int axis)
{
	if (ortho == false) {
		float omat[4][4];
		copy_m4_m4(omat, twmat);
		orthogonalize_m4(omat, axis);
		glPushMatrix();
		glMultMatrixf(omat);
		glFrontFace(is_negative_m4(omat) ? GL_CW : GL_CCW);
	}
}

static void postOrtho(const bool ortho)
{
	if (ortho == false) {
		glPopMatrix();
	}
}

static void draw_manipulator_rotate(
        View3D *v3d, RegionView3D *rv3d, const int drawflags, int highlight, const int combo,
        const bool is_moving, const int selectionbase)
{
	double plane[4];
	float matt[4][4];
	float size, unitmat[4][4];
	float cywid = 0.33f * 0.01f * (float)U.tw_handlesize;
	float cusize = cywid * 0.65f;
	int arcs = (G.debug_value != 2);
	const int colcode = (is_moving) ? MAN_MOVECOL : MAN_RGB;
	bool ortho;

	/* when called while moving in mixed mode, do not draw when... */
	if ((drawflags & MAN_ROT_C) == 0) return;

	/* Init stuff */
	glDisable(GL_DEPTH_TEST);
	unit_m4(unitmat);

	/* prepare for screen aligned draw */
	size = len_v3(rv3d->twmat[0]);
	glPushMatrix();
	glTranslatef(rv3d->twmat[3][0], rv3d->twmat[3][1], rv3d->twmat[3][2]);

	if (arcs) {
		/* clipplane makes nice handles, calc here because of multmatrix but with translate! */
		copy_v3db_v3fl(plane, rv3d->viewinv[2]);
		plane[3] = -0.02f * size; // clip just a bit more
		glClipPlane(GL_CLIP_PLANE0, plane);
	}
	/* sets view screen aligned */
	glRotatef(-360.0f * saacos(rv3d->viewquat[0]) / (float)M_PI, rv3d->viewquat[1], rv3d->viewquat[2], rv3d->viewquat[3]);

	/* Screen aligned help circle */
	if (arcs) {
		if (selectionbase == -1) {
			UI_ThemeColorShade(TH_BACK, -30);
			drawcircball(GL_LINE_LOOP, unitmat[3], size, unitmat);
		}
	}

	/* Screen aligned trackball rot circle */
	if (drawflags & MAN_ROT_T) {
		if (selectionbase != -1) GPU_select_load_id(selectionbase);
		else UI_ThemeColor(TH_TRANSFORM);

		drawcircball(GL_LINE_LOOP, unitmat[3], 0.2f * size, unitmat);
	}

	/* Screen aligned view rot circle */
	if (drawflags & MAN_ROT_V) {
		if (selectionbase != -1) GPU_select_load_id(selectionbase);
		else UI_ThemeColor(TH_TRANSFORM);
		drawcircball(GL_LINE_LOOP, unitmat[3], 1.2f * size, unitmat);

		if (is_moving) {
			float vec[3];
			vec[0] = 0; // XXX (float)(t->imval[0] - t->center2d[0]);
			vec[1] = 0; // XXX (float)(t->imval[1] - t->center2d[1]);
			vec[2] = 0.0f;
			normalize_v3(vec);
			mul_v3_fl(vec, 1.2f * size);
			glBegin(GL_LINES);
			glVertex3f(0.0f, 0.0f, 0.0f);
			glVertex3fv(vec);
			glEnd();
		}
	}
	glPopMatrix();


	ortho = is_orthogonal_m4(rv3d->twmat);
	
	/* apply the transform delta */
	if (is_moving) {
		copy_m4_m4(matt, rv3d->twmat); // to copy the parts outside of [3][3]
		// XXX mul_m4_m3m4(matt, t->mat, rv3d->twmat);
		if (ortho) {
			glMultMatrixf(matt);
			glFrontFace(is_negative_m4(matt) ? GL_CW : GL_CCW);
		}
	}
	else {
		if (ortho) {
			glFrontFace(is_negative_m4(rv3d->twmat) ? GL_CW : GL_CCW);
			glMultMatrixf(rv3d->twmat);
		}
	}

	/* axes */
	if (arcs == 0) {
		if (selectionbase == -1) {
			if ((combo & V3D_MANIP_SCALE) == 0) {
				/* axis */
				if ((drawflags & MAN_ROT_X) || (is_moving && (drawflags & MAN_ROT_Z))) {
					preOrthoFront(ortho, rv3d->twmat, 2);
					manipulator_setcolor(v3d, 'X', colcode, 255, (highlight & MAN_ROT_X) != 0);
					glBegin(GL_LINES);
					glVertex3f(0.2f, 0.0f, 0.0f);
					glVertex3f(1.0f, 0.0f, 0.0f);
					glEnd();
					postOrtho(ortho);
				}
				if ((drawflags & MAN_ROT_Y) || (is_moving && (drawflags & MAN_ROT_X))) {
					preOrthoFront(ortho, rv3d->twmat, 0);
					manipulator_setcolor(v3d, 'Y', colcode, 255, (highlight & MAN_ROT_Y) != 0);
					glBegin(GL_LINES);
					glVertex3f(0.0f, 0.2f, 0.0f);
					glVertex3f(0.0f, 1.0f, 0.0f);
					glEnd();
					postOrtho(ortho);
				}
				if ((drawflags & MAN_ROT_Z) || (is_moving && (drawflags & MAN_ROT_Y))) {
					preOrthoFront(ortho, rv3d->twmat, 1);
					manipulator_setcolor(v3d, 'Z', colcode, 255, (highlight & MAN_ROT_Y) != 0);
					glBegin(GL_LINES);
					glVertex3f(0.0f, 0.0f, 0.2f);
					glVertex3f(0.0f, 0.0f, 1.0f);
					glEnd();
					postOrtho(ortho);
				}
			}
		}
	}

	if (arcs == 0 && is_moving) {

		/* Z circle */
		if (drawflags & MAN_ROT_Z) {
			preOrthoFront(ortho, matt, 2);
			if (selectionbase != -1) GPU_select_load_id(selectionbase);
			else manipulator_setcolor(v3d, 'Z', colcode, 255, (highlight & MAN_ROT_Z) != 0);
			drawcircball(GL_LINE_LOOP, unitmat[3], 1.0, unitmat);
			postOrtho(ortho);
		}
		/* X circle */
		if (drawflags & MAN_ROT_X) {
			preOrthoFront(ortho, matt, 0);
			if (selectionbase != -1) GPU_select_load_id(selectionbase);
			else manipulator_setcolor(v3d, 'X', colcode, 255, (highlight & MAN_ROT_X) != 0);
			glRotatef(90.0, 0.0, 1.0, 0.0);
			drawcircball(GL_LINE_LOOP, unitmat[3], 1.0, unitmat);
			glRotatef(-90.0, 0.0, 1.0, 0.0);
			postOrtho(ortho);
		}
		/* Y circle */
		if (drawflags & MAN_ROT_Y) {
			preOrthoFront(ortho, matt, 1);
			if (selectionbase != -1) GPU_select_load_id(selectionbase);
			else manipulator_setcolor(v3d, 'Y', colcode, 255, (highlight & MAN_ROT_Y) != 0);
			glRotatef(-90.0, 1.0, 0.0, 0.0);
			drawcircball(GL_LINE_LOOP, unitmat[3], 1.0, unitmat);
			glRotatef(90.0, 1.0, 0.0, 0.0);
			postOrtho(ortho);
		}

		if (arcs) glDisable(GL_CLIP_PLANE0);
	}
	// donut arcs
	if (arcs) {
		glEnable(GL_CLIP_PLANE0);

		/* Z circle */
		if (drawflags & MAN_ROT_Z) {
			preOrthoFront(ortho, rv3d->twmat, 2);
			if (selectionbase != -1) GPU_select_load_id(selectionbase);
			else manipulator_setcolor(v3d, 'Z', colcode, 255, (highlight & MAN_ROT_Z) != 0);
			partial_doughnut(cusize / 4.0f, 1.0f, 0, 48, 8, 48);
			postOrtho(ortho);
		}
		/* X circle */
		if (drawflags & MAN_ROT_X) {
			preOrthoFront(ortho, rv3d->twmat, 0);
			if (selectionbase != -1) GPU_select_load_id(selectionbase);
			else manipulator_setcolor(v3d, 'X', colcode, 255, (highlight & MAN_ROT_X) != 0);
			glRotatef(90.0, 0.0, 1.0, 0.0);
			partial_doughnut(cusize / 4.0f, 1.0f, 0, 48, 8, 48);
			glRotatef(-90.0, 0.0, 1.0, 0.0);
			postOrtho(ortho);
		}
		/* Y circle */
		if (drawflags & MAN_ROT_Y) {
			preOrthoFront(ortho, rv3d->twmat, 1);
			if (selectionbase != -1) GPU_select_load_id(selectionbase);
			else manipulator_setcolor(v3d, 'Y', colcode, 255, (highlight & MAN_ROT_Y) != 0);
			glRotatef(-90.0, 1.0, 0.0, 0.0);
			partial_doughnut(cusize / 4.0f, 1.0f, 0, 48, 8, 48);
			glRotatef(90.0, 1.0, 0.0, 0.0);
			postOrtho(ortho);
		}

		glDisable(GL_CLIP_PLANE0);
	}

	if (arcs == 0) {

		/* Z handle on X axis */
		if (drawflags & MAN_ROT_Z) {
			preOrthoFront(ortho, rv3d->twmat, 2);
			glPushMatrix();
			if (selectionbase != -1) GPU_select_load_id(selectionbase);
			else manipulator_setcolor(v3d, 'Z', colcode, 255, (highlight & MAN_ROT_Z) != 0);

			partial_doughnut(0.7f * cusize, 1.0f, 31, 33, 8, 64);

			glPopMatrix();
			postOrtho(ortho);
		}

		/* Y handle on X axis */
		if (drawflags & MAN_ROT_Y) {
			preOrthoFront(ortho, rv3d->twmat, 1);
			glPushMatrix();
			if (selectionbase != -1) GPU_select_load_id(selectionbase);
			else manipulator_setcolor(v3d, 'Y', colcode, 255, (highlight & MAN_ROT_Y) != 0);

			glRotatef(90.0, 1.0, 0.0, 0.0);
			glRotatef(90.0, 0.0, 0.0, 1.0);
			partial_doughnut(0.7f * cusize, 1.0f, 31, 33, 8, 64);

			glPopMatrix();
			postOrtho(ortho);
		}

		/* X handle on Z axis */
		if (drawflags & MAN_ROT_X) {
			preOrthoFront(ortho, rv3d->twmat, 0);
			glPushMatrix();
			if (selectionbase != -1) GPU_select_load_id(selectionbase);
			else manipulator_setcolor(v3d, 'X', colcode, 255, (highlight & MAN_ROT_X) != 0);

			glRotatef(-90.0, 0.0, 1.0, 0.0);
			glRotatef(90.0, 0.0, 0.0, 1.0);
			partial_doughnut(0.7f * cusize, 1.0f, 31, 33, 8, 64);

			glPopMatrix();
			postOrtho(ortho);
		}

	}

	/* restore */
	glLoadMatrixf(rv3d->viewmat);
	if (v3d->zbuf) glEnable(GL_DEPTH_TEST);

}

static void drawsolidcube(float size)
{
	const float cube[8][3] = {
		{-1.0, -1.0, -1.0},
		{-1.0, -1.0,  1.0},
		{-1.0,  1.0,  1.0},
		{-1.0,  1.0, -1.0},
		{ 1.0, -1.0, -1.0},
		{ 1.0, -1.0,  1.0},
		{ 1.0,  1.0,  1.0},
		{ 1.0,  1.0, -1.0},
	};
	float n[3] = {0.0f};

	glPushMatrix();
	glScalef(size, size, size);

	glBegin(GL_QUADS);
	n[0] = -1.0;
	glNormal3fv(n);
	glVertex3fv(cube[0]); glVertex3fv(cube[1]); glVertex3fv(cube[2]); glVertex3fv(cube[3]);
	n[0] = 0;
	glEnd();

	glBegin(GL_QUADS);
	n[1] = -1.0;
	glNormal3fv(n);
	glVertex3fv(cube[0]); glVertex3fv(cube[4]); glVertex3fv(cube[5]); glVertex3fv(cube[1]);
	n[1] = 0;
	glEnd();

	glBegin(GL_QUADS);
	n[0] = 1.0;
	glNormal3fv(n);
	glVertex3fv(cube[4]); glVertex3fv(cube[7]); glVertex3fv(cube[6]); glVertex3fv(cube[5]);
	n[0] = 0;
	glEnd();

	glBegin(GL_QUADS);
	n[1] = 1.0;
	glNormal3fv(n);
	glVertex3fv(cube[7]); glVertex3fv(cube[3]); glVertex3fv(cube[2]); glVertex3fv(cube[6]);
	n[1] = 0;
	glEnd();

	glBegin(GL_QUADS);
	n[2] = 1.0;
	glNormal3fv(n);
	glVertex3fv(cube[1]); glVertex3fv(cube[5]); glVertex3fv(cube[6]); glVertex3fv(cube[2]);
	n[2] = 0;
	glEnd();

	glBegin(GL_QUADS);
	n[2] = -1.0;
	glNormal3fv(n);
	glVertex3fv(cube[7]); glVertex3fv(cube[4]); glVertex3fv(cube[0]); glVertex3fv(cube[3]);
	glEnd();

	glPopMatrix();
}


static void draw_manipulator_scale(
        View3D *v3d, RegionView3D *rv3d, const int drawflags, int highlight, const int combo, const int colcode,
        const bool is_moving, const int selectionbase)
{
	float cywid = 0.25f * 0.01f * (float)U.tw_handlesize;
	float cusize = cywid * 0.75f, dz;
	int axis_order[3] = {2, 0, 1};
	int i;

	/* when called while moving in mixed mode, do not draw when... */
	if ((drawflags & MAN_SCALE_C) == 0) return;

	manipulator_axis_order(rv3d, axis_order);

	glDisable(GL_DEPTH_TEST);

	/* not in combo mode */
	if ((combo & (V3D_MANIP_TRANSLATE | V3D_MANIP_ROTATE)) == 0) {
		float size, unitmat[4][4];
		int shift = 0; // XXX

		/* center circle, do not add to selection when shift is pressed (planar constraint)  */
		if (selectionbase != -1 && shift == 0) GPU_select_load_id(selectionbase);
		else manipulator_setcolor(v3d, 'C', colcode, 255, (highlight & MAN_SCALE_C) != 0);

		glPushMatrix();
		size = screen_aligned(rv3d, rv3d->twmat);
		unit_m4(unitmat);
		drawcircball(GL_LINE_LOOP, unitmat[3], 0.2f * size, unitmat);
		glPopMatrix();

		dz = 1.0;
	}
	else {
		dz = 1.0f - 4.0f * cusize;
	}

	if (is_moving) {
		float matt[4][4];

		copy_m4_m4(matt, rv3d->twmat); // to copy the parts outside of [3][3]
		// XXX mul_m4_m3m4(matt, t->mat, rv3d->twmat);
		glMultMatrixf(matt);
		glFrontFace(is_negative_m4(matt) ? GL_CW : GL_CCW);
	}
	else {
		glMultMatrixf(rv3d->twmat);
		glFrontFace(is_negative_m4(rv3d->twmat) ? GL_CW : GL_CCW);
	}

	/* axis */

	/* in combo mode, this is always drawn as first type */
	draw_manipulator_axes(v3d, rv3d, colcode,
	                      drawflags & MAN_SCALE_X, drawflags & MAN_SCALE_Y, drawflags & MAN_SCALE_Z,
	                      axis_order, selectionbase, highlight);


	for (i = 0; i < 3; i++) {
		switch (axis_order[i]) {
			case 0: /* X cube */
				if (drawflags & MAN_SCALE_X) {
					glTranslatef(dz, 0.0, 0.0);
					if (selectionbase != -1) GPU_select_load_id(selectionbase);
					else manipulator_setcolor(v3d, 'X', colcode, axisBlendAngle(rv3d->tw_idot[0]), (highlight & MAN_SCALE_X) != 0);
					drawsolidcube(cusize);
					glTranslatef(-dz, 0.0, 0.0);
				}
				break;
			case 1: /* Y cube */
				if (drawflags & MAN_SCALE_Y) {
					glTranslatef(0.0, dz, 0.0);
					if (selectionbase != -1) GPU_select_load_id(selectionbase);
					else manipulator_setcolor(v3d, 'Y', colcode, axisBlendAngle(rv3d->tw_idot[1]), (highlight & MAN_SCALE_Y) != 0);
					drawsolidcube(cusize);
					glTranslatef(0.0, -dz, 0.0);
				}
				break;
			case 2: /* Z cube */
				if (drawflags & MAN_SCALE_Z) {
					glTranslatef(0.0, 0.0, dz);
					if (selectionbase != -1) GPU_select_load_id(selectionbase);
					else manipulator_setcolor(v3d, 'Z', colcode, axisBlendAngle(rv3d->tw_idot[2]), (highlight & MAN_SCALE_Z) != 0);
					drawsolidcube(cusize);
					glTranslatef(0.0, 0.0, -dz);
				}
				break;
		}
	}

	/* if shiftkey, center point as last, for selectbuffer order */
	if (selectionbase != -1) {
		int shift = 0; // XXX

		if (shift) {
			glTranslatef(0.0, -dz, 0.0);
			GPU_select_load_id(selectionbase);
			glBegin(GL_POINTS);
			glVertex3f(0.0, 0.0, 0.0);
			glEnd();
		}
	}

	/* restore */
	glLoadMatrixf(rv3d->viewmat);

	if (v3d->zbuf) glEnable(GL_DEPTH_TEST);
	glFrontFace(GL_CCW);
}


static void draw_cone(GLUquadricObj *qobj, float len, float width)
{
	glTranslatef(0.0, 0.0, -0.5f * len);
	gluCylinder(qobj, width, 0.0, len, 8, 1);
	gluQuadricOrientation(qobj, GLU_INSIDE);
	gluDisk(qobj, 0.0, width, 8, 1);
	gluQuadricOrientation(qobj, GLU_OUTSIDE);
	glTranslatef(0.0, 0.0, 0.5f * len);
}

static void draw_cylinder(GLUquadricObj *qobj, float len, float width)
{

	width *= 0.8f;   // just for beauty

	glTranslatef(0.0, 0.0, -0.5f * len);
	gluCylinder(qobj, width, width, len, 8, 1);
	gluQuadricOrientation(qobj, GLU_INSIDE);
	gluDisk(qobj, 0.0, width, 8, 1);
	gluQuadricOrientation(qobj, GLU_OUTSIDE);
	glTranslatef(0.0, 0.0, len);
	gluDisk(qobj, 0.0, width, 8, 1);
	glTranslatef(0.0, 0.0, -0.5f * len);
}


static void draw_manipulator_translate(
        View3D *v3d, RegionView3D *rv3d, int drawflags, int highlightflags, int combo, int colcode,
        const bool UNUSED(is_moving), const int selectionbase)
{
	GLUquadricObj *qobj;
	float cylen = 0.01f * (float)U.tw_handlesize;
	float cywid = 0.25f * cylen, dz, size;
	float unitmat[4][4];
	int shift = 0; // XXX
	int axis_order[3] = {0, 1, 2};
	int i;

	/* when called while moving in mixed mode, do not draw when... */
	if ((drawflags & MAN_TRANS_C) == 0) return;

	manipulator_axis_order(rv3d, axis_order);

	// XXX if (moving) glTranslatef(t->vec[0], t->vec[1], t->vec[2]);
	glDisable(GL_DEPTH_TEST);

	/* center circle, do not add to selection when shift is pressed (planar constraint) */
	if (selectionbase != -1 && shift == 0) GPU_select_load_id(selectionbase);
	else manipulator_setcolor(v3d, 'C', colcode, 255, (highlightflags & MAN_TRANS_C) != 0);

	glPushMatrix();
	size = screen_aligned(rv3d, rv3d->twmat);
	unit_m4(unitmat);
	drawcircball(GL_LINE_LOOP, unitmat[3], 0.2f * size, unitmat);
	glPopMatrix();

	glPushMatrix();
	/* and now apply matrix, we move to local matrix drawing */
	glMultMatrixf(rv3d->twmat);

#if 0
	// translate drawn as last, only axis when no combo with scale, or for ghosting
	if ((combo & V3D_MANIP_SCALE) == 0 || colcode == MAN_GHOST) {
		draw_manipulator_axes(v3d, rv3d, colcode,
		                      drawflags & MAN_TRANS_X, 0, drawflags & MAN_TRANS_Z,
		                      axis_order, selectionbase, highlightflags);
	}

	/* offset in combo mode, for rotate a bit more */
	if (combo & (V3D_MANIP_ROTATE)) dz = 1.0f + 2.0f * cylen;
	else if (combo & (V3D_MANIP_SCALE)) dz = 1.0f + 0.5f * cylen;
	else dz = 1.0f;

	qobj = gluNewQuadric();
	gluQuadricDrawStyle(qobj, GLU_FILL);

	for (i = 0; i < 3; i++) {
		switch (axis_order[i]) {
			case 0: /* Z Cone */
				if (drawflags & MAN_TRANS_Z) {
					glPushMatrix();
					glTranslatef(0.0, 0.0, dz);
					if (selectionbase != -1) GPU_select_load_id(selectionbase);
					else manipulator_setcolor(v3d, 'Z', colcode, axisBlendAngle(rv3d->tw_idot[2]), (highlightflags & MAN_TRANS_Z) != 0);
					draw_cone(qobj, cylen, cywid);
					glPopMatrix();
				}
				break;
			case 1: /* X Cone */
				if (drawflags & MAN_TRANS_X) {
					glPushMatrix();
					glTranslatef(dz, 0.0, 0.0);
					if (selectionbase != -1) GPU_select_load_id(selectionbase);
					else manipulator_setcolor(v3d, 'X', colcode, axisBlendAngle(rv3d->tw_idot[0]), (highlightflags & MAN_TRANS_X) != 0);
					glRotatef(90.0, 0.0, 1.0, 0.0);
					draw_cone(qobj, cylen, cywid);
					glPopMatrix();
				}
				break;
			case 2: /* Y Cone */
				if (drawflags & MAN_TRANS_Y) {
					glPushMatrix();
					glTranslatef(0.0, dz, 0.0);
					if (selectionbase != -1) GPU_select_load_id(selectionbase);
					else manipulator_setcolor(v3d, 'Y', colcode, axisBlendAngle(rv3d->tw_idot[1]), (highlightflags & MAN_TRANS_Y) != 0);
					glRotatef(-90.0, 1.0, 0.0, 0.0);
					draw_cone(qobj, cylen, cywid);
					glPopMatrix();
				}
				break;
		}
	}
	
	gluDeleteQuadric(qobj);
#endif

	glPopMatrix();

	if (v3d->zbuf) glEnable(GL_DEPTH_TEST);

}

static void draw_manipulator_rotate_cyl(
        View3D *v3d, RegionView3D *rv3d, int drawflags, int highlight, const int combo, const int colcode,
        const bool is_moving, const int selectionbase)
{
	GLUquadricObj *qobj;
	float size;
	float cylen = 0.01f * (float)U.tw_handlesize;
	float cywid = 0.25f * cylen;
	int axis_order[3] = {2, 0, 1};
	int i;

	/* when called while moving in mixed mode, do not draw when... */
	if ((drawflags & MAN_ROT_C) == 0) return;

	manipulator_axis_order(rv3d, axis_order);

	/* prepare for screen aligned draw */
	glPushMatrix();
	size = screen_aligned(rv3d, rv3d->twmat);

	glDisable(GL_DEPTH_TEST);

	qobj = gluNewQuadric();

	/* Screen aligned view rot circle */
	if (drawflags & MAN_ROT_V) {
		float unitmat[4][4];

		unit_m4(unitmat);

		if (selectionbase != -1) GPU_select_load_id(selectionbase);
		UI_ThemeColor(TH_TRANSFORM);
		drawcircball(GL_LINE_LOOP, unitmat[3], 1.2f * size, unitmat);

		if (is_moving) {
			float vec[3];
			vec[0] = 0; // XXX (float)(t->imval[0] - t->center2d[0]);
			vec[1] = 0; // XXX (float)(t->imval[1] - t->center2d[1]);
			vec[2] = 0.0f;
			normalize_v3(vec);
			mul_v3_fl(vec, 1.2f * size);
			glBegin(GL_LINES);
			glVertex3f(0.0, 0.0, 0.0);
			glVertex3fv(vec);
			glEnd();
		}
	}
	glPopMatrix();

	/* apply the transform delta */
	if (is_moving) {
		float matt[4][4];
		copy_m4_m4(matt, rv3d->twmat); // to copy the parts outside of [3][3]
		// XXX      if (t->flag & T_USES_MANIPULATOR) {
		// XXX          mul_m4_m3m4(matt, t->mat, rv3d->twmat);
		// XXX }
		glMultMatrixf(matt);
	}
	else {
		glMultMatrixf(rv3d->twmat);
	}

	glFrontFace(is_negative_m4(rv3d->twmat) ? GL_CW : GL_CCW);

	/* axis */
	if (selectionbase != -1) {

		// only draw axis when combo didn't draw scale axes
		if ((combo & V3D_MANIP_SCALE) == 0) {
			draw_manipulator_axes(v3d, rv3d, colcode,
			                      drawflags & MAN_ROT_X, drawflags & MAN_ROT_Y, drawflags & MAN_ROT_Z,
			                      axis_order, selectionbase, highlight);
		}

		/* only has to be set when not in picking */
		gluQuadricDrawStyle(qobj, GLU_FILL);
	}

	for (i = 0; i < 3; i++) {
		switch (axis_order[i]) {
			case 0: /* X cylinder */
				if (drawflags & MAN_ROT_X) {
					glTranslatef(1.0, 0.0, 0.0);
					if (selectionbase != -1) GPU_select_load_id(selectionbase);
					glRotatef(90.0, 0.0, 1.0, 0.0);
					manipulator_setcolor(v3d, 'X', colcode, 255, (highlight & MAN_ROT_X) != 0);
					draw_cylinder(qobj, cylen, cywid);
					glRotatef(-90.0, 0.0, 1.0, 0.0);
					glTranslatef(-1.0, 0.0, 0.0);
				}
				break;
			case 1: /* Y cylinder */
				if (drawflags & MAN_ROT_Y) {
					glTranslatef(0.0, 1.0, 0.0);
					if (selectionbase != -1) GPU_select_load_id(selectionbase);
					glRotatef(-90.0, 1.0, 0.0, 0.0);
					manipulator_setcolor(v3d, 'Y', colcode, 255, (highlight & MAN_ROT_Y) != 0);
					draw_cylinder(qobj, cylen, cywid);
					glRotatef(90.0, 1.0, 0.0, 0.0);
					glTranslatef(0.0, -1.0, 0.0);
				}
				break;
			case 2: /* Z cylinder */
				if (drawflags & MAN_ROT_Z) {
					glTranslatef(0.0, 0.0, 1.0);
					if (selectionbase != -1) GPU_select_load_id(selectionbase);
					manipulator_setcolor(v3d, 'Z', colcode, 255, (highlight & MAN_ROT_Z) != 0);
					draw_cylinder(qobj, cylen, cywid);
					glTranslatef(0.0, 0.0, -1.0);
				}
				break;
		}
	}

	/* restore */

	gluDeleteQuadric(qobj);
	glLoadMatrixf(rv3d->viewmat);

	if (v3d->zbuf) glEnable(GL_DEPTH_TEST);

}


/* ********************************************* */

/* main call, does calc centers & orientation too */
static int drawflags = 0xFFFF;       // only for the calls below, belongs in scene...?

static int manipulator_flags_from_active(int active)
{
	int val;
	
	if (active != -1) {
		if (active == MAN_SEL_TRANS_C) {
			val = MAN_TRANS_C;
		}
		else if (active == MAN_SEL_SCALE_C) {
			val = MAN_SCALE_C;
		}
		else {
			val = 1 << active;
		}
	}
	else 
		val = 0;

	return val;
}

void WIDGET_manipulator_draw(wmWidget *UNUSED(widget), const bContext *C)
{
	ScrArea *sa = CTX_wm_area(C);
	ARegion *ar = CTX_wm_region(C);
	View3D *v3d = sa->spacedata.first;
	RegionView3D *rv3d = ar->regiondata;

	if (v3d->twflag & V3D_DRAW_MANIPULATOR) {

		glBlendFunc(GL_SRC_ALPHA, GL_ONE_MINUS_SRC_ALPHA);
		glEnable(GL_BLEND);
		if (v3d->twtype & V3D_MANIP_ROTATE) {

			if (G.debug_value == 3) {
				if (G.moving & (G_TRANSFORM_OBJ | G_TRANSFORM_EDIT))
					draw_manipulator_rotate_cyl(v3d, rv3d, drawflags, 0, v3d->twtype, MAN_MOVECOL, true, -1);
				else
					draw_manipulator_rotate_cyl(v3d, rv3d, drawflags, 0, v3d->twtype, MAN_RGB, false, -1);
			}
			else {
				draw_manipulator_rotate(v3d, rv3d, drawflags, 0, v3d->twtype, false, -1);
			}
		}
		if (v3d->twtype & V3D_MANIP_SCALE) {
			draw_manipulator_scale(v3d, rv3d, drawflags, 0, v3d->twtype, MAN_RGB, false, -1);
		}
		if (v3d->twtype & V3D_MANIP_TRANSLATE) {
			draw_manipulator_translate(v3d, rv3d, drawflags, 0, v3d->twtype, MAN_RGB, false, -1);
		}

		glDisable(GL_BLEND);
	}
}

void WIDGETGROUP_manipulator_update(struct wmWidgetGroup *wgroup, const struct bContext *C)
{
	ScrArea *sa = CTX_wm_area(C);
	ARegion *ar = CTX_wm_region(C);
	Scene *scene = CTX_data_scene(C);
	View3D *v3d = sa->spacedata.first;
	RegionView3D *rv3d = ar->regiondata;
	ManipulatorGroup *manipulator = WM_widgetgroup_customdata(wgroup);

	int totsel;
		
	v3d->twflag &= ~V3D_DRAW_MANIPULATOR;
	
	totsel = calc_manipulator_stats(C);
	if (totsel == 0) {
		WM_widget_set_draw(manipulator->translate_x, false);
		WM_widget_set_draw(manipulator->translate_y, false);
		WM_widget_set_draw(manipulator->translate_z, false);

		WM_widget_set_draw(manipulator->rotate_x, false);
		WM_widget_set_draw(manipulator->rotate_y, false);
		WM_widget_set_draw(manipulator->rotate_z, false);
		return;
	}
	v3d->twflag |= V3D_DRAW_MANIPULATOR;
	
	/* now we can define center */
	switch (v3d->around) {
		case V3D_CENTER:
		case V3D_ACTIVE:
		{
			Object *ob;
			if (((v3d->around == V3D_ACTIVE) && (scene->obedit == NULL)) &&
					((ob = OBACT) && !(ob->mode & OB_MODE_POSE)))
			{
				copy_v3_v3(rv3d->twmat[3], ob->obmat[3]);
			}
			else {
				mid_v3_v3v3(rv3d->twmat[3], scene->twmin, scene->twmax);
			}
			break;
		}
		case V3D_LOCAL:
		case V3D_CENTROID:
			copy_v3_v3(rv3d->twmat[3], scene->twcent);
			break;
		case V3D_CURSOR:
			copy_v3_v3(rv3d->twmat[3], ED_view3d_cursor3d_get(scene, v3d));
			break;
	}
	
	mul_mat3_m4_fl(rv3d->twmat, ED_view3d_pixel_size(rv3d, rv3d->twmat[3]) * U.tw_size);
	
	/* when looking through a selected camera, the manipulator can be at the
	 * exact same position as the view, skip so we don't break selection */
	if (fabsf(mat4_to_scale(rv3d->twmat)) < 1e-7f) {
		WM_widget_set_draw(manipulator->translate_x, false);
		WM_widget_set_draw(manipulator->translate_y, false);
		WM_widget_set_draw(manipulator->translate_z, false);

		WM_widget_set_draw(manipulator->rotate_x, false);
		WM_widget_set_draw(manipulator->rotate_y, false);
		WM_widget_set_draw(manipulator->rotate_z, false);

		return;
	}

	test_manipulator_axis(C);
	drawflags = rv3d->twdrawflag;    /* set in calc_manipulator_stats */	

	WM_widget_operator(manipulator->translate_x, WIDGET_manipulator_handler_trans, "TRANSFORM_OT_translate", NULL);
	WM_widget_operator(manipulator->translate_y, WIDGET_manipulator_handler_trans, "TRANSFORM_OT_translate", NULL);
	WM_widget_operator(manipulator->translate_z, WIDGET_manipulator_handler_trans, "TRANSFORM_OT_translate", NULL);
	WM_widget_operator(manipulator->rotate_x, WIDGET_manipulator_handler_rot, "TRANSFORM_OT_rotate", NULL);
	WM_widget_operator(manipulator->rotate_y, WIDGET_manipulator_handler_rot, "TRANSFORM_OT_rotate", NULL);
	WM_widget_operator(manipulator->rotate_z, WIDGET_manipulator_handler_rot, "TRANSFORM_OT_rotate", NULL);

	if (v3d->twtype & V3D_MANIP_TRANSLATE) {
		/* should be added according to the order of axis */
		WM_widget_set_origin(manipulator->translate_x, rv3d->twmat[3]);
		WIDGET_arrow_set_direction(manipulator->translate_x, rv3d->twmat[0]);
		
		WM_widget_set_origin(manipulator->translate_y, rv3d->twmat[3]);
		WIDGET_arrow_set_direction(manipulator->translate_y, rv3d->twmat[1]);

		WM_widget_set_origin(manipulator->translate_z, rv3d->twmat[3]);
		WIDGET_arrow_set_direction(manipulator->translate_z, rv3d->twmat[2]);

		WM_widget_set_draw(manipulator->translate_x, true);
		WM_widget_set_draw(manipulator->translate_y, true);
		WM_widget_set_draw(manipulator->translate_z, true);
	}
	else {
		WM_widget_set_draw(manipulator->translate_x, false);
		WM_widget_set_draw(manipulator->translate_y, false);
		WM_widget_set_draw(manipulator->translate_z, false);
	}

	if (v3d->twtype & V3D_MANIP_ROTATE) {
		/* should be added according to the order of axis */

		WM_widget_set_origin(manipulator->rotate_x, rv3d->twmat[3]);
		WIDGET_dial_set_direction(manipulator->rotate_x, rv3d->twmat[0]);

		WM_widget_set_origin(manipulator->rotate_y, rv3d->twmat[3]);
		WIDGET_dial_set_direction(manipulator->rotate_y, rv3d->twmat[1]);

		WM_widget_set_origin(manipulator->rotate_z, rv3d->twmat[3]);
		WIDGET_dial_set_direction(manipulator->rotate_z, rv3d->twmat[2]);

		WM_widget_set_draw(manipulator->rotate_x, true);
		WM_widget_set_draw(manipulator->rotate_y, true);
		WM_widget_set_draw(manipulator->rotate_z, true);
	}
	else {
		WM_widget_set_draw(manipulator->rotate_x, false);
		WM_widget_set_draw(manipulator->rotate_y, false);
		WM_widget_set_draw(manipulator->rotate_z, false);
	}
}


bool WIDGETGROUP_manipulator_poll(wmWidgetGroup *UNUSED(wgroup), const struct bContext *C)
{
	/* it's a given we only use this in 3D view */
	ScrArea *sa = CTX_wm_area(C);
	View3D *v3d = sa->spacedata.first;

	return ((v3d->twflag & V3D_USE_MANIPULATOR) != 0);
}

void WIDGET_manipulator_render_3d_intersect(const bContext *C, wmWidget *UNUSED(widget), int selectionbase)
{
	ScrArea *sa = CTX_wm_area(C);
	View3D *v3d = sa->spacedata.first;
	ARegion *ar = CTX_wm_region(C);
	RegionView3D *rv3d = ar->regiondata;

	/* do the drawing */
	if (v3d->twtype & V3D_MANIP_ROTATE) {
		//if (G.debug_value == 3) draw_manipulator_rotate_cyl(v3d, rv3d, MAN_ROT_C & rv3d->twdrawflag, 0, v3d->twtype, MAN_RGB, false, selectionbase);
		//else draw_manipulator_rotate(v3d, rv3d, MAN_ROT_C & rv3d->twdrawflag, 0, v3d->twtype, false, selectionbase);
	}
	if (v3d->twtype & V3D_MANIP_SCALE)
		draw_manipulator_scale(v3d, rv3d, MAN_SCALE_C & rv3d->twdrawflag, 0, v3d->twtype, MAN_RGB, false, selectionbase);
	//if (v3d->twtype & V3D_MANIP_TRANSLATE)
	//	draw_manipulator_translate(v3d, rv3d, MAN_TRANS_C & rv3d->twdrawflag, 0, v3d->twtype, MAN_RGB, false, selectionbase);
}

/* return 0; nothing happened */
int WIDGET_manipulator_handler(bContext *C, const struct wmEvent *event, wmWidget *UNUSED(widget), wmOperator *op)
{
	ScrArea *sa = CTX_wm_area(C);
	View3D *v3d = sa->spacedata.first;
	int constraint_axis[3] = {0, 0, 0};
	int val;
	int shift = event->shift;

	struct IDProperty *properties = NULL;	/* operator properties, assigned to ptr->data and can be written to a file */
	struct PointerRNA *ptr = NULL;			/* rna pointer to access properties */
	
	val = manipulator_flags_from_active(0);
		
	if (!((v3d->twflag & V3D_USE_MANIPULATOR) && (v3d->twflag & V3D_DRAW_MANIPULATOR)) ||
	    !(event->keymodifier == 0 || event->keymodifier == KM_SHIFT) || 
		!((event->val == KM_PRESS) && (event->type == LEFTMOUSE)))
	{
		return OPERATOR_PASS_THROUGH;
	}
	
	if (val) {
		if (val & MAN_TRANS_C) {
			switch (val) {
				case MAN_TRANS_C:
					break;
				case MAN_TRANS_X:
					if (shift) {
						constraint_axis[1] = 1;
						constraint_axis[2] = 1;
					}
					else
						constraint_axis[0] = 1;
					break;
				case MAN_TRANS_Y:
					if (shift) {
						constraint_axis[0] = 1;
						constraint_axis[2] = 1;
					}
					else
						constraint_axis[1] = 1;
					break;
				case MAN_TRANS_Z:
					if (shift) {
						constraint_axis[0] = 1;
						constraint_axis[1] = 1;
					}
					else
						constraint_axis[2] = 1;
					break;
			}
<<<<<<< HEAD
			WM_operator_properties_alloc(&ptr, &properties, "TRANSFORM_OT_translate");
			/* Force orientation */
			RNA_boolean_set(ptr, "release_confirm", true);
			RNA_enum_set(ptr, "constraint_orientation", v3d->twmode);
			RNA_boolean_set_array(ptr, "constraint_axis", constraint_axis);
			WM_operator_name_call(C, "TRANSFORM_OT_translate", WM_OP_INVOKE_DEFAULT, ptr);
			//wm_operator_invoke(C, WM_operatortype_find("TRANSFORM_OT_translate", 0), event, op->ptr, NULL, false);
=======
			RNA_boolean_set_array(op->ptr, "constraint_axis", constraint_axis);
			WM_operator_name_call(C, "TRANSFORM_OT_translate", WM_OP_INVOKE_DEFAULT, op->ptr);
>>>>>>> 5674ac9b
		}
		else if (val & MAN_SCALE_C) {
			switch (val) {
				case MAN_SCALE_X:
					if (shift) {
						constraint_axis[1] = 1;
						constraint_axis[2] = 1;
					}
					else
						constraint_axis[0] = 1;
					break;
				case MAN_SCALE_Y:
					if (shift) {
						constraint_axis[0] = 1;
						constraint_axis[2] = 1;
					}
					else
						constraint_axis[1] = 1;
					break;
				case MAN_SCALE_Z:
					if (shift) {
						constraint_axis[0] = 1;
						constraint_axis[1] = 1;
					}
					else
						constraint_axis[2] = 1;
					break;
			}
<<<<<<< HEAD
			WM_operator_properties_alloc(&ptr, &properties, "TRANSFORM_OT_resize");
			/* Force orientation */
			RNA_boolean_set(ptr, "release_confirm", true);
			RNA_enum_set(ptr, "constraint_orientation", v3d->twmode);
			RNA_boolean_set_array(ptr, "constraint_axis", constraint_axis);
			WM_operator_name_call(C, "TRANSFORM_OT_resize", WM_OP_INVOKE_DEFAULT, ptr);
			//wm_operator_invoke(C, WM_operatortype_find("TRANSFORM_OT_resize", 0), event, op->ptr, NULL, false);
=======
			RNA_boolean_set_array(op->ptr, "constraint_axis", constraint_axis);
			WM_operator_name_call(C, "TRANSFORM_OT_resize", WM_OP_INVOKE_DEFAULT, op->ptr);
>>>>>>> 5674ac9b
		}
		else if (val == MAN_ROT_T) { /* trackball need special case, init is different */
			/* Do not pass op->ptr!!! trackball has no "constraint" properties!
			 * See [#34621], it's a miracle it did not cause more problems!!! */
			/* However, we need to copy the "release_confirm" property, but only if defined, see T41112. */
			PointerRNA props_ptr;
			wmOperatorType *ot = WM_operatortype_find("TRANSFORM_OT_trackball", true);
			WM_operator_properties_create_ptr(&props_ptr, ot);
<<<<<<< HEAD
			RNA_boolean_set(&props_ptr, "release_confirm", true);
			WM_operator_name_call(C, ot->idname, WM_OP_INVOKE_DEFAULT, &props_ptr);
			//wm_operator_invoke(C, WM_operatortype_find(ot->idname, 0), event, NULL, NULL, false);
=======
			if ((prop = RNA_struct_find_property(op->ptr, "release_confirm")) && RNA_property_is_set(op->ptr, prop)) {
				RNA_property_boolean_set(&props_ptr, prop, RNA_property_boolean_get(op->ptr, prop));
			}
			WM_operator_name_call_ptr(C, ot, WM_OP_INVOKE_DEFAULT, &props_ptr);
>>>>>>> 5674ac9b
			WM_operator_properties_free(&props_ptr);
		}
		else if (val & MAN_ROT_C) {
			switch (val) {
				case MAN_ROT_X:
					constraint_axis[0] = 1;
					break;
				case MAN_ROT_Y:
					constraint_axis[1] = 1;
					break;
				case MAN_ROT_Z:
					constraint_axis[2] = 1;
					break;
			}
<<<<<<< HEAD
			WM_operator_properties_alloc(&ptr, &properties, "TRANSFORM_OT_rotate");
			/* Force orientation */
			RNA_boolean_set(ptr, "release_confirm", true);
			RNA_enum_set(ptr, "constraint_orientation", v3d->twmode);
			RNA_boolean_set_array(ptr, "constraint_axis", constraint_axis);
			WM_operator_name_call(C, "TRANSFORM_OT_rotate", WM_OP_INVOKE_DEFAULT, ptr);
			//wm_operator_invoke(C, WM_operatortype_find("TRANSFORM_OT_rotate", 0), event, op->ptr, NULL, false);
=======
			RNA_boolean_set_array(op->ptr, "constraint_axis", constraint_axis);
			WM_operator_name_call(C, "TRANSFORM_OT_rotate", WM_OP_INVOKE_DEFAULT, op->ptr);
>>>>>>> 5674ac9b
		}
	}
	
	if (ptr) {
		WM_operator_properties_free(ptr);
		MEM_freeN(ptr);
	}

	return (val) ? OPERATOR_FINISHED : OPERATOR_PASS_THROUGH;
}

/* return 0; nothing happened */
int WIDGET_manipulator_handler_trans(bContext *C, const struct wmEvent *event, wmWidget *widget, struct PointerRNA *ptr)
{
	ScrArea *sa = CTX_wm_area(C);
	View3D *v3d = sa->spacedata.first;
	int constraint_axis[3] = {0, 0, 0};
	int shift = event->shift;
	int direction = GET_INT_FROM_POINTER(WM_widget_customdata(widget));

	if (!((v3d->twflag & V3D_USE_MANIPULATOR) && (v3d->twflag & V3D_DRAW_MANIPULATOR)) ||
	    !(event->keymodifier == 0 || event->keymodifier == KM_SHIFT))
	{
		;//return OPERATOR_PASS_THROUGH;
	}
	
	if (shift) {
		int d = 0;
		for (; d < 3; d++) {
			if (d != direction)
				constraint_axis[d] = 1;
		}
	}
	else
		constraint_axis[direction] = 1;
	
	/* Force orientation */
	RNA_boolean_set(ptr, "release_confirm", true);
	RNA_enum_set(ptr, "constraint_orientation", v3d->twmode);
	RNA_boolean_set_array(ptr, "constraint_axis", constraint_axis);
	RNA_boolean_set(ptr, "use_widget_input", true);

	return OPERATOR_FINISHED;
}

/* return 0; nothing happened */
int WIDGET_manipulator_handler_rot(bContext *C, const struct wmEvent *UNUSED(event), wmWidget *widget, struct PointerRNA *ptr)
{
	ScrArea *sa = CTX_wm_area(C);
	View3D *v3d = sa->spacedata.first;
	int constraint_axis[3] = {0, 0, 0};
	int direction = GET_INT_FROM_POINTER(WM_widget_customdata(widget));

	if (!(v3d->twflag & V3D_USE_MANIPULATOR) && (v3d->twflag & V3D_DRAW_MANIPULATOR))
	{
		;//return OPERATOR_PASS_THROUGH;
	}

	constraint_axis[direction] = 1;

	/* Force orientation */
	RNA_boolean_set(ptr, "release_confirm", true);
	RNA_enum_set(ptr, "constraint_orientation", v3d->twmode);
	RNA_boolean_set_array(ptr, "constraint_axis", constraint_axis);
	RNA_boolean_set(ptr, "use_widget_input", true);

	return OPERATOR_FINISHED;
}

void WIDGETGROUP_manipulator_free(struct wmWidgetGroup *wgroup)
{
	ManipulatorGroup *manipulator = WM_widgetgroup_customdata(wgroup);

	MEM_freeN(manipulator);
}

void WIDGETGROUP_manipulator_create(struct wmWidgetGroup *wgroup)
{
	float color_green[4] = {0.0f, 1.0f, 0.0f, 1.0f};
	float color_red[4] = {1.0f, 0.0f, 0.0f, 1.0f};
	float color_blue[4] = {0.0f, 0.0f, 1.0f, 1.0f};

	wmWidget *widget = NULL;

	ManipulatorGroup *manipulator = MEM_callocN(sizeof(ManipulatorGroup), "manipulator_data");

	widget = WM_widget_new(WIDGET_manipulator_draw,
	                       WIDGET_manipulator_render_3d_intersect,
	                       NULL,
	                       WIDGET_manipulator_handler,
	                       NULL, false);

	WM_widget_register(wgroup, widget);

	manipulator->translate_x = WIDGET_arrow_new(0, NULL);
	WIDGET_arrow_set_color(manipulator->translate_x, color_red);
	WM_widget_register(wgroup, manipulator->translate_x);

	manipulator->translate_y = WIDGET_arrow_new(0, SET_INT_IN_POINTER(1));
	WIDGET_arrow_set_color(manipulator->translate_y, color_green);
	WM_widget_register(wgroup, manipulator->translate_y);

	manipulator->translate_z = WIDGET_arrow_new(0, SET_INT_IN_POINTER(2));
	WIDGET_arrow_set_color(manipulator->translate_z, color_blue);
	WM_widget_register(wgroup, manipulator->translate_z);

	manipulator->rotate_x = WIDGET_dial_new(UI_DIAL_STYLE_RING_CLIPPED, NULL);
	WIDGET_dial_set_color(manipulator->rotate_x, color_red);
	WM_widget_register(wgroup, manipulator->rotate_x);

	manipulator->rotate_y = WIDGET_dial_new(UI_DIAL_STYLE_RING_CLIPPED, SET_INT_IN_POINTER(1));
	WIDGET_dial_set_color(manipulator->rotate_y, color_green);
	WM_widget_register(wgroup, manipulator->rotate_y);

	manipulator->rotate_z = WIDGET_dial_new(UI_DIAL_STYLE_RING_CLIPPED, SET_INT_IN_POINTER(2));
	WIDGET_dial_set_color(manipulator->rotate_z, color_blue);
	WM_widget_register(wgroup, manipulator->rotate_z);

	WM_widgetgroup_customdata_set(wgroup, manipulator);
}<|MERGE_RESOLUTION|>--- conflicted
+++ resolved
@@ -1889,18 +1889,12 @@
 						constraint_axis[2] = 1;
 					break;
 			}
-<<<<<<< HEAD
 			WM_operator_properties_alloc(&ptr, &properties, "TRANSFORM_OT_translate");
 			/* Force orientation */
 			RNA_boolean_set(ptr, "release_confirm", true);
 			RNA_enum_set(ptr, "constraint_orientation", v3d->twmode);
 			RNA_boolean_set_array(ptr, "constraint_axis", constraint_axis);
 			WM_operator_name_call(C, "TRANSFORM_OT_translate", WM_OP_INVOKE_DEFAULT, ptr);
-			//wm_operator_invoke(C, WM_operatortype_find("TRANSFORM_OT_translate", 0), event, op->ptr, NULL, false);
-=======
-			RNA_boolean_set_array(op->ptr, "constraint_axis", constraint_axis);
-			WM_operator_name_call(C, "TRANSFORM_OT_translate", WM_OP_INVOKE_DEFAULT, op->ptr);
->>>>>>> 5674ac9b
 		}
 		else if (val & MAN_SCALE_C) {
 			switch (val) {
@@ -1929,18 +1923,12 @@
 						constraint_axis[2] = 1;
 					break;
 			}
-<<<<<<< HEAD
 			WM_operator_properties_alloc(&ptr, &properties, "TRANSFORM_OT_resize");
 			/* Force orientation */
 			RNA_boolean_set(ptr, "release_confirm", true);
 			RNA_enum_set(ptr, "constraint_orientation", v3d->twmode);
 			RNA_boolean_set_array(ptr, "constraint_axis", constraint_axis);
 			WM_operator_name_call(C, "TRANSFORM_OT_resize", WM_OP_INVOKE_DEFAULT, ptr);
-			//wm_operator_invoke(C, WM_operatortype_find("TRANSFORM_OT_resize", 0), event, op->ptr, NULL, false);
-=======
-			RNA_boolean_set_array(op->ptr, "constraint_axis", constraint_axis);
-			WM_operator_name_call(C, "TRANSFORM_OT_resize", WM_OP_INVOKE_DEFAULT, op->ptr);
->>>>>>> 5674ac9b
 		}
 		else if (val == MAN_ROT_T) { /* trackball need special case, init is different */
 			/* Do not pass op->ptr!!! trackball has no "constraint" properties!
@@ -1949,16 +1937,8 @@
 			PointerRNA props_ptr;
 			wmOperatorType *ot = WM_operatortype_find("TRANSFORM_OT_trackball", true);
 			WM_operator_properties_create_ptr(&props_ptr, ot);
-<<<<<<< HEAD
 			RNA_boolean_set(&props_ptr, "release_confirm", true);
-			WM_operator_name_call(C, ot->idname, WM_OP_INVOKE_DEFAULT, &props_ptr);
-			//wm_operator_invoke(C, WM_operatortype_find(ot->idname, 0), event, NULL, NULL, false);
-=======
-			if ((prop = RNA_struct_find_property(op->ptr, "release_confirm")) && RNA_property_is_set(op->ptr, prop)) {
-				RNA_property_boolean_set(&props_ptr, prop, RNA_property_boolean_get(op->ptr, prop));
-			}
 			WM_operator_name_call_ptr(C, ot, WM_OP_INVOKE_DEFAULT, &props_ptr);
->>>>>>> 5674ac9b
 			WM_operator_properties_free(&props_ptr);
 		}
 		else if (val & MAN_ROT_C) {
@@ -1973,18 +1953,12 @@
 					constraint_axis[2] = 1;
 					break;
 			}
-<<<<<<< HEAD
 			WM_operator_properties_alloc(&ptr, &properties, "TRANSFORM_OT_rotate");
 			/* Force orientation */
 			RNA_boolean_set(ptr, "release_confirm", true);
 			RNA_enum_set(ptr, "constraint_orientation", v3d->twmode);
 			RNA_boolean_set_array(ptr, "constraint_axis", constraint_axis);
 			WM_operator_name_call(C, "TRANSFORM_OT_rotate", WM_OP_INVOKE_DEFAULT, ptr);
-			//wm_operator_invoke(C, WM_operatortype_find("TRANSFORM_OT_rotate", 0), event, op->ptr, NULL, false);
-=======
-			RNA_boolean_set_array(op->ptr, "constraint_axis", constraint_axis);
-			WM_operator_name_call(C, "TRANSFORM_OT_rotate", WM_OP_INVOKE_DEFAULT, op->ptr);
->>>>>>> 5674ac9b
 		}
 	}
 	
