/*
* $Id$
 *
 * ***** BEGIN GPL LICENSE BLOCK *****
 *
 * This program is free software; you can redistribute it and/or
 * modify it under the terms of the GNU General Public License
 * as published by the Free Software Foundation; either version 2
 * of the License, or (at your option) any later version.
 *
 * This program is distributed in the hope that it will be useful,
 * but WITHOUT ANY WARRANTY; without even the implied warranty of
 * MERCHANTABILITY or FITNESS FOR A PARTICULAR PURPOSE.  See the
 * GNU General Public License for more details.
 *
 * You should have received a copy of the GNU General Public License
 * along with this program; if not, write to the Free Software Foundation,
 * Inc., 51 Franklin Street, Fifth Floor, Boston, MA 02110-1301, USA.
 *
 * The Original Code is Copyright (C) 2005 Blender Foundation
 * All rights reserved.
 *
 * The Original Code is: all of this file.
 *
 * Contributor(s): none yet.
 *
 * ***** END GPL LICENSE BLOCK *****
 */

/** \file blender/editors/transform/transform_manipulator.c
 *  \ingroup edtransform
 */


#include <stdlib.h>
#include <string.h>
#include <math.h>
#include <float.h>

#ifndef WIN32
#include <unistd.h>
#else
#include <io.h>
#endif

#include "MEM_guardedalloc.h"

#include "DNA_armature_types.h"
#include "DNA_curve_types.h"
#include "DNA_lattice_types.h"
#include "DNA_meta_types.h"
#include "DNA_screen_types.h"
#include "DNA_scene_types.h"
#include "DNA_view3d_types.h"

#include "RNA_access.h"

#include "BKE_action.h"
#include "BKE_context.h"
#include "BKE_global.h"
#include "BKE_mesh.h"
#include "BKE_particle.h"
#include "BKE_pointcache.h"
#include "BKE_tessmesh.h"

#include "BLI_math.h"
#include "BLI_editVert.h"
#include "BLI_utildefines.h"

#include "BIF_gl.h"

#include "WM_api.h"
#include "WM_types.h"

#include "ED_armature.h"
#include "ED_mesh.h"
#include "ED_particle.h"
#include "ED_view3d.h"
#include "ED_curve.h" /* for ED_curve_editnurbs */

#include "UI_resources.h"

/* local module include */
#include "transform.h"

/* return codes for select, and drawing flags */

#define MAN_TRANS_X		1
#define MAN_TRANS_Y		2
#define MAN_TRANS_Z		4
#define MAN_TRANS_C		7

#define MAN_ROT_X		8
#define MAN_ROT_Y		16
#define MAN_ROT_Z		32
#define MAN_ROT_V		64
#define MAN_ROT_T		128
#define MAN_ROT_C		248

#define MAN_SCALE_X		256
#define MAN_SCALE_Y		512
#define MAN_SCALE_Z		1024
#define MAN_SCALE_C		1792

/* color codes */

#define MAN_RGB		0
#define MAN_GHOST	1
#define MAN_MOVECOL	2

/* transform widget center calc helper for below */
static void calc_tw_center(Scene *scene, float *co)
{
	float *twcent= scene->twcent;
	float *min= scene->twmin;
	float *max= scene->twmax;

	DO_MINMAX(co, min, max);
	add_v3_v3(twcent, co);
}

static void protectflag_to_drawflags(short protectflag, short *drawflags)
{
	if(protectflag & OB_LOCK_LOCX)
		*drawflags &= ~MAN_TRANS_X;
	if(protectflag & OB_LOCK_LOCY)
		*drawflags &= ~MAN_TRANS_Y;
	if(protectflag & OB_LOCK_LOCZ)
		*drawflags &= ~MAN_TRANS_Z;

	if(protectflag & OB_LOCK_ROTX)
		*drawflags &= ~MAN_ROT_X;
	if(protectflag & OB_LOCK_ROTY)
		*drawflags &= ~MAN_ROT_Y;
	if(protectflag & OB_LOCK_ROTZ)
		*drawflags &= ~MAN_ROT_Z;

	if(protectflag & OB_LOCK_SCALEX)
		*drawflags &= ~MAN_SCALE_X;
	if(protectflag & OB_LOCK_SCALEY)
		*drawflags &= ~MAN_SCALE_Y;
	if(protectflag & OB_LOCK_SCALEZ)
		*drawflags &= ~MAN_SCALE_Z;
}

/* for pose mode */
static void stats_pose(Scene *scene, RegionView3D *rv3d, bPoseChannel *pchan)
{
	Bone *bone= pchan->bone;

	if(bone) {
		if (bone->flag & BONE_TRANSFORM) {
			calc_tw_center(scene, pchan->pose_head);
			protectflag_to_drawflags(pchan->protectflag, &rv3d->twdrawflag);
		}
	}
}

/* for editmode*/
static void stats_editbone(RegionView3D *rv3d, EditBone *ebo)
{
	if (ebo->flag & BONE_EDITMODE_LOCKED)
		protectflag_to_drawflags(OB_LOCK_LOC|OB_LOCK_ROT|OB_LOCK_SCALE, &rv3d->twdrawflag);
}

/* could move into BLI_math however this is only useful for display/editing purposes */
static void axis_angle_to_gimbal_axis(float gmat[3][3], float axis[3], float angle)
{
	/* X/Y are arbitrary axies, most importantly Z is the axis of rotation */

	float cross_vec[3];
	float quat[4];

	/* this is an un-scientific method to get a vector to cross with
	 * XYZ intentionally YZX */
	cross_vec[0]= axis[1];
	cross_vec[1]= axis[2];
	cross_vec[2]= axis[0];

	/* X-axis */
	cross_v3_v3v3(gmat[0], cross_vec, axis);
	normalize_v3(gmat[0]);
	axis_angle_to_quat(quat, axis, angle);
	mul_qt_v3(quat, gmat[0]);

	/* Y-axis */
	axis_angle_to_quat(quat, axis, M_PI/2.0);
	copy_v3_v3(gmat[1], gmat[0]);
	mul_qt_v3(quat, gmat[1]);

	/* Z-axis */
	copy_v3_v3(gmat[2], axis);

	normalize_m3(gmat);
}


static int test_rotmode_euler(short rotmode)
{
	return (ELEM(rotmode, ROT_MODE_AXISANGLE, ROT_MODE_QUAT)) ? 0:1;
}

int gimbal_axis(Object *ob, float gmat[][3])
{
	if (ob) {
		if(ob->mode & OB_MODE_POSE)
		{
			bPoseChannel *pchan= get_active_posechannel(ob);

			if(pchan) {
				float mat[3][3], tmat[3][3], obmat[3][3];
				if(test_rotmode_euler(pchan->rotmode)) {
					eulO_to_gimbal_axis(mat, pchan->eul, pchan->rotmode);
				}
				else if (pchan->rotmode == ROT_MODE_AXISANGLE) {
					axis_angle_to_gimbal_axis(mat, pchan->rotAxis, pchan->rotAngle);
				}
				else { /* quat */
					return 0;
				}


				/* apply bone transformation */
				mul_m3_m3m3(tmat, pchan->bone->bone_mat, mat);

				if (pchan->parent)
				{
					float parent_mat[3][3];

					copy_m3_m4(parent_mat, pchan->parent->pose_mat);
					mul_m3_m3m3(mat, parent_mat, tmat);

					/* needed if object transformation isn't identity */
					copy_m3_m4(obmat, ob->obmat);
					mul_m3_m3m3(gmat, obmat, mat);
				}
				else
				{
					/* needed if object transformation isn't identity */
					copy_m3_m4(obmat, ob->obmat);
					mul_m3_m3m3(gmat, obmat, tmat);
				}

				normalize_m3(gmat);
				return 1;
			}
		}
		else {
			if(test_rotmode_euler(ob->rotmode)) {
				eulO_to_gimbal_axis(gmat, ob->rot, ob->rotmode);
			}
			else if(ob->rotmode == ROT_MODE_AXISANGLE) {
				axis_angle_to_gimbal_axis(gmat, ob->rotAxis, ob->rotAngle);
			}
			else { /* quat */
				return 0;
			}

			if (ob->parent)
			{
				float parent_mat[3][3];
				copy_m3_m4(parent_mat, ob->parent->obmat);
				normalize_m3(parent_mat);
				mul_m3_m3m3(gmat, parent_mat, gmat);
			}
			return 1;
		}
	}

	return 0;
}


/* centroid, boundbox, of selection */
/* returns total items selected */
int calc_manipulator_stats(const bContext *C)
{
	ScrArea *sa= CTX_wm_area(C);
	ARegion *ar= CTX_wm_region(C);
	Scene *scene= CTX_data_scene(C);
	Object *obedit= CTX_data_edit_object(C);
	ToolSettings *ts = CTX_data_tool_settings(C);
	View3D *v3d= sa->spacedata.first;
	RegionView3D *rv3d= ar->regiondata;
	Base *base;
	Object *ob= OBACT;
	int a, totsel= 0;

	/* transform widget matrix */
	unit_m4(rv3d->twmat);

	rv3d->twdrawflag= 0xFFFF;

	/* transform widget centroid/center */
	scene->twcent[0]= scene->twcent[1]= scene->twcent[2]= 0.0f;
	INIT_MINMAX(scene->twmin, scene->twmax);

	if(obedit) {
		ob= obedit;
		if((ob->lay & v3d->lay)==0) return 0;

		if(obedit->type==OB_MESH) {
			BMEditMesh *em = ((Mesh*)obedit->data)->edit_btmesh;
			BMesh *bm = em->bm;
			BMVert *eve;
			BMEditSelection ese;
			BMIter iter;
			float vec[3]= {0,0,0};

			/* USE LAST SELECTE WITH ACTIVE */
			if (v3d->around==V3D_ACTIVE && EDBM_get_actSelection(em, &ese)) {
				EDBM_editselection_center(em, vec, &ese);
				calc_tw_center(scene, vec);
				totsel= 1;
			} else {
<<<<<<< HEAD
				/* do vertices for center, and if still no normal found, use vertex normals */
				BM_ITER(eve, &iter, bm, BM_VERTS_OF_MESH, NULL) {
					if(BM_TestHFlag(eve, BM_SELECT)) {
						totsel++;
						calc_tw_center(scene, eve->co);
=======
				/* do vertices/edges/faces for center depending on selection
				   mode. note we can't use just vertex selection flag because
				   it is not flush down on changes */
				if(ts->selectmode & SCE_SELECT_VERTEX) {
					for(eve= em->verts.first; eve; eve= eve->next) {
						if(eve->f & SELECT) {
							totsel++;
							calc_tw_center(scene, eve->co);
						}
					}
				}
				else if(ts->selectmode & SCE_SELECT_EDGE) {
					EditEdge *eed;

					for(eve= em->verts.first; eve; eve= eve->next) eve->f1= 0;
					for(eed= em->edges.first; eed; eed= eed->next) {
						if(eed->h==0 && (eed->f & SELECT)) {
							if(!eed->v1->f1) {
								eed->v1->f1= 1;
								totsel++;
								calc_tw_center(scene, eed->v1->co);
							}
							if(!eed->v2->f1) {
								eed->v2->f1= 1;
								totsel++;
								calc_tw_center(scene, eed->v2->co);
							}
						}
					}
				}
				else {
					EditFace *efa;

					for(eve= em->verts.first; eve; eve= eve->next) eve->f1= 0;
					for(efa= em->faces.first; efa; efa= efa->next) {
						if(efa->h==0 && (efa->f & SELECT)) {
							if(!efa->v1->f1) {
								efa->v1->f1= 1;
								totsel++;
								calc_tw_center(scene, efa->v1->co);
							}
							if(!efa->v2->f1) {
								efa->v2->f1= 1;
								totsel++;
								calc_tw_center(scene, efa->v2->co);
							}
							if(!efa->v3->f1) {
								efa->v3->f1= 1;
								totsel++;
								calc_tw_center(scene, efa->v3->co);
							}
							if(efa->v4 && !efa->v4->f1) {
								efa->v4->f1= 1;
								totsel++;
								calc_tw_center(scene, efa->v4->co);
							}
						}
>>>>>>> 99736f37
					}
				}
			}
		} /* end editmesh */
		else if (obedit->type==OB_ARMATURE){
			bArmature *arm= obedit->data;
			EditBone *ebo;
			for (ebo= arm->edbo->first; ebo; ebo=ebo->next){
				if(EBONE_VISIBLE(arm, ebo)) {
					if (ebo->flag & BONE_TIPSEL) {
						calc_tw_center(scene, ebo->tail);
						totsel++;
					}
					if (ebo->flag & BONE_ROOTSEL) {
						calc_tw_center(scene, ebo->head);
						totsel++;
					}
					if (ebo->flag & BONE_SELECTED) {
						stats_editbone(rv3d, ebo);
					}
				}
			}
		}
		else if ELEM(obedit->type, OB_CURVE, OB_SURF) {
			Curve *cu= obedit->data;
			Nurb *nu;
			BezTriple *bezt;
			BPoint *bp;
			ListBase *nurbs= ED_curve_editnurbs(cu);

			nu= nurbs->first;
			while(nu) {
				if(nu->type == CU_BEZIER) {
					bezt= nu->bezt;
					a= nu->pntsu;
					while(a--) {
						/* exceptions
						 * if handles are hidden then only check the center points.
						 * If the center knot is selected then only use this as the center point.
						 */
						if (cu->drawflag & CU_HIDE_HANDLES) {
							if (bezt->f2 & SELECT) {
								calc_tw_center(scene, bezt->vec[1]);
								totsel++;
							}
						}
						else if (bezt->f2 & SELECT) {
							calc_tw_center(scene, bezt->vec[1]);
							totsel++;
						}
						else {
							if(bezt->f1) {
								calc_tw_center(scene, bezt->vec[0]);
								totsel++;
							}
							if(bezt->f3) {
								calc_tw_center(scene, bezt->vec[2]);
								totsel++;
							}
						}
						bezt++;
					}
				}
				else {
					bp= nu->bp;
					a= nu->pntsu*nu->pntsv;
					while(a--) {
						if(bp->f1 & SELECT) {
							calc_tw_center(scene, bp->vec);
							totsel++;
						}
						bp++;
					}
				}
				nu= nu->next;
			}
		}
		else if(obedit->type==OB_MBALL) {
			MetaBall *mb = (MetaBall*)obedit->data;
			MetaElem *ml, *ml_sel=NULL;

			ml= mb->editelems->first;
			while(ml) {
				if(ml->flag & SELECT) {
					calc_tw_center(scene, &ml->x);
					ml_sel = ml;
					totsel++;
				}
				ml= ml->next;
			}
		}
		else if(obedit->type==OB_LATTICE) {
			BPoint *bp;
			Lattice *lt= obedit->data;

			bp= lt->editlatt->latt->def;

			a= lt->editlatt->latt->pntsu*lt->editlatt->latt->pntsv*lt->editlatt->latt->pntsw;
			while(a--) {
				if(bp->f1 & SELECT) {
					calc_tw_center(scene, bp->vec);
					totsel++;
				}
				bp++;
			}
		}

		/* selection center */
		if(totsel) {
			mul_v3_fl(scene->twcent, 1.0f/(float)totsel);	// centroid!
			mul_m4_v3(obedit->obmat, scene->twcent);
			mul_m4_v3(obedit->obmat, scene->twmin);
			mul_m4_v3(obedit->obmat, scene->twmax);
		}
	}
	else if(ob && (ob->mode & OB_MODE_POSE)) {
		bPoseChannel *pchan;
		int mode = TFM_ROTATION; // mislead counting bones... bah. We don't know the manipulator mode, could be mixed

		if((ob->lay & v3d->lay)==0) return 0;

		totsel = count_set_pose_transflags(&mode, 0, ob);

		if(totsel) {
			/* use channels to get stats */
			for(pchan= ob->pose->chanbase.first; pchan; pchan= pchan->next) {
				stats_pose(scene, rv3d, pchan);
			}

			mul_v3_fl(scene->twcent, 1.0f/(float)totsel);	// centroid!
			mul_m4_v3(ob->obmat, scene->twcent);
			mul_m4_v3(ob->obmat, scene->twmin);
			mul_m4_v3(ob->obmat, scene->twmax);
		}
	}
	else if(ob && (ob->mode & OB_MODE_ALL_PAINT)) {
		;
	}
	else if(ob && ob->mode & OB_MODE_PARTICLE_EDIT) {
		PTCacheEdit *edit= PE_get_current(scene, ob);
		PTCacheEditPoint *point;
		PTCacheEditKey *ek;
		int k;

		if(edit) {
			point = edit->points;
			for(a=0; a<edit->totpoint; a++,point++) {
				if(point->flag & PEP_HIDE) continue;

				for(k=0, ek=point->keys; k<point->totkey; k++, ek++) {
					if(ek->flag & PEK_SELECT) {
						calc_tw_center(scene, ek->flag & PEK_USE_WCO ? ek->world_co : ek->co);
						totsel++;
					}
				}
			}

			/* selection center */
			if(totsel)
				mul_v3_fl(scene->twcent, 1.0f/(float)totsel);	// centroid!
		}
	}
	else {

		/* we need the one selected object, if its not active */
		ob= OBACT;
		if(ob && !(ob->flag & SELECT)) ob= NULL;

		for(base= scene->base.first; base; base= base->next) {
			if TESTBASELIB(v3d, base) {
				if(ob==NULL)
					ob= base->object;
				calc_tw_center(scene, base->object->obmat[3]);
				protectflag_to_drawflags(base->object->protectflag, &rv3d->twdrawflag);
				totsel++;
			}
		}

		/* selection center */
		if(totsel) {
			mul_v3_fl(scene->twcent, 1.0f/(float)totsel);	// centroid!
		}
	}

	/* global, local or normal orientation? */
	if(ob && totsel) {

		switch(v3d->twmode) {
		
		case V3D_MANIP_GLOBAL:
			break; /* nothing to do */

		case V3D_MANIP_GIMBAL:
		{
			float mat[3][3];
			if (gimbal_axis(ob, mat)) {
				copy_m4_m3(rv3d->twmat, mat);
				break;
			}
			/* if not gimbal, fall through to normal */
		}
		case V3D_MANIP_NORMAL:
			if(obedit || ob->mode & OB_MODE_POSE) {
				float mat[3][3];
				ED_getTransformOrientationMatrix(C, mat, (v3d->around == V3D_ACTIVE));
				copy_m4_m3(rv3d->twmat, mat);
				break;
			}
			/* no break we define 'normal' as 'local' in Object mode */
		case V3D_MANIP_LOCAL:
			copy_m4_m4(rv3d->twmat, ob->obmat);
			normalize_m4(rv3d->twmat);
			break;

		case V3D_MANIP_VIEW:
			{
				float mat[3][3];
				copy_m3_m4(mat, rv3d->viewinv);
				normalize_m3(mat);
				copy_m4_m3(rv3d->twmat, mat);
			}
			break;
		default: /* V3D_MANIP_CUSTOM */
			{
				float mat[3][3];
				applyTransformOrientation(C, mat, NULL);
				copy_m4_m3(rv3d->twmat, mat);
				break;
			}
		}

	}

	return totsel;
}

/* don't draw axis perpendicular to the view */
static void test_manipulator_axis(const bContext *C)
{
	RegionView3D *rv3d= CTX_wm_region_view3d(C);
	float angle;
	float vec[3];

	ED_view3d_global_to_vector(rv3d, rv3d->twmat[3], vec);

	angle = fabs(angle_v3v3(rv3d->twmat[0], vec));
	if (angle > (float)M_PI / 2.0f) {
		angle = (float)M_PI - angle;
	}
	angle = rv3d->twangle[0] = RAD2DEGF(angle);
	if (angle < 5.0f) {
		rv3d->twdrawflag &= ~(MAN_TRANS_X|MAN_SCALE_X);
	}

	angle = fabs(angle_v3v3(rv3d->twmat[1], vec));
	if (angle > (float)M_PI / 2.0f) {
		angle = (float)M_PI - angle;
	}
	angle = rv3d->twangle[1] = RAD2DEGF(angle);
	if (angle < 5.0f) {
		rv3d->twdrawflag &= ~(MAN_TRANS_Y|MAN_SCALE_Y);
	}

	angle = fabs(angle_v3v3(rv3d->twmat[2], vec));
	if (angle > (float)M_PI / 2.0f) {
		angle = (float)M_PI - angle;
	}
	angle = rv3d->twangle[2] = RAD2DEGF(angle);
	if (angle < 5.0f) {
		rv3d->twdrawflag &= ~(MAN_TRANS_Z|MAN_SCALE_Z);
	}
}


/* ******************** DRAWING STUFFIES *********** */

static float screen_aligned(RegionView3D *rv3d, float mat[][4])
{
	glTranslatef(mat[3][0], mat[3][1], mat[3][2]);

	/* sets view screen aligned */
	glRotatef( -360.0f*saacos(rv3d->viewquat[0])/(float)M_PI, rv3d->viewquat[1], rv3d->viewquat[2], rv3d->viewquat[3]);

	return len_v3(mat[0]); /* draw scale */
}


/* radring = radius of donut rings
   radhole = radius hole
   start = starting segment (based on nrings)
   end   = end segment
   nsides = amount of points in ring
   nrigns = amount of rings
*/
static void partial_donut(float radring, float radhole, int start, int end, int nsides, int nrings)
{
	float theta, phi, theta1;
	float cos_theta, sin_theta;
	float cos_theta1, sin_theta1;
	float ring_delta, side_delta;
	int i, j, docaps= 1;

	if(start==0 && end==nrings) docaps= 0;

	ring_delta= 2.0f*(float)M_PI/(float)nrings;
	side_delta= 2.0f*(float)M_PI/(float)nsides;

	theta= (float)M_PI+0.5f*ring_delta;
	cos_theta= (float)cos(theta);
	sin_theta= (float)sin(theta);

	for(i= nrings - 1; i >= 0; i--) {
		theta1= theta + ring_delta;
		cos_theta1= (float)cos(theta1);
		sin_theta1= (float)sin(theta1);

		if(docaps && i==start) {	// cap
			glBegin(GL_POLYGON);
			phi= 0.0;
			for(j= nsides; j >= 0; j--) {
				float cos_phi, sin_phi, dist;

				phi += side_delta;
				cos_phi= (float)cos(phi);
				sin_phi= (float)sin(phi);
				dist= radhole + radring * cos_phi;

				glVertex3f(cos_theta1 * dist, -sin_theta1 * dist,  radring * sin_phi);
			}
			glEnd();
		}
		if(i>=start && i<=end) {
			glBegin(GL_QUAD_STRIP);
			phi= 0.0;
			for(j= nsides; j >= 0; j--) {
				float cos_phi, sin_phi, dist;

				phi += side_delta;
				cos_phi= (float)cos(phi);
				sin_phi= (float)sin(phi);
				dist= radhole + radring * cos_phi;

				glVertex3f(cos_theta1 * dist, -sin_theta1 * dist, radring * sin_phi);
				glVertex3f(cos_theta * dist, -sin_theta * dist,  radring * sin_phi);
			}
			glEnd();
		}

		if(docaps && i==end) {	// cap
			glBegin(GL_POLYGON);
			phi= 0.0;
			for(j= nsides; j >= 0; j--) {
				float cos_phi, sin_phi, dist;

				phi -= side_delta;
				cos_phi= (float)cos(phi);
				sin_phi= (float)sin(phi);
				dist= radhole + radring * cos_phi;

				glVertex3f(cos_theta * dist, -sin_theta * dist,  radring * sin_phi);
			}
			glEnd();
		}


		theta= theta1;
		cos_theta= cos_theta1;
		sin_theta= sin_theta1;
	}
}

static char axisBlendAngle(float angle)
{
	if (angle > 20)
		return 255;

	if (angle < 5)
		return 0;

	return (char)(255.0f * (angle - 5) / 15.0f);
}

/* three colors can be set;
   grey for ghosting
   moving: in transform theme color
   else the red/green/blue
*/
static void manipulator_setcolor(View3D *v3d, char axis, int colcode, unsigned char alpha)
{
	unsigned char col[4]= {0};
	col[3]= alpha;

	if(colcode==MAN_GHOST) {
		col[3]= 70;
	}
	else if(colcode==MAN_MOVECOL) {
		UI_GetThemeColor3ubv(TH_TRANSFORM, col);
	}
	else {
		switch(axis) {
		case 'C':
			UI_GetThemeColor3ubv(TH_TRANSFORM, col);
			if(v3d->twmode == V3D_MANIP_LOCAL) {
				col[0]= col[0]>200?255:col[0]+55;
				col[1]= col[1]>200?255:col[1]+55;
				col[2]= col[2]>200?255:col[2]+55;
			}
			else if(v3d->twmode == V3D_MANIP_NORMAL) {
				col[0]= col[0]<55?0:col[0]-55;
				col[1]= col[1]<55?0:col[1]-55;
				col[2]= col[2]<55?0:col[2]-55;
			}
			break;
		case 'X':
			col[0]= 220;
			break;
		case 'Y':
			col[1]= 220;
			break;
		case 'Z':
			col[0]= 30;
			col[1]= 30;
			col[2]= 220;
			break;
		default:
			BLI_assert(!"invalid axis arg");
		}
	}

	glColor4ubv(col);
}

/* viewmatrix should have been set OK, also no shademode! */
static void draw_manipulator_axes(View3D *v3d, RegionView3D *rv3d, int colcode, int flagx, int flagy, int flagz)
{

	/* axes */
	if(flagx) {
		manipulator_setcolor(v3d, 'X', colcode, axisBlendAngle(rv3d->twangle[0]));
		if(flagx & MAN_SCALE_X) glLoadName(MAN_SCALE_X);
		else if(flagx & MAN_TRANS_X) glLoadName(MAN_TRANS_X);
		glBegin(GL_LINES);
		glVertex3f(0.2f, 0.0f, 0.0f);
		glVertex3f(1.0f, 0.0f, 0.0f);
		glEnd();
	}
	if(flagy) {
		if(flagy & MAN_SCALE_Y) glLoadName(MAN_SCALE_Y);
		else if(flagy & MAN_TRANS_Y) glLoadName(MAN_TRANS_Y);
		manipulator_setcolor(v3d, 'Y', colcode, axisBlendAngle(rv3d->twangle[1]));
		glBegin(GL_LINES);
		glVertex3f(0.0f, 0.2f, 0.0f);
		glVertex3f(0.0f, 1.0f, 0.0f);
		glEnd();
	}
	if(flagz) {
		if(flagz & MAN_SCALE_Z) glLoadName(MAN_SCALE_Z);
		else if(flagz & MAN_TRANS_Z) glLoadName(MAN_TRANS_Z);
		manipulator_setcolor(v3d, 'Z', colcode, axisBlendAngle(rv3d->twangle[2]));
		glBegin(GL_LINES);
		glVertex3f(0.0f, 0.0f, 0.2f);
		glVertex3f(0.0f, 0.0f, 1.0f);
		glEnd();
	}
}

static void preOrthoFront(int ortho, float twmat[][4], int axis)
{
	if (ortho == 0) {
		float omat[4][4];
		copy_m4_m4(omat, twmat);
		orthogonalize_m4(omat, axis);
		glPushMatrix();
		glMultMatrixf(omat);
		glFrontFace(is_negative_m4(omat) ? GL_CW:GL_CCW);
	}
}

static void postOrtho(int ortho)
{
	if (ortho == 0) {
		glPopMatrix();
	}
}

static void draw_manipulator_rotate(View3D *v3d, RegionView3D *rv3d, int moving, int drawflags, int combo)
{
	GLUquadricObj *qobj;
	double plane[4];
	float matt[4][4];
	float size, unitmat[4][4];
	float cywid= 0.33f*0.01f*(float)U.tw_handlesize;
	float cusize= cywid*0.65f;
	int arcs= (G.rt!=2);
	int colcode;
	int ortho;

	if(moving) colcode= MAN_MOVECOL;
	else colcode= MAN_RGB;

	/* when called while moving in mixed mode, do not draw when... */
	if((drawflags & MAN_ROT_C)==0) return;

	/* Init stuff */
	glDisable(GL_DEPTH_TEST);
	unit_m4(unitmat);

	qobj= gluNewQuadric();
	gluQuadricDrawStyle(qobj, GLU_FILL);

	/* prepare for screen aligned draw */
	size= len_v3(rv3d->twmat[0]);
	glPushMatrix();
	glTranslatef(rv3d->twmat[3][0], rv3d->twmat[3][1], rv3d->twmat[3][2]);

	if(arcs) {
		/* clipplane makes nice handles, calc here because of multmatrix but with translate! */
		VECCOPY(plane, rv3d->viewinv[2]);
		plane[3]= -0.02f*size; // clip just a bit more
		glClipPlane(GL_CLIP_PLANE0, plane);
	}
	/* sets view screen aligned */
	glRotatef( -360.0f*saacos(rv3d->viewquat[0])/(float)M_PI, rv3d->viewquat[1], rv3d->viewquat[2], rv3d->viewquat[3]);

	/* Screen aligned help circle */
	if(arcs) {
		if((G.f & G_PICKSEL)==0) {
			UI_ThemeColorShade(TH_BACK, -30);
			drawcircball(GL_LINE_LOOP, unitmat[3], size, unitmat);
		}
	}

	/* Screen aligned trackball rot circle */
	if(drawflags & MAN_ROT_T) {
		if(G.f & G_PICKSEL) glLoadName(MAN_ROT_T);

		UI_ThemeColor(TH_TRANSFORM);
		drawcircball(GL_LINE_LOOP, unitmat[3], 0.2f*size, unitmat);
	}

	/* Screen aligned view rot circle */
	if(drawflags & MAN_ROT_V) {
		if(G.f & G_PICKSEL) glLoadName(MAN_ROT_V);
		UI_ThemeColor(TH_TRANSFORM);
		drawcircball(GL_LINE_LOOP, unitmat[3], 1.2f*size, unitmat);

		if(moving) {
			float vec[3];
			vec[0]= 0; // XXX (float)(t->imval[0] - t->center2d[0]);
			vec[1]= 0; // XXX (float)(t->imval[1] - t->center2d[1]);
			vec[2]= 0.0f;
			normalize_v3(vec);
			mul_v3_fl(vec, 1.2f*size);
			glBegin(GL_LINES);
			glVertex3f(0.0f, 0.0f, 0.0f);
			glVertex3fv(vec);
			glEnd();
		}
	}
	glPopMatrix();


	ortho = is_orthogonal_m4(rv3d->twmat);
	
	/* apply the transform delta */
	if(moving) {
		copy_m4_m4(matt, rv3d->twmat); // to copy the parts outside of [3][3]
		// XXX mul_m4_m3m4(matt, t->mat, rv3d->twmat);
		if (ortho) {
			glMultMatrixf(matt);
			glFrontFace(is_negative_m4(matt) ? GL_CW:GL_CCW);
		}
	}
	else {
		if (ortho) {
			glFrontFace(is_negative_m4(rv3d->twmat) ? GL_CW:GL_CCW);
			glMultMatrixf(rv3d->twmat);
		}
	}

	/* axes */
	if(arcs==0) {
		if(!(G.f & G_PICKSEL)) {
			if( (combo & V3D_MANIP_SCALE)==0) {
				/* axis */
				if( (drawflags & MAN_ROT_X) || (moving && (drawflags & MAN_ROT_Z)) ) {
					preOrthoFront(ortho, rv3d->twmat, 2);
					manipulator_setcolor(v3d, 'X', colcode, 255);
					glBegin(GL_LINES);
					glVertex3f(0.2f, 0.0f, 0.0f);
					glVertex3f(1.0f, 0.0f, 0.0f);
					glEnd();
					postOrtho(ortho);
				}
				if( (drawflags & MAN_ROT_Y) || (moving && (drawflags & MAN_ROT_X)) ) {
					preOrthoFront(ortho, rv3d->twmat, 0);
					manipulator_setcolor(v3d, 'Y', colcode, 255);
					glBegin(GL_LINES);
					glVertex3f(0.0f, 0.2f, 0.0f);
					glVertex3f(0.0f, 1.0f, 0.0f);
					glEnd();
					postOrtho(ortho);
				}
				if( (drawflags & MAN_ROT_Z) || (moving && (drawflags & MAN_ROT_Y)) ) {
					preOrthoFront(ortho, rv3d->twmat, 1);
					manipulator_setcolor(v3d, 'Z', colcode, 255);
					glBegin(GL_LINES);
					glVertex3f(0.0f, 0.0f, 0.2f);
					glVertex3f(0.0f, 0.0f, 1.0f);
					glEnd();
					postOrtho(ortho);
				}
			}
		}
	}

	if(arcs==0 && moving) {

		/* Z circle */
		if(drawflags & MAN_ROT_Z) {
			preOrthoFront(ortho, matt, 2);
			if(G.f & G_PICKSEL) glLoadName(MAN_ROT_Z);
			manipulator_setcolor(v3d, 'Z', colcode, 255);
			drawcircball(GL_LINE_LOOP, unitmat[3], 1.0, unitmat);
			postOrtho(ortho);
		}
		/* X circle */
		if(drawflags & MAN_ROT_X) {
			preOrthoFront(ortho, matt, 0);
			if(G.f & G_PICKSEL) glLoadName(MAN_ROT_X);
			glRotatef(90.0, 0.0, 1.0, 0.0);
			manipulator_setcolor(v3d, 'X', colcode, 255);
			drawcircball(GL_LINE_LOOP, unitmat[3], 1.0, unitmat);
			glRotatef(-90.0, 0.0, 1.0, 0.0);
			postOrtho(ortho);
		}
		/* Y circle */
		if(drawflags & MAN_ROT_Y) {
			preOrthoFront(ortho, matt, 1);
			if(G.f & G_PICKSEL) glLoadName(MAN_ROT_Y);
			glRotatef(-90.0, 1.0, 0.0, 0.0);
			manipulator_setcolor(v3d, 'Y', colcode, 255);
			drawcircball(GL_LINE_LOOP, unitmat[3], 1.0, unitmat);
			glRotatef(90.0, 1.0, 0.0, 0.0);
			postOrtho(ortho);
		}

		if(arcs) glDisable(GL_CLIP_PLANE0);
	}
	// donut arcs
	if(arcs) {
		glEnable(GL_CLIP_PLANE0);

		/* Z circle */
		if(drawflags & MAN_ROT_Z) {
			preOrthoFront(ortho, rv3d->twmat, 2);
			if(G.f & G_PICKSEL) glLoadName(MAN_ROT_Z);
			manipulator_setcolor(v3d, 'Z', colcode, 255);
			partial_donut(cusize/4.0f, 1.0f, 0, 48, 8, 48);
			postOrtho(ortho);
		}
		/* X circle */
		if(drawflags & MAN_ROT_X) {
			preOrthoFront(ortho, rv3d->twmat, 0);
			if(G.f & G_PICKSEL) glLoadName(MAN_ROT_X);
			glRotatef(90.0, 0.0, 1.0, 0.0);
			manipulator_setcolor(v3d, 'X', colcode, 255);
			partial_donut(cusize/4.0f, 1.0f, 0, 48, 8, 48);
			glRotatef(-90.0, 0.0, 1.0, 0.0);
			postOrtho(ortho);
		}
		/* Y circle */
		if(drawflags & MAN_ROT_Y) {
			preOrthoFront(ortho, rv3d->twmat, 1);
			if(G.f & G_PICKSEL) glLoadName(MAN_ROT_Y);
			glRotatef(-90.0, 1.0, 0.0, 0.0);
			manipulator_setcolor(v3d, 'Y', colcode, 255);
			partial_donut(cusize/4.0f, 1.0f, 0, 48, 8, 48);
			glRotatef(90.0, 1.0, 0.0, 0.0);
			postOrtho(ortho);
		}

		glDisable(GL_CLIP_PLANE0);
	}

	if(arcs==0) {

		/* Z handle on X axis */
		if(drawflags & MAN_ROT_Z) {
			preOrthoFront(ortho, rv3d->twmat, 2);
			glPushMatrix();
			if(G.f & G_PICKSEL) glLoadName(MAN_ROT_Z);
			manipulator_setcolor(v3d, 'Z', colcode, 255);

			partial_donut(0.7f*cusize, 1.0f, 31, 33, 8, 64);

			glPopMatrix();
			postOrtho(ortho);
		}

		/* Y handle on X axis */
		if(drawflags & MAN_ROT_Y) {
			preOrthoFront(ortho, rv3d->twmat, 1);
			glPushMatrix();
			if(G.f & G_PICKSEL) glLoadName(MAN_ROT_Y);
			manipulator_setcolor(v3d, 'Y', colcode, 255);

			glRotatef(90.0, 1.0, 0.0, 0.0);
			glRotatef(90.0, 0.0, 0.0, 1.0);
			partial_donut(0.7f*cusize, 1.0f, 31, 33, 8, 64);

			glPopMatrix();
			postOrtho(ortho);
		}

		/* X handle on Z axis */
		if(drawflags & MAN_ROT_X) {
			preOrthoFront(ortho, rv3d->twmat, 0);
			glPushMatrix();
			if(G.f & G_PICKSEL) glLoadName(MAN_ROT_X);
			manipulator_setcolor(v3d, 'X', colcode, 255);

			glRotatef(-90.0, 0.0, 1.0, 0.0);
			glRotatef(90.0, 0.0, 0.0, 1.0);
			partial_donut(0.7f*cusize, 1.0f, 31, 33, 8, 64);

			glPopMatrix();
			postOrtho(ortho);
		}

	}

	/* restore */
	glLoadMatrixf(rv3d->viewmat);
	gluDeleteQuadric(qobj);
	if(v3d->zbuf) glEnable(GL_DEPTH_TEST);

}

static void drawsolidcube(float size)
{
	static float cube[8][3] = {
	{-1.0, -1.0, -1.0},
	{-1.0, -1.0,  1.0},
	{-1.0,  1.0,  1.0},
	{-1.0,  1.0, -1.0},
	{ 1.0, -1.0, -1.0},
	{ 1.0, -1.0,  1.0},
	{ 1.0,  1.0,  1.0},
	{ 1.0,  1.0, -1.0},	};
	float n[3];

	glPushMatrix();
	glScalef(size, size, size);

	n[0]=0; n[1]=0; n[2]=0;
	glBegin(GL_QUADS);
	n[0]= -1.0;
	glNormal3fv(n);
	glVertex3fv(cube[0]); glVertex3fv(cube[1]); glVertex3fv(cube[2]); glVertex3fv(cube[3]);
	n[0]=0;
	glEnd();

	glBegin(GL_QUADS);
	n[1]= -1.0;
	glNormal3fv(n);
	glVertex3fv(cube[0]); glVertex3fv(cube[4]); glVertex3fv(cube[5]); glVertex3fv(cube[1]);
	n[1]=0;
	glEnd();

	glBegin(GL_QUADS);
	n[0]= 1.0;
	glNormal3fv(n);
	glVertex3fv(cube[4]); glVertex3fv(cube[7]); glVertex3fv(cube[6]); glVertex3fv(cube[5]);
	n[0]=0;
	glEnd();

	glBegin(GL_QUADS);
	n[1]= 1.0;
	glNormal3fv(n);
	glVertex3fv(cube[7]); glVertex3fv(cube[3]); glVertex3fv(cube[2]); glVertex3fv(cube[6]);
	n[1]=0;
	glEnd();

	glBegin(GL_QUADS);
	n[2]= 1.0;
	glNormal3fv(n);
	glVertex3fv(cube[1]); glVertex3fv(cube[5]); glVertex3fv(cube[6]); glVertex3fv(cube[2]);
	n[2]=0;
	glEnd();

	glBegin(GL_QUADS);
	n[2]= -1.0;
	glNormal3fv(n);
	glVertex3fv(cube[7]); glVertex3fv(cube[4]); glVertex3fv(cube[0]); glVertex3fv(cube[3]);
	glEnd();

	glPopMatrix();
}


static void draw_manipulator_scale(View3D *v3d, RegionView3D *rv3d, int moving, int drawflags, int combo, int colcode)
{
	float cywid= 0.25f*0.01f*(float)U.tw_handlesize;
	float cusize= cywid*0.75f, dz;

	/* when called while moving in mixed mode, do not draw when... */
	if((drawflags & MAN_SCALE_C)==0) return;

	glDisable(GL_DEPTH_TEST);

	/* not in combo mode */
	if( (combo & (V3D_MANIP_TRANSLATE|V3D_MANIP_ROTATE))==0) {
		float size, unitmat[4][4];
		int shift= 0; // XXX

		/* center circle, do not add to selection when shift is pressed (planar constraint)  */
		if( (G.f & G_PICKSEL) && shift==0) glLoadName(MAN_SCALE_C);

		manipulator_setcolor(v3d, 'C', colcode, 255);
		glPushMatrix();
		size= screen_aligned(rv3d, rv3d->twmat);
		unit_m4(unitmat);
		drawcircball(GL_LINE_LOOP, unitmat[3], 0.2f*size, unitmat);
		glPopMatrix();

		dz= 1.0;
	}
	else dz= 1.0f-4.0f*cusize;

	if(moving) {
		float matt[4][4];

		copy_m4_m4(matt, rv3d->twmat); // to copy the parts outside of [3][3]
		// XXX mul_m4_m3m4(matt, t->mat, rv3d->twmat);
		glMultMatrixf(matt);
		glFrontFace(is_negative_m4(matt) ? GL_CW:GL_CCW);
	}
	else {
		glMultMatrixf(rv3d->twmat);
		glFrontFace(is_negative_m4(rv3d->twmat) ? GL_CW:GL_CCW);
	}

	/* axis */

	/* in combo mode, this is always drawn as first type */
	draw_manipulator_axes(v3d, rv3d, colcode, drawflags & MAN_SCALE_X, drawflags & MAN_SCALE_Y, drawflags & MAN_SCALE_Z);

	/* Z cube */
	glTranslatef(0.0, 0.0, dz);
	if(drawflags & MAN_SCALE_Z) {
		if(G.f & G_PICKSEL) glLoadName(MAN_SCALE_Z);
		manipulator_setcolor(v3d, 'Z', colcode, axisBlendAngle(rv3d->twangle[2]));
		drawsolidcube(cusize);
	}
	/* X cube */
	glTranslatef(dz, 0.0, -dz);
	if(drawflags & MAN_SCALE_X) {
		if(G.f & G_PICKSEL) glLoadName(MAN_SCALE_X);
		manipulator_setcolor(v3d, 'X', colcode, axisBlendAngle(rv3d->twangle[0]));
		drawsolidcube(cusize);
	}
	/* Y cube */
	glTranslatef(-dz, dz, 0.0);
	if(drawflags & MAN_SCALE_Y) {
		if(G.f & G_PICKSEL) glLoadName(MAN_SCALE_Y);
		manipulator_setcolor(v3d, 'Y', colcode, axisBlendAngle(rv3d->twangle[1]));
		drawsolidcube(cusize);
	}

	/* if shiftkey, center point as last, for selectbuffer order */
	if(G.f & G_PICKSEL) {
		int shift= 0; // XXX

		if(shift) {
			glTranslatef(0.0, -dz, 0.0);
			glLoadName(MAN_SCALE_C);
			glBegin(GL_POINTS);
			glVertex3f(0.0, 0.0, 0.0);
			glEnd();
		}
	}

	/* restore */
	glLoadMatrixf(rv3d->viewmat);

	if(v3d->zbuf) glEnable(GL_DEPTH_TEST);
	glFrontFace(GL_CCW);
}


static void draw_cone(GLUquadricObj *qobj, float len, float width)
{
	glTranslatef(0.0, 0.0, -0.5f*len);
	gluCylinder(qobj, width, 0.0, len, 8, 1);
	gluQuadricOrientation(qobj, GLU_INSIDE);
	gluDisk(qobj, 0.0, width, 8, 1);
	gluQuadricOrientation(qobj, GLU_OUTSIDE);
	glTranslatef(0.0, 0.0, 0.5f*len);
}

static void draw_cylinder(GLUquadricObj *qobj, float len, float width)
{

	width*= 0.8f;	// just for beauty

	glTranslatef(0.0, 0.0, -0.5f*len);
	gluCylinder(qobj, width, width, len, 8, 1);
	gluQuadricOrientation(qobj, GLU_INSIDE);
	gluDisk(qobj, 0.0, width, 8, 1);
	gluQuadricOrientation(qobj, GLU_OUTSIDE);
	glTranslatef(0.0, 0.0, len);
	gluDisk(qobj, 0.0, width, 8, 1);
	glTranslatef(0.0, 0.0, -0.5f*len);
}


static void draw_manipulator_translate(View3D *v3d, RegionView3D *rv3d, int UNUSED(moving), int drawflags, int combo, int colcode)
{
	GLUquadricObj *qobj;
	float cylen= 0.01f*(float)U.tw_handlesize;
	float cywid= 0.25f*cylen, dz, size;
	float unitmat[4][4];
	int shift= 0; // XXX

	/* when called while moving in mixed mode, do not draw when... */
	if((drawflags & MAN_TRANS_C)==0) return;

	// XXX if(moving) glTranslatef(t->vec[0], t->vec[1], t->vec[2]);
	glDisable(GL_DEPTH_TEST);

	qobj= gluNewQuadric();
	gluQuadricDrawStyle(qobj, GLU_FILL);

	/* center circle, do not add to selection when shift is pressed (planar constraint) */
	if( (G.f & G_PICKSEL) && shift==0) glLoadName(MAN_TRANS_C);

	manipulator_setcolor(v3d, 'C', colcode, 255);
	glPushMatrix();
	size= screen_aligned(rv3d, rv3d->twmat);
	unit_m4(unitmat);
	drawcircball(GL_LINE_LOOP, unitmat[3], 0.2f*size, unitmat);
	glPopMatrix();

	/* and now apply matrix, we move to local matrix drawing */
	glMultMatrixf(rv3d->twmat);

	/* axis */
	glLoadName(-1);

	// translate drawn as last, only axis when no combo with scale, or for ghosting
	if((combo & V3D_MANIP_SCALE)==0 || colcode==MAN_GHOST)
		draw_manipulator_axes(v3d, rv3d, colcode, drawflags & MAN_TRANS_X, drawflags & MAN_TRANS_Y, drawflags & MAN_TRANS_Z);


	/* offset in combo mode, for rotate a bit more */
	if(combo & (V3D_MANIP_ROTATE)) dz= 1.0f+2.0f*cylen;
	else if(combo & (V3D_MANIP_SCALE)) dz= 1.0f+0.5f*cylen;
	else dz= 1.0f;

	/* Z Cone */
	glTranslatef(0.0, 0.0, dz);
	if(drawflags & MAN_TRANS_Z) {
		if(G.f & G_PICKSEL) glLoadName(MAN_TRANS_Z);
		manipulator_setcolor(v3d, 'Z', colcode, axisBlendAngle(rv3d->twangle[2]));
		draw_cone(qobj, cylen, cywid);
	}
	/* X Cone */
	glTranslatef(dz, 0.0, -dz);
	if(drawflags & MAN_TRANS_X) {
		if(G.f & G_PICKSEL) glLoadName(MAN_TRANS_X);
		glRotatef(90.0, 0.0, 1.0, 0.0);
		manipulator_setcolor(v3d, 'X', colcode, axisBlendAngle(rv3d->twangle[0]));
		draw_cone(qobj, cylen, cywid);
		glRotatef(-90.0, 0.0, 1.0, 0.0);
	}
	/* Y Cone */
	glTranslatef(-dz, dz, 0.0);
	if(drawflags & MAN_TRANS_Y) {
		if(G.f & G_PICKSEL) glLoadName(MAN_TRANS_Y);
		glRotatef(-90.0, 1.0, 0.0, 0.0);
		manipulator_setcolor(v3d, 'Y', colcode, axisBlendAngle(rv3d->twangle[1]));
		draw_cone(qobj, cylen, cywid);
	}

	gluDeleteQuadric(qobj);
	glLoadMatrixf(rv3d->viewmat);

	if(v3d->zbuf) glEnable(GL_DEPTH_TEST);

}

static void draw_manipulator_rotate_cyl(View3D *v3d, RegionView3D *rv3d, int moving, int drawflags, int combo, int colcode)
{
	GLUquadricObj *qobj;
	float size;
	float cylen= 0.01f*(float)U.tw_handlesize;
	float cywid= 0.25f*cylen;

	/* when called while moving in mixed mode, do not draw when... */
	if((drawflags & MAN_ROT_C)==0) return;

	/* prepare for screen aligned draw */
	glPushMatrix();
	size= screen_aligned(rv3d, rv3d->twmat);

	glDisable(GL_DEPTH_TEST);

	qobj= gluNewQuadric();

	/* Screen aligned view rot circle */
	if(drawflags & MAN_ROT_V) {
		float unitmat[4][4]= MAT4_UNITY;

		if(G.f & G_PICKSEL) glLoadName(MAN_ROT_V);
		UI_ThemeColor(TH_TRANSFORM);
		drawcircball(GL_LINE_LOOP, unitmat[3], 1.2f*size, unitmat);

		if(moving) {
			float vec[3];
			vec[0]= 0; // XXX (float)(t->imval[0] - t->center2d[0]);
			vec[1]= 0; // XXX (float)(t->imval[1] - t->center2d[1]);
			vec[2]= 0.0f;
			normalize_v3(vec);
			mul_v3_fl(vec, 1.2f*size);
			glBegin(GL_LINES);
			glVertex3f(0.0, 0.0, 0.0);
			glVertex3fv(vec);
			glEnd();
		}
	}
	glPopMatrix();

	/* apply the transform delta */
	if(moving) {
		float matt[4][4];
		copy_m4_m4(matt, rv3d->twmat); // to copy the parts outside of [3][3]
		// XXX 		if (t->flag & T_USES_MANIPULATOR) {
		// XXX 			mul_m4_m3m4(matt, t->mat, rv3d->twmat);
		// XXX }
		glMultMatrixf(matt);
	}
	else {
		glMultMatrixf(rv3d->twmat);
	}

	glFrontFace(is_negative_m4(rv3d->twmat) ? GL_CW:GL_CCW);

	/* axis */
	if( (G.f & G_PICKSEL)==0 ) {

		// only draw axis when combo didn't draw scale axes
		if((combo & V3D_MANIP_SCALE)==0)
			draw_manipulator_axes(v3d, rv3d, colcode, drawflags & MAN_ROT_X, drawflags & MAN_ROT_Y, drawflags & MAN_ROT_Z);

		/* only has to be set when not in picking */
		gluQuadricDrawStyle(qobj, GLU_FILL);
	}

	/* Z cyl */
	glTranslatef(0.0, 0.0, 1.0);
	if(drawflags & MAN_ROT_Z) {
		if(G.f & G_PICKSEL) glLoadName(MAN_ROT_Z);
		manipulator_setcolor(v3d, 'Z', colcode, 255);
		draw_cylinder(qobj, cylen, cywid);
	}
	/* X cyl */
	glTranslatef(1.0, 0.0, -1.0);
	if(drawflags & MAN_ROT_X) {
		if(G.f & G_PICKSEL) glLoadName(MAN_ROT_X);
		glRotatef(90.0, 0.0, 1.0, 0.0);
		manipulator_setcolor(v3d, 'X', colcode, 255);
		draw_cylinder(qobj, cylen, cywid);
		glRotatef(-90.0, 0.0, 1.0, 0.0);
	}
	/* Y cylinder */
	glTranslatef(-1.0, 1.0, 0.0);
	if(drawflags & MAN_ROT_Y) {
		if(G.f & G_PICKSEL) glLoadName(MAN_ROT_Y);
		glRotatef(-90.0, 1.0, 0.0, 0.0);
		manipulator_setcolor(v3d, 'Y', colcode, 255);
		draw_cylinder(qobj, cylen, cywid);
	}

	/* restore */

	gluDeleteQuadric(qobj);
	glLoadMatrixf(rv3d->viewmat);

	if(v3d->zbuf) glEnable(GL_DEPTH_TEST);

}


/* ********************************************* */

/* main call, does calc centers & orientation too */
/* uses global G.moving */
static int drawflags= 0xFFFF;		// only for the calls below, belongs in scene...?

void BIF_draw_manipulator(const bContext *C)
{
	ScrArea *sa= CTX_wm_area(C);
	ARegion *ar= CTX_wm_region(C);
	Scene *scene= CTX_data_scene(C);
	View3D *v3d= sa->spacedata.first;
	RegionView3D *rv3d= ar->regiondata;
	int totsel;

	if(!(v3d->twflag & V3D_USE_MANIPULATOR)) return;
//	if(G.moving && (G.moving & G_TRANSFORM_MANIP)==0) return;

//	if(G.moving==0) {
	{
		v3d->twflag &= ~V3D_DRAW_MANIPULATOR;

		totsel= calc_manipulator_stats(C);
		if(totsel==0) return;

		v3d->twflag |= V3D_DRAW_MANIPULATOR;

		/* now we can define center */
		switch(v3d->around) {
		case V3D_CENTER:
		case V3D_ACTIVE:
			rv3d->twmat[3][0]= (scene->twmin[0] + scene->twmax[0])/2.0f;
			rv3d->twmat[3][1]= (scene->twmin[1] + scene->twmax[1])/2.0f;
			rv3d->twmat[3][2]= (scene->twmin[2] + scene->twmax[2])/2.0f;
			if(v3d->around==V3D_ACTIVE && scene->obedit==NULL) {
				Object *ob= OBACT;
				if(ob && !(ob->mode & OB_MODE_POSE))
					VECCOPY(rv3d->twmat[3], ob->obmat[3]);
			}
			break;
		case V3D_LOCAL:
		case V3D_CENTROID:
			VECCOPY(rv3d->twmat[3], scene->twcent);
			break;
		case V3D_CURSOR:
			VECCOPY(rv3d->twmat[3], give_cursor(scene, v3d));
			break;
		}

		mul_mat3_m4_fl(rv3d->twmat, ED_view3d_pixel_size(rv3d, rv3d->twmat[3]) * U.tw_size * 5.0f);
	}

	test_manipulator_axis(C);
	drawflags= rv3d->twdrawflag;	/* set in calc_manipulator_stats */

	if(v3d->twflag & V3D_DRAW_MANIPULATOR) {

		glBlendFunc(GL_SRC_ALPHA,GL_ONE_MINUS_SRC_ALPHA);
		glEnable(GL_BLEND);
		if(v3d->twtype & V3D_MANIP_ROTATE) {

			if(G.rt==3) {
				if(G.moving) draw_manipulator_rotate_cyl(v3d, rv3d, 1, drawflags, v3d->twtype, MAN_MOVECOL);
				else draw_manipulator_rotate_cyl(v3d, rv3d, 0, drawflags, v3d->twtype, MAN_RGB);
			}
			else
				draw_manipulator_rotate(v3d, rv3d, 0 /* G.moving*/, drawflags, v3d->twtype);
		}
		if(v3d->twtype & V3D_MANIP_SCALE) {
			draw_manipulator_scale(v3d, rv3d, 0, drawflags, v3d->twtype, MAN_RGB);
		}
		if(v3d->twtype & V3D_MANIP_TRANSLATE) {
			draw_manipulator_translate(v3d, rv3d, 0, drawflags, v3d->twtype, MAN_RGB);
		}

		glDisable(GL_BLEND);
	}
}

static int manipulator_selectbuf(ScrArea *sa, ARegion *ar, const int mval[2], float hotspot)
{
	View3D *v3d= sa->spacedata.first;
	RegionView3D *rv3d= ar->regiondata;
	rctf rect;
	GLuint buffer[64];		// max 4 items per select, so large enuf
	short hits;
	extern void setwinmatrixview3d(ARegion *ar, View3D *v3d, rctf *rect); // XXX check a bit later on this... (ton)

	G.f |= G_PICKSEL;

	rect.xmin= mval[0]-hotspot;
	rect.xmax= mval[0]+hotspot;
	rect.ymin= mval[1]-hotspot;
	rect.ymax= mval[1]+hotspot;

	setwinmatrixview3d(ar, v3d, &rect);
	mul_m4_m4m4(rv3d->persmat, rv3d->viewmat, rv3d->winmat);

	glSelectBuffer( 64, buffer);
	glRenderMode(GL_SELECT);
	glInitNames();	/* these two calls whatfor? It doesnt work otherwise */
	glPushName(-2);

	/* do the drawing */
	if(v3d->twtype & V3D_MANIP_ROTATE) {
		if(G.rt==3) draw_manipulator_rotate_cyl(v3d, rv3d, 0, MAN_ROT_C & rv3d->twdrawflag, v3d->twtype, MAN_RGB);
		else draw_manipulator_rotate(v3d, rv3d, 0, MAN_ROT_C & rv3d->twdrawflag, v3d->twtype);
	}
	if(v3d->twtype & V3D_MANIP_SCALE)
		draw_manipulator_scale(v3d, rv3d, 0, MAN_SCALE_C & rv3d->twdrawflag, v3d->twtype, MAN_RGB);
	if(v3d->twtype & V3D_MANIP_TRANSLATE)
		draw_manipulator_translate(v3d, rv3d, 0, MAN_TRANS_C & rv3d->twdrawflag, v3d->twtype, MAN_RGB);

	glPopName();
	hits= glRenderMode(GL_RENDER);

	G.f &= ~G_PICKSEL;
	setwinmatrixview3d(ar, v3d, NULL);
	mul_m4_m4m4(rv3d->persmat, rv3d->viewmat, rv3d->winmat);

	if(hits==1) return buffer[3];
	else if(hits>1) {
		GLuint val, dep, mindep=0, mindeprot=0, minval=0, minvalrot=0;
		int a;

		/* we compare the hits in buffer, but value centers highest */
		/* we also store the rotation hits separate (because of arcs) and return hits on other widgets if there are */

		for(a=0; a<hits; a++) {
			dep= buffer[4*a + 1];
			val= buffer[4*a + 3];

			if(val==MAN_TRANS_C) return MAN_TRANS_C;
			else if(val==MAN_SCALE_C) return MAN_SCALE_C;
			else {
				if(val & MAN_ROT_C) {
					if(minvalrot==0 || dep<mindeprot) {
						mindeprot= dep;
						minvalrot= val;
					}
				}
				else {
					if(minval==0 || dep<mindep) {
						mindep= dep;
						minval= val;
					}
				}
			}
		}

		if(minval)
			return minval;
		else
			return minvalrot;
	}
	return 0;
}


/* return 0; nothing happened */
int BIF_do_manipulator(bContext *C, struct wmEvent *event, wmOperator *op)
{
	ScrArea *sa= CTX_wm_area(C);
	View3D *v3d= sa->spacedata.first;
	ARegion *ar= CTX_wm_region(C);
	int constraint_axis[3] = {0, 0, 0};
	int val;
	int shift = event->shift;

	if(!(v3d->twflag & V3D_USE_MANIPULATOR)) return 0;
	if(!(v3d->twflag & V3D_DRAW_MANIPULATOR)) return 0;

	/* Force orientation */
	RNA_enum_set(op->ptr, "constraint_orientation", v3d->twmode);

	// find the hotspots first test narrow hotspot
	val= manipulator_selectbuf(sa, ar, event->mval, 0.5f*(float)U.tw_hotspot);
	if(val) {

		// drawflags still global, for drawing call above
		drawflags= manipulator_selectbuf(sa, ar, event->mval, 0.2f*(float)U.tw_hotspot);
		if(drawflags==0) drawflags= val;

		if (drawflags & MAN_TRANS_C) {
			switch(drawflags) {
			case MAN_TRANS_C:
				break;
			case MAN_TRANS_X:
				if(shift) {
					constraint_axis[1] = 1;
					constraint_axis[2] = 1;
				}
				else
					constraint_axis[0] = 1;
				break;
			case MAN_TRANS_Y:
				if(shift) {
					constraint_axis[0] = 1;
					constraint_axis[2] = 1;
				}
				else
					constraint_axis[1] = 1;
				break;
			case MAN_TRANS_Z:
				if(shift) {
					constraint_axis[0] = 1;
					constraint_axis[1] = 1;
				}
				else
					constraint_axis[2] = 1;
				break;
			}
			RNA_boolean_set_array(op->ptr, "constraint_axis", constraint_axis);
			WM_operator_name_call(C, "TRANSFORM_OT_translate", WM_OP_INVOKE_DEFAULT, op->ptr);
			//wm_operator_invoke(C, WM_operatortype_find("TRANSFORM_OT_translate", 0), event, op->ptr, NULL, FALSE);
		}
		else if (drawflags & MAN_SCALE_C) {
			switch(drawflags) {
			case MAN_SCALE_X:
				if(shift) {
					constraint_axis[1] = 1;
					constraint_axis[2] = 1;
				}
				else
					constraint_axis[0] = 1;
				break;
			case MAN_SCALE_Y:
				if(shift) {
					constraint_axis[0] = 1;
					constraint_axis[2] = 1;
				}
				else
					constraint_axis[1] = 1;
				break;
			case MAN_SCALE_Z:
				if(shift) {
					constraint_axis[0] = 1;
					constraint_axis[1] = 1;
				}
				else
					constraint_axis[2] = 1;
				break;
			}
			RNA_boolean_set_array(op->ptr, "constraint_axis", constraint_axis);
			WM_operator_name_call(C, "TRANSFORM_OT_resize", WM_OP_INVOKE_DEFAULT, op->ptr);
			//wm_operator_invoke(C, WM_operatortype_find("TRANSFORM_OT_resize", 0), event, op->ptr, NULL, FALSE);
		}
		else if (drawflags == MAN_ROT_T) { /* trackball need special case, init is different */
			WM_operator_name_call(C, "TRANSFORM_OT_trackball", WM_OP_INVOKE_DEFAULT, op->ptr);
			//wm_operator_invoke(C, WM_operatortype_find("TRANSFORM_OT_trackball", 0), event, op->ptr, NULL, FALSE);
		}
		else if (drawflags & MAN_ROT_C) {
			switch(drawflags) {
			case MAN_ROT_X:
				constraint_axis[0] = 1;
				break;
			case MAN_ROT_Y:
				constraint_axis[1] = 1;
				break;
			case MAN_ROT_Z:
				constraint_axis[2] = 1;
				break;
			}
			RNA_boolean_set_array(op->ptr, "constraint_axis", constraint_axis);
			WM_operator_name_call(C, "TRANSFORM_OT_rotate", WM_OP_INVOKE_DEFAULT, op->ptr);
			//wm_operator_invoke(C, WM_operatortype_find("TRANSFORM_OT_rotate", 0), event, op->ptr, NULL, FALSE);
		}
	}
	/* after transform, restore drawflags */
	drawflags= 0xFFFF;

	return val;
}
<|MERGE_RESOLUTION|>--- conflicted
+++ resolved
@@ -313,13 +313,16 @@
 				calc_tw_center(scene, vec);
 				totsel= 1;
 			} else {
-<<<<<<< HEAD
+#if 1			/* OLD CODE */
 				/* do vertices for center, and if still no normal found, use vertex normals */
 				BM_ITER(eve, &iter, bm, BM_VERTS_OF_MESH, NULL) {
 					if(BM_TestHFlag(eve, BM_SELECT)) {
 						totsel++;
 						calc_tw_center(scene, eve->co);
-=======
+					}
+				}
+
+#else			// BMESH_TODO
 				/* do vertices/edges/faces for center depending on selection
 				   mode. note we can't use just vertex selection flag because
 				   it is not flush down on changes */
@@ -377,9 +380,9 @@
 								calc_tw_center(scene, efa->v4->co);
 							}
 						}
->>>>>>> 99736f37
 					}
 				}
+#endif
 			}
 		} /* end editmesh */
 		else if (obedit->type==OB_ARMATURE){
