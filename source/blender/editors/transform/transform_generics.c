--- conflicted
+++ resolved
@@ -377,7 +377,7 @@
 		/* flush transform values back to actual coordinates */
 		flushTransIntFrameActionData(t);
 	}
-	
+
 	if (ac.datatype != ANIMCONT_MASK) {
 		/* get animdata blocks visible in editor, assuming that these will be the ones where things changed */
 		filter = (ANIMFILTER_DATA_VISIBLE | ANIMFILTER_ANIMDATA);
@@ -1131,7 +1131,6 @@
 		UI_make_axis_color(col, col2, axis);
 
 		unsigned int pos = GWN_vertformat_attr_add(immVertexFormat(), "pos", GWN_COMP_F32, 3, GWN_FETCH_FLOAT);
-<<<<<<< HEAD
 
 		immBindBuiltinProgram(GPU_SHADER_3D_UNIFORM_COLOR);
 		immUniformColor3ubv(col2);
@@ -1143,19 +1142,6 @@
 
 		immUnbindProgram();
 
-=======
-
-		immBindBuiltinProgram(GPU_SHADER_3D_UNIFORM_COLOR);
-		immUniformColor3ubv(col2);
-
-		immBegin(GWN_PRIM_LINES, 2);
-		immVertex3fv(pos, v1);
-		immVertex3fv(pos, v2);
-		immEnd();
-
-		immUnbindProgram();
-
->>>>>>> 95011f6d
 		gpuPopMatrix();
 	}
 }
