--- conflicted
+++ resolved
@@ -1137,14 +1137,8 @@
       const uiButSearch *search_but = (but->type == UI_BTYPE_SEARCH_MENU) ? (uiButSearch *)but :
                                                                             NULL;
 
-<<<<<<< HEAD
-      if (search_but && search_but->item_collect_func == ui_rna_collection_search_cb) {
-        uiRNACollectionSearch *coll_search = search_but->item_collect_arg;
-=======
-      if (but->type == UI_BTYPE_SEARCH_MENU && but->search &&
-          but->search->update_fn == ui_rna_collection_search_update_fn) {
-        uiRNACollectionSearch *coll_search = but->search->arg;
->>>>>>> a1d55bdd
+      if (search_but && search_but->search && search_but->search->update_fn == ui_rna_collection_search_update_fn) {
+        uiRNACollectionSearch *coll_search = search_but->search->arg;
 
         char str_buf[MAXBONENAME];
         char *str_ptr = RNA_property_string_get_alloc(&ptr, prop, str_buf, sizeof(str_buf), NULL);
