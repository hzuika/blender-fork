/*
 * ***** BEGIN GPL LICENSE BLOCK *****
 *
 * This program is free software; you can redistribute it and/or
 * modify it under the terms of the GNU General Public License
 * as published by the Free Software Foundation; either version 2
 * of the License, or (at your option) any later version. 
 *
 * This program is distributed in the hope that it will be useful,
 * but WITHOUT ANY WARRANTY; without even the implied warranty of
 * MERCHANTABILITY or FITNESS FOR A PARTICULAR PURPOSE.  See the
 * GNU General Public License for more details.
 *
 * You should have received a copy of the GNU General Public License
 * along with this program; if not, write to the Free Software Foundation,
 * Inc., 51 Franklin Street, Fifth Floor, Boston, MA 02110-1301, USA.
 *
 * The Original Code is Copyright (C) 2009 Blender Foundation.
 * All rights reserved.
 * 
 * Contributor(s): Blender Foundation
 *
 * ***** END GPL LICENSE BLOCK *****
 */

/** \file blender/editors/interface/interface_widgets.c
 *  \ingroup edinterface
 */

#include <limits.h>
#include <stdlib.h>
#include <string.h>
#include <assert.h>

#include "DNA_brush_types.h"
#include "DNA_screen_types.h"
#include "DNA_userdef_types.h"

#include "BLI_math.h"
#include "BLI_rect.h"
#include "BLI_string.h"
#include "BLI_string_utf8.h"
#include "BLI_utildefines.h"

#include "BKE_context.h"
#include "BKE_curve.h"

#include "RNA_access.h"

#include "BIF_gl.h"
#include "BIF_glutil.h"

#include "BLF_api.h"

#include "UI_interface.h"
#include "UI_interface_icons.h"

#include "GPU_matrix.h"
#include "GPU_immediate.h"

#include "interface_intern.h"

#include "GPU_basic_shader.h"

#ifdef WITH_INPUT_IME
#  include "WM_types.h"
#endif

/* icons are 80% of height of button (16 pixels inside 20 height) */
#define ICON_SIZE_FROM_BUTRECT(rect) (0.8f * BLI_rcti_size_y(rect))

/* ************** widget base functions ************** */
/**
 * - in: roundbox codes for corner types and radius
 * - return: array of `[size][2][x, y]` points, the edges of the roundbox, + UV coords
 *
 * - draw black box with alpha 0 on exact button boundbox
 * - for every AA step:
 *    - draw the inner part for a round filled box, with color blend codes or texture coords
 *    - draw outline in outline color
 *    - draw outer part, bottom half, extruded 1 pixel to bottom, for emboss shadow
 *    - draw extra decorations
 * - draw background color box with alpha 1 on exact button boundbox
 */

/* fill this struct with polygon info to draw AA'ed */
/* it has outline, back, and two optional tria meshes */

typedef struct uiWidgetTrias {
	unsigned int tot;
	
	float vec[16][2];
	const unsigned int (*index)[3];
	
} uiWidgetTrias;

/* max as used by round_box__edges */
#define WIDGET_CURVE_RESOLU 9
#define WIDGET_SIZE_MAX (WIDGET_CURVE_RESOLU * 4)

typedef struct uiWidgetBase {
	
	int totvert, halfwayvert;
	float outer_v[WIDGET_SIZE_MAX][2];
	float inner_v[WIDGET_SIZE_MAX][2];
	float inner_uv[WIDGET_SIZE_MAX][2];
	
	bool draw_inner, draw_outline, draw_emboss, draw_shadedir;
	
	uiWidgetTrias tria1;
	uiWidgetTrias tria2;
	
} uiWidgetBase;

/** uiWidgetType: for time being only for visual appearance,
 * later, a handling callback can be added too 
 */
typedef struct uiWidgetType {
	
	/* pointer to theme color definition */
	uiWidgetColors *wcol_theme;
	uiWidgetStateColors *wcol_state;
	
	/* converted colors for state */
	uiWidgetColors wcol;
	
	void (*state)(struct uiWidgetType *, int state);
	void (*draw)(uiWidgetColors *, rcti *, int state, int roundboxalign);
	void (*custom)(uiBut *, uiWidgetColors *, rcti *, int state, int roundboxalign);
	void (*text)(uiFontStyle *, uiWidgetColors *, uiBut *, rcti *);
	
} uiWidgetType;


/* *********************** draw data ************************** */

static const float cornervec[WIDGET_CURVE_RESOLU][2] = {
	{0.0, 0.0}, {0.195, 0.02}, {0.383, 0.067},
	{0.55, 0.169}, {0.707, 0.293}, {0.831, 0.45},
	{0.924, 0.617}, {0.98, 0.805}, {1.0, 1.0}
};

#define WIDGET_AA_JITTER 8
static const float jit[WIDGET_AA_JITTER][2] = {
	{ 0.468813, -0.481430}, {-0.155755, -0.352820},
	{ 0.219306, -0.238501}, {-0.393286, -0.110949},
	{-0.024699,  0.013908}, { 0.343805,  0.147431},
	{-0.272855,  0.269918}, { 0.095909,  0.388710}
};

static const float num_tria_vert[3][2] = {
	{-0.352077, 0.532607}, {-0.352077, -0.549313}, {0.330000, -0.008353}
};

static const unsigned int num_tria_face[1][3] = {
	{0, 1, 2}
};

static const float scroll_circle_vert[16][2] = {
	{0.382684, 0.923879}, {0.000001, 1.000000}, {-0.382683, 0.923880}, {-0.707107, 0.707107},
	{-0.923879, 0.382684}, {-1.000000, 0.000000}, {-0.923880, -0.382684}, {-0.707107, -0.707107},
	{-0.382683, -0.923880}, {0.000000, -1.000000}, {0.382684, -0.923880}, {0.707107, -0.707107},
	{0.923880, -0.382684}, {1.000000, -0.000000}, {0.923880, 0.382683}, {0.707107, 0.707107}
};

static const unsigned int scroll_circle_face[14][3] = {
	{0, 1, 2}, {2, 0, 3}, {3, 0, 15}, {3, 15, 4}, {4, 15, 14}, {4, 14, 5}, {5, 14, 13}, {5, 13, 6},
	{6, 13, 12}, {6, 12, 7}, {7, 12, 11}, {7, 11, 8}, {8, 11, 10}, {8, 10, 9}
};


static const float menu_tria_vert[6][2] = {
	{-0.33, 0.16}, {0.33, 0.16}, {0, 0.82},
	{0, -0.82}, {-0.33, -0.16}, {0.33, -0.16}
};



static const unsigned int menu_tria_face[2][3] = {{2, 0, 1}, {3, 5, 4}};

static const float check_tria_vert[6][2] = {
	{-0.578579, 0.253369},  {-0.392773, 0.412794},  {-0.004241, -0.328551},
	{-0.003001, 0.034320},  {1.055313, 0.864744},   {0.866408, 1.026895}
};

static const unsigned int check_tria_face[4][3] = {
	{3, 2, 4}, {3, 4, 5}, {1, 0, 3}, {0, 2, 3}
};

/* ************************************************* */

void ui_draw_anti_tria(float x1, float y1, float x2, float y2, float x3, float y3)
{
	float tri_arr[3][2] = {{x1, y1}, {x2, y2}, {x3, y3}};
	float color[4];
	int j;
	
	glEnable(GL_BLEND);
	glGetFloatv(GL_CURRENT_COLOR, color);
	color[3] *= 0.125f;
	glColor4fv(color);

	glEnableClientState(GL_VERTEX_ARRAY);
	glVertexPointer(2, GL_FLOAT, 0, tri_arr);

	/* for each AA step */
	for (j = 0; j < WIDGET_AA_JITTER; j++) {
<<<<<<< HEAD
		gpuTranslate(GPU_MODELVIEW_MATRIX, jit[j][0], jit[j][1], 0.0f);
		GPUDrawArrays(GL_TRIANGLES, 0, 3);
		gpuTranslate(GPU_MODELVIEW_MATRIX, -jit[j][0], -jit[j][1], 0.0f);
=======
		glTranslate2fv(jit[j]);
		glDrawArrays(GL_TRIANGLES, 0, 3);
		glTranslatef(-jit[j][0], -jit[j][1], 0.0f);
>>>>>>> 7da189b4
	}

	glDisableClientState(GL_VERTEX_ARRAY);
	glDisable(GL_BLEND);
}

void ui_draw_anti_roundbox(int mode, float minx, float miny, float maxx, float maxy, float rad, bool use_alpha)
{
	float color[4];
	int j;
	
	glEnable(GL_BLEND);
	glGetFloatv(GL_CURRENT_COLOR, color);
	if (use_alpha) {
		color[3] = 0.5f;
	}
	color[3] *= 0.125f;
	glColor4fv(color);
	
	for (j = 0; j < WIDGET_AA_JITTER; j++) {
<<<<<<< HEAD
		gpuTranslate(GPU_MODELVIEW_MATRIX, jit[j][0], jit[j][1], 0.0f);
=======
		glTranslate2fv(jit[j]);
>>>>>>> 7da189b4
		UI_draw_roundbox_gl_mode(mode, minx, miny, maxx, maxy, rad);
		gpuTranslate(GPU_MODELVIEW_MATRIX, -jit[j][0], -jit[j][1], 0.0f);
	}

	glDisable(GL_BLEND);
}

static void widget_init(uiWidgetBase *wtb)
{
	wtb->totvert = wtb->halfwayvert = 0;
	wtb->tria1.tot = 0;
	wtb->tria2.tot = 0;

	wtb->draw_inner = true;
	wtb->draw_outline = true;
	wtb->draw_emboss = true;
	wtb->draw_shadedir = true;
}

/* helper call, makes shadow rect, with 'sun' above menu, so only shadow to left/right/bottom */
/* return tot */
static int round_box_shadow_edges(float (*vert)[2], const rcti *rect, float rad, int roundboxalign, float step)
{
	float vec[WIDGET_CURVE_RESOLU][2];
	float minx, miny, maxx, maxy;
	int a, tot = 0;
	
	rad += step;
	
	if (2.0f * rad > BLI_rcti_size_y(rect))
		rad = 0.5f * BLI_rcti_size_y(rect);

	minx = rect->xmin - step;
	miny = rect->ymin - step;
	maxx = rect->xmax + step;
	maxy = rect->ymax + step;
	
	/* mult */
	for (a = 0; a < WIDGET_CURVE_RESOLU; a++) {
		vec[a][0] = rad * cornervec[a][0];
		vec[a][1] = rad * cornervec[a][1];
	}
	
	/* start with left-top, anti clockwise */
	if (roundboxalign & UI_CNR_TOP_LEFT) {
		for (a = 0; a < WIDGET_CURVE_RESOLU; a++, tot++) {
			vert[tot][0] = minx + rad - vec[a][0];
			vert[tot][1] = maxy - vec[a][1];
		}
	}
	else {
		for (a = 0; a < WIDGET_CURVE_RESOLU; a++, tot++) {
			vert[tot][0] = minx;
			vert[tot][1] = maxy;
		}
	}
	
	if (roundboxalign & UI_CNR_BOTTOM_LEFT) {
		for (a = 0; a < WIDGET_CURVE_RESOLU; a++, tot++) {
			vert[tot][0] = minx + vec[a][1];
			vert[tot][1] = miny + rad - vec[a][0];
		}
	}
	else {
		for (a = 0; a < WIDGET_CURVE_RESOLU; a++, tot++) {
			vert[tot][0] = minx;
			vert[tot][1] = miny;
		}
	}
	
	if (roundboxalign & UI_CNR_BOTTOM_RIGHT) {
		for (a = 0; a < WIDGET_CURVE_RESOLU; a++, tot++) {
			vert[tot][0] = maxx - rad + vec[a][0];
			vert[tot][1] = miny + vec[a][1];
		}
	}
	else {
		for (a = 0; a < WIDGET_CURVE_RESOLU; a++, tot++) {
			vert[tot][0] = maxx;
			vert[tot][1] = miny;
		}
	}
	
	if (roundboxalign & UI_CNR_TOP_RIGHT) {
		for (a = 0; a < WIDGET_CURVE_RESOLU; a++, tot++) {
			vert[tot][0] = maxx - vec[a][1];
			vert[tot][1] = maxy - rad + vec[a][0];
		}
	}
	else {
		for (a = 0; a < WIDGET_CURVE_RESOLU; a++, tot++) {
			vert[tot][0] = maxx;
			vert[tot][1] = maxy;
		}
	}
	return tot;
}

/* this call has 1 extra arg to allow mask outline */
static void round_box__edges(uiWidgetBase *wt, int roundboxalign, const rcti *rect, float rad, float radi)
{
	float vec[WIDGET_CURVE_RESOLU][2], veci[WIDGET_CURVE_RESOLU][2];
	float minx = rect->xmin, miny = rect->ymin, maxx = rect->xmax, maxy = rect->ymax;
	float minxi = minx + U.pixelsize; /* boundbox inner */
	float maxxi = maxx - U.pixelsize;
	float minyi = miny + U.pixelsize;
	float maxyi = maxy - U.pixelsize;
	float facxi = (maxxi != minxi) ? 1.0f / (maxxi - minxi) : 0.0f; /* for uv, can divide by zero */
	float facyi = (maxyi != minyi) ? 1.0f / (maxyi - minyi) : 0.0f;
	int a, tot = 0, minsize;
	const int hnum = ((roundboxalign & (UI_CNR_TOP_LEFT | UI_CNR_TOP_RIGHT)) == (UI_CNR_TOP_LEFT | UI_CNR_TOP_RIGHT) ||
	                  (roundboxalign & (UI_CNR_BOTTOM_RIGHT | UI_CNR_BOTTOM_LEFT)) == (UI_CNR_BOTTOM_RIGHT | UI_CNR_BOTTOM_LEFT)) ? 1 : 2;
	const int vnum = ((roundboxalign & (UI_CNR_TOP_LEFT | UI_CNR_BOTTOM_LEFT)) == (UI_CNR_TOP_LEFT | UI_CNR_BOTTOM_LEFT) ||
	                  (roundboxalign & (UI_CNR_TOP_RIGHT | UI_CNR_BOTTOM_RIGHT)) == (UI_CNR_TOP_RIGHT | UI_CNR_BOTTOM_RIGHT)) ? 1 : 2;

	minsize = min_ii(BLI_rcti_size_x(rect) * hnum,
	                 BLI_rcti_size_y(rect) * vnum);
	
	if (2.0f * rad > minsize)
		rad = 0.5f * minsize;

	if (2.0f * (radi + 1.0f) > minsize)
		radi = 0.5f * minsize - U.pixelsize;
	
	/* mult */
	for (a = 0; a < WIDGET_CURVE_RESOLU; a++) {
		veci[a][0] = radi * cornervec[a][0];
		veci[a][1] = radi * cornervec[a][1];
		vec[a][0] = rad * cornervec[a][0];
		vec[a][1] = rad * cornervec[a][1];
	}
	
	/* corner left-bottom */
	if (roundboxalign & UI_CNR_BOTTOM_LEFT) {
		
		for (a = 0; a < WIDGET_CURVE_RESOLU; a++, tot++) {
			wt->inner_v[tot][0] = minxi + veci[a][1];
			wt->inner_v[tot][1] = minyi + radi - veci[a][0];
			
			wt->outer_v[tot][0] = minx + vec[a][1];
			wt->outer_v[tot][1] = miny + rad - vec[a][0];
			
			wt->inner_uv[tot][0] = facxi * (wt->inner_v[tot][0] - minxi);
			wt->inner_uv[tot][1] = facyi * (wt->inner_v[tot][1] - minyi);
		}
	}
	else {
		wt->inner_v[tot][0] = minxi;
		wt->inner_v[tot][1] = minyi;
		
		wt->outer_v[tot][0] = minx;
		wt->outer_v[tot][1] = miny;

		wt->inner_uv[tot][0] = 0.0f;
		wt->inner_uv[tot][1] = 0.0f;
		
		tot++;
	}
	
	/* corner right-bottom */
	if (roundboxalign & UI_CNR_BOTTOM_RIGHT) {
		
		for (a = 0; a < WIDGET_CURVE_RESOLU; a++, tot++) {
			wt->inner_v[tot][0] = maxxi - radi + veci[a][0];
			wt->inner_v[tot][1] = minyi + veci[a][1];
			
			wt->outer_v[tot][0] = maxx - rad + vec[a][0];
			wt->outer_v[tot][1] = miny + vec[a][1];
			
			wt->inner_uv[tot][0] = facxi * (wt->inner_v[tot][0] - minxi);
			wt->inner_uv[tot][1] = facyi * (wt->inner_v[tot][1] - minyi);
		}
	}
	else {
		wt->inner_v[tot][0] = maxxi;
		wt->inner_v[tot][1] = minyi;
		
		wt->outer_v[tot][0] = maxx;
		wt->outer_v[tot][1] = miny;

		wt->inner_uv[tot][0] = 1.0f;
		wt->inner_uv[tot][1] = 0.0f;
		
		tot++;
	}
	
	wt->halfwayvert = tot;
	
	/* corner right-top */
	if (roundboxalign & UI_CNR_TOP_RIGHT) {
		
		for (a = 0; a < WIDGET_CURVE_RESOLU; a++, tot++) {
			wt->inner_v[tot][0] = maxxi - veci[a][1];
			wt->inner_v[tot][1] = maxyi - radi + veci[a][0];
			
			wt->outer_v[tot][0] = maxx - vec[a][1];
			wt->outer_v[tot][1] = maxy - rad + vec[a][0];
			
			wt->inner_uv[tot][0] = facxi * (wt->inner_v[tot][0] - minxi);
			wt->inner_uv[tot][1] = facyi * (wt->inner_v[tot][1] - minyi);
		}
	}
	else {
		wt->inner_v[tot][0] = maxxi;
		wt->inner_v[tot][1] = maxyi;
		
		wt->outer_v[tot][0] = maxx;
		wt->outer_v[tot][1] = maxy;
		
		wt->inner_uv[tot][0] = 1.0f;
		wt->inner_uv[tot][1] = 1.0f;
		
		tot++;
	}
	
	/* corner left-top */
	if (roundboxalign & UI_CNR_TOP_LEFT) {
		
		for (a = 0; a < WIDGET_CURVE_RESOLU; a++, tot++) {
			wt->inner_v[tot][0] = minxi + radi - veci[a][0];
			wt->inner_v[tot][1] = maxyi - veci[a][1];
			
			wt->outer_v[tot][0] = minx + rad - vec[a][0];
			wt->outer_v[tot][1] = maxy - vec[a][1];
			
			wt->inner_uv[tot][0] = facxi * (wt->inner_v[tot][0] - minxi);
			wt->inner_uv[tot][1] = facyi * (wt->inner_v[tot][1] - minyi);
		}
		
	}
	else {
		
		wt->inner_v[tot][0] = minxi;
		wt->inner_v[tot][1] = maxyi;
		
		wt->outer_v[tot][0] = minx;
		wt->outer_v[tot][1] = maxy;
		
		wt->inner_uv[tot][0] = 0.0f;
		wt->inner_uv[tot][1] = 1.0f;
		
		tot++;
	}

	BLI_assert(tot <= WIDGET_SIZE_MAX);

	wt->totvert = tot;
}

static void round_box_edges(uiWidgetBase *wt, int roundboxalign, const rcti *rect, float rad)
{
	round_box__edges(wt, roundboxalign, rect, rad, rad - U.pixelsize);
}


/* based on button rect, return scaled array of triangles */
static void widget_draw_tria_ex(
        uiWidgetTrias *tria, const rcti *rect, float triasize, char where,
        /* input data */
        const float verts[][2], const int verts_tot,
        const unsigned int tris[][3], const int tris_tot)
{
	float centx, centy, sizex, sizey, minsize;
	int a, i1 = 0, i2 = 1;

	minsize = min_ii(BLI_rcti_size_x(rect), BLI_rcti_size_y(rect));

	/* center position and size */
	centx = (float)rect->xmin + 0.4f * minsize;
	centy = (float)rect->ymin + 0.5f * minsize;
	sizex = sizey = -0.5f * triasize * minsize;

	if (where == 'r') {
		centx = (float)rect->xmax - 0.4f * minsize;
		sizex = -sizex;
	}
	else if (where == 't') {
		centy = (float)rect->ymax - 0.5f * minsize;
		sizey = -sizey;
		i2 = 0; i1 = 1;
	}
	else if (where == 'b') {
		sizex = -sizex;
		i2 = 0; i1 = 1;
	}

	for (a = 0; a < verts_tot; a++) {
		tria->vec[a][0] = sizex * verts[a][i1] + centx;
		tria->vec[a][1] = sizey * verts[a][i2] + centy;
	}

	tria->tot = tris_tot;
	tria->index = tris;
}

static void widget_num_tria(uiWidgetTrias *tria, const rcti *rect, float triasize, char where)
{
	widget_draw_tria_ex(
	        tria, rect, triasize, where,
	        num_tria_vert, ARRAY_SIZE(num_tria_vert),
	        num_tria_face, ARRAY_SIZE(num_tria_face));
}

static void widget_scroll_circle(uiWidgetTrias *tria, const rcti *rect, float triasize, char where)
{
	widget_draw_tria_ex(
	        tria, rect, triasize, where,
	        scroll_circle_vert, ARRAY_SIZE(scroll_circle_vert),
	        scroll_circle_face, ARRAY_SIZE(scroll_circle_face));
}

static void widget_trias_draw(uiWidgetTrias *tria)
{
#if 0 /* no idea why this crashes on Mac, everything seems to check out ok --merwin */
	glEnableClientState(GL_VERTEX_ARRAY);
	glVertexPointer(2, GL_FLOAT, 0, tria->vec);
	GPUDrawElements(GL_TRIANGLES, tria->tot * 3, GL_UNSIGNED_INT, tria->index);
	glDisableClientState(GL_VERTEX_ARRAY);
#else
	const unsigned *idx = (const unsigned *)tria->index;
	unsigned int i;
	GPUBegin(GL_TRIANGLES);
	for (i = 0; i < tria->tot * 3; ++i)
		glVertex3fv((float *)&tria->vec[idx[i]]);
	glEnd();
#endif
}

static void widget_menu_trias(uiWidgetTrias *tria, const rcti *rect)
{
	float centx, centy, size;
	int a;

	/* center position and size */
	centx = rect->xmax - 0.32f * BLI_rcti_size_y(rect);
	centy = rect->ymin + 0.50f * BLI_rcti_size_y(rect);
	size = 0.4f * BLI_rcti_size_y(rect);

	for (a = 0; a < 6; a++) {
		tria->vec[a][0] = size * menu_tria_vert[a][0] + centx;
		tria->vec[a][1] = size * menu_tria_vert[a][1] + centy;
	}

	tria->tot = 2;
	tria->index = menu_tria_face;
}

static void widget_check_trias(uiWidgetTrias *tria, const rcti *rect)
{
	float centx, centy, size;
	int a;
	
	/* center position and size */
	centx = rect->xmin + 0.5f * BLI_rcti_size_y(rect);
	centy = rect->ymin + 0.5f * BLI_rcti_size_y(rect);
	size = 0.5f * BLI_rcti_size_y(rect);
	
	for (a = 0; a < 6; a++) {
		tria->vec[a][0] = size * check_tria_vert[a][0] + centx;
		tria->vec[a][1] = size * check_tria_vert[a][1] + centy;
	}
	
	tria->tot = 4;
	tria->index = check_tria_face;
}


/* prepares shade colors */
static void shadecolors4(char coltop[4], char coldown[4], const char *color, short shadetop, short shadedown)
{
	coltop[0] = CLAMPIS(color[0] + shadetop, 0, 255);
	coltop[1] = CLAMPIS(color[1] + shadetop, 0, 255);
	coltop[2] = CLAMPIS(color[2] + shadetop, 0, 255);
	coltop[3] = color[3];

	coldown[0] = CLAMPIS(color[0] + shadedown, 0, 255);
	coldown[1] = CLAMPIS(color[1] + shadedown, 0, 255);
	coldown[2] = CLAMPIS(color[2] + shadedown, 0, 255);
	coldown[3] = color[3];
}

static void round_box_shade_col4_r(unsigned char r_col[4], const char col1[4], const char col2[4], const float fac)
{
	const int faci = FTOCHAR(fac);
	const int facm = 255 - faci;

	r_col[0] = (faci * col1[0] + facm * col2[0]) / 256;
	r_col[1] = (faci * col1[1] + facm * col2[1]) / 256;
	r_col[2] = (faci * col1[2] + facm * col2[2]) / 256;
	r_col[3] = (faci * col1[3] + facm * col2[3]) / 256;
}

static void widget_verts_to_triangle_strip(uiWidgetBase *wtb, const int totvert, float triangle_strip[WIDGET_SIZE_MAX * 2 + 2][2])
{
	int a;
	for (a = 0; a < totvert; a++) {
		copy_v2_v2(triangle_strip[a * 2], wtb->outer_v[a]);
		copy_v2_v2(triangle_strip[a * 2 + 1], wtb->inner_v[a]);
	}
	copy_v2_v2(triangle_strip[a * 2], wtb->outer_v[0]);
	copy_v2_v2(triangle_strip[a * 2 + 1], wtb->inner_v[0]);
}

static void widget_verts_to_triangle_strip_open(uiWidgetBase *wtb, const int totvert, float triangle_strip[WIDGET_SIZE_MAX * 2][2])
{
	int a;
	for (a = 0; a < totvert; a++) {
		triangle_strip[a * 2][0] = wtb->outer_v[a][0];
		triangle_strip[a * 2][1] = wtb->outer_v[a][1];
		triangle_strip[a * 2 + 1][0] = wtb->outer_v[a][0];
		triangle_strip[a * 2 + 1][1] = wtb->outer_v[a][1] - 1.0f;
	}
}

static void widgetbase_outline(uiWidgetBase *wtb)
{
	float triangle_strip[WIDGET_SIZE_MAX * 2 + 2][2]; /* + 2 because the last pair is wrapped */
	widget_verts_to_triangle_strip(wtb, wtb->totvert, triangle_strip);

	glEnableClientState(GL_VERTEX_ARRAY);
	glVertexPointer(2, GL_FLOAT, 0, triangle_strip);
	GPUDrawArrays(GL_TRIANGLE_STRIP, 0, wtb->totvert * 2 + 2);
	glDisableClientState(GL_VERTEX_ARRAY);
}

static void widgetbase_draw(uiWidgetBase *wtb, uiWidgetColors *wcol)
{
	int j, a;
	
	glEnable(GL_BLEND);

	/* backdrop non AA */
	if (wtb->draw_inner) {
		if (wcol->shaded == 0) {
			if (wcol->alpha_check) {
				float inner_v_half[WIDGET_SIZE_MAX][2];
				float x_mid = 0.0f; /* used for dumb clamping of values */

				/* dark checkers */
				glColor4ub(UI_ALPHA_CHECKER_DARK, UI_ALPHA_CHECKER_DARK, UI_ALPHA_CHECKER_DARK, 255);
				glEnableClientState(GL_VERTEX_ARRAY);
				glVertexPointer(2, GL_FLOAT, 0, wtb->inner_v);
				GPUDrawArrays(GL_POLYGON, 0, wtb->totvert);

				/* light checkers */
				GPU_basic_shader_bind(GPU_SHADER_STIPPLE | GPU_SHADER_USE_COLOR);
				glColor4ub(UI_ALPHA_CHECKER_LIGHT, UI_ALPHA_CHECKER_LIGHT, UI_ALPHA_CHECKER_LIGHT, 255);
				GPU_basic_shader_stipple(GPU_SHADER_STIPPLE_CHECKER_8PX);

				glVertexPointer(2, GL_FLOAT, 0, wtb->inner_v);
				GPUDrawArrays(GL_POLYGON, 0, wtb->totvert);

				GPU_basic_shader_bind(GPU_SHADER_USE_COLOR);

				/* alpha fill */
				glBlendFunc(GL_SRC_ALPHA, GL_ONE_MINUS_SRC_ALPHA);

				glColor4ubv((unsigned char *)wcol->inner);

				for (a = 0; a < wtb->totvert; a++) {
					x_mid += wtb->inner_v[a][0];
				}
				x_mid /= wtb->totvert;

				glVertexPointer(2, GL_FLOAT, 0, wtb->inner_v);
				GPUDrawArrays(GL_POLYGON, 0, wtb->totvert);

				/* 1/2 solid color */
				glColor4ub(wcol->inner[0], wcol->inner[1], wcol->inner[2], 255);

				for (a = 0; a < wtb->totvert; a++) {
					inner_v_half[a][0] = MIN2(wtb->inner_v[a][0], x_mid);
					inner_v_half[a][1] = wtb->inner_v[a][1];
				}

				glVertexPointer(2, GL_FLOAT, 0, inner_v_half);
				GPUDrawArrays(GL_POLYGON, 0, wtb->totvert);
				glDisableClientState(GL_VERTEX_ARRAY);
			}
			else {
				/* simple fill */
				glColor4ubv((unsigned char *)wcol->inner);

				glEnableClientState(GL_VERTEX_ARRAY);
				glVertexPointer(2, GL_FLOAT, 0, wtb->inner_v);
				GPUDrawArrays(GL_POLYGON, 0, wtb->totvert);
				glDisableClientState(GL_VERTEX_ARRAY);
			}
		}
		else {
			char col1[4], col2[4];
			unsigned char col_array[WIDGET_SIZE_MAX * 4];
			unsigned char *col_pt = col_array;
			
			shadecolors4(col1, col2, wcol->inner, wcol->shadetop, wcol->shadedown);

			for (a = 0; a < wtb->totvert; a++, col_pt += 4) {
				round_box_shade_col4_r(col_pt, col1, col2, wtb->inner_uv[a][wtb->draw_shadedir ? 1 : 0]);
			}

			glEnableClientState(GL_VERTEX_ARRAY);
			glEnableClientState(GL_COLOR_ARRAY);
			glVertexPointer(2, GL_FLOAT, 0, wtb->inner_v);
			glColorPointer(4, GL_UNSIGNED_BYTE, 0, col_array);
			GPUDrawArrays(GL_POLYGON, 0, wtb->totvert);
			glDisableClientState(GL_VERTEX_ARRAY);
			glDisableClientState(GL_COLOR_ARRAY);
		}
	}
	
	/* for each AA step */
	if (wtb->draw_outline) {
		float triangle_strip[WIDGET_SIZE_MAX * 2 + 2][2]; /* + 2 because the last pair is wrapped */
		float triangle_strip_emboss[WIDGET_SIZE_MAX * 2][2]; /* only for emboss */

		const unsigned char tcol[4] = {wcol->outline[0],
		                               wcol->outline[1],
		                               wcol->outline[2],
		                               wcol->outline[3] / WIDGET_AA_JITTER};
		unsigned char emboss[4];

		widget_verts_to_triangle_strip(wtb, wtb->totvert, triangle_strip);

		if (wtb->draw_emboss) {
			widget_verts_to_triangle_strip_open(wtb, wtb->halfwayvert, triangle_strip_emboss);
			UI_GetThemeColor4ubv(TH_WIDGET_EMBOSS, emboss);
		}

		glEnableClientState(GL_VERTEX_ARRAY);

		for (j = 0; j < WIDGET_AA_JITTER; j++) {
<<<<<<< HEAD
			unsigned char emboss[4];

			gpuTranslate(GPU_MODELVIEW_MATRIX, jit[j][0], jit[j][1], 0.0f);
=======
			glTranslate2fv(jit[j]);
>>>>>>> 7da189b4
			
			/* outline */
			glColor4ubv(tcol);

			glVertexPointer(2, GL_FLOAT, 0, triangle_strip);
			GPUDrawArrays(GL_TRIANGLE_STRIP, 0, wtb->totvert * 2 + 2);

			/* emboss bottom shadow */
			if (wtb->draw_emboss) {
				if (emboss[3]) {
					glColor4ubv(emboss);
					glVertexPointer(2, GL_FLOAT, 0, triangle_strip_emboss);
					GPUDrawArrays(GL_TRIANGLE_STRIP, 0, wtb->halfwayvert * 2);
				}
			}
			
			gpuTranslate(GPU_MODELVIEW_MATRIX, -jit[j][0], -jit[j][1], 0.0f);
		}

		glDisableClientState(GL_VERTEX_ARRAY);
	}
	
	/* decoration */
	if (wtb->tria1.tot || wtb->tria2.tot) {
		const unsigned char tcol[4] = {wcol->item[0],
		                               wcol->item[1],
		                               wcol->item[2],
		                               (unsigned char)((float)wcol->item[3] / WIDGET_AA_JITTER)};
		glColor4ubv(tcol);

		/* for each AA step */
		for (j = 0; j < WIDGET_AA_JITTER; j++) {
<<<<<<< HEAD
			gpuTranslate(GPU_MODELVIEW_MATRIX, jit[j][0], jit[j][1], 0.0f);
=======
			glTranslate2fv(jit[j]);
>>>>>>> 7da189b4

			if (wtb->tria1.tot)
				widget_trias_draw(&wtb->tria1);

			if (wtb->tria2.tot)
				widget_trias_draw(&wtb->tria2);
		
			gpuTranslate(GPU_MODELVIEW_MATRIX, -jit[j][0], -jit[j][1], 0.0f);
		}
	}

	glDisable(GL_BLEND);
}

/* *********************** text/icon ************************************** */

#define UI_TEXT_CLIP_MARGIN (0.25f * U.widget_unit / but->block->aspect)

#define PREVIEW_PAD 4

static void widget_draw_preview(BIFIconID icon, float alpha, const rcti *rect)
{
	int w, h, size;

	if (icon == ICON_NONE)
		return;

	w = BLI_rcti_size_x(rect);
	h = BLI_rcti_size_y(rect);
	size = MIN2(w, h);
	size -= PREVIEW_PAD * 2;  /* padding */

	if (size > 0) {
		int x = rect->xmin + w / 2 - size / 2;
		int y = rect->ymin + h / 2 - size / 2;

		UI_icon_draw_preview_aspect_size(x, y, icon, 1.0f, alpha, size);
	}
}


static int ui_but_draw_menu_icon(const uiBut *but)
{
	return (but->flag & UI_BUT_ICON_SUBMENU) && (but->dt == UI_EMBOSS_PULLDOWN);
}

/* icons have been standardized... and this call draws in untransformed coordinates */

static void widget_draw_icon(
        const uiBut *but, BIFIconID icon, float alpha, const rcti *rect,
        const bool show_menu_icon)
{
	float xs = 0.0f, ys = 0.0f;
	float aspect, height;
	
	if (but->flag & UI_BUT_ICON_PREVIEW) {
		glEnable(GL_BLEND);
		widget_draw_preview(icon, alpha, rect);
		glDisable(GL_BLEND);
		return;
	}
	
	/* this icon doesn't need draw... */
	if (icon == ICON_BLANK1 && (but->flag & UI_BUT_ICON_SUBMENU) == 0) return;
	
	aspect = but->block->aspect / UI_DPI_FAC;
	height = ICON_DEFAULT_HEIGHT / aspect;

	/* calculate blend color */
	if (ELEM(but->type, UI_BTYPE_TOGGLE, UI_BTYPE_ROW, UI_BTYPE_TOGGLE_N, UI_BTYPE_LISTROW)) {
		if (but->flag & UI_SELECT) {}
		else if (but->flag & UI_ACTIVE) {}
		else alpha = 0.5f;
	}
	else if ((but->type == UI_BTYPE_LABEL)) {
		/* extra feature allows more alpha blending */
		if (but->a1 == 1.0f) {
			alpha *= but->a2;
		}
	}
	else if (ELEM(but->type, UI_BTYPE_BUT)) {
		if (but->flag & UI_BUT_DISABLED) {
			alpha *= 0.5f;
		}
	}
	
	glEnable(GL_BLEND);
	
	if (icon && icon != ICON_BLANK1) {
		float ofs = 1.0f / aspect;
		
		if (but->drawflag & UI_BUT_ICON_LEFT) {
			if (but->block->flag & UI_BLOCK_LOOP) {
				if (but->type == UI_BTYPE_SEARCH_MENU)
					xs = rect->xmin + 4.0f * ofs;
				else
					xs = rect->xmin + ofs;
			}
			else {
				xs = rect->xmin + 4.0f * ofs;
			}
			ys = (rect->ymin + rect->ymax - height) / 2.0f;
		}
		else {
			xs = (rect->xmin + rect->xmax - height) / 2.0f;
			ys = (rect->ymin + rect->ymax - height) / 2.0f;
		}

		/* force positions to integers, for zoom levels near 1. draws icons crisp. */
		if (aspect > 0.95f && aspect < 1.05f) {
			xs = (int)(xs + 0.1f);
			ys = (int)(ys + 0.1f);
		}
		
		/* to indicate draggable */
		if (but->dragpoin && (but->flag & UI_ACTIVE)) {
			float rgb[3] = {1.25f, 1.25f, 1.25f};
			UI_icon_draw_aspect_color(xs, ys, icon, aspect, rgb);
		}
		else
			UI_icon_draw_aspect(xs, ys, icon, aspect, alpha);
	}

	if (show_menu_icon) {
		xs = rect->xmax - UI_DPI_ICON_SIZE - aspect;
		ys = (rect->ymin + rect->ymax - height) / 2.0f;
		
		UI_icon_draw_aspect(xs, ys, ICON_RIGHTARROW_THIN, aspect, alpha);
	}
	
	glDisable(GL_BLEND);
}

static void ui_text_clip_give_prev_off(uiBut *but, const char *str)
{
	const char *prev_utf8 = BLI_str_find_prev_char_utf8(str, str + but->ofs);
	int bytes = str + but->ofs - prev_utf8;

	but->ofs -= bytes;
}

static void ui_text_clip_give_next_off(uiBut *but, const char *str)
{
	const char *next_utf8 = BLI_str_find_next_char_utf8(str + but->ofs, NULL);
	int bytes = next_utf8 - (str + but->ofs);

	but->ofs += bytes;
}

/**
 * Helper.
 * This func assumes things like kerning handling have already been handled!
 * Return the length of modified (right-clipped + ellipsis) string.
 */
static void ui_text_clip_right_ex(
        uiFontStyle *fstyle, char *str, const size_t max_len, const float okwidth,
        const char *sep, const int sep_len, const float sep_strwidth, size_t *r_final_len)
{
	float tmp;
	int l_end;

	BLI_assert(str[0]);

	/* If the trailing ellipsis takes more than 20% of all available width, just cut the string
	 * (as using the ellipsis would remove even more useful chars, and we cannot show much already!).
	 */
	if (sep_strwidth / okwidth > 0.2f) {
		l_end = BLF_width_to_strlen(fstyle->uifont_id, str, max_len, okwidth, &tmp);
		str[l_end] = '\0';
		if (r_final_len) {
			*r_final_len = (size_t)l_end;
		}
	}
	else {
		l_end = BLF_width_to_strlen(fstyle->uifont_id, str, max_len, okwidth - sep_strwidth, &tmp);
		memcpy(str + l_end, sep, sep_len + 1);  /* +1 for trailing '\0'. */
		if (r_final_len) {
			*r_final_len = (size_t)(l_end + sep_len);
		}
	}
}

/**
 * Cut off the middle of the text to fit into the given width.
 * Note in case this middle clipping would just remove a few chars, it rather clips right, which is more readable.
 * If rpart_sep is not Null, the part of str starting to first occurrence of rpart_sep is preserved at all cost (useful
 * for strings with shortcuts, like 'AVeryLongFooBarLabelForMenuEntry|Ctrl O' -> 'AVeryLong...MenuEntry|Ctrl O').
 */
float UI_text_clip_middle_ex(
        uiFontStyle *fstyle, char *str, float okwidth, const float minwidth,
        const size_t max_len, const char rpart_sep)
{
	float strwidth;

	/* Add some epsilon to OK width, avoids 'ellipsing' text that nearly fits!
	 * Better to have a small piece of the last char cut out, than two remaining chars replaced by an ellipsis... */
	okwidth += 1.0f + UI_DPI_FAC;

	BLI_assert(str[0]);

	/* need to set this first */
	UI_fontstyle_set(fstyle);

	if (fstyle->kerning == 1) {  /* for BLF_width */
		BLF_enable(fstyle->uifont_id, BLF_KERNING_DEFAULT);
	}

	strwidth = BLF_width(fstyle->uifont_id, str, max_len);

	if ((okwidth > 0.0f) && (strwidth > okwidth)) {
		/* utf8 ellipsis '...', some compilers complain */
		const char sep[] = {0xe2, 0x80, 0xa6, 0x0};
		const int sep_len = sizeof(sep) - 1;
		const float sep_strwidth = BLF_width(fstyle->uifont_id, sep, sep_len + 1);
		float parts_strwidth;
		size_t l_end;

		char *rpart = NULL, rpart_buf[UI_MAX_DRAW_STR];
		float rpart_width = 0.0f;
		size_t rpart_len = 0;
		size_t final_lpart_len;

		if (rpart_sep) {
			rpart = strrchr(str, rpart_sep);

			if (rpart) {
				rpart_len = strlen(rpart);
				rpart_width = BLF_width(fstyle->uifont_id, rpart, rpart_len);
				okwidth -= rpart_width;
				strwidth -= rpart_width;

				if (okwidth < 0.0f) {
					/* Not enough place for actual label, just display protected right part.
					 * Here just for safety, should never happen in real life! */
					memmove(str, rpart, rpart_len + 1);
					rpart = NULL;
					okwidth += rpart_width;
					strwidth = rpart_width;
				}
			}
		}

		parts_strwidth = (okwidth - sep_strwidth) / 2.0f;

		if (rpart) {
			strcpy(rpart_buf, rpart);
			*rpart = '\0';
			rpart = rpart_buf;
		}

		l_end = BLF_width_to_strlen(fstyle->uifont_id, str, max_len, parts_strwidth, &rpart_width);
		if (l_end < 10 || min_ff(parts_strwidth, strwidth - okwidth) < minwidth) {
			/* If we really have no place, or we would clip a very small piece of string in the middle,
			 * only show start of string.
			 */
			ui_text_clip_right_ex(fstyle, str, max_len, okwidth, sep, sep_len, sep_strwidth, &final_lpart_len);
		}
		else {
			size_t r_offset, r_len;

			r_offset = BLF_width_to_rstrlen(fstyle->uifont_id, str, max_len, parts_strwidth, &rpart_width);
			r_len = strlen(str + r_offset) + 1;  /* +1 for the trailing '\0'. */

			if (l_end + sep_len + r_len + rpart_len > max_len) {
				/* Corner case, the str already takes all available mem, and the ellipsis chars would actually
				 * add more chars...
				 * Better to just trim one or two letters to the right in this case...
				 * Note: with a single-char ellipsis, this should never happen! But better be safe here...
				 */
				ui_text_clip_right_ex(fstyle, str, max_len, okwidth, sep, sep_len, sep_strwidth, &final_lpart_len);
			}
			else {
				memmove(str + l_end + sep_len, str + r_offset, r_len);
				memcpy(str + l_end, sep, sep_len);
				final_lpart_len = (size_t)(l_end + sep_len + r_len - 1);  /* -1 to remove trailing '\0'! */
			}
		}

		if (rpart) {
			/* Add back preserved right part to our shorten str. */
			memcpy(str + final_lpart_len, rpart, rpart_len + 1);  /* +1 for trailing '\0'. */
		}

		strwidth = BLF_width(fstyle->uifont_id, str, max_len);
	}

	if (fstyle->kerning == 1) {
		BLF_disable(fstyle->uifont_id, BLF_KERNING_DEFAULT);
	}

	return strwidth;
}

/**
 * Wrapper around UI_text_clip_middle_ex.
 */
static void ui_text_clip_middle(uiFontStyle *fstyle, uiBut *but, const rcti *rect)
{
	/* No margin for labels! */
	const int border = ELEM(but->type, UI_BTYPE_LABEL, UI_BTYPE_MENU) ? 0 : (int)(UI_TEXT_CLIP_MARGIN + 0.5f);
	const float okwidth = (float)max_ii(BLI_rcti_size_x(rect) - border, 0);
	const size_t max_len = sizeof(but->drawstr);
	const float minwidth = (float)(UI_DPI_ICON_SIZE) / but->block->aspect * 2.0f;

	but->ofs = 0;
	but->strwidth = UI_text_clip_middle_ex(fstyle, but->drawstr, okwidth, minwidth, max_len, '\0');
}

/**
 * Like ui_text_clip_middle(), but protect/preserve at all cost the right part of the string after sep.
 * Useful for strings with shortcuts (like 'AVeryLongFooBarLabelForMenuEntry|Ctrl O' -> 'AVeryLong...MenuEntry|Ctrl O').
 */
static void ui_text_clip_middle_protect_right(uiFontStyle *fstyle, uiBut *but, const rcti *rect, const char rsep)
{
	/* No margin for labels! */
	const int border = ELEM(but->type, UI_BTYPE_LABEL, UI_BTYPE_MENU) ? 0 : (int)(UI_TEXT_CLIP_MARGIN + 0.5f);
	const float okwidth = (float)max_ii(BLI_rcti_size_x(rect) - border, 0);
	const size_t max_len = sizeof(but->drawstr);
	const float minwidth = (float)(UI_DPI_ICON_SIZE) / but->block->aspect * 2.0f;

	but->ofs = 0;
	but->strwidth = UI_text_clip_middle_ex(fstyle, but->drawstr, okwidth, minwidth, max_len, rsep);
}

/**
 * Cut off the text, taking into account the cursor location (text display while editing).
 */
static void ui_text_clip_cursor(uiFontStyle *fstyle, uiBut *but, const rcti *rect)
{
	const int border = (int)(UI_TEXT_CLIP_MARGIN + 0.5f);
	const int okwidth = max_ii(BLI_rcti_size_x(rect) - border, 0);

	BLI_assert(but->editstr && but->pos >= 0);

	/* need to set this first */
	UI_fontstyle_set(fstyle);

	if (fstyle->kerning == 1) /* for BLF_width */
		BLF_enable(fstyle->uifont_id, BLF_KERNING_DEFAULT);

	/* define ofs dynamically */
	if (but->ofs > but->pos)
		but->ofs = but->pos;

	if (BLF_width(fstyle->uifont_id, but->editstr, INT_MAX) <= okwidth)
		but->ofs = 0;

	but->strwidth = BLF_width(fstyle->uifont_id, but->editstr + but->ofs, INT_MAX);

	if (but->strwidth > okwidth) {
		int len = strlen(but->editstr);

		while (but->strwidth > okwidth) {
			float width;

			/* string position of cursor */
			width = BLF_width(fstyle->uifont_id, but->editstr + but->ofs, (but->pos - but->ofs));

			/* if cursor is at 20 pixels of right side button we clip left */
			if (width > okwidth - 20) {
				ui_text_clip_give_next_off(but, but->editstr);
			}
			else {
				int bytes;
				/* shift string to the left */
				if (width < 20 && but->ofs > 0)
					ui_text_clip_give_prev_off(but, but->editstr);
				bytes = BLI_str_utf8_size(BLI_str_find_prev_char_utf8(but->editstr, but->editstr + len));
				if (bytes == -1)
					bytes = 1;
				len -= bytes;
			}

			but->strwidth = BLF_width(fstyle->uifont_id, but->editstr + but->ofs, len - but->ofs);

			if (but->strwidth < 10) break;
		}
	}

	if (fstyle->kerning == 1) {
		BLF_disable(fstyle->uifont_id, BLF_KERNING_DEFAULT);
	}
}

/**
 * Cut off the end of text to fit into the width of \a rect.
 *
 * \note deals with ': ' especially for number buttons
 */
static void ui_text_clip_right_label(uiFontStyle *fstyle, uiBut *but, const rcti *rect)
{
	const int border = UI_TEXT_CLIP_MARGIN + 1;
	const int okwidth = max_ii(BLI_rcti_size_x(rect) - border, 0);
	char *cpoin = NULL;
	int drawstr_len = strlen(but->drawstr);
	const char *cpend = but->drawstr + drawstr_len;
	
	/* need to set this first */
	UI_fontstyle_set(fstyle);
	
	if (fstyle->kerning == 1) /* for BLF_width */
		BLF_enable(fstyle->uifont_id, BLF_KERNING_DEFAULT);
	
	but->strwidth = BLF_width(fstyle->uifont_id, but->drawstr, sizeof(but->drawstr));
	but->ofs = 0;
	

	/* First shorten num-buttons eg,
	 *   Translucency: 0.000
	 * becomes
	 *   Trans: 0.000
	 */

	/* find the space after ':' separator */
	cpoin = strrchr(but->drawstr, ':');
	
	if (cpoin && (cpoin < cpend - 2)) {
		char *cp2 = cpoin;
		
		/* chop off the leading text, starting from the right */
		while (but->strwidth > okwidth && cp2 > but->drawstr) {
			const char *prev_utf8 = BLI_str_find_prev_char_utf8(but->drawstr, cp2);
			int bytes = cp2 - prev_utf8;

			/* shift the text after and including cp2 back by 1 char, +1 to include null terminator */
			memmove(cp2 - bytes, cp2, drawstr_len + 1);
			cp2 -= bytes;

			drawstr_len -= bytes;
			// BLI_assert(strlen(but->drawstr) == drawstr_len);
			
			but->strwidth = BLF_width(fstyle->uifont_id, but->drawstr + but->ofs, sizeof(but->drawstr) - but->ofs);
			if (but->strwidth < 10) break;
		}
	
	
		/* after the leading text is gone, chop off the : and following space, with ofs */
		while ((but->strwidth > okwidth) && (but->ofs < 2)) {
			ui_text_clip_give_next_off(but, but->drawstr);
			but->strwidth = BLF_width(fstyle->uifont_id, but->drawstr + but->ofs, sizeof(but->drawstr) - but->ofs);
			if (but->strwidth < 10) break;
		}
	}


	/* Now just remove trailing chars */
	/* once the label's gone, chop off the least significant digits */
	if (but->strwidth > okwidth) {
		float strwidth;
		drawstr_len = BLF_width_to_strlen(fstyle->uifont_id, but->drawstr + but->ofs,
		                                  drawstr_len - but->ofs, okwidth, &strwidth) + but->ofs;
		but->strwidth = strwidth;
		but->drawstr[drawstr_len] = 0;
	}
	
	if (fstyle->kerning == 1)
		BLF_disable(fstyle->uifont_id, BLF_KERNING_DEFAULT);
}

#ifdef WITH_INPUT_IME
static void widget_draw_text_ime_underline(
        uiFontStyle *fstyle, uiWidgetColors *wcol, uiBut *but, const rcti *rect,
        const wmIMEData *ime_data, const char *drawstr)
{
	int ofs_x, width;
	int rect_x = BLI_rcti_size_x(rect);
	int sel_start = ime_data->sel_start, sel_end = ime_data->sel_end;

	if (drawstr[0] != 0) {
		if (but->pos >= but->ofs) {
			ofs_x = BLF_width(fstyle->uifont_id, drawstr + but->ofs, but->pos - but->ofs);
		}
		else {
			ofs_x = 0;
		}

		width = BLF_width(fstyle->uifont_id, drawstr + but->ofs,
		                  ime_data->composite_len + but->pos - but->ofs);

		glColor4ubv((unsigned char *)wcol->text);
		UI_draw_text_underline(rect->xmin + ofs_x, rect->ymin + 6 * U.pixelsize, min_ii(width, rect_x - 2) - ofs_x, 1);

		/* draw the thick line */
		if (sel_start != -1 && sel_end != -1) {
			sel_end -= sel_start;
			sel_start += but->pos;

			if (sel_start >= but->ofs) {
				ofs_x = BLF_width(fstyle->uifont_id, drawstr + but->ofs, sel_start - but->ofs);
			}
			else {
				ofs_x = 0;
			}

			width = BLF_width(fstyle->uifont_id, drawstr + but->ofs,
			                  sel_end + sel_start - but->ofs);

			UI_draw_text_underline(rect->xmin + ofs_x, rect->ymin + 6 * U.pixelsize, min_ii(width, rect_x - 2) - ofs_x, 2);
		}
	}
}
#endif  /* WITH_INPUT_IME */

static void widget_draw_text(uiFontStyle *fstyle, uiWidgetColors *wcol, uiBut *but, rcti *rect)
{
	int drawstr_left_len = UI_MAX_DRAW_STR;
	const char *drawstr = but->drawstr;
	const char *drawstr_right = NULL;
	bool use_right_only = false;

#ifdef WITH_INPUT_IME
	const wmIMEData *ime_data;
#endif

	UI_fontstyle_set(fstyle);
	
	if (but->editstr || (but->drawflag & UI_BUT_TEXT_LEFT))
		fstyle->align = UI_STYLE_TEXT_LEFT;
	else if (but->drawflag & UI_BUT_TEXT_RIGHT)
		fstyle->align = UI_STYLE_TEXT_RIGHT;
	else
		fstyle->align = UI_STYLE_TEXT_CENTER;
	
	if (fstyle->kerning == 1) /* for BLF_width */
		BLF_enable(fstyle->uifont_id, BLF_KERNING_DEFAULT);
	

	/* Special case: when we're entering text for multiple buttons,
	 * don't draw the text for any of the multi-editing buttons */
	if (UNLIKELY(but->flag & UI_BUT_DRAG_MULTI)) {
		uiBut *but_edit = ui_but_drag_multi_edit_get(but);
		if (but_edit) {
			drawstr = but_edit->editstr;
			fstyle->align = UI_STYLE_TEXT_LEFT;
		}
	}
	else {
		if (but->editstr) {
			/* max length isn't used in this case,
			 * we rely on string being NULL terminated. */
			drawstr_left_len = INT_MAX;

#ifdef WITH_INPUT_IME
			/* FIXME, IME is modifying 'const char *drawstr! */
			ime_data = ui_but_ime_data_get(but);

			if (ime_data && ime_data->composite_len) {
				/* insert composite string into cursor pos */
				BLI_snprintf((char *)drawstr, UI_MAX_DRAW_STR, "%s%s%s",
				             but->editstr, ime_data->str_composite,
				             but->editstr + but->pos);
			}
			else
#endif
			{
				drawstr = but->editstr;
			}
		}
	}


	/* text button selection, cursor, composite underline */
	if (but->editstr && but->pos != -1) {
		int but_pos_ofs;
		int tx, ty;

		/* text button selection */
		if ((but->selend - but->selsta) > 0) {
			int selsta_draw, selwidth_draw;
			
			if (drawstr[0] != 0) {

				if (but->selsta >= but->ofs) {
					selsta_draw = BLF_width(fstyle->uifont_id, drawstr + but->ofs, but->selsta - but->ofs);
				}
				else {
					selsta_draw = 0;
				}

				selwidth_draw = BLF_width(fstyle->uifont_id, drawstr + but->ofs, but->selend - but->ofs);

				glColor4ubv((unsigned char *)wcol->item);
				GPURecti(rect->xmin + selsta_draw,
				        rect->ymin + 2,
				        min_ii(rect->xmin + selwidth_draw, rect->xmax - 2),
				        rect->ymax - 2);
			}
		}

		/* text cursor */
		but_pos_ofs = but->pos;

#ifdef WITH_INPUT_IME
		/* if is ime compositing, move the cursor */
		if (ime_data && ime_data->composite_len && ime_data->cursor_pos != -1) {
			but_pos_ofs += ime_data->cursor_pos;
		}
#endif

		if (but->pos >= but->ofs) {
			int t;
			if (drawstr[0] != 0) {
				t = BLF_width(fstyle->uifont_id, drawstr + but->ofs, but_pos_ofs - but->ofs);
			}
			else {
				t = 0;
			}

			glColor3f(0.2, 0.6, 0.9);

			tx = rect->xmin + t + 2;
			ty = rect->ymin + 2;

			/* draw cursor */
			GPURecti(rect->xmin + t, ty, tx, rect->ymax - 2);
		}

#ifdef WITH_INPUT_IME
		if (ime_data && ime_data->composite_len) {
			/* ime cursor following */
			if (but->pos >= but->ofs) {
				ui_but_ime_reposition(but, tx + 5, ty + 3, false);
			}

			/* composite underline */
			widget_draw_text_ime_underline(fstyle, wcol, but, rect, ime_data, drawstr);
		}
#endif
	}
	
	if (fstyle->kerning == 1)
		BLF_disable(fstyle->uifont_id, BLF_KERNING_DEFAULT);

#if 0
	ui_rasterpos_safe(x, y, but->aspect);
	transopts = ui_translate_buttons();
#endif

	/* cut string in 2 parts - only for menu entries */
	if ((but->block->flag & UI_BLOCK_LOOP) &&
	    (but->editstr == NULL))
	{
		if (but->flag & UI_BUT_HAS_SEP_CHAR) {
			drawstr_right = strrchr(drawstr, UI_SEP_CHAR);
			if (drawstr_right) {
				drawstr_left_len = (drawstr_right - drawstr);
				drawstr_right++;
			}
		}
	}
	
#ifdef USE_NUMBUTS_LR_ALIGN
	if (!drawstr_right && ELEM(but->type, UI_BTYPE_NUM, UI_BTYPE_NUM_SLIDER) &&
	    /* if we're editing or multi-drag (fake editing), then use left alignment */
	    (but->editstr == NULL) && (drawstr == but->drawstr))
	{
		drawstr_right = strchr(drawstr + but->ofs, ':');
		if (drawstr_right) {
			drawstr_right++;
			drawstr_left_len = (drawstr_right - drawstr);

			while (*drawstr_right == ' ') {
				drawstr_right++;
			}
		}
		else {
			/* no prefix, even so use only cpoin */
			drawstr_right = drawstr + but->ofs;
			use_right_only = true;
		}
	}
#endif

	glColor4ubv((unsigned char *)wcol->text);

	if (!use_right_only) {
		/* for underline drawing */
		float font_xofs, font_yofs;

		UI_fontstyle_draw_ex(fstyle, rect, drawstr + but->ofs,
		                   drawstr_left_len - but->ofs, &font_xofs, &font_yofs);

		if (but->menu_key != '\0') {
			char fixedbuf[128];
			const char *str;

			BLI_strncpy(fixedbuf, drawstr + but->ofs, min_ii(sizeof(fixedbuf), drawstr_left_len));

			str = strchr(fixedbuf, but->menu_key - 32); /* upper case */
			if (str == NULL)
				str = strchr(fixedbuf, but->menu_key);

			if (str) {
				int ul_index = -1;
				float ul_advance;

				ul_index = (int)(str - fixedbuf);

				if (fstyle->kerning == 1) {
					BLF_enable(fstyle->uifont_id, BLF_KERNING_DEFAULT);
				}

				fixedbuf[ul_index] = '\0';
				ul_advance = BLF_width(fstyle->uifont_id, fixedbuf, ul_index);

				BLF_position(fstyle->uifont_id, rect->xmin + font_xofs + ul_advance, rect->ymin + font_yofs, 0.0f);
				BLF_draw(fstyle->uifont_id, "_", 2);

				if (fstyle->kerning == 1) {
					BLF_disable(fstyle->uifont_id, BLF_KERNING_DEFAULT);
				}
			}
		}
	}

	/* part text right aligned */
	if (drawstr_right) {
		fstyle->align = UI_STYLE_TEXT_RIGHT;
		rect->xmax -= UI_TEXT_CLIP_MARGIN;
		UI_fontstyle_draw(fstyle, rect, drawstr_right);
	}
}

/* draws text and icons for buttons */
static void widget_draw_text_icon(uiFontStyle *fstyle, uiWidgetColors *wcol, uiBut *but, rcti *rect)
{
	const bool show_menu_icon = ui_but_draw_menu_icon(but);
	float alpha = (float)wcol->text[3] / 255.0f;
	char password_str[UI_MAX_DRAW_STR];
	uiButExtraIconType extra_icon_type;

	ui_but_text_password_hide(password_str, but, false);

	/* check for button text label */
	if (but->type == UI_BTYPE_MENU && (but->flag & UI_BUT_NODE_LINK)) {
		rcti temp = *rect;
		temp.xmin = rect->xmax - BLI_rcti_size_y(rect) - 1;
		widget_draw_icon(but, ICON_LAYER_USED, alpha, &temp, false);
	}

	/* If there's an icon too (made with uiDefIconTextBut) then draw the icon
	 * and offset the text label to accommodate it */

	/* Big previews with optional text label below */
	if (but->flag & UI_BUT_ICON_PREVIEW && ui_block_is_menu(but->block)) {
		const BIFIconID icon = (but->flag & UI_HAS_ICON) ? but->icon + but->iconadd : ICON_NONE;
		int icon_size = BLI_rcti_size_y(rect);
		int text_size = 0;

		/* This is a bit britle, but avoids adding an 'UI_BUT_HAS_LABEL' flag to but... */
		if (icon_size > BLI_rcti_size_x(rect)) {
			/* button is not square, it has extra height for label */
			text_size = UI_UNIT_Y;
			icon_size -= text_size;
		}

		/* draw icon in rect above the space reserved for the label */
		rect->ymin += text_size;
		glEnable(GL_BLEND);
		widget_draw_preview(icon, alpha, rect);
		glDisable(GL_BLEND);

		/* offset rect to draw label in */
		rect->ymin -= text_size;
		rect->ymax -= icon_size;

		/* vertically centering text */
		rect->ymin += UI_UNIT_Y / 2;
	}
	/* Icons on the left with optional text label on the right */
	else if (but->flag & UI_HAS_ICON || show_menu_icon) {
		const BIFIconID icon = (but->flag & UI_HAS_ICON) ? but->icon + but->iconadd : ICON_NONE;
		const float icon_size = ICON_SIZE_FROM_BUTRECT(rect);

		/* menu item - add some more padding so menus don't feel cramped. it must
		 * be part of the button so that this area is still clickable */
		if (ui_block_is_menu(but->block))
			rect->xmin += 0.3f * U.widget_unit;

		widget_draw_icon(but, icon, alpha, rect, show_menu_icon);

		rect->xmin += icon_size;
		/* without this menu keybindings will overlap the arrow icon [#38083] */
		if (show_menu_icon) {
			rect->xmax -= icon_size / 2.0f;
		}
	}

	if (but->editstr || (but->drawflag & UI_BUT_TEXT_LEFT)) {
		rect->xmin += (UI_TEXT_MARGIN_X * U.widget_unit) / but->block->aspect;
	}
	else if ((but->drawflag & UI_BUT_TEXT_RIGHT)) {
		rect->xmax -= (UI_TEXT_MARGIN_X * U.widget_unit) / but->block->aspect;
	}

	/* unlink icon for this button type */
	if ((but->type == UI_BTYPE_SEARCH_MENU) &&
	    ((extra_icon_type = ui_but_icon_extra_get(but)) != UI_BUT_ICONEXTRA_NONE))
	{
		rcti temp = *rect;

		temp.xmin = temp.xmax - (BLI_rcti_size_y(rect) * 1.08f);

		if (extra_icon_type == UI_BUT_ICONEXTRA_UNLINK) {
			widget_draw_icon(but, ICON_X, alpha, &temp, false);
		}
		else if (extra_icon_type == UI_BUT_ICONEXTRA_EYEDROPPER) {
			widget_draw_icon(but, ICON_EYEDROPPER, alpha, &temp, false);
		}
		else {
			BLI_assert(0);
		}

		rect->xmax -= ICON_SIZE_FROM_BUTRECT(rect);
	}

	/* clip but->drawstr to fit in available space */
	if (but->editstr && but->pos >= 0) {
		ui_text_clip_cursor(fstyle, but, rect);
	}
	else if (but->drawstr[0] == '\0') {
		/* bypass text clipping on icon buttons */
		but->ofs = 0;
		but->strwidth = 0;
	}
	else if (ELEM(but->type, UI_BTYPE_NUM, UI_BTYPE_NUM_SLIDER)) {
		ui_text_clip_right_label(fstyle, but, rect);
	}
	else if (but->flag & UI_BUT_HAS_SEP_CHAR) {
		/* Clip middle, but protect in all case right part containing the shortcut, if any. */
		ui_text_clip_middle_protect_right(fstyle, but, rect, UI_SEP_CHAR);
	}
	else {
		ui_text_clip_middle(fstyle, but, rect);
	}

	/* always draw text for textbutton cursor */
	widget_draw_text(fstyle, wcol, but, rect);

	ui_but_text_password_hide(password_str, but, true);
}

#undef UI_TEXT_CLIP_MARGIN


/* *********************** widget types ************************************* */

static struct uiWidgetStateColors wcol_state_colors = {
	{115, 190, 76, 255},
	{90, 166, 51, 255},
	{240, 235, 100, 255},
	{215, 211, 75, 255},
	{180, 0, 255, 255},
	{153, 0, 230, 255},
	0.5f, 0.0f
};

static struct uiWidgetColors wcol_num = {
	{25, 25, 25, 255},
	{180, 180, 180, 255},
	{153, 153, 153, 255},
	{90, 90, 90, 255},
	
	{0, 0, 0, 255},
	{255, 255, 255, 255},
	
	1,
	-20, 0
};

static struct uiWidgetColors wcol_numslider = {
	{25, 25, 25, 255},
	{180, 180, 180, 255},
	{153, 153, 153, 255},
	{128, 128, 128, 255},
	
	{0, 0, 0, 255},
	{255, 255, 255, 255},
	
	1,
	-20, 0
};

static struct uiWidgetColors wcol_text = {
	{25, 25, 25, 255},
	{153, 153, 153, 255},
	{153, 153, 153, 255},
	{90, 90, 90, 255},
	
	{0, 0, 0, 255},
	{255, 255, 255, 255},
	
	1,
	0, 25
};

static struct uiWidgetColors wcol_option = {
	{0, 0, 0, 255},
	{70, 70, 70, 255},
	{70, 70, 70, 255},
	{255, 255, 255, 255},
	
	{0, 0, 0, 255},
	{255, 255, 255, 255},
	
	1,
	15, -15
};

/* button that shows popup */
static struct uiWidgetColors wcol_menu = {
	{0, 0, 0, 255},
	{70, 70, 70, 255},
	{70, 70, 70, 255},
	{255, 255, 255, 255},
	
	{255, 255, 255, 255},
	{204, 204, 204, 255},
	
	1,
	15, -15
};

/* button that starts pulldown */
static struct uiWidgetColors wcol_pulldown = {
	{0, 0, 0, 255},
	{63, 63, 63, 255},
	{86, 128, 194, 255},
	{255, 255, 255, 255},
	
	{0, 0, 0, 255},
	{0, 0, 0, 255},
	
	0,
	25, -20
};

/* button inside menu */
static struct uiWidgetColors wcol_menu_item = {
	{0, 0, 0, 255},
	{0, 0, 0, 0},
	{86, 128, 194, 255},
	{172, 172, 172, 128},
	
	{255, 255, 255, 255},
	{0, 0, 0, 255},
	
	1,
	38, 0
};

/* backdrop menu + title text color */
static struct uiWidgetColors wcol_menu_back = {
	{0, 0, 0, 255},
	{25, 25, 25, 230},
	{45, 45, 45, 230},
	{100, 100, 100, 255},
	
	{160, 160, 160, 255},
	{255, 255, 255, 255},
	
	0,
	25, -20
};

/* pie menus */
static struct uiWidgetColors wcol_pie_menu = {
	{10, 10, 10, 200},
	{25, 25, 25, 230},
	{140, 140, 140, 255},
	{45, 45, 45, 230},

	{160, 160, 160, 255},
	{255, 255, 255, 255},

	1,
	10, -10
};


/* tooltip color */
static struct uiWidgetColors wcol_tooltip = {
	{0, 0, 0, 255},
	{25, 25, 25, 230},
	{45, 45, 45, 230},
	{100, 100, 100, 255},

	{255, 255, 255, 255},
	{255, 255, 255, 255},

	0,
	25, -20
};

static struct uiWidgetColors wcol_radio = {
	{0, 0, 0, 255},
	{70, 70, 70, 255},
	{86, 128, 194, 255},
	{255, 255, 255, 255},
	
	{255, 255, 255, 255},
	{0, 0, 0, 255},
	
	1,
	15, -15
};

static struct uiWidgetColors wcol_regular = {
	{25, 25, 25, 255},
	{153, 153, 153, 255},
	{100, 100, 100, 255},
	{25, 25, 25, 255},
	
	{0, 0, 0, 255},
	{255, 255, 255, 255},
	
	0,
	0, 0
};

static struct uiWidgetColors wcol_tool = {
	{25, 25, 25, 255},
	{153, 153, 153, 255},
	{100, 100, 100, 255},
	{25, 25, 25, 255},
	
	{0, 0, 0, 255},
	{255, 255, 255, 255},
	
	1,
	15, -15
};

static struct uiWidgetColors wcol_box = {
	{25, 25, 25, 255},
	{128, 128, 128, 255},
	{100, 100, 100, 255},
	{25, 25, 25, 255},
	
	{0, 0, 0, 255},
	{255, 255, 255, 255},
	
	0,
	0, 0
};

static struct uiWidgetColors wcol_toggle = {
	{25, 25, 25, 255},
	{153, 153, 153, 255},
	{100, 100, 100, 255},
	{25, 25, 25, 255},
	
	{0, 0, 0, 255},
	{255, 255, 255, 255},
	
	0,
	0, 0
};

static struct uiWidgetColors wcol_scroll = {
	{50, 50, 50, 180},
	{80, 80, 80, 180},
	{100, 100, 100, 180},
	{128, 128, 128, 255},
	
	{0, 0, 0, 255},
	{255, 255, 255, 255},
	
	1,
	5, -5
};

static struct uiWidgetColors wcol_progress = {
	{0, 0, 0, 255},
	{190, 190, 190, 255},
	{100, 100, 100, 180},
	{128, 128, 128, 255},
	
	{0, 0, 0, 255},
	{255, 255, 255, 255},
	
	0,
	0, 0
};

static struct uiWidgetColors wcol_list_item = {
	{0, 0, 0, 255},
	{0, 0, 0, 0},
	{86, 128, 194, 255},
	{90, 90, 90, 255},
	
	{0, 0, 0, 255},
	{255, 255, 255, 255},
	
	0,
	0, 0
};

/* free wcol struct to play with */
static struct uiWidgetColors wcol_tmp = {
	{0, 0, 0, 255},
	{128, 128, 128, 255},
	{100, 100, 100, 255},
	{25, 25, 25, 255},
	
	{0, 0, 0, 255},
	{255, 255, 255, 255},
	
	0,
	0, 0
};


/* called for theme init (new theme) and versions */
void ui_widget_color_init(ThemeUI *tui)
{
	tui->wcol_regular = wcol_regular;
	tui->wcol_tool = wcol_tool;
	tui->wcol_text = wcol_text;
	tui->wcol_radio = wcol_radio;
	tui->wcol_option = wcol_option;
	tui->wcol_toggle = wcol_toggle;
	tui->wcol_num = wcol_num;
	tui->wcol_numslider = wcol_numslider;
	tui->wcol_menu = wcol_menu;
	tui->wcol_pulldown = wcol_pulldown;
	tui->wcol_menu_back = wcol_menu_back;
	tui->wcol_pie_menu = wcol_pie_menu;
	tui->wcol_tooltip = wcol_tooltip;
	tui->wcol_menu_item = wcol_menu_item;
	tui->wcol_box = wcol_box;
	tui->wcol_scroll = wcol_scroll;
	tui->wcol_list_item = wcol_list_item;
	tui->wcol_progress = wcol_progress;

	tui->wcol_state = wcol_state_colors;
}

/* ************ button callbacks, state ***************** */

static void widget_state_blend(char cp[3], const char cpstate[3], const float fac)
{
	if (fac != 0.0f) {
		cp[0] = (int)((1.0f - fac) * cp[0] + fac * cpstate[0]);
		cp[1] = (int)((1.0f - fac) * cp[1] + fac * cpstate[1]);
		cp[2] = (int)((1.0f - fac) * cp[2] + fac * cpstate[2]);
	}
}

/* put all widget colors on half alpha, use local storage */
static void ui_widget_color_disabled(uiWidgetType *wt)
{
	static uiWidgetColors wcol_theme_s;

	wcol_theme_s = *wt->wcol_theme;

	wcol_theme_s.outline[3] *= 0.5;
	wcol_theme_s.inner[3] *= 0.5;
	wcol_theme_s.inner_sel[3] *= 0.5;
	wcol_theme_s.item[3] *= 0.5;
	wcol_theme_s.text[3] *= 0.5;
	wcol_theme_s.text_sel[3] *= 0.5;

	wt->wcol_theme = &wcol_theme_s;
}

/* copy colors from theme, and set changes in it based on state */
static void widget_state(uiWidgetType *wt, int state)
{
	uiWidgetStateColors *wcol_state = wt->wcol_state;

	if ((state & UI_BUT_LIST_ITEM) && !(state & UI_TEXTINPUT)) {
		/* Override default widget's colors. */
		bTheme *btheme = UI_GetTheme();
		wt->wcol_theme = &btheme->tui.wcol_list_item;

		if (state & (UI_BUT_DISABLED | UI_BUT_INACTIVE)) {
			ui_widget_color_disabled(wt);
		}
	}

	wt->wcol = *(wt->wcol_theme);

	if (state & UI_SELECT) {
		copy_v4_v4_char(wt->wcol.inner, wt->wcol.inner_sel);

		if (state & UI_BUT_ANIMATED_KEY)
			widget_state_blend(wt->wcol.inner, wcol_state->inner_key_sel, wcol_state->blend);
		else if (state & UI_BUT_ANIMATED)
			widget_state_blend(wt->wcol.inner, wcol_state->inner_anim_sel, wcol_state->blend);
		else if (state & UI_BUT_DRIVEN)
			widget_state_blend(wt->wcol.inner, wcol_state->inner_driven_sel, wcol_state->blend);

		copy_v3_v3_char(wt->wcol.text, wt->wcol.text_sel);
		
		if (state & UI_SELECT)
			SWAP(short, wt->wcol.shadetop, wt->wcol.shadedown);
	}
	else {
		if (state & UI_BUT_ANIMATED_KEY)
			widget_state_blend(wt->wcol.inner, wcol_state->inner_key, wcol_state->blend);
		else if (state & UI_BUT_ANIMATED)
			widget_state_blend(wt->wcol.inner, wcol_state->inner_anim, wcol_state->blend);
		else if (state & UI_BUT_DRIVEN)
			widget_state_blend(wt->wcol.inner, wcol_state->inner_driven, wcol_state->blend);

		if (state & UI_ACTIVE) { /* mouse over? */
			wt->wcol.inner[0] = wt->wcol.inner[0] >= 240 ? 255 : wt->wcol.inner[0] + 15;
			wt->wcol.inner[1] = wt->wcol.inner[1] >= 240 ? 255 : wt->wcol.inner[1] + 15;
			wt->wcol.inner[2] = wt->wcol.inner[2] >= 240 ? 255 : wt->wcol.inner[2] + 15;
		}
	}

	if (state & UI_BUT_REDALERT) {
		char red[4] = {255, 0, 0};
		widget_state_blend(wt->wcol.inner, red, 0.4f);
	}

	if (state & UI_BUT_DRAG_MULTI) {
		/* the button isn't SELECT but we're editing this so draw with sel color */
		copy_v4_v4_char(wt->wcol.inner, wt->wcol.inner_sel);
		SWAP(short, wt->wcol.shadetop, wt->wcol.shadedown);
		widget_state_blend(wt->wcol.text, wt->wcol.text_sel, 0.85f);
	}

	if (state & UI_BUT_NODE_ACTIVE) {
		char blue[4] = {86, 128, 194};
		widget_state_blend(wt->wcol.inner, blue, 0.3f);
	}
}

/* sliders use special hack which sets 'item' as inner when drawing filling */
static void widget_state_numslider(uiWidgetType *wt, int state)
{
	uiWidgetStateColors *wcol_state = wt->wcol_state;
	float blend = wcol_state->blend - 0.2f; /* XXX special tweak to make sure that bar will still be visible */

	/* call this for option button */
	widget_state(wt, state);
	
	/* now, set the inner-part so that it reflects state settings too */
	/* TODO: maybe we should have separate settings for the blending colors used for this case? */
	if (state & UI_SELECT) {
		
		if (state & UI_BUT_ANIMATED_KEY)
			widget_state_blend(wt->wcol.item, wcol_state->inner_key_sel, blend);
		else if (state & UI_BUT_ANIMATED)
			widget_state_blend(wt->wcol.item, wcol_state->inner_anim_sel, blend);
		else if (state & UI_BUT_DRIVEN)
			widget_state_blend(wt->wcol.item, wcol_state->inner_driven_sel, blend);
		
		if (state & UI_SELECT)
			SWAP(short, wt->wcol.shadetop, wt->wcol.shadedown);
	}
	else {
		if (state & UI_BUT_ANIMATED_KEY)
			widget_state_blend(wt->wcol.item, wcol_state->inner_key, blend);
		else if (state & UI_BUT_ANIMATED)
			widget_state_blend(wt->wcol.item, wcol_state->inner_anim, blend);
		else if (state & UI_BUT_DRIVEN)
			widget_state_blend(wt->wcol.item, wcol_state->inner_driven, blend);
	}
}

/* labels use theme colors for text */
static void widget_state_option_menu(uiWidgetType *wt, int state)
{
	bTheme *btheme = UI_GetTheme(); /* XXX */
	
	/* call this for option button */
	widget_state(wt, state);
	
	/* if not selected we get theme from menu back */
	if (state & UI_SELECT)
		copy_v3_v3_char(wt->wcol.text, btheme->tui.wcol_menu_back.text_sel);
	else
		copy_v3_v3_char(wt->wcol.text, btheme->tui.wcol_menu_back.text);
}


static void widget_state_nothing(uiWidgetType *wt, int UNUSED(state))
{
	wt->wcol = *(wt->wcol_theme);
}	

/* special case, button that calls pulldown */
static void widget_state_pulldown(uiWidgetType *wt, int state)
{
	wt->wcol = *(wt->wcol_theme);
	
	copy_v4_v4_char(wt->wcol.inner, wt->wcol.inner_sel);
	copy_v3_v3_char(wt->wcol.outline, wt->wcol.inner);

	if (state & UI_ACTIVE)
		copy_v3_v3_char(wt->wcol.text, wt->wcol.text_sel);
}

/* special case, pie menu items */
static void widget_state_pie_menu_item(uiWidgetType *wt, int state)
{
	wt->wcol = *(wt->wcol_theme);

	/* active and disabled (not so common) */
	if ((state & UI_BUT_DISABLED) && (state & UI_ACTIVE)) {
		widget_state_blend(wt->wcol.text, wt->wcol.text_sel, 0.5f);
		/* draw the backdrop at low alpha, helps navigating with keys
		 * when disabled items are active */
		copy_v4_v4_char(wt->wcol.inner, wt->wcol.item);
		wt->wcol.inner[3] = 64;
	}
	/* regular disabled */
	else if (state & (UI_BUT_DISABLED | UI_BUT_INACTIVE)) {
		widget_state_blend(wt->wcol.text, wt->wcol.inner, 0.5f);
	}
	/* regular active */
	else if (state & UI_SELECT) {
		copy_v4_v4_char(wt->wcol.outline, wt->wcol.inner_sel);
		copy_v3_v3_char(wt->wcol.text, wt->wcol.text_sel);
	}
	else if (state & UI_ACTIVE) {
		copy_v4_v4_char(wt->wcol.inner, wt->wcol.item);
		copy_v3_v3_char(wt->wcol.text, wt->wcol.text_sel);
	}
}

/* special case, menu items */
static void widget_state_menu_item(uiWidgetType *wt, int state)
{
	wt->wcol = *(wt->wcol_theme);
	
	/* active and disabled (not so common) */
	if ((state & UI_BUT_DISABLED) && (state & UI_ACTIVE)) {
		widget_state_blend(wt->wcol.text, wt->wcol.text_sel, 0.5f);
		/* draw the backdrop at low alpha, helps navigating with keys
		 * when disabled items are active */
		copy_v4_v4_char(wt->wcol.inner, wt->wcol.inner_sel);
		wt->wcol.inner[3] = 64;
	}
	/* regular disabled */
	else if (state & (UI_BUT_DISABLED | UI_BUT_INACTIVE)) {
		widget_state_blend(wt->wcol.text, wt->wcol.inner, 0.5f);
	}
	/* regular active */
	else if (state & UI_ACTIVE) {
		copy_v4_v4_char(wt->wcol.inner, wt->wcol.inner_sel);
		copy_v3_v3_char(wt->wcol.text, wt->wcol.text_sel);
	}
}


/* ************ menu backdrop ************************* */

/* outside of rect, rad to left/bottom/right */
static void widget_softshadow(const rcti *rect, int roundboxalign, const float radin)
{
	bTheme *btheme = UI_GetTheme();
	uiWidgetBase wtb;
	rcti rect1 = *rect;
	float alphastep;
	int step, totvert;
	float triangle_strip[WIDGET_SIZE_MAX * 2 + 2][2];
	const float radout = UI_ThemeMenuShadowWidth();
	
	/* disabled shadow */
	if (radout == 0.0f)
		return;
	
	/* prevent tooltips to not show round shadow */
	if (radout > 0.2f * BLI_rcti_size_y(&rect1))
		rect1.ymax -= 0.2f * BLI_rcti_size_y(&rect1);
	else
		rect1.ymax -= radout;
	
	/* inner part */
	totvert = round_box_shadow_edges(wtb.inner_v, &rect1, radin, roundboxalign & (UI_CNR_BOTTOM_RIGHT | UI_CNR_BOTTOM_LEFT), 0.0f);

	/* we draw a number of increasing size alpha quad strips */
	alphastep = 3.0f * btheme->tui.menu_shadow_fac / radout;
	
	glEnableClientState(GL_VERTEX_ARRAY);

	for (step = 1; step <= (int)radout; step++) {
		float expfac = sqrtf(step / radout);
		
		round_box_shadow_edges(wtb.outer_v, &rect1, radin, UI_CNR_ALL, (float)step);
		
		glColor4f(0.0f, 0.0f, 0.0f, alphastep * (1.0f - expfac));

		widget_verts_to_triangle_strip(&wtb, totvert, triangle_strip);

		glVertexPointer(2, GL_FLOAT, 0, triangle_strip);
		GPUDrawArrays(GL_TRIANGLE_STRIP, 0, totvert * 2); /* add + 2 for getting a complete soft rect. Now it skips top edge to allow transparent menus */
	}

	glDisableClientState(GL_VERTEX_ARRAY);
}

static void widget_menu_back(uiWidgetColors *wcol, rcti *rect, int flag, int direction)
{
	uiWidgetBase wtb;
	int roundboxalign = UI_CNR_ALL;
	
	widget_init(&wtb);
	
	/* menu is 2nd level or deeper */
	if (flag & UI_BLOCK_POPUP) {
		//rect->ymin -= 4.0;
		//rect->ymax += 4.0;
	}
	else if (direction == UI_DIR_DOWN) {
		roundboxalign = (UI_CNR_BOTTOM_RIGHT | UI_CNR_BOTTOM_LEFT);
		rect->ymin -= 0.1f * U.widget_unit;
	}
	else if (direction == UI_DIR_UP) {
		roundboxalign = UI_CNR_TOP_LEFT | UI_CNR_TOP_RIGHT;
		rect->ymax += 0.1f * U.widget_unit;
	}
	
	glEnable(GL_BLEND);
	widget_softshadow(rect, roundboxalign, 0.25f * U.widget_unit);
	
	round_box_edges(&wtb, roundboxalign, rect, 0.25f * U.widget_unit);
	wtb.draw_emboss = false;
	widgetbase_draw(&wtb, wcol);
	
	glDisable(GL_BLEND);
}


static void ui_hsv_cursor(float x, float y)
{
	gpuPushMatrix(GPU_MODELVIEW_MATRIX);
	gpuTranslate(GPU_MODELVIEW_MATRIX, x, y, 0.0f);
	
	glColor3f(1.0f, 1.0f, 1.0f);
	glutil_draw_filled_arc(0.0f, M_PI * 2.0, 3.0f * U.pixelsize, 8);
	
	glEnable(GL_BLEND);
	glEnable(GL_LINE_SMOOTH);
	glColor3f(0.0f, 0.0f, 0.0f);
	glutil_draw_lined_arc(0.0f, M_PI * 2.0, 3.0f * U.pixelsize, 12);
	glDisable(GL_BLEND);
	glDisable(GL_LINE_SMOOTH);
	
	gpuPopMatrix(GPU_MODELVIEW_MATRIX);
}

void ui_hsvcircle_vals_from_pos(float *val_rad, float *val_dist, const rcti *rect,
                                const float mx, const float my)
{
	/* duplication of code... well, simple is better now */
	const float centx = BLI_rcti_cent_x_fl(rect);
	const float centy = BLI_rcti_cent_y_fl(rect);
	const float radius = (float)min_ii(BLI_rcti_size_x(rect), BLI_rcti_size_y(rect)) / 2.0f;
	const float m_delta[2] = {mx - centx, my - centy};
	const float dist_sq = len_squared_v2(m_delta);

	*val_dist = (dist_sq < (radius * radius)) ? sqrtf(dist_sq) / radius : 1.0f;
	*val_rad = atan2f(m_delta[0], m_delta[1]) / (2.0f * (float)M_PI) + 0.5f;
}

/* cursor in hsv circle, in float units -1 to 1, to map on radius */
void ui_hsvcircle_pos_from_vals(uiBut *but, const rcti *rect, float *hsv, float *xpos, float *ypos)
{
	/* duplication of code... well, simple is better now */
	const float centx = BLI_rcti_cent_x_fl(rect);
	const float centy = BLI_rcti_cent_y_fl(rect);
	float radius = (float)min_ii(BLI_rcti_size_x(rect), BLI_rcti_size_y(rect)) / 2.0f;
	float ang, radius_t;
	
	ang = 2.0f * (float)M_PI * hsv[0] + (float)M_PI_2;
	
	if ((but->flag & UI_BUT_COLOR_CUBIC) && (U.color_picker_type == USER_CP_CIRCLE_HSV))
		radius_t = (1.0f - pow3f(1.0f - hsv[1]));
	else
		radius_t = hsv[1];
	
	radius = CLAMPIS(radius_t, 0.0f, 1.0f) * radius;
	*xpos = centx + cosf(-ang) * radius;
	*ypos = centy + sinf(-ang) * radius;
}

static void ui_draw_but_HSVCIRCLE(uiBut *but, uiWidgetColors *wcol, const rcti *rect)
{
	const int tot = 64;
	const float radstep = 2.0f * (float)M_PI / (float)tot;
	const float centx = BLI_rcti_cent_x_fl(rect);
	const float centy = BLI_rcti_cent_y_fl(rect);
	float radius = (float)min_ii(BLI_rcti_size_x(rect), BLI_rcti_size_y(rect)) / 2.0f;

	/* gouraud triangle fan */
	ColorPicker *cpicker = but->custom_data;
	const float *hsv_ptr = cpicker->color_data;
	float xpos, ypos, ang = 0.0f;
	float rgb[3], hsvo[3], hsv[3], col[3], colcent[3];
	int a;
	bool color_profile = ui_but_is_colorpicker_display_space(but);
		
	/* color */
	ui_but_v3_get(but, rgb);

	/* since we use compat functions on both 'hsv' and 'hsvo', they need to be initialized */
	hsvo[0] = hsv[0] = hsv_ptr[0];
	hsvo[1] = hsv[1] = hsv_ptr[1];
	hsvo[2] = hsv[2] = hsv_ptr[2];

	if (color_profile)
		ui_block_cm_to_display_space_v3(but->block, rgb);

	ui_rgb_to_color_picker_compat_v(rgb, hsv);
	copy_v3_v3(hsvo, hsv);

	CLAMP(hsv[2], 0.0f, 1.0f); /* for display only */

	/* exception: if 'lock' is set
	 * lock the value of the color wheel to 1.
	 * Useful for color correction tools where you're only interested in hue. */
	if (but->flag & UI_BUT_COLOR_LOCK) {
		if (U.color_picker_type == USER_CP_CIRCLE_HSV)
			hsv[2] = 1.0f;
		else
			hsv[2] = 0.5f;
	}
	
	ui_color_picker_to_rgb(0.0f, 0.0f, hsv[2], colcent, colcent + 1, colcent + 2);

<<<<<<< HEAD
	glShadeModel(GL_SMOOTH);

	GPUBegin(GL_TRIANGLE_FAN);
=======
	glBegin(GL_TRIANGLE_FAN);
>>>>>>> 7da189b4
	glColor3fv(colcent);
	glVertex2f(centx, centy);
	
	for (a = 0; a <= tot; a++, ang += radstep) {
		float si = sinf(ang);
		float co = cosf(ang);
		
		ui_hsvcircle_vals_from_pos(hsv, hsv + 1, rect, centx + co * radius, centy + si * radius);

		ui_color_picker_to_rgb_v(hsv, col);

		glColor3fv(col);
		glVertex2f(centx + co * radius, centy + si * radius);
	}
	glEnd();
	
	/* fully rounded outline */
	gpuPushMatrix(GPU_MODELVIEW_MATRIX);
	gpuTranslate(GPU_MODELVIEW_MATRIX, centx, centy, 0.0f);
	glEnable(GL_BLEND);
	glEnable(GL_LINE_SMOOTH);
	glColor3ubv((unsigned char *)wcol->outline);
	glutil_draw_lined_arc(0.0f, M_PI * 2.0, radius, tot + 1);
	glDisable(GL_BLEND);
	glDisable(GL_LINE_SMOOTH);
	gpuPopMatrix(GPU_MODELVIEW_MATRIX);

	/* cursor */
	ui_hsvcircle_pos_from_vals(but, rect, hsvo, &xpos, &ypos);

	ui_hsv_cursor(xpos, ypos);
}

/* ************ custom buttons, old stuff ************** */

/* draws in resolution of 48x4 colors */
void ui_draw_gradient(const rcti *rect, const float hsv[3], const int type, const float alpha)
{
	/* allows for 4 steps (red->yellow) */
	const float color_step = 1.0f / 48.0f;
	int a;
	float h = hsv[0], s = hsv[1], v = hsv[2];
	float dx, dy, sx1, sx2, sy;
	float col0[4][3];   /* left half, rect bottom to top */
	float col1[4][3];   /* right half, rect bottom to top */

	/* draw series of gouraud rects */
	
	switch (type) {
		case UI_GRAD_SV:
			hsv_to_rgb(h, 0.0, 0.0,   &col1[0][0], &col1[0][1], &col1[0][2]);
			hsv_to_rgb(h, 0.0, 0.333, &col1[1][0], &col1[1][1], &col1[1][2]);
			hsv_to_rgb(h, 0.0, 0.666, &col1[2][0], &col1[2][1], &col1[2][2]);
			hsv_to_rgb(h, 0.0, 1.0,   &col1[3][0], &col1[3][1], &col1[3][2]);
			break;
		case UI_GRAD_HV:
			hsv_to_rgb(0.0, s, 0.0,   &col1[0][0], &col1[0][1], &col1[0][2]);
			hsv_to_rgb(0.0, s, 0.333, &col1[1][0], &col1[1][1], &col1[1][2]);
			hsv_to_rgb(0.0, s, 0.666, &col1[2][0], &col1[2][1], &col1[2][2]);
			hsv_to_rgb(0.0, s, 1.0,   &col1[3][0], &col1[3][1], &col1[3][2]);
			break;
		case UI_GRAD_HS:
			hsv_to_rgb(0.0, 0.0, v,   &col1[0][0], &col1[0][1], &col1[0][2]);
			hsv_to_rgb(0.0, 0.333, v, &col1[1][0], &col1[1][1], &col1[1][2]);
			hsv_to_rgb(0.0, 0.666, v, &col1[2][0], &col1[2][1], &col1[2][2]);
			hsv_to_rgb(0.0, 1.0, v,   &col1[3][0], &col1[3][1], &col1[3][2]);
			break;
		case UI_GRAD_H:
			hsv_to_rgb(0.0, 1.0, 1.0, &col1[0][0], &col1[0][1], &col1[0][2]);
			copy_v3_v3(col1[1], col1[0]);
			copy_v3_v3(col1[2], col1[0]);
			copy_v3_v3(col1[3], col1[0]);
			break;
		case UI_GRAD_S:
			hsv_to_rgb(1.0, 0.0, 1.0, &col1[1][0], &col1[1][1], &col1[1][2]);
			copy_v3_v3(col1[0], col1[1]);
			copy_v3_v3(col1[2], col1[1]);
			copy_v3_v3(col1[3], col1[1]);
			break;
		case UI_GRAD_V:
			hsv_to_rgb(1.0, 1.0, 0.0, &col1[2][0], &col1[2][1], &col1[2][2]);
			copy_v3_v3(col1[0], col1[2]);
			copy_v3_v3(col1[1], col1[2]);
			copy_v3_v3(col1[3], col1[2]);
			break;
		default:
			assert(!"invalid 'type' argument");
			hsv_to_rgb(1.0, 1.0, 1.0, &col1[2][0], &col1[2][1], &col1[2][2]);
			copy_v3_v3(col1[0], col1[2]);
			copy_v3_v3(col1[1], col1[2]);
			copy_v3_v3(col1[3], col1[2]);
			break;
	}
	
	/* old below */
	
	for (dx = 0.0f; dx < 0.999f; dx += color_step) { /* 0.999 = prevent float inaccuracy for steps */
		const float dx_next = dx + color_step;

		/* previous color */
		copy_v3_v3(col0[0], col1[0]);
		copy_v3_v3(col0[1], col1[1]);
		copy_v3_v3(col0[2], col1[2]);
		copy_v3_v3(col0[3], col1[3]);
		
		/* new color */
		switch (type) {
			case UI_GRAD_SV:
				hsv_to_rgb(h, dx, 0.0,   &col1[0][0], &col1[0][1], &col1[0][2]);
				hsv_to_rgb(h, dx, 0.333, &col1[1][0], &col1[1][1], &col1[1][2]);
				hsv_to_rgb(h, dx, 0.666, &col1[2][0], &col1[2][1], &col1[2][2]);
				hsv_to_rgb(h, dx, 1.0,   &col1[3][0], &col1[3][1], &col1[3][2]);
				break;
			case UI_GRAD_HV:
				hsv_to_rgb(dx_next, s, 0.0,   &col1[0][0], &col1[0][1], &col1[0][2]);
				hsv_to_rgb(dx_next, s, 0.333, &col1[1][0], &col1[1][1], &col1[1][2]);
				hsv_to_rgb(dx_next, s, 0.666, &col1[2][0], &col1[2][1], &col1[2][2]);
				hsv_to_rgb(dx_next, s, 1.0,   &col1[3][0], &col1[3][1], &col1[3][2]);
				break;
			case UI_GRAD_HS:
				hsv_to_rgb(dx_next, 0.0, v,   &col1[0][0], &col1[0][1], &col1[0][2]);
				hsv_to_rgb(dx_next, 0.333, v, &col1[1][0], &col1[1][1], &col1[1][2]);
				hsv_to_rgb(dx_next, 0.666, v, &col1[2][0], &col1[2][1], &col1[2][2]);
				hsv_to_rgb(dx_next, 1.0, v,   &col1[3][0], &col1[3][1], &col1[3][2]);
				break;
			case UI_GRAD_H:
				/* annoying but without this the color shifts - could be solved some other way
				 * - campbell */
				hsv_to_rgb(dx_next, 1.0, 1.0, &col1[0][0], &col1[0][1], &col1[0][2]);
				copy_v3_v3(col1[1], col1[0]);
				copy_v3_v3(col1[2], col1[0]);
				copy_v3_v3(col1[3], col1[0]);
				break;
			case UI_GRAD_S:
				hsv_to_rgb(h, dx, 1.0, &col1[1][0], &col1[1][1], &col1[1][2]);
				copy_v3_v3(col1[0], col1[1]);
				copy_v3_v3(col1[2], col1[1]);
				copy_v3_v3(col1[3], col1[1]);
				break;
			case UI_GRAD_V:
				hsv_to_rgb(h, 1.0, dx, &col1[2][0], &col1[2][1], &col1[2][2]);
				copy_v3_v3(col1[0], col1[2]);
				copy_v3_v3(col1[1], col1[2]);
				copy_v3_v3(col1[3], col1[2]);
				break;
		}
		
		/* rect */
		sx1 = rect->xmin + dx      * BLI_rcti_size_x(rect);
		sx2 = rect->xmin + dx_next * BLI_rcti_size_x(rect);
		sy = rect->ymin;
		dy = (float)BLI_rcti_size_y(rect) / 3.0f;

		GPUBegin(GL_QUADS);
		for (a = 0; a < 3; a++, sy += dy) {
			glColor4f(col0[a][0], col0[a][1], col0[a][2], alpha);
			glVertex2f(sx1, sy);
			
			glColor4f(col1[a][0], col1[a][1], col1[a][2], alpha);
			glVertex2f(sx2, sy);

			glColor4f(col1[a + 1][0], col1[a + 1][1], col1[a + 1][2], alpha);
			glVertex2f(sx2, sy + dy);
			
			glColor4f(col0[a + 1][0], col0[a + 1][1], col0[a + 1][2], alpha);
			glVertex2f(sx1, sy + dy);
		}
		glEnd();
	}
}

bool ui_but_is_colorpicker_display_space(uiBut *but)
{
	bool color_profile = but->block->color_profile;

	if (but->rnaprop) {
		if (RNA_property_subtype(but->rnaprop) == PROP_COLOR_GAMMA)
			color_profile = false;
	}

	return color_profile;
}

void ui_hsvcube_pos_from_vals(uiBut *but, const rcti *rect, float *hsv, float *xp, float *yp)
{
	float x = 0.0f, y = 0.0f;

	switch ((int)but->a1) {
		case UI_GRAD_SV:
			x = hsv[1]; y = hsv[2]; break;
		case UI_GRAD_HV:
			x = hsv[0]; y = hsv[2]; break;
		case UI_GRAD_HS:
			x = hsv[0]; y = hsv[1]; break;
		case UI_GRAD_H:
			x = hsv[0]; y = 0.5; break;
		case UI_GRAD_S:
			x = hsv[1]; y = 0.5; break;
		case UI_GRAD_V:
			x = hsv[2]; y = 0.5; break;
		case UI_GRAD_L_ALT:
			x = 0.5f;
			/* exception only for value strip - use the range set in but->min/max */
			y = hsv[2];
			break;
		case UI_GRAD_V_ALT:
			x = 0.5f;
			/* exception only for value strip - use the range set in but->min/max */
			y = (hsv[2] - but->softmin) / (but->softmax - but->softmin);
			break;
	}

	/* cursor */
	*xp = rect->xmin + x * BLI_rcti_size_x(rect);
	*yp = rect->ymin + y * BLI_rcti_size_y(rect);
}

static void ui_draw_but_HSVCUBE(uiBut *but, const rcti *rect)
{
	float rgb[3];
	float x = 0.0f, y = 0.0f;
	ColorPicker *cpicker = but->custom_data;
	float *hsv = cpicker->color_data;
	float hsv_n[3];
	bool use_display_colorspace = ui_but_is_colorpicker_display_space(but);
	
	copy_v3_v3(hsv_n, hsv);
	
	ui_but_v3_get(but, rgb);
	
	if (use_display_colorspace)
		ui_block_cm_to_display_space_v3(but->block, rgb);
	
	rgb_to_hsv_compat_v(rgb, hsv_n);
	
	ui_draw_gradient(rect, hsv_n, but->a1, 1.0f);

	ui_hsvcube_pos_from_vals(but, rect, hsv_n, &x, &y);
	CLAMP(x, rect->xmin + 3.0f, rect->xmax - 3.0f);
	CLAMP(y, rect->ymin + 3.0f, rect->ymax - 3.0f);
	
	ui_hsv_cursor(x, y);
	
	/* outline */
	glColor3ub(0,  0,  0);
	fdrawbox((rect->xmin), (rect->ymin), (rect->xmax), (rect->ymax));
}

/* vertical 'value' slider, using new widget code */
static void ui_draw_but_HSV_v(uiBut *but, const rcti *rect)
{
	uiWidgetBase wtb;
	const float rad = 0.5f * BLI_rcti_size_x(rect);
	float x, y;
	float rgb[3], hsv[3], v;
	bool color_profile = but->block->color_profile;
	
	if (but->rnaprop && RNA_property_subtype(but->rnaprop) == PROP_COLOR_GAMMA)
		color_profile = false;

	ui_but_v3_get(but, rgb);

	if (color_profile)
		ui_block_cm_to_display_space_v3(but->block, rgb);

	if (but->a1 == UI_GRAD_L_ALT)
		rgb_to_hsl_v(rgb, hsv);
	else
		rgb_to_hsv_v(rgb, hsv);
	v = hsv[2];
	
	/* map v from property range to [0,1] */
	if (but->a1 == UI_GRAD_V_ALT) {
		float min = but->softmin, max = but->softmax;
		if (color_profile) {
			ui_block_cm_to_display_space_range(but->block, &min, &max);
		}
		v = (v - min) / (max - min);
	}

	widget_init(&wtb);
	
	/* fully rounded */
	round_box_edges(&wtb, UI_CNR_ALL, rect, rad);
	
	/* setup temp colors */
	wcol_tmp.outline[0] = wcol_tmp.outline[1] = wcol_tmp.outline[2] = 0;
	wcol_tmp.inner[0] = wcol_tmp.inner[1] = wcol_tmp.inner[2] = 128;
	wcol_tmp.shadetop = 127;
	wcol_tmp.shadedown = -128;
	wcol_tmp.shaded = 1;
	
	widgetbase_draw(&wtb, &wcol_tmp);

	/* cursor */
	x = rect->xmin + 0.5f * BLI_rcti_size_x(rect);
	y = rect->ymin + v    * BLI_rcti_size_y(rect);
	CLAMP(y, rect->ymin + 3.0f, rect->ymax - 3.0f);

	ui_hsv_cursor(x, y);
}


/* ************ separator, for menus etc ***************** */
static void ui_draw_separator(const rcti *rect,  uiWidgetColors *wcol)
{
	int y = rect->ymin + BLI_rcti_size_y(rect) / 2 - 1;
	unsigned char col[4] = {
		wcol->text[0],
		wcol->text[1],
		wcol->text[2],
		30
	};
	
	glEnable(GL_BLEND);
	glColor4ubv(col);
	sdrawline(rect->xmin, y, rect->xmax, y);
	glDisable(GL_BLEND);
}

/* ************ button callbacks, draw ***************** */
static void widget_numbut_draw(uiWidgetColors *wcol, rcti *rect, int state, int roundboxalign, bool emboss)
{
	uiWidgetBase wtb;
	const float rad = 0.5f * BLI_rcti_size_y(rect);
	float textofs = rad * 0.85f;

	if (state & UI_SELECT)
		SWAP(short, wcol->shadetop, wcol->shadedown);
	
	widget_init(&wtb);
	
	if (!emboss) {
		round_box_edges(&wtb, roundboxalign, rect, rad);
	}

	/* decoration */
	if (!(state & UI_TEXTINPUT)) {
		widget_num_tria(&wtb.tria1, rect, 0.6f, 'l');
		widget_num_tria(&wtb.tria2, rect, 0.6f, 'r');
	}

	widgetbase_draw(&wtb, wcol);
	
	if (!(state & UI_TEXTINPUT)) {
		/* text space */
		rect->xmin += textofs;
		rect->xmax -= textofs;
	}
}

static void widget_numbut(uiWidgetColors *wcol, rcti *rect, int state, int roundboxalign)
{
	widget_numbut_draw(wcol, rect, state, roundboxalign, false);
}

/**
 * Draw number buttons still with triangles when field is not embossed
 */
static void widget_numbut_embossn(uiBut *UNUSED(but), uiWidgetColors *wcol, rcti *rect, int state, int roundboxalign)
{
	widget_numbut_draw(wcol, rect, state, roundboxalign, true);
}

bool ui_link_bezier_points(const rcti *rect, float coord_array[][2], int resol)
{
	float dist, vec[4][2];

	vec[0][0] = rect->xmin;
	vec[0][1] = rect->ymin;
	vec[3][0] = rect->xmax;
	vec[3][1] = rect->ymax;
	
	dist = 0.5f * fabsf(vec[0][0] - vec[3][0]);
	
	vec[1][0] = vec[0][0] + dist;
	vec[1][1] = vec[0][1];
	
	vec[2][0] = vec[3][0] - dist;
	vec[2][1] = vec[3][1];
	
	BKE_curve_forward_diff_bezier(vec[0][0], vec[1][0], vec[2][0], vec[3][0], &coord_array[0][0], resol, sizeof(float[2]));
	BKE_curve_forward_diff_bezier(vec[0][1], vec[1][1], vec[2][1], vec[3][1], &coord_array[0][1], resol, sizeof(float[2]));

	/* TODO: why return anything if always true? */
	return true;
}

#define LINK_RESOL  24
void ui_draw_link_bezier(const rcti *rect)
{
	float coord_array[LINK_RESOL + 1][2];

	if (ui_link_bezier_points(rect, coord_array, LINK_RESOL)) {
#if 0 /* unused */
		/* we can reuse the dist variable here to increment the GL curve eval amount*/
		const float dist = 1.0f / (float)LINK_RESOL;
#endif
		glEnable(GL_BLEND);
		glEnable(GL_LINE_SMOOTH);

		glEnableClientState(GL_VERTEX_ARRAY);
		glVertexPointer(2, GL_FLOAT, 0, coord_array);
		GPUDrawArrays(GL_LINE_STRIP, 0, LINK_RESOL + 1);
		glDisableClientState(GL_VERTEX_ARRAY);

		glDisable(GL_BLEND);
		glDisable(GL_LINE_SMOOTH);
	}
}

/* function in use for buttons and for view2d sliders */
void UI_draw_widget_scroll(uiWidgetColors *wcol, const rcti *rect, const rcti *slider, int state)
{
	uiWidgetBase wtb;
	int horizontal;
	float rad;
	bool outline = false;

	widget_init(&wtb);

	/* determine horizontal/vertical */
	horizontal = (BLI_rcti_size_x(rect) > BLI_rcti_size_y(rect));

	if (horizontal)
		rad = 0.5f * BLI_rcti_size_y(rect);
	else
		rad = 0.5f * BLI_rcti_size_x(rect);
	
	wtb.draw_shadedir = (horizontal) ? true : false;
	
	/* draw back part, colors swapped and shading inverted */
	if (horizontal)
		SWAP(short, wcol->shadetop, wcol->shadedown);
	
	round_box_edges(&wtb, UI_CNR_ALL, rect, rad);
	widgetbase_draw(&wtb, wcol);
	
	/* slider */
	if ((BLI_rcti_size_x(slider) < 2) || (BLI_rcti_size_y(slider) < 2)) {
		/* pass */
	}
	else {
		SWAP(short, wcol->shadetop, wcol->shadedown);
		
		copy_v4_v4_char(wcol->inner, wcol->item);
		
		if (wcol->shadetop > wcol->shadedown)
			wcol->shadetop += 20;   /* XXX violates themes... */
		else wcol->shadedown += 20;
		
		if (state & UI_SCROLL_PRESSED) {
			wcol->inner[0] = wcol->inner[0] >= 250 ? 255 : wcol->inner[0] + 5;
			wcol->inner[1] = wcol->inner[1] >= 250 ? 255 : wcol->inner[1] + 5;
			wcol->inner[2] = wcol->inner[2] >= 250 ? 255 : wcol->inner[2] + 5;
		}

		/* draw */
		wtb.draw_emboss = false; /* only emboss once */
		
		/* exception for progress bar */
		if (state & UI_SCROLL_NO_OUTLINE) {
			SWAP(bool, outline, wtb.draw_outline);
		}
		
		round_box_edges(&wtb, UI_CNR_ALL, slider, rad);
		
		if (state & UI_SCROLL_ARROWS) {
			if (wcol->item[0] > 48) wcol->item[0] -= 48;
			if (wcol->item[1] > 48) wcol->item[1] -= 48;
			if (wcol->item[2] > 48) wcol->item[2] -= 48;
			wcol->item[3] = 255;
			
			if (horizontal) {
				widget_scroll_circle(&wtb.tria1, slider, 0.6f, 'l');
				widget_scroll_circle(&wtb.tria2, slider, 0.6f, 'r');
			}
			else {
				widget_scroll_circle(&wtb.tria1, slider, 0.6f, 'b');
				widget_scroll_circle(&wtb.tria2, slider, 0.6f, 't');
			}
		}
		widgetbase_draw(&wtb, wcol);
		
		if (state & UI_SCROLL_NO_OUTLINE) {
			SWAP(bool, outline, wtb.draw_outline);
		}
	}
}

static void widget_scroll(uiBut *but, uiWidgetColors *wcol, rcti *rect, int state, int UNUSED(roundboxalign))
{
	rcti rect1;
	double value;
	float fac, size, min;
	int horizontal;

	/* calculate slider part */
	value = ui_but_value_get(but);

	size = (but->softmax + but->a1 - but->softmin);
	size = max_ff(size, 2.0f);
	
	/* position */
	rect1 = *rect;

	/* determine horizontal/vertical */
	horizontal = (BLI_rcti_size_x(rect) > BLI_rcti_size_y(rect));
	
	if (horizontal) {
		fac = BLI_rcti_size_x(rect) / size;
		rect1.xmin = rect1.xmin + ceilf(fac * ((float)value - but->softmin));
		rect1.xmax = rect1.xmin + ceilf(fac * (but->a1 - but->softmin));

		/* ensure minimium size */
		min = BLI_rcti_size_y(rect);

		if (BLI_rcti_size_x(&rect1) < min) {
			rect1.xmax = rect1.xmin + min;

			if (rect1.xmax > rect->xmax) {
				rect1.xmax = rect->xmax;
				rect1.xmin = max_ii(rect1.xmax - min, rect->xmin);
			}
		}
	}
	else {
		fac = BLI_rcti_size_y(rect) / size;
		rect1.ymax = rect1.ymax - ceilf(fac * ((float)value - but->softmin));
		rect1.ymin = rect1.ymax - ceilf(fac * (but->a1 - but->softmin));

		/* ensure minimium size */
		min = BLI_rcti_size_x(rect);

		if (BLI_rcti_size_y(&rect1) < min) {
			rect1.ymax = rect1.ymin + min;

			if (rect1.ymax > rect->ymax) {
				rect1.ymax = rect->ymax;
				rect1.ymin = max_ii(rect1.ymax - min, rect->ymin);
			}
		}
	}

	if (state & UI_SELECT)
		state = UI_SCROLL_PRESSED;
	else
		state = 0;
	UI_draw_widget_scroll(wcol, rect, &rect1, state);
}

static void widget_progressbar(uiBut *but, uiWidgetColors *wcol, rcti *rect, int UNUSED(state), int roundboxalign)
{
	uiWidgetBase wtb, wtb_bar;
	rcti rect_prog = *rect, rect_bar = *rect;

	widget_init(&wtb);
	widget_init(&wtb_bar);

	/* round corners */
	float value = but->a1;
	float offs = 0.25f * BLI_rcti_size_y(&rect_prog);
	float w = value * BLI_rcti_size_x(&rect_prog);

	/* ensure minimium size */
	w = MAX2(w, offs);

	rect_bar.xmax = rect_bar.xmin + w;

	round_box_edges(&wtb, roundboxalign, &rect_prog, offs);
	round_box_edges(&wtb_bar, roundboxalign, &rect_bar, offs);

	wtb.draw_outline = true;
	widgetbase_draw(&wtb, wcol);

	/* "slider" bar color */
	copy_v3_v3_char(wcol->inner, wcol->item);
	widgetbase_draw(&wtb_bar, wcol);

	/* raise text a bit */
	rect->xmin += (BLI_rcti_size_x(&rect_prog) / 2);
	rect->xmax += (BLI_rcti_size_x(&rect_prog) / 2);
}

static void widget_link(uiBut *but, uiWidgetColors *UNUSED(wcol), rcti *rect, int UNUSED(state), int UNUSED(roundboxalign))
{
	
	if (but->flag & UI_SELECT) {
		rcti rectlink;
		
		UI_ThemeColor(TH_TEXT_HI);
		
		rectlink.xmin = BLI_rcti_cent_x(rect);
		rectlink.ymin = BLI_rcti_cent_y(rect);
		rectlink.xmax = but->linkto[0];
		rectlink.ymax = but->linkto[1];
		
		ui_draw_link_bezier(&rectlink);
	}
}

static void widget_numslider(uiBut *but, uiWidgetColors *wcol, rcti *rect, int state, int roundboxalign)
{
	uiWidgetBase wtb, wtb1;
	rcti rect1;
	double value;
	float offs, toffs, fac = 0;
	char outline[3];

	widget_init(&wtb);
	widget_init(&wtb1);
	
	/* backdrop first */
	
	/* fully rounded */
	offs = 0.5f * BLI_rcti_size_y(rect);
	toffs = offs * 0.75f;
	round_box_edges(&wtb, roundboxalign, rect, offs);

	wtb.draw_outline = false;
	widgetbase_draw(&wtb, wcol);
	
	/* draw left/right parts only when not in text editing */
	if (!(state & UI_TEXTINPUT)) {
		int roundboxalign_slider;
		
		/* slider part */
		copy_v3_v3_char(outline, wcol->outline);
		copy_v3_v3_char(wcol->outline, wcol->item);
		copy_v3_v3_char(wcol->inner, wcol->item);

		if (!(state & UI_SELECT))
			SWAP(short, wcol->shadetop, wcol->shadedown);
		
		rect1 = *rect;
		
		value = ui_but_value_get(but);
		if ((but->softmax - but->softmin) > 0) {
			fac = ((float)value - but->softmin) * (BLI_rcti_size_x(&rect1) - offs) / (but->softmax - but->softmin);
		}
		
		/* left part of slider, always rounded */
		rect1.xmax = rect1.xmin + ceil(offs + U.pixelsize);
		round_box_edges(&wtb1, roundboxalign & ~(UI_CNR_TOP_RIGHT | UI_CNR_BOTTOM_RIGHT), &rect1, offs);
		wtb1.draw_outline = false;
		widgetbase_draw(&wtb1, wcol);
		
		/* right part of slider, interpolate roundness */
		rect1.xmax = rect1.xmin + fac + offs;
		rect1.xmin +=  floor(offs - U.pixelsize);
		
		if (rect1.xmax + offs > rect->xmax) {
			roundboxalign_slider = roundboxalign & ~(UI_CNR_TOP_LEFT | UI_CNR_BOTTOM_LEFT);
			offs *= (rect1.xmax + offs - rect->xmax) / offs;
		}
		else {
			roundboxalign_slider = 0;
			offs = 0.0f;
		}
		round_box_edges(&wtb1, roundboxalign_slider, &rect1, offs);
		
		widgetbase_draw(&wtb1, wcol);
		copy_v3_v3_char(wcol->outline, outline);
		
		if (!(state & UI_SELECT))
			SWAP(short, wcol->shadetop, wcol->shadedown);
	}
	
	/* outline */
	wtb.draw_outline = true;
	wtb.draw_inner = false;
	widgetbase_draw(&wtb, wcol);

	/* add space at either side of the button so text aligns with numbuttons (which have arrow icons) */
	if (!(state & UI_TEXTINPUT)) {
		rect->xmax -= toffs;
		rect->xmin += toffs;
	}
}

/* I think 3 is sufficient border to indicate keyed status */
#define SWATCH_KEYED_BORDER 3

static void widget_swatch(uiBut *but, uiWidgetColors *wcol, rcti *rect, int state, int roundboxalign)
{
	uiWidgetBase wtb;
	float rad, col[4];
	bool color_profile = but->block->color_profile;
	
	col[3] = 1.0f;

	if (but->rnaprop) {
		BLI_assert(but->rnaindex == -1);

		if (RNA_property_subtype(but->rnaprop) == PROP_COLOR_GAMMA)
			color_profile = false;

		if (RNA_property_array_length(&but->rnapoin, but->rnaprop) == 4) {
			col[3] = RNA_property_float_get_index(&but->rnapoin, but->rnaprop, 3);
		}
	}
	
	widget_init(&wtb);
	
	/* half rounded */
	rad = 0.25f * U.widget_unit;
	round_box_edges(&wtb, roundboxalign, rect, rad);
		
	ui_but_v3_get(but, col);

	if (state & (UI_BUT_ANIMATED | UI_BUT_ANIMATED_KEY | UI_BUT_DRIVEN | UI_BUT_REDALERT)) {
		/* draw based on state - color for keyed etc */
		widgetbase_draw(&wtb, wcol);

		/* inset to draw swatch color */
		rect->xmin += SWATCH_KEYED_BORDER;
		rect->xmax -= SWATCH_KEYED_BORDER;
		rect->ymin += SWATCH_KEYED_BORDER;
		rect->ymax -= SWATCH_KEYED_BORDER;
		
		round_box_edges(&wtb, roundboxalign, rect, rad);
	}
	
	if (color_profile)
		ui_block_cm_to_display_space_v3(but->block, col);
	
	rgba_float_to_uchar((unsigned char *)wcol->inner, col);

	wcol->shaded = 0;
	wcol->alpha_check = (wcol->inner[3] < 255);
	
	if (state & (UI_BUT_DISABLED | UI_BUT_INACTIVE)) {
		/* Now we reduce alpha of the inner color (i.e. the color shown)
		 * so that this setting can look greyed out, while retaining
		 * the checkboard (for transparent values). This is needed
		 * here as the effects of ui_widget_color_disabled() are overwritten.
		 */
		wcol->inner[3] /= 2;
	}

	widgetbase_draw(&wtb, wcol);
	
	if (but->a1 == UI_PALETTE_COLOR && ((Palette *)but->rnapoin.id.data)->active_color == (int)but->a2) {
		float width = rect->xmax - rect->xmin;
		float height = rect->ymax - rect->ymin;
		/* find color luminance and change it slightly */
		float bw = rgb_to_grayscale(col);

		bw += (bw < 0.5f) ? 0.5f : -0.5f;
		
		glColor4f(bw, bw, bw, 1.0);
		GPUBegin(GL_TRIANGLES);
		glVertex2f(rect->xmin + 0.1f * width, rect->ymin + 0.9f * height);
		glVertex2f(rect->xmin + 0.1f * width, rect->ymin + 0.5f * height);
		glVertex2f(rect->xmin + 0.5f * width, rect->ymin + 0.9f * height);
		glEnd();
	}
}

static void widget_unitvec(uiBut *but, uiWidgetColors *wcol, rcti *rect, int UNUSED(state), int UNUSED(roundboxalign))
{
	ui_draw_but_UNITVEC(but, wcol, rect);
}

static void widget_icon_has_anim(uiBut *but, uiWidgetColors *wcol, rcti *rect, int state, int roundboxalign)
{
	if (state & (UI_BUT_ANIMATED | UI_BUT_ANIMATED_KEY | UI_BUT_DRIVEN | UI_BUT_REDALERT)) {
		uiWidgetBase wtb;
		float rad;
		
		widget_init(&wtb);
		wtb.draw_outline = false;
		
		/* rounded */
		rad = 0.5f * BLI_rcti_size_y(rect);
		round_box_edges(&wtb, UI_CNR_ALL, rect, rad);
		widgetbase_draw(&wtb, wcol);
	}
	else if (but->type == UI_BTYPE_NUM) {
		/* Draw number buttons still with left/right 
		 * triangles when field is not embossed */
		widget_numbut_embossn(but, wcol, rect, state, roundboxalign);
	}
}


static void widget_textbut(uiWidgetColors *wcol, rcti *rect, int state, int roundboxalign)
{
	uiWidgetBase wtb;
	float rad;
	
	if (state & UI_SELECT)
		SWAP(short, wcol->shadetop, wcol->shadedown);
	
	widget_init(&wtb);
	
	/* half rounded */
	rad = 0.2f * U.widget_unit;
	round_box_edges(&wtb, roundboxalign, rect, rad);
	
	widgetbase_draw(&wtb, wcol);
}


static void widget_menubut(uiWidgetColors *wcol, rcti *rect, int UNUSED(state), int roundboxalign)
{
	uiWidgetBase wtb;
	float rad;
	
	widget_init(&wtb);
	
	/* half rounded */
	rad = 0.2f * U.widget_unit;
	round_box_edges(&wtb, roundboxalign, rect, rad);
	
	/* decoration */
	widget_menu_trias(&wtb.tria1, rect);
	
	widgetbase_draw(&wtb, wcol);
	
	/* text space, arrows are about 0.6 height of button */
	rect->xmax -= (6 * BLI_rcti_size_y(rect)) / 10;
}

static void widget_menuiconbut(uiWidgetColors *wcol, rcti *rect, int UNUSED(state), int roundboxalign)
{
	uiWidgetBase wtb;
	float rad;
	
	widget_init(&wtb);
	
	/* half rounded */
	rad = 0.2f * U.widget_unit;
	round_box_edges(&wtb, roundboxalign, rect, rad);
	
	/* decoration */
	widgetbase_draw(&wtb, wcol);
}

static void widget_menunodebut(uiWidgetColors *wcol, rcti *rect, int UNUSED(state), int roundboxalign)
{
	/* silly node link button hacks */
	uiWidgetBase wtb;
	uiWidgetColors wcol_backup = *wcol;
	float rad;
	
	widget_init(&wtb);
	
	/* half rounded */
	rad = 0.2f * U.widget_unit;
	round_box_edges(&wtb, roundboxalign, rect, rad);

	wcol->inner[0] = min_ii(wcol->inner[0] + 15, 255);
	wcol->inner[1] = min_ii(wcol->inner[1] + 15, 255);
	wcol->inner[2] = min_ii(wcol->inner[2] + 15, 255);
	wcol->outline[0] = min_ii(wcol->outline[0] + 15, 255);
	wcol->outline[1] = min_ii(wcol->outline[1] + 15, 255);
	wcol->outline[2] = min_ii(wcol->outline[2] + 15, 255);
	
	/* decoration */
	widgetbase_draw(&wtb, wcol);
	*wcol = wcol_backup;
}

static void widget_pulldownbut(uiWidgetColors *wcol, rcti *rect, int state, int roundboxalign)
{
	if (state & UI_ACTIVE) {
		uiWidgetBase wtb;
		const float rad = 0.2f * U.widget_unit;

		widget_init(&wtb);

		/* half rounded */
		round_box_edges(&wtb, roundboxalign, rect, rad);
		
		widgetbase_draw(&wtb, wcol);
	}
}

static void widget_menu_itembut(uiWidgetColors *wcol, rcti *rect, int UNUSED(state), int UNUSED(roundboxalign))
{
	uiWidgetBase wtb;
	
	widget_init(&wtb);
	
	/* not rounded, no outline */
	wtb.draw_outline = false;
	round_box_edges(&wtb, 0, rect, 0.0f);
	
	widgetbase_draw(&wtb, wcol);
}

static void widget_menu_radial_itembut(uiBut *but, uiWidgetColors *wcol, rcti *rect, int UNUSED(state), int UNUSED(roundboxalign))
{
	uiWidgetBase wtb;
	float rad;
	float fac = but->block->pie_data.alphafac;

	widget_init(&wtb);

	wtb.draw_emboss = false;

	rad = 0.5f * BLI_rcti_size_y(rect);
	round_box_edges(&wtb, UI_CNR_ALL, rect, rad);

	wcol->inner[3] *= fac;
	wcol->inner_sel[3] *= fac;
	wcol->item[3] *= fac;
	wcol->text[3] *= fac;
	wcol->text_sel[3] *= fac;
	wcol->outline[3] *= fac;

	widgetbase_draw(&wtb, wcol);
}

static void widget_list_itembut(uiWidgetColors *wcol, rcti *rect, int UNUSED(state), int UNUSED(roundboxalign))
{
	uiWidgetBase wtb;
	float rad;
	
	widget_init(&wtb);
	
	/* rounded, but no outline */
	wtb.draw_outline = false;
	rad = 0.2f * U.widget_unit;
	round_box_edges(&wtb, UI_CNR_ALL, rect, rad);
	
	widgetbase_draw(&wtb, wcol);
}

static void widget_optionbut(uiWidgetColors *wcol, rcti *rect, int state, int UNUSED(roundboxalign))
{
	uiWidgetBase wtb;
	rcti recttemp = *rect;
	float rad;
	int delta;
	
	widget_init(&wtb);
	
	/* square */
	recttemp.xmax = recttemp.xmin + BLI_rcti_size_y(&recttemp);
	
	/* smaller */
	delta = 1 + BLI_rcti_size_y(&recttemp) / 8;
	recttemp.xmin += delta;
	recttemp.ymin += delta;
	recttemp.xmax -= delta;
	recttemp.ymax -= delta;
	
	/* half rounded */
	rad = BLI_rcti_size_y(&recttemp) / 3;
	round_box_edges(&wtb, UI_CNR_ALL, &recttemp, rad);
	
	/* decoration */
	if (state & UI_SELECT) {
		widget_check_trias(&wtb.tria1, &recttemp);
	}
	
	widgetbase_draw(&wtb, wcol);
	
	/* text space */
	rect->xmin += BLI_rcti_size_y(rect) * 0.7 + delta;
}

/* labels use Editor theme colors for text */
static void widget_state_label(uiWidgetType *wt, int state)
{
	if (state & UI_BUT_LIST_ITEM) {
		/* Override default label theme's colors. */
		bTheme *btheme = UI_GetTheme();
		wt->wcol_theme = &btheme->tui.wcol_list_item;
		/* call this for option button */
		widget_state(wt, state);
	}
	else {
		/* call this for option button */
		widget_state(wt, state);
		if (state & UI_SELECT)
			UI_GetThemeColor3ubv(TH_TEXT_HI, (unsigned char *)wt->wcol.text);
		else
			UI_GetThemeColor3ubv(TH_TEXT, (unsigned char *)wt->wcol.text);
	}
}

static void widget_radiobut(uiWidgetColors *wcol, rcti *rect, int UNUSED(state), int roundboxalign)
{
	uiWidgetBase wtb;
	float rad;
	
	widget_init(&wtb);
	
	/* half rounded */
	rad = 0.2f * U.widget_unit;
	round_box_edges(&wtb, roundboxalign, rect, rad);
	
	widgetbase_draw(&wtb, wcol);
}

static void widget_box(uiBut *but, uiWidgetColors *wcol, rcti *rect, int UNUSED(state), int roundboxalign)
{
	uiWidgetBase wtb;
	float rad;
	char old_col[3];
	
	widget_init(&wtb);
	
	copy_v3_v3_char(old_col, wcol->inner);
	
	/* abuse but->hsv - if it's non-zero, use this color as the box's background */
	if (but->col[3]) {
		wcol->inner[0] = but->col[0];
		wcol->inner[1] = but->col[1];
		wcol->inner[2] = but->col[2];
	}
	
	/* half rounded */
	rad = 0.2f * U.widget_unit;
	round_box_edges(&wtb, roundboxalign, rect, rad);
	
	widgetbase_draw(&wtb, wcol);
		
	copy_v3_v3_char(wcol->inner, old_col);
}

static void widget_but(uiWidgetColors *wcol, rcti *rect, int UNUSED(state), int roundboxalign)
{
	uiWidgetBase wtb;
	float rad;
	
	widget_init(&wtb);
	
	/* half rounded */
	rad = 0.2f * U.widget_unit;
	round_box_edges(&wtb, roundboxalign, rect, rad);
	
	widgetbase_draw(&wtb, wcol);
}

static void widget_roundbut(uiWidgetColors *wcol, rcti *rect, int UNUSED(state), int roundboxalign)
{
	uiWidgetBase wtb;
	const float rad = 0.25f * U.widget_unit;
	
	widget_init(&wtb);
	
	/* half rounded */
	round_box_edges(&wtb, roundboxalign, rect, rad);

	widgetbase_draw(&wtb, wcol);
}

static void widget_draw_extra_mask(const bContext *C, uiBut *but, uiWidgetType *wt, rcti *rect)
{
	uiWidgetBase wtb;
	const float rad = 0.25f * U.widget_unit;
	unsigned char col[4];
	
	/* state copy! */
	wt->wcol = *(wt->wcol_theme);
	
	widget_init(&wtb);
	
	if (but->block->drawextra) {
		/* note: drawextra can change rect +1 or -1, to match round errors of existing previews */
		but->block->drawextra(C, but->poin, but->block->drawextra_arg1, but->block->drawextra_arg2, rect);
		
		/* make mask to draw over image */
		UI_GetThemeColor3ubv(TH_BACK, col);
		glColor3ubv(col);
		
		round_box__edges(&wtb, UI_CNR_ALL, rect, 0.0f, rad);
		widgetbase_outline(&wtb);
	}
	
	/* outline */
	round_box_edges(&wtb, UI_CNR_ALL, rect, rad);
	wtb.draw_outline = true;
	wtb.draw_inner = false;
	widgetbase_draw(&wtb, &wt->wcol);
}

static uiWidgetType *widget_type(uiWidgetTypeEnum type)
{
	bTheme *btheme = UI_GetTheme();
	static uiWidgetType wt;
	
	/* defaults */
	wt.wcol_theme = &btheme->tui.wcol_regular;
	wt.wcol_state = &btheme->tui.wcol_state;
	wt.state = widget_state;
	wt.draw = widget_but;
	wt.custom = NULL;
	wt.text = widget_draw_text_icon;
	
	switch (type) {
		case UI_WTYPE_REGULAR:
			break;

		case UI_WTYPE_LABEL:
			wt.draw = NULL;
			wt.state = widget_state_label;
			break;
			
		case UI_WTYPE_TOGGLE:
			wt.wcol_theme = &btheme->tui.wcol_toggle;
			break;
			
		case UI_WTYPE_CHECKBOX:
			wt.wcol_theme = &btheme->tui.wcol_option;
			wt.draw = widget_optionbut;
			break;
			
		case UI_WTYPE_RADIO:
			wt.wcol_theme = &btheme->tui.wcol_radio;
			wt.draw = widget_radiobut;
			break;

		case UI_WTYPE_NUMBER:
			wt.wcol_theme = &btheme->tui.wcol_num;
			wt.draw = widget_numbut;
			break;
			
		case UI_WTYPE_SLIDER:
			wt.wcol_theme = &btheme->tui.wcol_numslider;
			wt.custom = widget_numslider;
			wt.state = widget_state_numslider;
			break;
			
		case UI_WTYPE_EXEC:
			wt.wcol_theme = &btheme->tui.wcol_tool;
			wt.draw = widget_roundbut;
			break;

		case UI_WTYPE_TOOLTIP:
			wt.wcol_theme = &btheme->tui.wcol_tooltip;
			wt.draw = widget_menu_back;
			break;
			
			
		/* strings */
		case UI_WTYPE_NAME:
			wt.wcol_theme = &btheme->tui.wcol_text;
			wt.draw = widget_textbut;
			break;
			
		case UI_WTYPE_NAME_LINK:
			break;
			
		case UI_WTYPE_POINTER_LINK:
			break;
			
		case UI_WTYPE_FILENAME:
			break;
			
			
		/* start menus */
		case UI_WTYPE_MENU_RADIO:
			wt.wcol_theme = &btheme->tui.wcol_menu;
			wt.draw = widget_menubut;
			break;

		case UI_WTYPE_MENU_ICON_RADIO:
			wt.wcol_theme = &btheme->tui.wcol_menu;
			wt.draw = widget_menuiconbut;
			break;
			
		case UI_WTYPE_MENU_POINTER_LINK:
			wt.wcol_theme = &btheme->tui.wcol_menu;
			wt.draw = widget_menubut;
			break;

		case UI_WTYPE_MENU_NODE_LINK:
			wt.wcol_theme = &btheme->tui.wcol_menu;
			wt.draw = widget_menunodebut;
			break;
			
		case UI_WTYPE_PULLDOWN:
			wt.wcol_theme = &btheme->tui.wcol_pulldown;
			wt.draw = widget_pulldownbut;
			wt.state = widget_state_pulldown;
			break;
			
		/* in menus */
		case UI_WTYPE_MENU_ITEM:
			wt.wcol_theme = &btheme->tui.wcol_menu_item;
			wt.draw = widget_menu_itembut;
			wt.state = widget_state_menu_item;
			break;
			
		case UI_WTYPE_MENU_BACK:
			wt.wcol_theme = &btheme->tui.wcol_menu_back;
			wt.draw = widget_menu_back;
			break;
			
		/* specials */
		case UI_WTYPE_ICON:
			wt.custom = widget_icon_has_anim;
			break;

		case UI_WTYPE_ICON_LABEL:
			/* behave like regular labels (this is simply a label with an icon) */
			wt.state = widget_state_label;
			wt.custom = widget_icon_has_anim;
			break;
			
		case UI_WTYPE_SWATCH:
			wt.custom = widget_swatch;
			break;
			
		case UI_WTYPE_BOX:
			wt.custom = widget_box;
			wt.wcol_theme = &btheme->tui.wcol_box;
			break;
			
		case UI_WTYPE_RGB_PICKER:
			break;
			
		case UI_WTYPE_UNITVEC:
			wt.custom = widget_unitvec;
			break;

		case UI_WTYPE_SCROLL:
			wt.wcol_theme = &btheme->tui.wcol_scroll;
			wt.state = widget_state_nothing;
			wt.custom = widget_scroll;
			break;

		case UI_WTYPE_LISTITEM:
			wt.wcol_theme = &btheme->tui.wcol_list_item;
			wt.draw = widget_list_itembut;
			break;
			
		case UI_WTYPE_PROGRESSBAR:
			wt.wcol_theme = &btheme->tui.wcol_progress;
			wt.custom = widget_progressbar;
			break;

		case UI_WTYPE_MENU_ITEM_RADIAL:
			wt.wcol_theme = &btheme->tui.wcol_pie_menu;
			wt.custom = widget_menu_radial_itembut;
			wt.state = widget_state_pie_menu_item;
			break;
	}
	
	return &wt;
}


static int widget_roundbox_set(uiBut *but, rcti *rect)
{
	int roundbox = UI_CNR_ALL;

	/* alignment */
	if ((but->drawflag & UI_BUT_ALIGN) && but->type != UI_BTYPE_PULLDOWN) {
		
		/* ui_block_position has this correction too, keep in sync */
		if (but->drawflag & (UI_BUT_ALIGN_TOP | UI_BUT_ALIGN_STITCH_TOP))
			rect->ymax += U.pixelsize;
		if (but->drawflag & (UI_BUT_ALIGN_LEFT | UI_BUT_ALIGN_STITCH_LEFT))
			rect->xmin -= U.pixelsize;
		
		switch (but->drawflag & UI_BUT_ALIGN) {
			case UI_BUT_ALIGN_TOP:
				roundbox = UI_CNR_BOTTOM_LEFT | UI_CNR_BOTTOM_RIGHT;
				break;
			case UI_BUT_ALIGN_DOWN:
				roundbox = UI_CNR_TOP_LEFT | UI_CNR_TOP_RIGHT;
				break;
			case UI_BUT_ALIGN_LEFT:
				roundbox = UI_CNR_TOP_RIGHT | UI_CNR_BOTTOM_RIGHT;
				break;
			case UI_BUT_ALIGN_RIGHT:
				roundbox = UI_CNR_TOP_LEFT | UI_CNR_BOTTOM_LEFT;
				break;
			case UI_BUT_ALIGN_DOWN | UI_BUT_ALIGN_RIGHT:
				roundbox = UI_CNR_TOP_LEFT;
				break;
			case UI_BUT_ALIGN_DOWN | UI_BUT_ALIGN_LEFT:
				roundbox = UI_CNR_TOP_RIGHT;
				break;
			case UI_BUT_ALIGN_TOP | UI_BUT_ALIGN_RIGHT:
				roundbox = UI_CNR_BOTTOM_LEFT;
				break;
			case UI_BUT_ALIGN_TOP | UI_BUT_ALIGN_LEFT:
				roundbox = UI_CNR_BOTTOM_RIGHT;
				break;
			default:
				roundbox = 0;
				break;
		}
	}

	/* align with open menu */
	if (but->active) {
		int direction = ui_but_menu_direction(but);

		if      (direction == UI_DIR_UP)    roundbox &= ~(UI_CNR_TOP_RIGHT    | UI_CNR_TOP_LEFT);
		else if (direction == UI_DIR_DOWN)  roundbox &= ~(UI_CNR_BOTTOM_RIGHT | UI_CNR_BOTTOM_LEFT);
		else if (direction == UI_DIR_LEFT)  roundbox &= ~(UI_CNR_TOP_LEFT     | UI_CNR_BOTTOM_LEFT);
		else if (direction == UI_DIR_RIGHT) roundbox &= ~(UI_CNR_TOP_RIGHT    | UI_CNR_BOTTOM_RIGHT);
	}

	return roundbox;
}

/* conversion from old to new buttons, so still messy */
void ui_draw_but(const bContext *C, ARegion *ar, uiStyle *style, uiBut *but, rcti *rect)
{
	bTheme *btheme = UI_GetTheme();
	ThemeUI *tui = &btheme->tui;
	uiFontStyle *fstyle = &style->widget;
	uiWidgetType *wt = NULL;

	/* handle menus separately */
	if (but->dt == UI_EMBOSS_PULLDOWN) {
		switch (but->type) {
			case UI_BTYPE_LABEL:
				widget_draw_text_icon(&style->widgetlabel, &tui->wcol_menu_back, but, rect);
				break;
			case UI_BTYPE_SEPR_LINE:
				ui_draw_separator(rect, &tui->wcol_menu_item);
				break;
			default:
				wt = widget_type(UI_WTYPE_MENU_ITEM);
				break;
		}
	}
	else if (but->dt == UI_EMBOSS_NONE) {
		/* "nothing" */
		switch (but->type) {
			case UI_BTYPE_LABEL:
				wt = widget_type(UI_WTYPE_ICON_LABEL);
				break;
			default:
				wt = widget_type(UI_WTYPE_ICON);
				break;
		}
	}
	else if (but->dt == UI_EMBOSS_RADIAL) {
		wt = widget_type(UI_WTYPE_MENU_ITEM_RADIAL);
	}
	else {
		BLI_assert(but->dt == UI_EMBOSS);

		switch (but->type) {
			case UI_BTYPE_LABEL:
				if (but->block->flag & UI_BLOCK_LOOP)
					widget_draw_text_icon(&style->widgetlabel, &tui->wcol_menu_back, but, rect);
				else {
					wt = widget_type(UI_WTYPE_LABEL);
					fstyle = &style->widgetlabel;
				}
				break;

			case UI_BTYPE_SEPR:
			case UI_BTYPE_SEPR_LINE:
				break;
				
			case UI_BTYPE_BUT:
				wt = widget_type(UI_WTYPE_EXEC);
				break;

			case UI_BTYPE_NUM:
				wt = widget_type(UI_WTYPE_NUMBER);
				break;
				
			case UI_BTYPE_NUM_SLIDER:
				wt = widget_type(UI_WTYPE_SLIDER);
				break;
				
			case UI_BTYPE_ROW:
				wt = widget_type(UI_WTYPE_RADIO);
				break;

			case UI_BTYPE_LISTROW:
				wt = widget_type(UI_WTYPE_LISTITEM);
				break;
				
			case UI_BTYPE_TEXT:
				wt = widget_type(UI_WTYPE_NAME);
				break;

			case UI_BTYPE_SEARCH_MENU:
				wt = widget_type(UI_WTYPE_NAME);
				if (but->block->flag & UI_BLOCK_LOOP)
					wt->wcol_theme = &btheme->tui.wcol_menu_back;
				break;
				
			case UI_BTYPE_BUT_TOGGLE:
			case UI_BTYPE_TOGGLE:
			case UI_BTYPE_TOGGLE_N:
				wt = widget_type(UI_WTYPE_TOGGLE);
				break;
				
			case UI_BTYPE_CHECKBOX:
			case UI_BTYPE_CHECKBOX_N:
				if (!(but->flag & UI_HAS_ICON)) {
					wt = widget_type(UI_WTYPE_CHECKBOX);
					but->drawflag |= UI_BUT_TEXT_LEFT;
				}
				else
					wt = widget_type(UI_WTYPE_TOGGLE);
				
				/* option buttons have strings outside, on menus use different colors */
				if (but->block->flag & UI_BLOCK_LOOP)
					wt->state = widget_state_option_menu;
				
				break;
				
			case UI_BTYPE_MENU:
			case UI_BTYPE_BLOCK:
				if (but->flag & UI_BUT_NODE_LINK) {
					/* new node-link button, not active yet XXX */
					wt = widget_type(UI_WTYPE_MENU_NODE_LINK);
				}
				else {
					/* with menu arrows */

					/* we could use a flag for this, but for now just check size,
					 * add updown arrows if there is room. */
					if ((!but->str[0] && but->icon && (BLI_rcti_size_x(rect) < BLI_rcti_size_y(rect) + 2)) ||
					    /* disable for brushes also */
					    (but->flag & UI_BUT_ICON_PREVIEW))
					{
						/* no arrows */
						wt = widget_type(UI_WTYPE_MENU_ICON_RADIO);
					}
					else {
						wt = widget_type(UI_WTYPE_MENU_RADIO);
					}
				}
				break;
				
			case UI_BTYPE_PULLDOWN:
				wt = widget_type(UI_WTYPE_PULLDOWN);
				break;
			
			case UI_BTYPE_BUT_MENU:
				wt = widget_type(UI_WTYPE_MENU_ITEM);
				break;
				
			case UI_BTYPE_COLOR:
				wt = widget_type(UI_WTYPE_SWATCH);
				break;
				
			case UI_BTYPE_ROUNDBOX:
			case UI_BTYPE_LISTBOX:
				wt = widget_type(UI_WTYPE_BOX);
				break;
				
			case UI_BTYPE_LINK:
			case UI_BTYPE_INLINK:
				wt = widget_type(UI_WTYPE_ICON);
				wt->custom = widget_link;
				
				break;
			
			case UI_BTYPE_EXTRA:
				widget_draw_extra_mask(C, but, widget_type(UI_WTYPE_BOX), rect);
				break;
				
			case UI_BTYPE_HSVCUBE:
				if (ELEM(but->a1, UI_GRAD_V_ALT, UI_GRAD_L_ALT)) {  /* vertical V slider, uses new widget draw now */
					ui_draw_but_HSV_v(but, rect);
				}
				else {  /* other HSV pickers... */
					ui_draw_but_HSVCUBE(but, rect);
				}
				break;
				
			case UI_BTYPE_HSVCIRCLE:
				ui_draw_but_HSVCIRCLE(but, &tui->wcol_regular, rect);
				break;
				
			case UI_BTYPE_COLORBAND:
				ui_draw_but_COLORBAND(but, &tui->wcol_regular, rect);
				break;
				
			case UI_BTYPE_UNITVEC:
				wt = widget_type(UI_WTYPE_UNITVEC);
				break;
				
			case UI_BTYPE_IMAGE:
				ui_draw_but_IMAGE(ar, but, &tui->wcol_regular, rect);
				break;
			
			case UI_BTYPE_HISTOGRAM:
				ui_draw_but_HISTOGRAM(ar, but, &tui->wcol_regular, rect);
				break;
				
			case UI_BTYPE_WAVEFORM:
				ui_draw_but_WAVEFORM(ar, but, &tui->wcol_regular, rect);
				break;
				
			case UI_BTYPE_VECTORSCOPE:
				ui_draw_but_VECTORSCOPE(ar, but, &tui->wcol_regular, rect);
				break;
					
			case UI_BTYPE_CURVE:
				ui_draw_but_CURVE(ar, but, &tui->wcol_regular, rect);
				break;
				
			case UI_BTYPE_PROGRESS_BAR:
				wt = widget_type(UI_WTYPE_PROGRESSBAR);
				fstyle = &style->widgetlabel;
				break;

			case UI_BTYPE_SCROLL:
				wt = widget_type(UI_WTYPE_SCROLL);
				break;

			case UI_BTYPE_GRIP:
				wt = widget_type(UI_WTYPE_ICON);
				break;

			case UI_BTYPE_TRACK_PREVIEW:
				ui_draw_but_TRACKPREVIEW(ar, but, &tui->wcol_regular, rect);
				break;

			case UI_BTYPE_NODE_SOCKET:
				ui_draw_but_NODESOCKET(ar, but, &tui->wcol_regular, rect);
				break;

			default:
				wt = widget_type(UI_WTYPE_REGULAR);
				break;
		}
	}
	
	if (wt) {
		//rcti disablerect = *rect; /* rect gets clipped smaller for text */
		int roundboxalign, state;
		bool disabled = false;
		
		roundboxalign = widget_roundbox_set(but, rect);

		state = but->flag;

		if ((but->editstr) ||
		    (UNLIKELY(but->flag & UI_BUT_DRAG_MULTI) && ui_but_drag_multi_edit_get(but)))
		{
			state |= UI_TEXTINPUT;
		}

		if (state & (UI_BUT_DISABLED | UI_BUT_INACTIVE))
			if (but->dt != UI_EMBOSS_PULLDOWN)
				disabled = true;
		
		if (disabled)
			ui_widget_color_disabled(wt);

		wt->state(wt, state);
		if (wt->custom)
			wt->custom(but, &wt->wcol, rect, state, roundboxalign);
		else if (wt->draw)
			wt->draw(&wt->wcol, rect, state, roundboxalign);

		if (disabled)
			glEnable(GL_BLEND);
		wt->text(fstyle, &wt->wcol, but, rect);
		if (disabled)
			glDisable(GL_BLEND);
		
//		if (state & (UI_BUT_DISABLED | UI_BUT_INACTIVE))
//			if (but->dt != UI_EMBOSS_PULLDOWN)
//				widget_disabled(&disablerect);
	}
}

void ui_draw_menu_back(uiStyle *UNUSED(style), uiBlock *block, rcti *rect)
{
	uiWidgetType *wt = widget_type(UI_WTYPE_MENU_BACK);
	
	wt->state(wt, 0);
	if (block)
		wt->draw(&wt->wcol, rect, block->flag, block->direction);
	else
		wt->draw(&wt->wcol, rect, 0, 0);
	
	if (block) {
		if (block->flag & UI_BLOCK_CLIPTOP) {
			/* XXX no scaling for UI here yet */
			glColor3ubv((unsigned char *)wt->wcol.text);
			UI_draw_icon_tri(BLI_rcti_cent_x(rect), rect->ymax - 8, 't');
		}
		if (block->flag & UI_BLOCK_CLIPBOTTOM) {
			/* XXX no scaling for UI here yet */
			glColor3ubv((unsigned char *)wt->wcol.text);
			UI_draw_icon_tri(BLI_rcti_cent_x(rect), rect->ymin + 10, 'v');
		}
	}
}

static void draw_disk_shaded(
        float start, float angle,
        float radius_int, float radius_ext, int subd,
        const char col1[4], const char col2[4],
        bool shaded)
{
	const float radius_ext_scale = (0.5f / radius_ext);  /* 1 / (2 * radius_ext) */
	int i;

	float s, c;
	float y1, y2;
	float fac;
	unsigned char r_col[4];

	GPUBegin(GL_TRIANGLE_STRIP);

	s = sinf(start);
	c = cosf(start);

	y1 = s * radius_int;
	y2 = s * radius_ext;

	if (shaded) {
		fac = (y1 + radius_ext) * radius_ext_scale;
		round_box_shade_col4_r(r_col, col1, col2, fac);

		glColor4ubv(r_col);
	}

	glVertex2f(c * radius_int, s * radius_int);

	if (shaded) {
		fac = (y2 + radius_ext) * radius_ext_scale;
		round_box_shade_col4_r(r_col, col1, col2, fac);

		glColor4ubv(r_col);
	}
	glVertex2f(c * radius_ext, s * radius_ext);

	for (i = 1; i < subd; i++) {
		float a;

		a = start + ((i) / (float)(subd - 1)) * angle;
		s = sinf(a);
		c = cosf(a);
		y1 = s * radius_int;
		y2 = s * radius_ext;

		if (shaded) {
			fac = (y1 + radius_ext) * radius_ext_scale;
			round_box_shade_col4_r(r_col, col1, col2, fac);

			glColor4ubv(r_col);
		}
		glVertex2f(c * radius_int, s * radius_int);

		if (shaded) {
			fac = (y2 + radius_ext) * radius_ext_scale;
			round_box_shade_col4_r(r_col, col1, col2, fac);

			glColor4ubv(r_col);
		}
		glVertex2f(c * radius_ext, s * radius_ext);
	}
	glEnd();
}

void ui_draw_pie_center(uiBlock *block)
{
	bTheme *btheme = UI_GetTheme();
	float cx = block->pie_data.pie_center_spawned[0];
	float cy = block->pie_data.pie_center_spawned[1];

	float *pie_dir = block->pie_data.pie_dir;

	float pie_radius_internal = U.pixelsize * U.pie_menu_threshold;
	float pie_radius_external = U.pixelsize * (U.pie_menu_threshold + 7.0f);

	int subd = 40;

	float angle = atan2f(pie_dir[1], pie_dir[0]);
	float range = (block->pie_data.flags & UI_PIE_DEGREES_RANGE_LARGE) ? M_PI_2 : M_PI_4;

	gpuPushMatrix(GPU_MODELVIEW_MATRIX);
	gpuTranslate(GPU_MODELVIEW_MATRIX, cx, cy, 0.0f);

	glEnable(GL_BLEND);
	if (btheme->tui.wcol_pie_menu.shaded) {
		char col1[4], col2[4];
		shadecolors4(col1, col2, btheme->tui.wcol_pie_menu.inner, btheme->tui.wcol_pie_menu.shadetop, btheme->tui.wcol_pie_menu.shadedown);
		draw_disk_shaded(0.0f, (float)(M_PI * 2.0), pie_radius_internal, pie_radius_external, subd, col1, col2, true);
	}
	else {
		glColor4ubv((GLubyte *)btheme->tui.wcol_pie_menu.inner);
		draw_disk_shaded(0.0f, (float)(M_PI * 2.0), pie_radius_internal, pie_radius_external, subd, NULL, NULL, false);
	}

	if (!(block->pie_data.flags & UI_PIE_INVALID_DIR)) {
		if (btheme->tui.wcol_pie_menu.shaded) {
			char col1[4], col2[4];
			shadecolors4(col1, col2, btheme->tui.wcol_pie_menu.inner_sel, btheme->tui.wcol_pie_menu.shadetop, btheme->tui.wcol_pie_menu.shadedown);
			draw_disk_shaded(angle - range / 2.0f, range, pie_radius_internal, pie_radius_external, subd, col1, col2, true);
		}
		else {
			glColor4ubv((GLubyte *)btheme->tui.wcol_pie_menu.inner_sel);
			draw_disk_shaded(angle - range / 2.0f, range, pie_radius_internal, pie_radius_external, subd, NULL, NULL, false);
		}
	}

	glColor4ubv((GLubyte *)btheme->tui.wcol_pie_menu.outline);
	glutil_draw_lined_arc(0.0f, (float)M_PI * 2.0f, pie_radius_internal, subd);
	glutil_draw_lined_arc(0.0f, (float)M_PI * 2.0f, pie_radius_external, subd);

	if (U.pie_menu_confirm > 0 && !(block->pie_data.flags & (UI_PIE_INVALID_DIR | UI_PIE_CLICK_STYLE))) {
		float pie_confirm_radius = U.pixelsize * (pie_radius_internal + U.pie_menu_confirm);
		float pie_confirm_external = U.pixelsize * (pie_radius_internal + U.pie_menu_confirm + 7.0f);

		glColor4ub(btheme->tui.wcol_pie_menu.text_sel[0], btheme->tui.wcol_pie_menu.text_sel[1], btheme->tui.wcol_pie_menu.text_sel[2], 64);
		draw_disk_shaded(angle - range / 2.0f, range, pie_confirm_radius, pie_confirm_external, subd, NULL, NULL, false);
	}

	glDisable(GL_BLEND);
	gpuPopMatrix(GPU_MODELVIEW_MATRIX);
}


uiWidgetColors *ui_tooltip_get_theme(void)
{
	uiWidgetType *wt = widget_type(UI_WTYPE_TOOLTIP);
	return wt->wcol_theme;
}

void ui_draw_tooltip_background(uiStyle *UNUSED(style), uiBlock *UNUSED(block), rcti *rect)
{
	uiWidgetType *wt = widget_type(UI_WTYPE_TOOLTIP);
	wt->state(wt, 0);
	/* wt->draw ends up using same function to draw the tooltip as menu_back */
	wt->draw(&wt->wcol, rect, 0, 0);
}

void ui_draw_search_back(uiStyle *UNUSED(style), uiBlock *block, rcti *rect)
{
	uiWidgetType *wt = widget_type(UI_WTYPE_BOX);
	
	glEnable(GL_BLEND);
	widget_softshadow(rect, UI_CNR_ALL, 0.25f * U.widget_unit);
	glDisable(GL_BLEND);

	wt->state(wt, 0);
	if (block)
		wt->draw(&wt->wcol, rect, block->flag, UI_CNR_ALL);
	else
		wt->draw(&wt->wcol, rect, 0, UI_CNR_ALL);
}


/* helper call to draw a menu item without button */
/* state: UI_ACTIVE or 0 */
void ui_draw_menu_item(uiFontStyle *fstyle, rcti *rect, const char *name, int iconid, int state, bool use_sep)
{
	uiWidgetType *wt = widget_type(UI_WTYPE_MENU_ITEM);
	rcti _rect = *rect;
	char *cpoin = NULL;

	wt->state(wt, state);
	wt->draw(&wt->wcol, rect, 0, 0);
	
	UI_fontstyle_set(fstyle);
	fstyle->align = UI_STYLE_TEXT_LEFT;
	
	/* text location offset */
	rect->xmin += 0.25f * UI_UNIT_X;
	if (iconid) rect->xmin += UI_DPI_ICON_SIZE;

	/* cut string in 2 parts? */
	if (use_sep) {
		cpoin = strchr(name, UI_SEP_CHAR);
		if (cpoin) {
			*cpoin = 0;

			/* need to set this first */
			UI_fontstyle_set(fstyle);

			if (fstyle->kerning == 1) { /* for BLF_width */
				BLF_enable(fstyle->uifont_id, BLF_KERNING_DEFAULT);
			}

			rect->xmax -= BLF_width(fstyle->uifont_id, cpoin + 1, INT_MAX) + UI_DPI_ICON_SIZE;

			if (fstyle->kerning == 1) {
				BLF_disable(fstyle->uifont_id, BLF_KERNING_DEFAULT);
			}
		}
	}

	{
		char drawstr[UI_MAX_DRAW_STR];
		const float okwidth = (float)BLI_rcti_size_x(rect);
		const size_t max_len = sizeof(drawstr);
		const float minwidth = (float)(UI_DPI_ICON_SIZE);

		BLI_strncpy(drawstr, name, sizeof(drawstr));
		if (drawstr[0]) {
			UI_text_clip_middle_ex(fstyle, drawstr, okwidth, minwidth, max_len, '\0');
		}

		glColor4ubv((unsigned char *)wt->wcol.text);
		UI_fontstyle_draw(fstyle, rect, drawstr);
	}

	/* part text right aligned */
	if (use_sep) {
		if (cpoin) {
			fstyle->align = UI_STYLE_TEXT_RIGHT;
			rect->xmax = _rect.xmax - 5;
			UI_fontstyle_draw(fstyle, rect, cpoin + 1);
			*cpoin = UI_SEP_CHAR;
		}
	}
	
	/* restore rect, was messed with */
	*rect = _rect;

	if (iconid) {
		float height, aspect;
		int xs = rect->xmin + 0.2f * UI_UNIT_X;
		int ys = rect->ymin + 0.1f * BLI_rcti_size_y(rect);

		height = ICON_SIZE_FROM_BUTRECT(rect);
		aspect = ICON_DEFAULT_HEIGHT / height;
		
		glEnable(GL_BLEND);
		UI_icon_draw_aspect(xs, ys, iconid, aspect, 1.0f); /* XXX scale weak get from fstyle? */
		glDisable(GL_BLEND);
	}
}

void ui_draw_preview_item(uiFontStyle *fstyle, rcti *rect, const char *name, int iconid, int state)
{
	rcti trect = *rect;
	const float text_size = UI_UNIT_Y;
	float font_dims[2] = {0.0f, 0.0f};
	uiWidgetType *wt = widget_type(UI_WTYPE_MENU_ITEM);
	
	/* drawing button background */
	wt->state(wt, state);
	wt->draw(&wt->wcol, rect, 0, 0);
	
	/* draw icon in rect above the space reserved for the label */
	rect->ymin += text_size;
	glEnable(GL_BLEND);
	widget_draw_preview(iconid, 1.0f, rect);
	glDisable(GL_BLEND);
	
	BLF_width_and_height(fstyle->uifont_id, name, BLF_DRAW_STR_DUMMY_MAX, &font_dims[0], &font_dims[1]);

	/* text rect */
	trect.xmin += 0;
	trect.xmax = trect.xmin + font_dims[0] + U.widget_unit / 2;
	trect.ymin += U.widget_unit / 2;
	trect.ymax = trect.ymin + font_dims[1];
	if (trect.xmax > rect->xmax - PREVIEW_PAD)
		trect.xmax = rect->xmax - PREVIEW_PAD;

<<<<<<< HEAD
	bg_rect = trect;
	bg_rect.xmin = rect->xmin + PREVIEW_PAD;
	bg_rect.ymin = rect->ymin + PREVIEW_PAD;
	bg_rect.xmax = rect->xmax - PREVIEW_PAD;
	bg_rect.ymax += PREVIEW_PAD / 2;
	
	if (bg_rect.xmax > rect->xmax - PREVIEW_PAD)
		bg_rect.xmax = rect->xmax - PREVIEW_PAD;

	glColor4ubv((unsigned char *)wt->wcol_theme->inner_sel);
	GPURecti(bg_rect.xmin, bg_rect.ymin, bg_rect.xmax, bg_rect.ymax);
	glDisable(GL_BLEND);

=======
>>>>>>> 7da189b4
	{
		char drawstr[UI_MAX_DRAW_STR];
		const float okwidth = (float)BLI_rcti_size_x(&trect);
		const size_t max_len = sizeof(drawstr);
		const float minwidth = (float)(UI_DPI_ICON_SIZE);

		BLI_strncpy(drawstr, name, sizeof(drawstr));
		UI_text_clip_middle_ex(fstyle, drawstr, okwidth, minwidth, max_len, '\0');

		glColor4ubv((unsigned char *)wt->wcol.text);
		UI_fontstyle_draw(fstyle, &trect, drawstr);
	}
}<|MERGE_RESOLUTION|>--- conflicted
+++ resolved
@@ -205,15 +205,10 @@
 
 	/* for each AA step */
 	for (j = 0; j < WIDGET_AA_JITTER; j++) {
-<<<<<<< HEAD
+		gpuPushMatrix(GPU_MODELVIEW_MATRIX);
 		gpuTranslate(GPU_MODELVIEW_MATRIX, jit[j][0], jit[j][1], 0.0f);
 		GPUDrawArrays(GL_TRIANGLES, 0, 3);
-		gpuTranslate(GPU_MODELVIEW_MATRIX, -jit[j][0], -jit[j][1], 0.0f);
-=======
-		glTranslate2fv(jit[j]);
-		glDrawArrays(GL_TRIANGLES, 0, 3);
-		glTranslatef(-jit[j][0], -jit[j][1], 0.0f);
->>>>>>> 7da189b4
+		gpuPopMatrix(GPU_MODELVIEW_MATRIX);
 	}
 
 	glDisableClientState(GL_VERTEX_ARRAY);
@@ -234,11 +229,7 @@
 	glColor4fv(color);
 	
 	for (j = 0; j < WIDGET_AA_JITTER; j++) {
-<<<<<<< HEAD
 		gpuTranslate(GPU_MODELVIEW_MATRIX, jit[j][0], jit[j][1], 0.0f);
-=======
-		glTranslate2fv(jit[j]);
->>>>>>> 7da189b4
 		UI_draw_roundbox_gl_mode(mode, minx, miny, maxx, maxy, rad);
 		gpuTranslate(GPU_MODELVIEW_MATRIX, -jit[j][0], -jit[j][1], 0.0f);
 	}
@@ -770,13 +761,7 @@
 		glEnableClientState(GL_VERTEX_ARRAY);
 
 		for (j = 0; j < WIDGET_AA_JITTER; j++) {
-<<<<<<< HEAD
-			unsigned char emboss[4];
-
 			gpuTranslate(GPU_MODELVIEW_MATRIX, jit[j][0], jit[j][1], 0.0f);
-=======
-			glTranslate2fv(jit[j]);
->>>>>>> 7da189b4
 			
 			/* outline */
 			glColor4ubv(tcol);
@@ -809,11 +794,7 @@
 
 		/* for each AA step */
 		for (j = 0; j < WIDGET_AA_JITTER; j++) {
-<<<<<<< HEAD
 			gpuTranslate(GPU_MODELVIEW_MATRIX, jit[j][0], jit[j][1], 0.0f);
-=======
-			glTranslate2fv(jit[j]);
->>>>>>> 7da189b4
 
 			if (wtb->tria1.tot)
 				widget_trias_draw(&wtb->tria1);
@@ -2340,13 +2321,7 @@
 	
 	ui_color_picker_to_rgb(0.0f, 0.0f, hsv[2], colcent, colcent + 1, colcent + 2);
 
-<<<<<<< HEAD
-	glShadeModel(GL_SMOOTH);
-
 	GPUBegin(GL_TRIANGLE_FAN);
-=======
-	glBegin(GL_TRIANGLE_FAN);
->>>>>>> 7da189b4
 	glColor3fv(colcent);
 	glVertex2f(centx, centy);
 	
@@ -4203,23 +4178,6 @@
 	trect.ymax = trect.ymin + font_dims[1];
 	if (trect.xmax > rect->xmax - PREVIEW_PAD)
 		trect.xmax = rect->xmax - PREVIEW_PAD;
-
-<<<<<<< HEAD
-	bg_rect = trect;
-	bg_rect.xmin = rect->xmin + PREVIEW_PAD;
-	bg_rect.ymin = rect->ymin + PREVIEW_PAD;
-	bg_rect.xmax = rect->xmax - PREVIEW_PAD;
-	bg_rect.ymax += PREVIEW_PAD / 2;
-	
-	if (bg_rect.xmax > rect->xmax - PREVIEW_PAD)
-		bg_rect.xmax = rect->xmax - PREVIEW_PAD;
-
-	glColor4ubv((unsigned char *)wt->wcol_theme->inner_sel);
-	GPURecti(bg_rect.xmin, bg_rect.ymin, bg_rect.xmax, bg_rect.ymax);
-	glDisable(GL_BLEND);
-
-=======
->>>>>>> 7da189b4
 	{
 		char drawstr[UI_MAX_DRAW_STR];
 		const float okwidth = (float)BLI_rcti_size_x(&trect);
