--- conflicted
+++ resolved
@@ -216,95 +216,6 @@
 }
 
 /* *** RNA collection search menu *** */
-<<<<<<< HEAD
-
-typedef struct CollItemSearch {
-	struct CollItemSearch *next, *prev;
-	ID *id;
-	char *name;
-	int index;
-	int iconid;
-} CollItemSearch;
-
-static int sort_search_items_list(const void *a, const void *b)
-{
-	const CollItemSearch *cis1 = a;
-	const CollItemSearch *cis2 = b;
-
-	if (BLI_strcasecmp(cis1->name, cis2->name) > 0)
-		return 1;
-	else
-		return 0;
-}
-
-void ui_rna_collection_search_cb(const struct bContext *C, void *arg, const char *str, uiSearchItems *items)
-{
-	struct uiRNACollectionSearch *data = arg;
-	char *name;
-	int i = 0, iconid = 0, flag = RNA_property_flag(data->target_prop);
-	ListBase *items_list = MEM_callocN(sizeof(ListBase), "items_list");
-	CollItemSearch *cis;
-	const bool skip_filter = !GET_INT_FROM_POINTER(data->but_changed);
-
-	/* build a temporary list of relevant items first */
-	RNA_PROP_BEGIN (&data->search_ptr, itemptr, data->search_prop)
-	{
-		ID *id = NULL;
-
-		if (flag & PROP_ID_SELF_CHECK)
-			if (itemptr.data == data->target_ptr.id.data)
-				continue;
-
-		/* use filter */
-		if (RNA_property_type(data->target_prop) == PROP_POINTER) {
-			if (RNA_property_pointer_poll(&data->target_ptr, data->target_prop, &itemptr) == 0)
-				continue;
-		}
-
-		name = RNA_struct_name_get_alloc(&itemptr, NULL, 0, NULL); /* could use the string length here */
-		iconid = 0;
-		if (itemptr.type && RNA_struct_is_ID(itemptr.type)) {
-			id = itemptr.data;
-			iconid = ui_id_icon_get(C, id, false);
-		}
-
-		if (name) {
-			if (skip_filter || BLI_strcasestr(name, str)) {
-				cis = MEM_callocN(sizeof(CollItemSearch), "CollectionItemSearch");
-				cis->id = id;
-				cis->name = MEM_dupallocN(name);
-				cis->index = i;
-				cis->iconid = iconid;
-				BLI_addtail(items_list, cis);
-			}
-			MEM_freeN(name);
-		}
-
-		i++;
-	}
-	RNA_PROP_END;
-
-	BLI_listbase_sort(items_list, sort_search_items_list);
-
-	/* add search items from temporary list */
-	for (cis = items_list->first; cis; cis = cis->next) {
-		void *poin = cis->id ? cis->id : SET_INT_IN_POINTER(cis->index);
-		if (UI_search_item_add(items, cis->name, poin, cis->iconid) == false) {
-			break;
-		}
-	}
-
-	for (cis = items_list->first; cis; cis = cis->next) {
-		MEM_freeN(cis->name);
-	}
-	BLI_freelistN(items_list);
-	MEM_freeN(items_list);
-}
-
-
-/***************************** ID Utilities *******************************/
-=======
->>>>>>> c2f6ca31
 
 typedef struct CollItemSearch {
 	struct CollItemSearch *next, *prev;
