/*
 * ***** BEGIN GPL LICENSE BLOCK *****
 *
 * This program is free software; you can redistribute it and/or
 * modify it under the terms of the GNU General Public License
 * as published by the Free Software Foundation; either version 2
 * of the License, or (at your option) any later version.
 *
 * This program is distributed in the hope that it will be useful,
 * but WITHOUT ANY WARRANTY; without even the implied warranty of
 * MERCHANTABILITY or FITNESS FOR A PARTICULAR PURPOSE.  See the
 * GNU General Public License for more details.
 *
 * You should have received a copy of the GNU General Public License
 * along with this program; if not, write to the Free Software Foundation,
 * Inc., 51 Franklin Street, Fifth Floor, Boston, MA 02110-1301, USA.
 *
 * The Original Code is Copyright (C) 2001-2002 by NaN Holding BV.
 * All rights reserved.
 *
 * Contributor(s): Blender Foundation, full update, glsl support
 *
 * ***** END GPL LICENSE BLOCK *****
 */

/** \file blender/editors/space_view3d/drawmesh.c
 *  \ingroup spview3d
 */

#include <string.h>
#include <math.h>

#include "MEM_guardedalloc.h"

#include "BLI_utildefines.h"
#include "BLI_bitmap.h"
#include "BLI_math.h"

#include "DNA_material_types.h"
#include "DNA_mesh_types.h"
#include "DNA_meshdata_types.h"
#include "DNA_node_types.h"
#include "DNA_object_types.h"
#include "DNA_property_types.h"
#include "DNA_scene_types.h"
#include "DNA_screen_types.h"
#include "DNA_view3d_types.h"

#include "BKE_DerivedMesh.h"
#include "BKE_global.h"
#include "BKE_image.h"
#include "BKE_material.h"
#include "BKE_paint.h"
#include "BKE_property.h"
#include "BKE_editmesh.h"
#include "BKE_scene.h"

#include "BIF_gl.h"
#include "BIF_glutil.h"

#include "UI_resources.h"

#include "GPU_draw.h"
#include "GPU_material.h"
#include "GPU_basic_shader.h"
#include "GPU_shader.h"

#include "RE_engine.h"

#include "ED_uvedit.h"

#include "view3d_intern.h"  /* own include */

/* user data structures for derived mesh callbacks */
typedef struct drawMeshFaceSelect_userData {
	Mesh *me;
	BLI_bitmap *edge_flags; /* pairs of edge options (visible, select) */
} drawMeshFaceSelect_userData;

typedef struct drawEMTFMapped_userData {
	BMEditMesh *em;
	bool has_mcol;
	int cd_poly_tex_offset;
	const MPoly *mpoly;
	const MTexPoly *mtexpoly;
} drawEMTFMapped_userData;

typedef struct drawTFace_userData {
	const Mesh *me;
	const MPoly *mpoly;
	const MTexPoly *mtexpoly;
} drawTFace_userData;

/**************************** Face Select Mode *******************************/

/* mainly to be less confusing */
BLI_INLINE int edge_vis_index(const int index) { return index * 2; }
BLI_INLINE int edge_sel_index(const int index) { return index * 2 + 1; }

static BLI_bitmap *get_tface_mesh_marked_edge_info(Mesh *me, bool draw_select_edges)
{
	BLI_bitmap *bitmap_edge_flags = BLI_BITMAP_NEW(me->totedge * 2, __func__);
	MPoly *mp;
	MLoop *ml;
	int i, j;
	bool select_set;
	
	for (i = 0; i < me->totpoly; i++) {
		mp = &me->mpoly[i];

		if (!(mp->flag & ME_HIDE)) {
			select_set = (mp->flag & ME_FACE_SEL) != 0;

			ml = me->mloop + mp->loopstart;
			for (j = 0; j < mp->totloop; j++, ml++) {
				if ((draw_select_edges == false) &&
				    (select_set && BLI_BITMAP_TEST(bitmap_edge_flags, edge_sel_index(ml->e))))
				{
					BLI_BITMAP_DISABLE(bitmap_edge_flags, edge_vis_index(ml->e));
				}
				else {
					BLI_BITMAP_ENABLE(bitmap_edge_flags, edge_vis_index(ml->e));
					if (select_set) {
						BLI_BITMAP_ENABLE(bitmap_edge_flags, edge_sel_index(ml->e));
					}
				}
			}
		}
	}

	return bitmap_edge_flags;
}


static DMDrawOption draw_mesh_face_select__setHiddenOpts(void *userData, int index)
{
	drawMeshFaceSelect_userData *data = userData;
	Mesh *me = data->me;

	if (me->drawflag & ME_DRAWEDGES) {
		if ((BLI_BITMAP_TEST(data->edge_flags, edge_vis_index(index))))
			return DM_DRAW_OPTION_NORMAL;
		else
			return DM_DRAW_OPTION_SKIP;
	}
	else if (BLI_BITMAP_TEST(data->edge_flags, edge_sel_index(index)) &&
	         BLI_BITMAP_TEST(data->edge_flags, edge_vis_index(index)))
	{
		return DM_DRAW_OPTION_NORMAL;
	}
	else {
		return DM_DRAW_OPTION_SKIP;
	}
}

static DMDrawOption draw_mesh_face_select__setSelectOpts(void *userData, int index)
{
	drawMeshFaceSelect_userData *data = userData;
	return (BLI_BITMAP_TEST(data->edge_flags, edge_sel_index(index)) &&
	        BLI_BITMAP_TEST(data->edge_flags, edge_vis_index(index))) ? DM_DRAW_OPTION_NORMAL : DM_DRAW_OPTION_SKIP;
}

/* draws unselected */
static DMDrawOption draw_mesh_face_select__drawFaceOptsInv(void *userData, int index)
{
	Mesh *me = (Mesh *)userData;

	MPoly *mpoly = &me->mpoly[index];
	if (!(mpoly->flag & ME_HIDE) && !(mpoly->flag & ME_FACE_SEL))
		return DM_DRAW_OPTION_NORMAL;
	else
		return DM_DRAW_OPTION_SKIP;
}

void draw_mesh_face_select(RegionView3D *rv3d, Mesh *me, DerivedMesh *dm, bool draw_select_edges)
{
	drawMeshFaceSelect_userData data;

	data.me = me;
	data.edge_flags = get_tface_mesh_marked_edge_info(me, draw_select_edges);

	glEnable(GL_DEPTH_TEST);
	ED_view3d_polygon_offset(rv3d, 1.0);

	/* Draw (Hidden) Edges */
	setlinestyle(1);
	UI_ThemeColor(TH_EDGE_FACESEL);
	dm->drawMappedEdges(dm, draw_mesh_face_select__setHiddenOpts, &data);
	setlinestyle(0);

	/* Draw Selected Faces */
	if (me->drawflag & ME_DRAWFACES) {
		glEnable(GL_BLEND);
		glBlendFunc(GL_SRC_ALPHA, GL_ONE_MINUS_SRC_ALPHA);
		/* dull unselected faces so as not to get in the way of seeing color */
		glColor4ub(96, 96, 96, 64);
		dm->drawMappedFaces(dm, draw_mesh_face_select__drawFaceOptsInv, NULL, NULL, (void *)me, DM_DRAW_SKIP_HIDDEN);
		glDisable(GL_BLEND);
	}
	
	ED_view3d_polygon_offset(rv3d, 1.0);

	/* Draw Stippled Outline for selected faces */
	glColor3ub(255, 255, 255);
	setlinestyle(1);
	dm->drawMappedEdges(dm, draw_mesh_face_select__setSelectOpts, &data);
	setlinestyle(0);

	ED_view3d_polygon_offset(rv3d, 0.0);  /* resets correctly now, even after calling accumulated offsets */

	MEM_freeN(data.edge_flags);
}

/***************************** Texture Drawing ******************************/

static Material *give_current_material_or_def(Object *ob, int matnr)
{
	extern Material defmaterial;  /* render module abuse... */
	Material *ma = give_current_material(ob, matnr);

	return ma ? ma : &defmaterial;
}

/* Icky globals, fix with userdata parameter */

static struct TextureDrawState {
	Object *ob;
	Image *stencil; /* texture painting stencil */
	Image *canvas;  /* texture painting canvas, for image mode */
	bool use_game_mat;
	int is_lit, is_tex;
	int color_profile;
	bool use_backface_culling;
	bool two_sided_lighting;
	unsigned char obcol[4];
	bool is_texpaint;
	bool texpaint_material; /* use material slots for texture painting */
} Gtexdraw = {NULL, NULL, NULL, false, 0, 0, 0, false, false, {0, 0, 0, 0}, false, false};

static bool set_draw_settings_cached(int clearcache, MTexPoly *texface, Material *ma, struct TextureDrawState gtexdraw)
{
	static Material *c_ma;
	static int c_textured;
	static MTexPoly c_texface;
	static int c_backculled;
	static bool c_badtex;
	static int c_lit;
	static int c_has_texface;

	int backculled = 1;
	int alphablend = GPU_BLEND_SOLID;
	int textured = 0;
	int lit = 0;
	int has_texface = texface != NULL;
	bool need_set_tpage = false;
	bool texpaint = ((gtexdraw.ob->mode & OB_MODE_TEXTURE_PAINT) != 0);

	Image *ima = NULL;

	if (ma != NULL) {
		if (ma->mode & MA_TRANSP) {
			alphablend = GPU_BLEND_ALPHA;
		}
	}

	if (clearcache) {
		c_textured = c_lit = c_backculled = -1;
		memset(&c_texface, 0, sizeof(c_texface));
		c_badtex = false;
		c_has_texface = -1;
		c_ma = NULL;
	}
	else {
		textured = gtexdraw.is_tex;
	}

	/* convert number of lights into boolean */
	if (gtexdraw.is_lit) lit = 1;

	backculled = gtexdraw.use_backface_culling;
	if (ma) {
		if (ma->mode & MA_SHLESS) lit = 0;
		if (gtexdraw.use_game_mat) {
			backculled = backculled || (ma->game.flag & GEMAT_BACKCULL);
			alphablend = ma->game.alpha_blend;
		}
	}

	if (texface && !texpaint) {
		textured = textured && (texface->tpage);

		/* no material, render alpha if texture has depth=32 */
		if (!ma && BKE_image_has_alpha(texface->tpage))
			alphablend = GPU_BLEND_ALPHA;
	}
	else if (texpaint) {
		if (gtexdraw.texpaint_material)
			ima = ma && ma->texpaintslot ? ma->texpaintslot[ma->paint_active_slot].ima : NULL;
		else
			ima = gtexdraw.canvas;
	}
	else
		textured = 0;

	if (backculled != c_backculled) {
		if (backculled) glEnable(GL_CULL_FACE);
		else glDisable(GL_CULL_FACE);

		c_backculled = backculled;
	}

	/* need to re-set tpage if textured flag changed or existsment of texface changed..  */
	need_set_tpage = textured != c_textured || has_texface != c_has_texface;
	/* ..or if settings inside texface were changed (if texface was used) */
	need_set_tpage |= (texpaint && c_ma != ma) || (texface && memcmp(&c_texface, texface, sizeof(c_texface)));

	if (need_set_tpage) {
		if (textured) {
			if (texpaint) {
				c_badtex = false;
				if (GPU_verify_image(ima, NULL, 0, 1, 0, false, false)) {
					glEnable(GL_TEXTURE_2D);
					glTexEnvi(GL_TEXTURE_ENV, GL_TEXTURE_ENV_MODE, GL_COMBINE);
					glTexEnvi(GL_TEXTURE_ENV, GL_COMBINE_RGB, GL_MODULATE);
					glTexEnvi(GL_TEXTURE_ENV, GL_SRC0_RGB, GL_TEXTURE);
					glTexEnvi(GL_TEXTURE_ENV, GL_SRC1_RGB, GL_PRIMARY_COLOR);
					glTexEnvi(GL_TEXTURE_ENV, GL_COMBINE_ALPHA, GL_REPLACE);
					glTexEnvi(GL_TEXTURE_ENV, GL_SRC0_ALPHA, GL_TEXTURE);
					
					glActiveTexture(GL_TEXTURE1);
					glEnable(GL_TEXTURE_2D);
					glTexEnvi(GL_TEXTURE_ENV, GL_TEXTURE_ENV_MODE, GL_COMBINE);
					glTexEnvi(GL_TEXTURE_ENV, GL_COMBINE_RGB, GL_INTERPOLATE);
					glTexEnvi(GL_TEXTURE_ENV, GL_SRC0_RGB, GL_PREVIOUS);
					glTexEnvi(GL_TEXTURE_ENV, GL_SRC1_RGB, GL_PRIMARY_COLOR);
					glTexEnvi(GL_TEXTURE_ENV, GL_SRC2_RGB, GL_PREVIOUS);
					glTexEnvi(GL_TEXTURE_ENV, GL_OPERAND2_RGB, GL_SRC_ALPHA);
					glTexEnvi(GL_TEXTURE_ENV, GL_COMBINE_ALPHA, GL_REPLACE);
					glTexEnvi(GL_TEXTURE_ENV, GL_SRC0_ALPHA, GL_PREVIOUS);
					glBindTexture(GL_TEXTURE_2D, ima->bindcode);
					glActiveTexture(GL_TEXTURE0);					
				}
				else {
					glActiveTexture(GL_TEXTURE1);
					glDisable(GL_TEXTURE_2D);
					glBindTexture(GL_TEXTURE_2D, 0);
					glTexEnvi(GL_TEXTURE_ENV, GL_TEXTURE_ENV_MODE, GL_MODULATE);
					glActiveTexture(GL_TEXTURE0);									

					c_badtex = true;
					GPU_clear_tpage(true);
					glDisable(GL_TEXTURE_2D);
					glBindTexture(GL_TEXTURE_2D, 0);
					glTexEnvi(GL_TEXTURE_ENV, GL_TEXTURE_ENV_MODE, GL_MODULATE);
				}
			}
			else {
				c_badtex = !GPU_set_tpage(texface, !texpaint, alphablend);
			}
		}
		else {
			GPU_set_tpage(NULL, 0, 0);
			c_badtex = false;
		}
		c_textured = textured;
		c_has_texface = has_texface;
		if (texface)
			memcpy(&c_texface, texface, sizeof(c_texface));
	}

	if (c_badtex) lit = 0;
	if (lit != c_lit || ma != c_ma) {
		if (lit) {
			int options = GPU_SHADER_LIGHTING | GPU_SHADER_USE_COLOR;

			if (gtexdraw.two_sided_lighting)
				options |= GPU_SHADER_TWO_SIDED;
			if (c_textured && !c_badtex)
				options |= GPU_SHADER_TEXTURE_2D;

			if (!ma)
				ma = give_current_material_or_def(NULL, 0);  /* default material */

			float specular[3];
			mul_v3_v3fl(specular, &ma->specr, ma->spec);

			GPU_basic_shader_colors(NULL, specular, ma->har, 0.0f);
			GPU_basic_shader_bind(options);
		}
		else {
			GPU_basic_shader_bind(GPU_SHADER_USE_COLOR);
		}

		c_lit = lit;
		c_ma = ma;
	}

	return c_badtex;
}

static void draw_textured_begin(Scene *scene, View3D *v3d, RegionView3D *rv3d, Object *ob)
{
	unsigned char obcol[4];
	bool is_tex, solidtex;
	Mesh *me = ob->data;
	ImagePaintSettings *imapaint = &scene->toolsettings->imapaint;

	/* XXX scene->obedit warning */

	/* texture draw is abused for mask selection mode, do this so wire draw
	 * with face selection in weight paint is not lit. */
	if ((v3d->drawtype <= OB_WIRE) && (ob->mode & (OB_MODE_VERTEX_PAINT | OB_MODE_WEIGHT_PAINT))) {
		solidtex = false;
		Gtexdraw.is_lit = 0;
	}
	else if ((ob->mode & OB_MODE_TEXTURE_PAINT) && BKE_scene_use_new_shading_nodes(scene)) {
		solidtex = true;
		if (v3d->flag2 & V3D_SHADELESS_TEX)
			Gtexdraw.is_lit = 0;
		else
			Gtexdraw.is_lit = -1;
	}
	else if ((v3d->drawtype == OB_SOLID) ||
	         ((ob->mode & OB_MODE_EDIT) && (v3d->drawtype != OB_TEXTURE)))
	{
		/* draw with default lights in solid draw mode and edit mode */
		solidtex = true;
		Gtexdraw.is_lit = -1;
	}
	else {
		/* draw with lights in the scene otherwise */
		solidtex = false;
		if (v3d->flag2 & V3D_SHADELESS_TEX)
			Gtexdraw.is_lit = 0;
		else
			Gtexdraw.is_lit = GPU_scene_object_lights(scene, ob, v3d->lay, rv3d->viewmat, !rv3d->is_persp);
	}
	
	rgba_float_to_uchar(obcol, ob->col);

	if (solidtex || v3d->drawtype == OB_TEXTURE) is_tex = true;
	else is_tex = false;

	Gtexdraw.ob = ob;
	Gtexdraw.stencil = (imapaint->flag & IMAGEPAINT_PROJECT_LAYER_STENCIL) ? imapaint->stencil : NULL;
	Gtexdraw.is_texpaint = (ob->mode == OB_MODE_TEXTURE_PAINT);
	Gtexdraw.texpaint_material = (imapaint->mode == IMAGEPAINT_MODE_MATERIAL);
	Gtexdraw.canvas = (Gtexdraw.texpaint_material) ? NULL : imapaint->canvas;
	Gtexdraw.is_tex = is_tex;

	/* naughty multitexturing hacks to quickly support stencil + shading + alpha blending 
	 * in new texpaint code. The better solution here would be to support GLSL */
	if (Gtexdraw.is_texpaint) {			
		glActiveTexture(GL_TEXTURE1);
		glEnable(GL_TEXTURE_2D);
		glTexEnvi(GL_TEXTURE_ENV, GL_TEXTURE_ENV_MODE, GL_COMBINE);
		glTexEnvi(GL_TEXTURE_ENV, GL_COMBINE_RGB, GL_INTERPOLATE);
		glTexEnvi(GL_TEXTURE_ENV, GL_SRC0_RGB, GL_PREVIOUS);
		glTexEnvi(GL_TEXTURE_ENV, GL_SRC1_RGB, GL_PRIMARY_COLOR);
		glTexEnvi(GL_TEXTURE_ENV, GL_SRC2_RGB, GL_PREVIOUS);
		glTexEnvi(GL_TEXTURE_ENV, GL_OPERAND2_RGB, GL_SRC_ALPHA);
		glTexEnvi(GL_TEXTURE_ENV, GL_COMBINE_ALPHA, GL_REPLACE);
		glTexEnvi(GL_TEXTURE_ENV, GL_SRC0_ALPHA, GL_PREVIOUS);
		
		/* load the stencil texture here */
		if (Gtexdraw.stencil != NULL) {
			glActiveTexture(GL_TEXTURE2);
			if (GPU_verify_image(Gtexdraw.stencil, NULL, false, false, false, false, false)) {
				float col[4] = {imapaint->stencil_col[0], imapaint->stencil_col[1], imapaint->stencil_col[2], 1.0f};
				glEnable(GL_TEXTURE_2D);
				glTexEnvi(GL_TEXTURE_ENV, GL_TEXTURE_ENV_MODE, GL_COMBINE);
				glTexEnvi(GL_TEXTURE_ENV, GL_COMBINE_RGB, GL_INTERPOLATE);
				glTexEnvi(GL_TEXTURE_ENV, GL_SRC0_RGB, GL_PREVIOUS);
				glTexEnvi(GL_TEXTURE_ENV, GL_SRC1_RGB, GL_CONSTANT);
				glTexEnvi(GL_TEXTURE_ENV, GL_SRC2_RGB, GL_TEXTURE);
				glTexEnvi(GL_TEXTURE_ENV, GL_COMBINE_ALPHA, GL_MODULATE);
				glTexEnvi(GL_TEXTURE_ENV, GL_SRC0_ALPHA, GL_PREVIOUS);
				glTexEnvi(GL_TEXTURE_ENV, GL_SRC1_ALPHA, GL_TEXTURE);
				glTexEnvfv(GL_TEXTURE_ENV, GL_TEXTURE_ENV_COLOR, col);
				if ((imapaint->flag & IMAGEPAINT_PROJECT_LAYER_STENCIL_INV) == 0) {
					glTexEnvi(GL_TEXTURE_ENV, GL_OPERAND2_RGB, GL_ONE_MINUS_SRC_COLOR);
				}
				else {
					glTexEnvi(GL_TEXTURE_ENV, GL_OPERAND2_RGB, GL_SRC_COLOR);
				}
			}
		}
		glActiveTexture(GL_TEXTURE0);
	}
	
	Gtexdraw.color_profile = BKE_scene_check_color_management_enabled(scene);
	Gtexdraw.use_game_mat = (RE_engines_find(scene->r.engine)->flag & RE_GAME) != 0;
	Gtexdraw.use_backface_culling = (v3d->flag2 & V3D_BACKFACE_CULLING) != 0;
	Gtexdraw.two_sided_lighting = (me->flag & ME_TWOSIDED);

	memcpy(Gtexdraw.obcol, obcol, sizeof(obcol));
	set_draw_settings_cached(1, NULL, NULL, Gtexdraw);
	glShadeModel(GL_SMOOTH);
	glCullFace(GL_BACK);
}

static void draw_textured_end(void)
{
	if (Gtexdraw.ob->mode & OB_MODE_TEXTURE_PAINT) {
		glActiveTexture(GL_TEXTURE1);
		glDisable(GL_TEXTURE_2D);
		glTexEnvi(GL_TEXTURE_ENV, GL_OPERAND2_RGB, GL_SRC_COLOR);
		glTexEnvi(GL_TEXTURE_ENV, GL_TEXTURE_ENV_MODE, GL_MODULATE);
		glBindTexture(GL_TEXTURE_2D, 0);

		if (Gtexdraw.stencil != NULL) {
			glActiveTexture(GL_TEXTURE2);
			glDisable(GL_TEXTURE_2D);
			glTexEnvi(GL_TEXTURE_ENV, GL_OPERAND2_RGB, GL_SRC_COLOR);
			glTexEnvi(GL_TEXTURE_ENV, GL_TEXTURE_ENV_MODE, GL_MODULATE);
			glBindTexture(GL_TEXTURE_2D, 0);
		}		
		glActiveTexture(GL_TEXTURE0);
		glTexEnvi(GL_TEXTURE_ENV, GL_TEXTURE_ENV_MODE, GL_MODULATE);
		/* manual reset, since we don't use tpage */
		glBindTexture(GL_TEXTURE_2D, 0);
		/* force switch off textures */
		GPU_clear_tpage(true);
	}
	else {
		/* switch off textures */
		GPU_set_tpage(NULL, 0, 0);
	}

	glShadeModel(GL_FLAT);
	glDisable(GL_CULL_FACE);
	GPU_basic_shader_bind(GPU_SHADER_USE_COLOR);

	/* XXX, bad patch - GPU_default_lights() calls
	 * glLightfv(GL_POSITION, ...) which
	 * is transformed by the current matrix... we
	 * need to make sure that matrix is identity.
	 * 
	 * It would be better if drawmesh.c kept track
	 * of and restored the light settings it changed.
	 *  - zr
	 */
	glPushMatrix();
	glLoadIdentity();
	GPU_default_lights();
	glPopMatrix();
}

static DMDrawOption draw_tface__set_draw_legacy(MTexPoly *mtexpoly, const bool has_mcol, int matnr)
{
	Material *ma = give_current_material(Gtexdraw.ob, matnr + 1);
	bool invalidtexture = false;

	if (ma && (ma->game.flag & GEMAT_INVISIBLE))
		return DM_DRAW_OPTION_SKIP;

	invalidtexture = set_draw_settings_cached(0, mtexpoly, ma, Gtexdraw);

	if (mtexpoly && invalidtexture) {
		glColor3ub(0xFF, 0x00, 0xFF);
		return DM_DRAW_OPTION_NO_MCOL; /* Don't set color */
	}
	else if (!has_mcol) {
		if (mtexpoly) {
			glColor3f(1.0, 1.0, 1.0);
		}
		else {
			if (ma) {
				if (ma->shade_flag & MA_OBCOLOR) {
					glColor3ubv(Gtexdraw.obcol);
				}
				else {
					float col[3];
					if (Gtexdraw.color_profile) linearrgb_to_srgb_v3_v3(col, &ma->r);
					else copy_v3_v3(col, &ma->r);

					glColor3fv(col);
				}
			}
			else {
				glColor3f(1.0, 1.0, 1.0);
			}
		}
		return DM_DRAW_OPTION_NORMAL; /* normal drawing (no mcols anyway, no need to turn off) */
	}
	else {
		return DM_DRAW_OPTION_NORMAL; /* Set color from mcol */
	}
}

static DMDrawOption draw_tface__set_draw(MTexPoly *mtexpoly, const bool UNUSED(has_mcol), int matnr)
{
	Material *ma = give_current_material(Gtexdraw.ob, matnr + 1);

	if (ma && (ma->game.flag & GEMAT_INVISIBLE)) return DM_DRAW_OPTION_SKIP;

	if (mtexpoly || Gtexdraw.is_texpaint)
		set_draw_settings_cached(0, mtexpoly, ma, Gtexdraw);

	/* always use color from mcol, as set in update_tface_color_layer */
	return DM_DRAW_OPTION_NORMAL;
}

static void update_tface_color_layer(DerivedMesh *dm, bool use_mcol)
{
	const MPoly *mp = dm->getPolyArray(dm);
	const int mpoly_num = dm->getNumPolys(dm);
	MTexPoly *mtexpoly = DM_get_poly_data_layer(dm, CD_MTEXPOLY);
	MLoopCol *finalCol;
	int i, j;
	MLoopCol *mloopcol = NULL;

	/* cache material values to avoid a lot of lookups */
	Material *ma = NULL;
	short mat_nr_prev = -1;
	enum {
		COPY_CALC,
		COPY_ORIG,
		COPY_PREV,
	} copy_mode = COPY_CALC;

	if (use_mcol) {
		mloopcol = dm->getLoopDataArray(dm, CD_PREVIEW_MLOOPCOL);
		if (!mloopcol)
			mloopcol = dm->getLoopDataArray(dm, CD_MLOOPCOL);
	}

	if (CustomData_has_layer(&dm->loopData, CD_TEXTURE_MLOOPCOL)) {
		finalCol = CustomData_get_layer(&dm->loopData, CD_TEXTURE_MLOOPCOL);
	}
	else {
		finalCol = MEM_mallocN(sizeof(MLoopCol) * dm->numLoopData, "add_tface_color_layer");
		CustomData_add_layer(&dm->loopData, CD_TEXTURE_MLOOPCOL, CD_ASSIGN, finalCol, dm->numLoopData);
	}

	for (i = mpoly_num; i--; mp++) {
		const short mat_nr = mp->mat_nr;

		if (UNLIKELY(mat_nr_prev != mat_nr)) {
			ma = give_current_material(Gtexdraw.ob, mat_nr + 1);
			copy_mode = COPY_CALC;
			mat_nr_prev = mat_nr;
		}

		/* avoid lookups  */
		if (copy_mode == COPY_ORIG) {
			memcpy(&finalCol[mp->loopstart], &mloopcol[mp->loopstart], sizeof(*finalCol) * mp->totloop);
		}
		else if (copy_mode == COPY_PREV) {
			int loop_index = mp->loopstart;
			const MLoopCol *lcol_prev = &finalCol[(mp - 1)->loopstart];
			for (j = 0; j < mp->totloop; j++, loop_index++) {
				finalCol[loop_index] = *lcol_prev;
			}
		}

		/* (copy_mode == COPY_CALC) */
		else if (ma && (ma->game.flag & GEMAT_INVISIBLE)) {
			if (mloopcol) {
				memcpy(&finalCol[mp->loopstart], &mloopcol[mp->loopstart], sizeof(*finalCol) * mp->totloop);
				copy_mode = COPY_ORIG;
			}
			else {
				memset(&finalCol[mp->loopstart], 0xff, sizeof(*finalCol) * mp->totloop);
				copy_mode = COPY_PREV;
			}
		}
		else if (mtexpoly && set_draw_settings_cached(0, mtexpoly, ma, Gtexdraw)) {
			int loop_index = mp->loopstart;
			for (j = 0; j < mp->totloop; j++, loop_index++) {
				finalCol[loop_index].r = 255;
				finalCol[loop_index].g = 0;
				finalCol[loop_index].b = 255;
			}
			copy_mode = COPY_PREV;
		}
		else if (ma && (ma->shade_flag & MA_OBCOLOR)) {
			int loop_index = mp->loopstart;
			for (j = 0; j < mp->totloop; j++, loop_index++) {
				copy_v3_v3_uchar(&finalCol[loop_index].r, Gtexdraw.obcol);
			}
			copy_mode = COPY_PREV;
		}
		else {
			if (mloopcol) {
				memcpy(&finalCol[mp->loopstart], &mloopcol[mp->loopstart], sizeof(*finalCol) * mp->totloop);
				copy_mode = COPY_ORIG;
			}
			else if (mtexpoly) {
				memset(&finalCol[mp->loopstart], 0xff, sizeof(*finalCol) * mp->totloop);
				copy_mode = COPY_PREV;
			}
			else {
				float col[3];

				if (ma) {
					int loop_index = mp->loopstart;
					MLoopCol lcol;

					if (Gtexdraw.color_profile) linearrgb_to_srgb_v3_v3(col, &ma->r);
					else copy_v3_v3(col, &ma->r);
					rgb_float_to_uchar((unsigned char *)&lcol.r, col);
					lcol.a = 255;
					
					for (j = 0; j < mp->totloop; j++, loop_index++) {
						finalCol[loop_index] = lcol;
					}
				}
				else {
					memset(&finalCol[mp->loopstart], 0xff, sizeof(*finalCol) * mp->totloop);
				}
				copy_mode = COPY_PREV;
			}
		}
	}
}

static DMDrawOption draw_tface_mapped__set_draw(void *userData, int origindex, int UNUSED(mat_nr))
{
	const Mesh *me = ((drawTFace_userData *)userData)->me;

	/* array checked for NULL before calling */
	MPoly *mpoly = &me->mpoly[origindex];

	BLI_assert(origindex >= 0 && origindex < me->totpoly);

	if (mpoly->flag & ME_HIDE) {
		return DM_DRAW_OPTION_SKIP;
	}
	else {
		MTexPoly *tpoly = (me->mtpoly) ? &me->mtpoly[origindex] : NULL;
		int matnr = mpoly->mat_nr;
		
		return draw_tface__set_draw(tpoly, (me->mloopcol != NULL), matnr);
	}
}

static DMDrawOption draw_em_tf_mapped__set_draw(void *userData, int origindex, int mat_nr)
{
	drawEMTFMapped_userData *data = userData;
	BMEditMesh *em = data->em;
	BMFace *efa;

	if (UNLIKELY(origindex >= em->bm->totface))
		return DM_DRAW_OPTION_NORMAL;

	efa = BM_face_at_index(em->bm, origindex);

	if (BM_elem_flag_test(efa, BM_ELEM_HIDDEN)) {
		return DM_DRAW_OPTION_SKIP;
	}
	else {
		MTexPoly *mtexpoly = (data->cd_poly_tex_offset != -1) ?
		        BM_ELEM_CD_GET_VOID_P(efa, data->cd_poly_tex_offset) : NULL;
		int matnr = (mat_nr != -1) ? mat_nr : efa->mat_nr;

		return draw_tface__set_draw_legacy(mtexpoly, data->has_mcol, matnr);
	}
}

/* when face select is on, use face hidden flag */
static DMDrawOption wpaint__setSolidDrawOptions_facemask(void *userData, int index)
{
	Mesh *me = (Mesh *)userData;
	MPoly *mp = &me->mpoly[index];
	if (mp->flag & ME_HIDE)
		return DM_DRAW_OPTION_SKIP;
	return DM_DRAW_OPTION_NORMAL;
}

static void draw_mesh_text(Scene *scene, Object *ob, int glsl)
{
	Mesh *me = ob->data;
	DerivedMesh *ddm;
	MPoly *mp, *mface  = me->mpoly;
	MTexPoly *mtpoly   = me->mtpoly;
	MLoopUV *mloopuv   = me->mloopuv;
	MLoopUV *luv;
	MLoopCol *mloopcol = me->mloopcol;  /* why does mcol exist? */
	MLoopCol *lcol;

	bProperty *prop = BKE_bproperty_object_get(ob, "Text");
	GPUVertexAttribs gattribs;
	int a, totpoly = me->totpoly;

	/* fake values to pass to GPU_render_text() */
	MCol  tmp_mcol[4]  = {{0}};
	MCol *tmp_mcol_pt  = mloopcol ? tmp_mcol : NULL;

	/* don't draw without tfaces */
	if (!mtpoly || !mloopuv)
		return;

	/* don't draw when editing */
	if (ob->mode & OB_MODE_EDIT)
		return;
	else if (ob == OBACT)
		if (BKE_paint_select_elem_test(ob))
			return;

	ddm = mesh_get_derived_deform(scene, ob, CD_MASK_BAREMESH);

	for (a = 0, mp = mface; a < totpoly; a++, mtpoly++, mp++) {
		short matnr = mp->mat_nr;
		const bool mf_smooth = (mp->flag & ME_SMOOTH) != 0;
		Material *mat = (me->mat) ? me->mat[matnr] : NULL;
		int mode = mat ? mat->game.flag : GEMAT_INVISIBLE;


		if (!(mode & GEMAT_INVISIBLE) && (mode & GEMAT_TEXT) && mp->totloop >= 3) {
			/* get the polygon as a tri/quad */
			int mp_vi[4];
			float   v_quad_data[4][3];
			const float  *v_quad[4];
			const float *uv_quad[4];
			char string[MAX_PROPSTRING];
			int characters, i, glattrib = -1, badtex = 0;


			/* TEXFACE */
			if (glsl) {
				GPU_object_material_bind(matnr + 1, &gattribs);

				for (i = 0; i < gattribs.totlayer; i++) {
					if (gattribs.layer[i].type == CD_MTFACE) {
						glattrib = gattribs.layer[i].glindex;
						break;
					}
				}
			}
			else {
				badtex = set_draw_settings_cached(0, mtpoly, mat, Gtexdraw);
				if (badtex) {
					continue;
				}
			}

			mp_vi[0] = me->mloop[mp->loopstart + 0].v;
			mp_vi[1] = me->mloop[mp->loopstart + 1].v;
			mp_vi[2] = me->mloop[mp->loopstart + 2].v;
			mp_vi[3] = (mp->totloop >= 4) ? me->mloop[mp->loopstart + 3].v : 0;

			/* UV */
			luv = &mloopuv[mp->loopstart];
			uv_quad[0] = luv->uv; luv++;
			uv_quad[1] = luv->uv; luv++;
			uv_quad[2] = luv->uv; luv++;
			if (mp->totloop >= 4) {
				uv_quad[3] = luv->uv;
			}
			else {
				uv_quad[3] = NULL;
			}


			/* COLOR */
			if (mloopcol) {
				unsigned int totloop_clamp = min_ii(4, mp->totloop);
				unsigned int j;
				lcol = &mloopcol[mp->loopstart];

				for (j = 0; j < totloop_clamp; j++, lcol++) {
					MESH_MLOOPCOL_TO_MCOL(lcol, &tmp_mcol[j]);
				}
			}

			/* LOCATION */
			ddm->getVertCo(ddm, mp_vi[0], v_quad_data[0]);
			ddm->getVertCo(ddm, mp_vi[1], v_quad_data[1]);
			ddm->getVertCo(ddm, mp_vi[2], v_quad_data[2]);
			if (mp->totloop >= 4) {
				ddm->getVertCo(ddm, mp_vi[3], v_quad_data[3]);
			}

			v_quad[0] = v_quad_data[0];
			v_quad[1] = v_quad_data[1];
			v_quad[2] = v_quad_data[2];
			if (mp->totloop >= 4) {
				v_quad[3] = v_quad_data[2];
			}
			else {
				v_quad[3] = NULL;
			}


			/* The BM_FONT handling is in the gpu module, shared with the
			 * game engine, was duplicated previously */

			BKE_bproperty_set_valstr(prop, string);
			characters = strlen(string);
			
			if (!BKE_image_has_ibuf(mtpoly->tpage, NULL))
				characters = 0;

			if (!mf_smooth) {
				float nor[3];

				normal_tri_v3(nor, v_quad[0], v_quad[1], v_quad[2]);

				glNormal3fv(nor);
			}

			GPU_render_text(
			        mtpoly, mode, string, characters,
			        (unsigned int *)tmp_mcol_pt,
			        v_quad, uv_quad,
			        glattrib);
		}
	}

	ddm->release(ddm);
}

static int compareDrawOptions(void *userData, int cur_index, int next_index)
{
	drawTFace_userData *data = userData;

	if (data->mpoly && data->mpoly[cur_index].mat_nr != data->mpoly[next_index].mat_nr)
		return 0;

	if (data->mtexpoly && data->mtexpoly[cur_index].tpage != data->mtexpoly[next_index].tpage)
		return 0;

	return 1;
}


static int compareDrawOptionsEm(void *userData, int cur_index, int next_index)
{
	drawEMTFMapped_userData *data = userData;

	if (data->mpoly && data->mpoly[cur_index].mat_nr != data->mpoly[next_index].mat_nr)
		return 0;

	if (data->mtexpoly && data->mtexpoly[cur_index].tpage != data->mtexpoly[next_index].tpage)
		return 0;

	return 1;
}

static void draw_mesh_textured_old(Scene *scene, View3D *v3d, RegionView3D *rv3d,
                                   Object *ob, DerivedMesh *dm, const int draw_flags)
{
	Mesh *me = ob->data;
	DMDrawFlag uvflag = DM_DRAW_USE_ACTIVE_UV;

	/* correct for negative scale */
	if (ob->transflag & OB_NEG_SCALE) glFrontFace(GL_CW);
	else glFrontFace(GL_CCW);
	
	/* draw the textured mesh */
	draw_textured_begin(scene, v3d, rv3d, ob);

	glColor4f(1.0f, 1.0f, 1.0f, 1.0f);

	if (ob->mode & OB_MODE_TEXTURE_PAINT) {
		uvflag = DM_DRAW_USE_TEXPAINT_UV;
	}

	if (ob->mode & OB_MODE_EDIT) {
		drawEMTFMapped_userData data;

		data.em = me->edit_btmesh;
		data.has_mcol = CustomData_has_layer(&me->edit_btmesh->bm->ldata, CD_MLOOPCOL);
		data.cd_poly_tex_offset = CustomData_get_offset(&me->edit_btmesh->bm->pdata, CD_MTEXPOLY);

		data.mpoly = DM_get_poly_data_layer(dm, CD_MPOLY);
		data.mtexpoly = DM_get_poly_data_layer(dm, CD_MTEXPOLY);

		dm->drawMappedFacesTex(dm, draw_em_tf_mapped__set_draw, compareDrawOptionsEm, &data, 0);
	}
	else if (draw_flags & DRAW_FACE_SELECT) {
		if (ob->mode & OB_MODE_WEIGHT_PAINT)
			dm->drawMappedFaces(dm, wpaint__setSolidDrawOptions_facemask, GPU_object_material_bind, NULL, me,
			                    DM_DRAW_USE_COLORS | DM_DRAW_ALWAYS_SMOOTH | DM_DRAW_SKIP_HIDDEN);
		else {
			drawTFace_userData userData;

			userData.mpoly = DM_get_poly_data_layer(dm, CD_MPOLY);
			userData.mtexpoly = DM_get_poly_data_layer(dm, CD_MTEXPOLY);
			userData.me = me;
			dm->drawMappedFacesTex(dm, me->mpoly ? draw_tface_mapped__set_draw : NULL, compareDrawOptions, &userData, uvflag);
		}
	}
	else {		
		drawTFace_userData userData;
		
		update_tface_color_layer(dm, !(ob->mode & OB_MODE_TEXTURE_PAINT));
		
		userData.mpoly = DM_get_poly_data_layer(dm, CD_MPOLY);
		userData.mtexpoly = DM_get_poly_data_layer(dm, CD_MTEXPOLY);
		userData.me = NULL;
		
		dm->drawFacesTex(dm, draw_tface__set_draw, compareDrawOptions, &userData, uvflag);
	}

	/* draw game engine text hack */
	if (BKE_bproperty_object_get(ob, "Text"))
		draw_mesh_text(scene, ob, 0);

	draw_textured_end();
	
	/* draw edges and selected faces over textured mesh */
	if (!(ob == scene->obedit) && (draw_flags & DRAW_FACE_SELECT)) {
		bool draw_select_edges = (ob->mode & OB_MODE_TEXTURE_PAINT) == 0;
		draw_mesh_face_select(rv3d, me, dm, draw_select_edges);
	}

	/* reset from negative scale correction */
	glFrontFace(GL_CCW);
	
	/* in editmode, the blend mode needs to be set in case it was ADD */
	glBlendFunc(GL_SRC_ALPHA, GL_ONE_MINUS_SRC_ALPHA);
}

/************************** NEW SHADING NODES ********************************/

typedef struct TexMatCallback {
	Scene *scene;
	Object *ob;
	Mesh *me;
	DerivedMesh *dm;
	bool shadeless;
	bool two_sided_lighting;
} TexMatCallback;

static void tex_mat_set_material_cb(void *UNUSED(userData), int mat_nr, void *attribs)
{
	/* all we have to do here is simply enable the GLSL material, but note
	 * that the GLSL code will give different result depending on the drawtype,
	 * in texture draw mode it will output the active texture node, in material
	 * draw mode it will show the full material. */
	GPU_object_material_bind(mat_nr, attribs);
}

static void tex_mat_set_texture_cb(void *userData, int mat_nr, void *attribs)
{
	/* texture draw mode without GLSL */
	TexMatCallback *data = (TexMatCallback *)userData;
	GPUVertexAttribs *gattribs = attribs;
	Image *ima;
	ImageUser *iuser;
	bNode *node;

	/* draw image texture if we find one */
	if (ED_object_get_active_image(data->ob, mat_nr, &ima, &iuser, &node, NULL)) {
		/* get openl texture */
		int mipmap = 1;
<<<<<<< HEAD
		int bindcode = (ima) ? GPU_verify_image(ima, iuser, 0, 0, mipmap, false, false) : 0;
		float zero[4] = {0.0f, 0.0f, 0.0f, 0.0f};
=======
		int bindcode = (ima) ? GPU_verify_image(ima, iuser, 0, 0, mipmap, false) : 0;
>>>>>>> be28706b

		if (bindcode) {
			NodeTexBase *texbase = node->storage;

			/* disable existing material */
			GPU_object_material_unbind();

			/* bind texture */
			glBindTexture(GL_TEXTURE_2D, ima->bindcode);

			glMatrixMode(GL_TEXTURE);
			glLoadMatrixf(texbase->tex_mapping.mat);
			glMatrixMode(GL_MODELVIEW);

			/* use active UV texture layer */
			memset(gattribs, 0, sizeof(*gattribs));

			gattribs->layer[0].type = CD_MTFACE;
			gattribs->layer[0].name[0] = '\0';
			gattribs->layer[0].gltexco = 1;
			gattribs->totlayer = 1;

			/* bind material */
			float diffuse[3] = {1.0f, 1.0f, 1.0f};

			int options = GPU_SHADER_TEXTURE_2D;
			if (!data->shadeless)
				options |= GPU_SHADER_LIGHTING;
			if (data->two_sided_lighting)
				options |= GPU_SHADER_TWO_SIDED;

			GPU_basic_shader_colors(diffuse, NULL, 0, 0.0f);
			GPU_basic_shader_bind(options);

			return;
		}
	}

	/* disable texture material */
	GPU_basic_shader_bind(GPU_SHADER_USE_COLOR);

	if (data->shadeless) {
		glColor3f(1.0f, 1.0f, 1.0f);
		memset(gattribs, 0, sizeof(*gattribs));
	}
	else {
		glMatrixMode(GL_TEXTURE);
		glLoadIdentity();
		glMatrixMode(GL_MODELVIEW);

		/* enable solid material */
		GPU_object_material_bind(mat_nr, attribs);
	}
}

static bool tex_mat_set_face_mesh_cb(void *userData, int index)
{
	/* faceselect mode face hiding */
	TexMatCallback *data = (TexMatCallback *)userData;
	Mesh *me = (Mesh *)data->me;
	MPoly *mp = &me->mpoly[index];

	return !(mp->flag & ME_HIDE);
}

static bool tex_mat_set_face_editmesh_cb(void *userData, int index)
{
	/* editmode face hiding */
	TexMatCallback *data = (TexMatCallback *)userData;
	Mesh *me = (Mesh *)data->me;
	BMEditMesh *em = me->edit_btmesh;
	BMFace *efa;

	if (UNLIKELY(index >= em->bm->totface))
		return DM_DRAW_OPTION_NORMAL;

	efa = BM_face_at_index(em->bm, index);

	return !BM_elem_flag_test(efa, BM_ELEM_HIDDEN);
}

void draw_mesh_textured(Scene *scene, View3D *v3d, RegionView3D *rv3d,
                        Object *ob, DerivedMesh *dm, const int draw_flags)
{
	/* if not cycles, or preview-modifiers, or drawing matcaps */
	if ((draw_flags & DRAW_MODIFIERS_PREVIEW) ||
	    (v3d->flag2 & V3D_SHOW_SOLID_MATCAP) ||
	    (BKE_scene_use_new_shading_nodes(scene) == false) ||
	    ((ob->mode & OB_MODE_TEXTURE_PAINT) && ELEM(v3d->drawtype, OB_TEXTURE, OB_SOLID)))
	{
		draw_mesh_textured_old(scene, v3d, rv3d, ob, dm, draw_flags);
		return;
	}
	else if (ob->mode & (OB_MODE_VERTEX_PAINT | OB_MODE_WEIGHT_PAINT)) {
		draw_mesh_paint(v3d, rv3d, ob, dm, draw_flags);
		return;
	}

	/* set opengl state for negative scale & color */
	if (ob->transflag & OB_NEG_SCALE) glFrontFace(GL_CW);
	else glFrontFace(GL_CCW);

	Mesh *me = ob->data;

	bool shadeless = ((v3d->flag2 & V3D_SHADELESS_TEX) &&
	    ((v3d->drawtype == OB_TEXTURE) || (ob->mode & OB_MODE_TEXTURE_PAINT)));
	bool two_sided_lighting = (me->flag & ME_TWOSIDED) != 0;

	TexMatCallback data = {scene, ob, me, dm, shadeless, two_sided_lighting};
	bool (*set_face_cb)(void *, int);
	bool picking = (G.f & G_PICKSEL) != 0;
	
	/* face hiding callback depending on mode */
	if (ob == scene->obedit)
		set_face_cb = tex_mat_set_face_editmesh_cb;
	else if (draw_flags & DRAW_FACE_SELECT)
		set_face_cb = tex_mat_set_face_mesh_cb;
	else
		set_face_cb = NULL;

	/* test if we can use glsl */
	bool glsl = (v3d->drawtype == OB_MATERIAL) && !picking;

	GPU_begin_object_materials(v3d, rv3d, scene, ob, glsl, NULL);

	if (glsl || picking) {
		/* draw glsl or solid */
		dm->drawMappedFacesMat(dm,
		                       tex_mat_set_material_cb,
		                       set_face_cb, &data);
	}
	else {
		/* draw textured */
		dm->drawMappedFacesMat(dm,
		                       tex_mat_set_texture_cb,
		                       set_face_cb, &data);
	}

	GPU_end_object_materials();

	/* reset opengl state */
	GPU_end_object_materials();
	GPU_basic_shader_bind(GPU_SHADER_USE_COLOR);

	glBindTexture(GL_TEXTURE_2D, 0);

	glFrontFace(GL_CCW);

	glMatrixMode(GL_TEXTURE);
	glLoadIdentity();
	glMatrixMode(GL_MODELVIEW);

	/* faceselect mode drawing over textured mesh */
	if (!(ob == scene->obedit) && (draw_flags & DRAW_FACE_SELECT)) {
		bool draw_select_edges = (ob->mode & OB_MODE_TEXTURE_PAINT) == 0;
		draw_mesh_face_select(rv3d, ob->data, dm, draw_select_edges);
	}
}

/* Vertex Paint and Weight Paint */
static void draw_mesh_paint_light_begin(void)
{
	/* get material diffuse color from vertex colors but set default spec */
	const float specular[3] = {0.47f, 0.47f, 0.47f};
	GPU_basic_shader_colors(NULL, specular, 35, 1.0f);
	GPU_basic_shader_bind(GPU_SHADER_LIGHTING | GPU_SHADER_USE_COLOR);
}

static void draw_mesh_paint_light_end(void)
{
	GPU_basic_shader_bind(GPU_SHADER_USE_COLOR);
}

void draw_mesh_paint_weight_faces(DerivedMesh *dm, const bool use_light,
                                  void *facemask_cb, void *user_data)
{
	DMSetMaterial setMaterial = GPU_object_materials_check() ? GPU_object_material_bind : NULL;
	int flags = DM_DRAW_USE_COLORS;

	if (use_light) {
		draw_mesh_paint_light_begin();
		flags |= DM_DRAW_NEED_NORMALS;
	}

	dm->drawMappedFaces(dm, (DMSetDrawOptions)facemask_cb, setMaterial, NULL, user_data, flags);

	if (use_light) {
		draw_mesh_paint_light_end();
	}
}

void draw_mesh_paint_vcolor_faces(DerivedMesh *dm, const bool use_light,
                                  void *facemask_cb, void *user_data,
                                  const Mesh *me)
{
	DMSetMaterial setMaterial = GPU_object_materials_check() ? GPU_object_material_bind : NULL;
	int flags = 0;

	if (use_light) {
		draw_mesh_paint_light_begin();
		flags |= DM_DRAW_NEED_NORMALS;
	}

	if (me->mloopcol) {
		dm->drawMappedFaces(dm, facemask_cb, setMaterial, NULL, user_data,
		                    DM_DRAW_USE_COLORS | flags);
	}
	else {
		glColor3f(1.0f, 1.0f, 1.0f);
		dm->drawMappedFaces(dm, facemask_cb, setMaterial, NULL, user_data, flags);
	}

	if (use_light) {
		draw_mesh_paint_light_end();
	}
}

void draw_mesh_paint_weight_edges(RegionView3D *rv3d, DerivedMesh *dm,
                                  const bool use_depth, const bool use_alpha,
                                  void *edgemask_cb, void *user_data)
{
	/* weight paint in solid mode, special case. focus on making the weights clear
	 * rather than the shading, this is also forced in wire view */

	if (use_depth) {
		ED_view3d_polygon_offset(rv3d, 1.0);
		glDepthMask(0);  /* disable write in zbuffer, selected edge wires show better */
	}
	else {
		glDisable(GL_DEPTH_TEST);
	}

	if (use_alpha) {
		glEnable(GL_BLEND);
	}

	glColor4ub(255, 255, 255, 96);
	glEnable(GL_LINE_STIPPLE);
	glLineStipple(1, 0xAAAA);

	dm->drawMappedEdges(dm, (DMSetDrawOptions)edgemask_cb, user_data);

	if (use_depth) {
		ED_view3d_polygon_offset(rv3d, 0.0);
		glDepthMask(1);
	}
	else {
		glEnable(GL_DEPTH_TEST);
	}

	glDisable(GL_LINE_STIPPLE);

	if (use_alpha) {
		glDisable(GL_BLEND);
	}
}

void draw_mesh_paint(View3D *v3d, RegionView3D *rv3d,
                     Object *ob, DerivedMesh *dm, const int draw_flags)
{
	DMSetDrawOptions facemask = NULL;
	Mesh *me = ob->data;
	const bool use_light = (v3d->drawtype >= OB_SOLID);

	/* hide faces in face select mode */
	if (me->editflag & (ME_EDIT_PAINT_VERT_SEL | ME_EDIT_PAINT_FACE_SEL))
		facemask = wpaint__setSolidDrawOptions_facemask;

	if (ob->mode & OB_MODE_WEIGHT_PAINT) {
		draw_mesh_paint_weight_faces(dm, use_light, facemask, me);
	}
	else if (ob->mode & OB_MODE_VERTEX_PAINT) {
		draw_mesh_paint_vcolor_faces(dm, use_light, facemask, me, me);
	}

	/* draw face selection on top */
	if (draw_flags & DRAW_FACE_SELECT) {
		bool draw_select_edges = (ob->mode & OB_MODE_TEXTURE_PAINT) == 0;
		draw_mesh_face_select(rv3d, me, dm, draw_select_edges);
	}
	else if ((use_light == false) || (ob->dtx & OB_DRAWWIRE)) {
		const bool use_depth = (v3d->flag & V3D_ZBUF_SELECT) || !(ob->mode & OB_MODE_WEIGHT_PAINT);
		const bool use_alpha = (ob->mode & OB_MODE_VERTEX_PAINT) == 0;

		if (use_alpha == false) {
			set_inverted_drawing(1);
		}

		draw_mesh_paint_weight_edges(rv3d, dm, use_depth, use_alpha, NULL, NULL);

		if (use_alpha == false) {
			set_inverted_drawing(0);
		}
	}
}
<|MERGE_RESOLUTION|>--- conflicted
+++ resolved
@@ -1046,12 +1046,7 @@
 	if (ED_object_get_active_image(data->ob, mat_nr, &ima, &iuser, &node, NULL)) {
 		/* get openl texture */
 		int mipmap = 1;
-<<<<<<< HEAD
 		int bindcode = (ima) ? GPU_verify_image(ima, iuser, 0, 0, mipmap, false, false) : 0;
-		float zero[4] = {0.0f, 0.0f, 0.0f, 0.0f};
-=======
-		int bindcode = (ima) ? GPU_verify_image(ima, iuser, 0, 0, mipmap, false) : 0;
->>>>>>> be28706b
 
 		if (bindcode) {
 			NodeTexBase *texbase = node->storage;
