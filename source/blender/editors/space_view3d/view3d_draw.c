/*
 * ***** BEGIN GPL LICENSE BLOCK *****
 *
 * This program is free software; you can redistribute it and/or
 * modify it under the terms of the GNU General Public License
 * as published by the Free Software Foundation; either version 2
 * of the License, or (at your option) any later version. 
 *
 * This program is distributed in the hope that it will be useful,
 * but WITHOUT ANY WARRANTY; without even the implied warranty of
 * MERCHANTABILITY or FITNESS FOR A PARTICULAR PURPOSE.  See the
 * GNU General Public License for more details.
 *
 * You should have received a copy of the GNU General Public License
 * along with this program; if not, write to the Free Software Foundation,
 * Inc., 51 Franklin Street, Fifth Floor, Boston, MA 02110-1301, USA.
 *
 * The Original Code is Copyright (C) 2008 Blender Foundation.
 * All rights reserved.
 *
 * 
 * Contributor(s): Blender Foundation
 *
 * ***** END GPL LICENSE BLOCK *****
 */

/** \file blender/editors/space_view3d/view3d_draw.c
 *  \ingroup spview3d
 */

#include <math.h>

#include "BIF_gl.h"
#include "BIF_glutil.h"

#include "BKE_camera.h"
#include "BKE_context.h"
#include "BKE_global.h"
#include "BKE_key.h"
#include "BKE_scene.h"
#include "BKE_object.h"
#include "BKE_paint.h"
#include "BKE_unit.h"

#include "BLF_api.h"

#include "BLI_listbase.h"
#include "BLI_math.h"
#include "BLI_rect.h"
#include "BLI_string.h"
#include "BLI_threads.h"
#include "BLI_jitter.h"

#include "BLT_translation.h"

#include "DNA_armature_types.h"
#include "DNA_brush_types.h"
#include "DNA_camera_types.h"
#include "DNA_key_types.h"
#include "DNA_mesh_types.h"
#include "DNA_object_types.h"
#include "DNA_view3d_types.h"
#include "DNA_windowmanager_types.h"

#include "DRW_engine.h"

#include "ED_keyframing.h"
#include "ED_armature.h"
#include "ED_keyframing.h"
#include "ED_gpencil.h"
#include "ED_screen.h"
#include "ED_transform.h"
#include "ED_gpencil.h"

#include "DEG_depsgraph_query.h"

#include "GPU_draw.h"
#include "GPU_matrix.h"
#include "GPU_immediate.h"
#include "GPU_immediate_util.h"
#include "GPU_material.h"
#include "GPU_viewport.h"
#include "GPU_compositing.h"

#include "MEM_guardedalloc.h"

#include "UI_interface.h"
#include "UI_resources.h"

#include "RE_engine.h"

#include "WM_api.h"
#include "WM_types.h"

#include "IMB_imbuf.h"
#include "IMB_imbuf_types.h"

#include "view3d_intern.h"  /* own include */

/* ******************** general functions ***************** */

static bool use_depth_doit(Scene *scene, View3D *v3d)
{
	if (v3d->drawtype > OB_WIRE)
		return true;

	/* special case (depth for wire color) */
	if (v3d->drawtype <= OB_WIRE) {
		if (scene->obedit && scene->obedit->type == OB_MESH) {
			Mesh *me = scene->obedit->data;
			if (me->drawflag & ME_DRAWEIGHT) {
				return true;
			}
		}
	}
	return false;
}

/**
 * \note keep this synced with #ED_view3d_mats_rv3d_backup/#ED_view3d_mats_rv3d_restore
 */
void ED_view3d_update_viewmat(
        const EvaluationContext *eval_ctx, Scene *scene, View3D *v3d, ARegion *ar,
        float viewmat[4][4], float winmat[4][4], const rcti *rect)
{
	RegionView3D *rv3d = ar->regiondata;


	/* setup window matrices */
	if (winmat)
		copy_m4_m4(rv3d->winmat, winmat);
	else
		view3d_winmatrix_set(ar, v3d, rect);

	/* setup view matrix */
	if (viewmat)
		copy_m4_m4(rv3d->viewmat, viewmat);
	else
		view3d_viewmatrix_set(eval_ctx, scene, v3d, rv3d);  /* note: calls BKE_object_where_is_calc for camera... */

	/* update utility matrices */
	mul_m4_m4m4(rv3d->persmat, rv3d->winmat, rv3d->viewmat);
	invert_m4_m4(rv3d->persinv, rv3d->persmat);
	invert_m4_m4(rv3d->viewinv, rv3d->viewmat);

	/* calculate GLSL view dependent values */

	/* store window coordinates scaling/offset */
	if (rv3d->persp == RV3D_CAMOB && v3d->camera) {
		rctf cameraborder;
		ED_view3d_calc_camera_border(scene, ar, v3d, rv3d, &cameraborder, false);
		rv3d->viewcamtexcofac[0] = (float)ar->winx / BLI_rctf_size_x(&cameraborder);
		rv3d->viewcamtexcofac[1] = (float)ar->winy / BLI_rctf_size_y(&cameraborder);

		rv3d->viewcamtexcofac[2] = -rv3d->viewcamtexcofac[0] * cameraborder.xmin / (float)ar->winx;
		rv3d->viewcamtexcofac[3] = -rv3d->viewcamtexcofac[1] * cameraborder.ymin / (float)ar->winy;
	}
	else {
		rv3d->viewcamtexcofac[0] = rv3d->viewcamtexcofac[1] = 1.0f;
		rv3d->viewcamtexcofac[2] = rv3d->viewcamtexcofac[3] = 0.0f;
	}

	/* calculate pixelsize factor once, is used for lamps and obcenters */
	{
		/* note:  '1.0f / len_v3(v1)'  replaced  'len_v3(rv3d->viewmat[0])'
		 * because of float point precision problems at large values [#23908] */
		float v1[3], v2[3];
		float len_px, len_sc;

		v1[0] = rv3d->persmat[0][0];
		v1[1] = rv3d->persmat[1][0];
		v1[2] = rv3d->persmat[2][0];

		v2[0] = rv3d->persmat[0][1];
		v2[1] = rv3d->persmat[1][1];
		v2[2] = rv3d->persmat[2][1];

		len_px = 2.0f / sqrtf(min_ff(len_squared_v3(v1), len_squared_v3(v2)));
		len_sc = (float)MAX2(ar->winx, ar->winy);

		rv3d->pixsize = len_px / len_sc;
	}
}

static void view3d_main_region_setup_view(
        const EvaluationContext *eval_ctx, Scene *scene,
        View3D *v3d, ARegion *ar, float viewmat[4][4], float winmat[4][4], const rcti *rect)
{
	RegionView3D *rv3d = ar->regiondata;

	ED_view3d_update_viewmat(eval_ctx, scene, v3d, ar, viewmat, winmat, rect);

	/* set for opengl */
	gpuLoadProjectionMatrix(rv3d->winmat);
	gpuLoadMatrix(rv3d->viewmat);
}

static bool view3d_stereo3d_active(wmWindow *win, Scene *scene, View3D *v3d, RegionView3D *rv3d)
{
	if ((scene->r.scemode & R_MULTIVIEW) == 0) {
		return false;
	}

	if ((v3d->camera == NULL) || (v3d->camera->type != OB_CAMERA) || rv3d->persp != RV3D_CAMOB) {
		return false;
	}

	switch (v3d->stereo3d_camera) {
		case STEREO_MONO_ID:
			return false;
			break;
		case STEREO_3D_ID:
			/* win will be NULL when calling this from the selection or draw loop. */
			if ((win == NULL) || (WM_stereo3d_enabled(win, true) == false)) {
				return false;
			}
			if (((scene->r.views_format & SCE_VIEWS_FORMAT_MULTIVIEW) != 0) &&
			    !BKE_scene_multiview_is_stereo3d(&scene->r))
			{
				return false;
			}
			break;
		/* We always need the stereo calculation for left and right cameras. */
		case STEREO_LEFT_ID:
		case STEREO_RIGHT_ID:
		default:
			break;
	}
	return true;
}


/* setup the view and win matrices for the multiview cameras
 *
 * unlike view3d_stereo3d_setup_offscreen, when view3d_stereo3d_setup is called
 * we have no winmatrix (i.e., projection matrix) defined at that time.
 * Since the camera and the camera shift are needed for the winmat calculation
 * we do a small hack to replace it temporarily so we don't need to change the
 * view3d)main_region_setup_view() code to account for that.
 */
static void view3d_stereo3d_setup(
        const EvaluationContext *eval_ctx, Scene *scene, View3D *v3d, ARegion *ar, const rcti *rect)
{
	bool is_left;
	const char *names[2] = { STEREO_LEFT_NAME, STEREO_RIGHT_NAME };
	const char *viewname;

	/* show only left or right camera */
	if (v3d->stereo3d_camera != STEREO_3D_ID)
		v3d->multiview_eye = v3d->stereo3d_camera;

	is_left = v3d->multiview_eye == STEREO_LEFT_ID;
	viewname = names[is_left ? STEREO_LEFT_ID : STEREO_RIGHT_ID];

	/* update the viewport matrices with the new camera */
	if (scene->r.views_format == SCE_VIEWS_FORMAT_STEREO_3D) {
		Camera *data;
		float viewmat[4][4];
		float shiftx;

		data = (Camera *)v3d->camera->data;
		shiftx = data->shiftx;

		BLI_lock_thread(LOCK_VIEW3D);
		data->shiftx = BKE_camera_multiview_shift_x(&scene->r, v3d->camera, viewname);

		BKE_camera_multiview_view_matrix(&scene->r, v3d->camera, is_left, viewmat);
		view3d_main_region_setup_view(eval_ctx, scene, v3d, ar, viewmat, NULL, rect);

		data->shiftx = shiftx;
		BLI_unlock_thread(LOCK_VIEW3D);
	}
	else { /* SCE_VIEWS_FORMAT_MULTIVIEW */
		float viewmat[4][4];
		Object *view_ob = v3d->camera;
		Object *camera = BKE_camera_multiview_render(scene, v3d->camera, viewname);

		BLI_lock_thread(LOCK_VIEW3D);
		v3d->camera = camera;

		BKE_camera_multiview_view_matrix(&scene->r, camera, false, viewmat);
		view3d_main_region_setup_view(eval_ctx, scene, v3d, ar, viewmat, NULL, rect);

		v3d->camera = view_ob;
		BLI_unlock_thread(LOCK_VIEW3D);
	}
}

/**
 * Set the correct matrices
 */
void ED_view3d_draw_setup_view(
        wmWindow *win, const EvaluationContext *eval_ctx, Scene *scene, ARegion *ar, View3D *v3d,
        float viewmat[4][4], float winmat[4][4], const rcti *rect)
{
	RegionView3D *rv3d = ar->regiondata;

	/* Setup the view matrix. */
	if (view3d_stereo3d_active(win, scene, v3d, rv3d)) {
		view3d_stereo3d_setup(eval_ctx, scene, v3d, ar, rect);
	}
	else {
		view3d_main_region_setup_view(eval_ctx, scene, v3d, ar, viewmat, winmat, rect);
	}
}

/* ******************** view border ***************** */

static void view3d_camera_border(
        const Scene *scene, const ARegion *ar, const View3D *v3d, const RegionView3D *rv3d,
        rctf *r_viewborder, const bool no_shift, const bool no_zoom)
{
	CameraParams params;
	rctf rect_view, rect_camera;

	/* get viewport viewplane */
	BKE_camera_params_init(&params);
	BKE_camera_params_from_view3d(&params, v3d, rv3d);
	if (no_zoom)
		params.zoom = 1.0f;
	BKE_camera_params_compute_viewplane(&params, ar->winx, ar->winy, 1.0f, 1.0f);
	rect_view = params.viewplane;

	/* get camera viewplane */
	BKE_camera_params_init(&params);
	/* fallback for non camera objects */
	params.clipsta = v3d->near;
	params.clipend = v3d->far;
	BKE_camera_params_from_object(&params, v3d->camera);
	if (no_shift) {
		params.shiftx = 0.0f;
		params.shifty = 0.0f;
	}
	BKE_camera_params_compute_viewplane(&params, scene->r.xsch, scene->r.ysch, scene->r.xasp, scene->r.yasp);
	rect_camera = params.viewplane;

	/* get camera border within viewport */
	r_viewborder->xmin = ((rect_camera.xmin - rect_view.xmin) / BLI_rctf_size_x(&rect_view)) * ar->winx;
	r_viewborder->xmax = ((rect_camera.xmax - rect_view.xmin) / BLI_rctf_size_x(&rect_view)) * ar->winx;
	r_viewborder->ymin = ((rect_camera.ymin - rect_view.ymin) / BLI_rctf_size_y(&rect_view)) * ar->winy;
	r_viewborder->ymax = ((rect_camera.ymax - rect_view.ymin) / BLI_rctf_size_y(&rect_view)) * ar->winy;
}

void ED_view3d_calc_camera_border_size(
        const Scene *scene, const ARegion *ar, const View3D *v3d, const RegionView3D *rv3d,
        float r_size[2])
{
	rctf viewborder;

	view3d_camera_border(scene, ar, v3d, rv3d, &viewborder, true, true);
	r_size[0] = BLI_rctf_size_x(&viewborder);
	r_size[1] = BLI_rctf_size_y(&viewborder);
}

void ED_view3d_calc_camera_border(
        const Scene *scene, const ARegion *ar, const View3D *v3d, const RegionView3D *rv3d,
        rctf *r_viewborder, const bool no_shift)
{
	view3d_camera_border(scene, ar, v3d, rv3d, r_viewborder, no_shift, false);
}

static void drawviewborder_grid3(uint shdr_pos, float x1, float x2, float y1, float y2, float fac)
{
	float x3, y3, x4, y4;

	x3 = x1 + fac * (x2 - x1);
	y3 = y1 + fac * (y2 - y1);
	x4 = x1 + (1.0f - fac) * (x2 - x1);
	y4 = y1 + (1.0f - fac) * (y2 - y1);

	immBegin(GWN_PRIM_LINES, 8);

	immVertex2f(shdr_pos, x1, y3);
	immVertex2f(shdr_pos, x2, y3);

	immVertex2f(shdr_pos, x1, y4);
	immVertex2f(shdr_pos, x2, y4);

	immVertex2f(shdr_pos, x3, y1);
	immVertex2f(shdr_pos, x3, y2);

	immVertex2f(shdr_pos, x4, y1);
	immVertex2f(shdr_pos, x4, y2);

	immEnd();
}

/* harmonious triangle */
static void drawviewborder_triangle(
        uint shdr_pos, float x1, float x2, float y1, float y2, const char golden, const char dir)
{
	float ofs;
	float w = x2 - x1;
	float h = y2 - y1;

	immBegin(GWN_PRIM_LINES, 6);

	if (w > h) {
		if (golden) {
			ofs = w * (1.0f - (1.0f / 1.61803399f));
		}
		else {
			ofs = h * (h / w);
		}
		if (dir == 'B') SWAP(float, y1, y2);

		immVertex2f(shdr_pos, x1, y1);
		immVertex2f(shdr_pos, x2, y2);

		immVertex2f(shdr_pos, x2, y1);
		immVertex2f(shdr_pos, x1 + (w - ofs), y2);

		immVertex2f(shdr_pos, x1, y2);
		immVertex2f(shdr_pos, x1 + ofs, y1);
	}
	else {
		if (golden) {
			ofs = h * (1.0f - (1.0f / 1.61803399f));
		}
		else {
			ofs = w * (w / h);
		}
		if (dir == 'B') SWAP(float, x1, x2);

		immVertex2f(shdr_pos, x1, y1);
		immVertex2f(shdr_pos, x2, y2);

		immVertex2f(shdr_pos, x2, y1);
		immVertex2f(shdr_pos, x1, y1 + ofs);

		immVertex2f(shdr_pos, x1, y2);
		immVertex2f(shdr_pos, x2, y1 + (h - ofs));
	}

	immEnd();
}

static void drawviewborder(Scene *scene, ARegion *ar, View3D *v3d)
{
	float x1, x2, y1, y2;
	float x1i, x2i, y1i, y2i;

	rctf viewborder;
	Camera *ca = NULL;
	RegionView3D *rv3d = ar->regiondata;

	if (v3d->camera == NULL)
		return;
	if (v3d->camera->type == OB_CAMERA)
		ca = v3d->camera->data;
	
	ED_view3d_calc_camera_border(scene, ar, v3d, rv3d, &viewborder, false);
	/* the offsets */
	x1 = viewborder.xmin;
	y1 = viewborder.ymin;
	x2 = viewborder.xmax;
	y2 = viewborder.ymax;
	
	glLineWidth(1.0f);

	/* apply offsets so the real 3D camera shows through */

	/* note: quite un-scientific but without this bit extra
	 * 0.0001 on the lower left the 2D border sometimes
	 * obscures the 3D camera border */
	/* note: with VIEW3D_CAMERA_BORDER_HACK defined this error isn't noticeable
	 * but keep it here in case we need to remove the workaround */
	x1i = (int)(x1 - 1.0001f);
	y1i = (int)(y1 - 1.0001f);
	x2i = (int)(x2 + (1.0f - 0.0001f));
	y2i = (int)(y2 + (1.0f - 0.0001f));

	uint shdr_pos = GWN_vertformat_attr_add(immVertexFormat(), "pos", GWN_COMP_F32, 2, GWN_FETCH_FLOAT);

	/* First, solid lines. */
	{
		immBindBuiltinProgram(GPU_SHADER_2D_UNIFORM_COLOR);

		/* passepartout, specified in camera edit buttons */
		if (ca && (ca->flag & CAM_SHOWPASSEPARTOUT) && ca->passepartalpha > 0.000001f) {
			const float winx = (ar->winx + 1);
			const float winy = (ar->winy + 1);

			float alpha = 1.0f;

			if (ca->passepartalpha != 1.0f) {
				glBlendFunc(GL_SRC_ALPHA, GL_ONE_MINUS_SRC_ALPHA);
				glEnable(GL_BLEND);
				alpha = ca->passepartalpha;
			}

			immUniformColor4f(0.0f, 0.0f, 0.0f, alpha);

			if (x1i > 0.0f)
				immRectf(shdr_pos, 0.0f, winy, x1i, 0.0f);
			if (x2i < winx)
				immRectf(shdr_pos, x2i, winy, winx, 0.0f);
			if (y2i < winy)
				immRectf(shdr_pos, x1i, winy, x2i, y2i);
			if (y2i > 0.0f)
				immRectf(shdr_pos, x1i, y1i, x2i, 0.0f);

			glDisable(GL_BLEND);
		}

		immUniformThemeColor(TH_BACK);
		imm_draw_line_box(shdr_pos, x1i, y1i, x2i, y2i);

#ifdef VIEW3D_CAMERA_BORDER_HACK
		if (view3d_camera_border_hack_test == true) {
			immUniformColor3ubv(view3d_camera_border_hack_col);
			imm_draw_line_box(shdr_pos, x1i + 1, y1i + 1, x2i - 1, y2i - 1);
			view3d_camera_border_hack_test = false;
		}
#endif

		immUnbindProgram();
	}

	/* And now, the dashed lines! */
	immBindBuiltinProgram(GPU_SHADER_2D_LINE_DASHED_UNIFORM_COLOR);

	{
		float viewport_size[4];
		glGetFloatv(GL_VIEWPORT, viewport_size);
		immUniform2f("viewport_size", viewport_size[2], viewport_size[3]);

		immUniform1i("num_colors", 0);  /* "simple" mode */
		immUniform1f("dash_width", 6.0f);
		immUniform1f("dash_factor", 0.5f);

		/* outer line not to confuse with object selection */
		if (v3d->flag2 & V3D_LOCK_CAMERA) {
			immUniformThemeColor(TH_REDALERT);
			imm_draw_line_box(shdr_pos, x1i - 1, y1i - 1, x2i + 1, y2i + 1);
		}

		immUniformThemeColor(TH_VIEW_OVERLAY);
		imm_draw_line_box(shdr_pos, x1i, y1i, x2i, y2i);
	}

	/* border */
	if (scene->r.mode & R_BORDER) {
		float x3, y3, x4, y4;

		x3 = floorf(x1 + (scene->r.border.xmin * (x2 - x1))) - 1;
		y3 = floorf(y1 + (scene->r.border.ymin * (y2 - y1))) - 1;
		x4 = floorf(x1 + (scene->r.border.xmax * (x2 - x1))) + (U.pixelsize - 1);
		y4 = floorf(y1 + (scene->r.border.ymax * (y2 - y1))) + (U.pixelsize - 1);

		immUniformColor3f(1.0f, 0.25f, 0.25f);
		imm_draw_line_box(shdr_pos, x3, y3, x4, y4);
	}

	/* safety border */
	if (ca) {
		immUniformThemeColorBlend(TH_VIEW_OVERLAY, TH_BACK, 0.25f);

		if (ca->dtx & CAM_DTX_CENTER) {
			float x3, y3;

			x3 = x1 + 0.5f * (x2 - x1);
			y3 = y1 + 0.5f * (y2 - y1);

			immBegin(GWN_PRIM_LINES, 4);

			immVertex2f(shdr_pos, x1, y3);
			immVertex2f(shdr_pos, x2, y3);

			immVertex2f(shdr_pos, x3, y1);
			immVertex2f(shdr_pos, x3, y2);

			immEnd();
		}

		if (ca->dtx & CAM_DTX_CENTER_DIAG) {
			immBegin(GWN_PRIM_LINES, 4);

			immVertex2f(shdr_pos, x1, y1);
			immVertex2f(shdr_pos, x2, y2);

			immVertex2f(shdr_pos, x1, y2);
			immVertex2f(shdr_pos, x2, y1);

			immEnd();
		}

		if (ca->dtx & CAM_DTX_THIRDS) {
			drawviewborder_grid3(shdr_pos, x1, x2, y1, y2, 1.0f / 3.0f);
		}

		if (ca->dtx & CAM_DTX_GOLDEN) {
			drawviewborder_grid3(shdr_pos, x1, x2, y1, y2, 1.0f - (1.0f / 1.61803399f));
		}

		if (ca->dtx & CAM_DTX_GOLDEN_TRI_A) {
			drawviewborder_triangle(shdr_pos, x1, x2, y1, y2, 0, 'A');
		}

		if (ca->dtx & CAM_DTX_GOLDEN_TRI_B) {
			drawviewborder_triangle(shdr_pos, x1, x2, y1, y2, 0, 'B');
		}

		if (ca->dtx & CAM_DTX_HARMONY_TRI_A) {
			drawviewborder_triangle(shdr_pos, x1, x2, y1, y2, 1, 'A');
		}

		if (ca->dtx & CAM_DTX_HARMONY_TRI_B) {
			drawviewborder_triangle(shdr_pos, x1, x2, y1, y2, 1, 'B');
		}

		if (ca->flag & CAM_SHOW_SAFE_MARGINS) {
			UI_draw_safe_areas(
			        shdr_pos, x1, x2, y1, y2,
			        scene->safe_areas.title, scene->safe_areas.action);

			if (ca->flag & CAM_SHOW_SAFE_CENTER) {
				UI_draw_safe_areas(
				        shdr_pos, x1, x2, y1, y2,
				        scene->safe_areas.title_center, scene->safe_areas.action_center);
			}
		}

		if (ca->flag & CAM_SHOWSENSOR) {
			/* determine sensor fit, and get sensor x/y, for auto fit we
			 * assume and square sensor and only use sensor_x */
			float sizex = scene->r.xsch * scene->r.xasp;
			float sizey = scene->r.ysch * scene->r.yasp;
			int sensor_fit = BKE_camera_sensor_fit(ca->sensor_fit, sizex, sizey);
			float sensor_x = ca->sensor_x;
			float sensor_y = (ca->sensor_fit == CAMERA_SENSOR_FIT_AUTO) ? ca->sensor_x : ca->sensor_y;

			/* determine sensor plane */
			rctf rect;

			if (sensor_fit == CAMERA_SENSOR_FIT_HOR) {
				float sensor_scale = (x2i - x1i) / sensor_x;
				float sensor_height = sensor_scale * sensor_y;

				rect.xmin = x1i;
				rect.xmax = x2i;
				rect.ymin = (y1i + y2i) * 0.5f - sensor_height * 0.5f;
				rect.ymax = rect.ymin + sensor_height;
			}
			else {
				float sensor_scale = (y2i - y1i) / sensor_y;
				float sensor_width = sensor_scale * sensor_x;

				rect.xmin = (x1i + x2i) * 0.5f - sensor_width * 0.5f;
				rect.xmax = rect.xmin + sensor_width;
				rect.ymin = y1i;
				rect.ymax = y2i;
			}

			/* draw */
			immUniformThemeColorShade(TH_VIEW_OVERLAY, 100);
			
			/* TODO Was using UI_draw_roundbox_4fv(false, rect.xmin, rect.ymin, rect.xmax, rect.ymax, 2.0f, color).
			 * We'll probably need a new imm_draw_line_roundbox_dashed dor that - though in practice the
			 * 2.0f round corner effect was nearly not visible anyway... */
			imm_draw_line_box(shdr_pos, rect.xmin, rect.ymin, rect.xmax, rect.ymax);
		}
	}

	immUnbindProgram();
	/* end dashed lines */

	/* camera name - draw in highlighted text color */
	if (ca && (ca->flag & CAM_SHOWNAME)) {
		UI_FontThemeColor(BLF_default(), TH_TEXT_HI);
		BLF_draw_default(
		        x1i, y1i - (0.7f * U.widget_unit), 0.0f,
		        v3d->camera->id.name + 2, sizeof(v3d->camera->id.name) - 2);
	}
}

static void drawrenderborder(ARegion *ar, View3D *v3d)
{
	/* use the same program for everything */
	uint shdr_pos = GWN_vertformat_attr_add(immVertexFormat(), "pos", GWN_COMP_F32, 2, GWN_FETCH_FLOAT);

	glLineWidth(1.0f);

	immBindBuiltinProgram(GPU_SHADER_2D_LINE_DASHED_UNIFORM_COLOR);

	float viewport_size[4];
	glGetFloatv(GL_VIEWPORT, viewport_size);
	immUniform2f("viewport_size", viewport_size[2], viewport_size[3]);

	immUniform1i("num_colors", 0);  /* "simple" mode */
	immUniform4f("color", 1.0f, 0.25f, 0.25f, 1.0f);
	immUniform1f("dash_width", 6.0f);
	immUniform1f("dash_factor", 0.5f);

	imm_draw_line_box(shdr_pos,
	                  v3d->render_border.xmin * ar->winx, v3d->render_border.ymin * ar->winy,
	                  v3d->render_border.xmax * ar->winx, v3d->render_border.ymax * ar->winy);

	immUnbindProgram();
}

void ED_view3d_draw_depth(
        const EvaluationContext *eval_ctx, struct Depsgraph *graph,
        ARegion *ar, View3D *v3d, bool alphaoverride)
{
	Scene *scene = DEG_get_evaluated_scene(graph);
	RegionView3D *rv3d = ar->regiondata;

	short zbuf = v3d->zbuf;
	short flag = v3d->flag;
	float glalphaclip = U.glalphaclip;
	int obcenter_dia = U.obcenter_dia;
	/* temp set drawtype to solid */
	/* Setting these temporarily is not nice */
	v3d->flag &= ~V3D_SELECT_OUTLINE;
	U.glalphaclip = alphaoverride ? 0.5f : glalphaclip; /* not that nice but means we wont zoom into billboards */
	U.obcenter_dia = 0;

	ED_view3d_draw_setup_view(NULL, eval_ctx, scene, ar, v3d, NULL, NULL, NULL);

	glClear(GL_DEPTH_BUFFER_BIT);

	if (rv3d->rflag & RV3D_CLIPPING) {
		ED_view3d_clipping_set(rv3d);
	}
	/* get surface depth without bias */
	rv3d->rflag |= RV3D_ZOFFSET_DISABLED;

	v3d->zbuf = true;
	glEnable(GL_DEPTH_TEST);

#ifdef WITH_OPENGL_LEGACY
	if (IS_VIEWPORT_LEGACY(vc->v3d)) {
		/* temp, calls into view3d_draw_legacy.c */
		ED_view3d_draw_depth_loop(scene, ar, v3d);
	}
	else
#endif /* WITH_OPENGL_LEGACY */
	{
		DRW_draw_depth_loop(graph, ar, v3d);
	}

	if (rv3d->rflag & RV3D_CLIPPING) {
		ED_view3d_clipping_disable();
	}
	rv3d->rflag &= ~RV3D_ZOFFSET_DISABLED;

	v3d->zbuf = zbuf;
	if (!v3d->zbuf) glDisable(GL_DEPTH_TEST);

	U.glalphaclip = glalphaclip;
	v3d->flag = flag;
	U.obcenter_dia = obcenter_dia;
}

/* ******************** background plates ***************** */

static void view3d_draw_background_gradient(void)
{
	/* TODO: finish 2D API & draw background with that */

	Gwn_VertFormat *format = immVertexFormat();
	unsigned int pos = GWN_vertformat_attr_add(format, "pos", GWN_COMP_F32, 2, GWN_FETCH_FLOAT);
	unsigned int color = GWN_vertformat_attr_add(format, "color", GWN_COMP_U8, 3, GWN_FETCH_INT_TO_FLOAT_UNIT);
	unsigned char col_hi[3], col_lo[3];

	immBindBuiltinProgram(GPU_SHADER_2D_SMOOTH_COLOR);

	UI_GetThemeColor3ubv(TH_LOW_GRAD, col_lo);
	UI_GetThemeColor3ubv(TH_HIGH_GRAD, col_hi);

	immBegin(GWN_PRIM_TRI_FAN, 4);
	immAttrib3ubv(color, col_lo);
	immVertex2f(pos, -1.0f, -1.0f);
	immVertex2f(pos, 1.0f, -1.0f);

	immAttrib3ubv(color, col_hi);
	immVertex2f(pos, 1.0f, 1.0f);
	immVertex2f(pos, -1.0f, 1.0f);
	immEnd();

	immUnbindProgram();
}

static void view3d_draw_background_none(void)
{
	UI_ThemeClearColorAlpha(TH_HIGH_GRAD, 1.0f);
	glClear(GL_COLOR_BUFFER_BIT);
}

static void view3d_draw_background_world(Scene *scene, View3D *v3d, RegionView3D *rv3d)
{
	if (scene->world) {
		GPUMaterial *gpumat = GPU_material_world(scene, scene->world);

		/* calculate full shader for background */
		GPU_material_bind(gpumat, 1, 1, 1.0f, false, rv3d->viewmat, rv3d->viewinv, rv3d->viewcamtexcofac, (v3d->scenelock != 0));

		if (GPU_material_bound(gpumat)) {
			/* TODO viewport (dfelinto): GPU_material_bind relies on immediate mode,
			 * we can't get rid of the following code without a bigger refactor
			 * or we dropping this functionality. */

			glBegin(GL_TRIANGLE_STRIP);
			glVertex2f(-1.0f, -1.0f);
			glVertex2f(1.0f, -1.0f);
			glVertex2f(-1.0f, 1.0f);
			glVertex2f(1.0f, 1.0f);
			glEnd();

			GPU_material_unbind(gpumat);
			return;
		}
	}

	/* if any of the above fails */
	view3d_draw_background_none();
}

/* ******************** other elements ***************** */


#define DEBUG_GRID 0

static void gridline_range(double x0, double dx, double max, int *r_first, int *r_count)
{
	/* determine range of gridlines that appear in this Area -- similar calc but separate ranges for x & y
	 * x0 is gridline 0, the axis in screen space
	 * Area covers [0 .. max) pixels */

	int first = (int)ceil(-x0 / dx);
	int last = (int)floor((max - x0) / dx);

	if (first <= last) {
		*r_first = first;
		*r_count = last - first + 1;
	}
	else {
		*r_first = 0;
		*r_count = 0;
	}

#if DEBUG_GRID
	printf("   first %d * dx = %f\n", first, x0 + first * dx);
	printf("   last %d * dx = %f\n", last, x0 + last * dx);
	printf("   count = %d\n", *count_out);
#endif
}

static int gridline_count(ARegion *ar, double x0, double y0, double dx)
{
	/* x0 & y0 establish the "phase" of the grid within this 2D region
	 * dx is the frequency, shared by x & y directions
	 * pass in dx of smallest (highest precision) grid we want to draw */

#if DEBUG_GRID
	printf("  %s(%f, %f, dx:%f)\n", __FUNCTION__, x0, y0, dx);
#endif

	int first, x_ct, y_ct;

	gridline_range(x0, dx, ar->winx, &first, &x_ct);
	gridline_range(y0, dx, ar->winy, &first, &y_ct);

	int total_ct = x_ct + y_ct;

#if DEBUG_GRID
	printf("   %d + %d = %d gridlines\n", x_ct, y_ct, total_ct);
#endif

	return total_ct;
}

static bool drawgrid_draw(ARegion *ar, double x0, double y0, double dx, int skip_mod, unsigned pos, unsigned col, GLubyte col_value[3])
{
	/* skip every skip_mod lines relative to each axis; they will be overlaid by another drawgrid_draw
	 * always skip exact x0 & y0 axes; they will be drawn later in color
	 *
	 * set grid color once, just before the first line is drawn
	 * it's harmless to set same color for every line, or every vertex
	 * but if no lines are drawn, color must not be set! */

#if DEBUG_GRID
	printf("  %s(%f, %f, dx:%f, skip_mod:%d)\n", __FUNCTION__, x0, y0, dx, skip_mod);
#endif

	const float x_max = (float)ar->winx;
	const float y_max = (float)ar->winy;

	int first, ct;
	int x_ct = 0, y_ct = 0; /* count of lines actually drawn */
	int lines_skipped_for_next_unit = 0;

	/* draw vertical lines */
	gridline_range(x0, dx, x_max, &first, &ct);

	for (int i = first; i < first + ct; ++i) {
		if (i == 0)
			continue;
		else if (skip_mod && (i % skip_mod) == 0) {
			++lines_skipped_for_next_unit;
			continue;
		}

		if (x_ct == 0)
			immAttrib3ub(col, col_value[0], col_value[1], col_value[2]);

		float x = (float)(x0 + i * dx);
		immVertex2f(pos, x, 0.0f);
		immVertex2f(pos, x, y_max);
		++x_ct;
	}

	/* draw horizontal lines */
	gridline_range(y0, dx, y_max, &first, &ct);

	for (int i = first; i < first + ct; ++i) {
		if (i == 0)
			continue;
		else if (skip_mod && (i % skip_mod) == 0) {
			++lines_skipped_for_next_unit;
			continue;
		}

		if (x_ct + y_ct == 0)
			immAttrib3ub(col, col_value[0], col_value[1], col_value[2]);

		float y = (float)(y0 + i * dx);
		immVertex2f(pos, 0.0f, y);
		immVertex2f(pos, x_max, y);
		++y_ct;
	}

#if DEBUG_GRID
	int total_ct = x_ct + y_ct;
	printf("    %d + %d = %d gridlines drawn, %d skipped for next unit\n", x_ct, y_ct, total_ct, lines_skipped_for_next_unit);
#endif

	return lines_skipped_for_next_unit > 0;
}

#define GRID_MIN_PX_D 6.0
#define GRID_MIN_PX_F 6.0f

static void drawgrid(UnitSettings *unit, ARegion *ar, View3D *v3d, const char **grid_unit)
{
	RegionView3D *rv3d = ar->regiondata;

#if DEBUG_GRID
	printf("%s width %d, height %d\n", __FUNCTION__, ar->winx, ar->winy);
#endif

	double fx = rv3d->persmat[3][0];
	double fy = rv3d->persmat[3][1];
	double fw = rv3d->persmat[3][3];

	const double wx = 0.5 * ar->winx;  /* use double precision to avoid rounding errors */
	const double wy = 0.5 * ar->winy;

	double x = wx * fx / fw;
	double y = wy * fy / fw;

	double vec4[4] = { v3d->grid, v3d->grid, 0.0, 1.0 };
	mul_m4_v4d(rv3d->persmat, vec4);
	fx = vec4[0];
	fy = vec4[1];
	fw = vec4[3];

	double dx = fabs(x - wx * fx / fw);
	if (dx == 0) dx = fabs(y - wy * fy / fw);

	x += wx;
	y += wy;

	/* now x, y, and dx have their final values
	 * (x,y) is the world origin (0,0,0) mapped to Area-relative screen space
	 * dx is the distance in pixels between grid lines -- same for horiz or vert grid lines */

	glLineWidth(1.0f);

#if 0 /* TODO: write to UI/widget depth buffer, not scene depth */
	glDepthMask(GL_FALSE);  /* disable write in zbuffer */
#endif

	Gwn_VertFormat *format = immVertexFormat();
	unsigned int pos = GWN_vertformat_attr_add(format, "pos", GWN_COMP_F32, 2, GWN_FETCH_FLOAT);
	unsigned int color = GWN_vertformat_attr_add(format, "color", GWN_COMP_U8, 3, GWN_FETCH_INT_TO_FLOAT_UNIT);

	immBindBuiltinProgram(GPU_SHADER_2D_FLAT_COLOR);

	unsigned char col[3], col2[3];
	UI_GetThemeColor3ubv(TH_GRID, col);

<<<<<<< HEAD
	if (unit->system) {
		const void *usys;
		int len;

		bUnit_GetSystem(unit->system, B_UNIT_LENGTH, &usys, &len);
=======
void ED_view3d_draw_depth(Scene *scene, ARegion *ar, View3D *v3d, bool alphaoverride)
{
	struct bThemeState theme_state;
	RegionView3D *rv3d = ar->regiondata;
	short zbuf = v3d->zbuf;
	short flag = v3d->flag;
	float glalphaclip = U.glalphaclip;
	int obcenter_dia = U.obcenter_dia;
	/* temp set drawtype to solid */
	
	/* Setting these temporarily is not nice */
	v3d->flag &= ~V3D_SELECT_OUTLINE;
	U.glalphaclip = alphaoverride ? 0.5f : glalphaclip; /* not that nice but means we wont zoom into billboards */
	U.obcenter_dia = 0;
	
	/* Tools may request depth outside of regular drawing code. */
	UI_Theme_Store(&theme_state);
	UI_SetTheme(SPACE_VIEW3D, RGN_TYPE_WINDOW);

	/* Setup view matrix. */
	ED_view3d_draw_setup_view(NULL, scene, ar, v3d, rv3d->viewmat, rv3d->winmat, NULL);
	
	glClear(GL_DEPTH_BUFFER_BIT);
	
	if (rv3d->rflag & RV3D_CLIPPING) {
		ED_view3d_clipping_set(rv3d);
	}
	/* get surface depth without bias */
	rv3d->rflag |= RV3D_ZOFFSET_DISABLED;
>>>>>>> 16377abd

		bool first = true;

		if (usys) {
			int i = len;
			while (i--) {
				double scalar = bUnit_GetScaler(usys, i);

				double dx_scalar = dx * scalar / (double)unit->scale_length;
				if (dx_scalar < (GRID_MIN_PX_D * 2.0)) {
					/* very very small grid items are less useful when dealing with units */
					continue;
				}

<<<<<<< HEAD
				if (first) {
					first = false;
=======
	U.glalphaclip = glalphaclip;
	v3d->flag = flag;
	U.obcenter_dia = obcenter_dia;

	UI_Theme_Restore(&theme_state);
}
>>>>>>> 16377abd

					/* Store the smallest drawn grid size units name so users know how big each grid cell is */
					*grid_unit = bUnit_GetNameDisplay(usys, i);
					rv3d->gridview = (float)((scalar * (double)v3d->grid) / (double)unit->scale_length);

					int gridline_ct = gridline_count(ar, x, y, dx_scalar);
					if (gridline_ct == 0)
						goto drawgrid_cleanup; /* nothing to draw */

					immBegin(GWN_PRIM_LINES, gridline_ct * 2);
				}

				float blend_fac = 1.0f - ((GRID_MIN_PX_F * 2.0f) / (float)dx_scalar);
				/* tweak to have the fade a bit nicer */
				blend_fac = (blend_fac * blend_fac) * 2.0f;
				CLAMP(blend_fac, 0.3f, 1.0f);

				UI_GetThemeColorBlend3ubv(TH_HIGH_GRAD, TH_GRID, blend_fac, col2);

				const int skip_mod = (i == 0) ? 0 : (int)round(bUnit_GetScaler(usys, i - 1) / scalar);
#if DEBUG_GRID
				printf("%s %f, ", bUnit_GetNameDisplay(usys, i), scalar);
				if (i > 0)
					printf("next unit is %d times larger\n", skip_mod);
				else
					printf("largest unit\n");
#endif
				if (!drawgrid_draw(ar, x, y, dx_scalar, skip_mod, pos, color, col2))
					break;
			}
		}
	}
	else {
		const double sublines = v3d->gridsubdiv;
		const float  sublines_fl = v3d->gridsubdiv;

		int grids_to_draw = 2; /* first the faint fine grid, then the bold coarse grid */

		if (dx < GRID_MIN_PX_D) {
			rv3d->gridview *= sublines_fl;
			dx *= sublines;
			if (dx < GRID_MIN_PX_D) {
				rv3d->gridview *= sublines_fl;
				dx *= sublines;
				if (dx < GRID_MIN_PX_D) {
					rv3d->gridview *= sublines_fl;
					dx *= sublines;
					grids_to_draw = (dx < GRID_MIN_PX_D) ? 0 : 1;
				}
			}
		}
		else {
			if (dx > (GRID_MIN_PX_D * 10.0)) {  /* start blending in */
				rv3d->gridview /= sublines_fl;
				dx /= sublines;
				if (dx > (GRID_MIN_PX_D * 10.0)) {  /* start blending in */
					rv3d->gridview /= sublines_fl;
					dx /= sublines;
					if (dx > (GRID_MIN_PX_D * 10.0)) {
						grids_to_draw = 1;
					}
				}
			}
		}

		int gridline_ct = gridline_count(ar, x, y, dx);
		if (gridline_ct == 0)
			goto drawgrid_cleanup; /* nothing to draw */

		immBegin(GWN_PRIM_LINES, gridline_ct * 2);

		if (grids_to_draw == 2) {
			UI_GetThemeColorBlend3ubv(TH_HIGH_GRAD, TH_GRID, dx / (GRID_MIN_PX_D * 6.0), col2);
			if (drawgrid_draw(ar, x, y, dx, v3d->gridsubdiv, pos, color, col2))
				drawgrid_draw(ar, x, y, dx * sublines, 0, pos, color, col);
		}
		else if (grids_to_draw == 1) {
			drawgrid_draw(ar, x, y, dx, 0, pos, color, col);
		}
	}

	/* draw visible axes */
	/* horizontal line */
	if (0 <= y && y < ar->winy) {
		UI_make_axis_color(col, col2, ELEM(rv3d->view, RV3D_VIEW_RIGHT, RV3D_VIEW_LEFT) ? 'Y' : 'X');
		immAttrib3ub(color, col2[0], col2[1], col2[2]);
		immVertex2f(pos, 0.0f, y);
		immVertex2f(pos, (float)ar->winx, y);
	}

	/* vertical line */
	if (0 <= x && x < ar->winx) {
		UI_make_axis_color(col, col2, ELEM(rv3d->view, RV3D_VIEW_TOP, RV3D_VIEW_BOTTOM) ? 'Y' : 'Z');
		immAttrib3ub(color, col2[0], col2[1], col2[2]);
		immVertex2f(pos, x, 0.0f);
		immVertex2f(pos, x, (float)ar->winy);
	}

	immEnd();

drawgrid_cleanup:
	immUnbindProgram();

#if 0 /* depth write is left enabled above */
	glDepthMask(GL_TRUE);  /* enable write in zbuffer */
#endif
}

#undef DEBUG_GRID
#undef GRID_MIN_PX_D
#undef GRID_MIN_PX_F

static void drawfloor(Scene *scene, View3D *v3d, const char **grid_unit, bool write_depth)
{
	/* draw only if there is something to draw */
	if (v3d->gridflag & (V3D_SHOW_FLOOR | V3D_SHOW_X | V3D_SHOW_Y | V3D_SHOW_Z)) {
		/* draw how many lines?
		 * trunc(v3d->gridlines / 2) * 4
		 * + 2 for xy axes (possibly with special colors)
		 * + 1 for z axis (the only line not in xy plane)
		 * even v3d->gridlines are honored, odd rounded down */
		const int gridlines = v3d->gridlines / 2;
		const float grid_scale = ED_view3d_grid_scale(scene, v3d, grid_unit);
		const float grid = gridlines * grid_scale;

		const bool show_floor = (v3d->gridflag & V3D_SHOW_FLOOR) && gridlines >= 1;

		bool show_axis_x = v3d->gridflag & V3D_SHOW_X;
		bool show_axis_y = v3d->gridflag & V3D_SHOW_Y;
		bool show_axis_z = v3d->gridflag & V3D_SHOW_Z;

		unsigned char col_grid[3], col_axis[3];

		glLineWidth(1.0f);

		UI_GetThemeColor3ubv(TH_GRID, col_grid);

		if (!write_depth)
			glDepthMask(GL_FALSE);

		if (show_floor) {
			const unsigned vertex_ct = 2 * (gridlines * 4 + 2);
			const int sublines = v3d->gridsubdiv;

			unsigned char col_bg[3], col_grid_emphasise[3], col_grid_light[3];

			Gwn_VertFormat *format = immVertexFormat();
			unsigned int pos = GWN_vertformat_attr_add(format, "pos", GWN_COMP_F32, 2, GWN_FETCH_FLOAT);
			unsigned int color = GWN_vertformat_attr_add(format, "color", GWN_COMP_U8, 3, GWN_FETCH_INT_TO_FLOAT_UNIT);

			immBindBuiltinProgram(GPU_SHADER_3D_FLAT_COLOR);

			immBegin(GWN_PRIM_LINES, vertex_ct);

			/* draw normal grid lines */
			UI_GetColorPtrShade3ubv(col_grid, col_grid_light, 10);

			for (int a = 1; a <= gridlines; a++) {
				/* skip emphasised divider lines */
				if (a % sublines != 0) {
					const float line = a * grid_scale;

					immAttrib3ubv(color, col_grid_light);

					immVertex2f(pos, -grid, -line);
					immVertex2f(pos, +grid, -line);
					immVertex2f(pos, -grid, +line);
					immVertex2f(pos, +grid, +line);

					immVertex2f(pos, -line, -grid);
					immVertex2f(pos, -line, +grid);
					immVertex2f(pos, +line, -grid);
					immVertex2f(pos, +line, +grid);
				}
			}

			/* draw emphasised grid lines */
			UI_GetThemeColor3ubv(TH_BACK, col_bg);
			/* emphasise division lines lighter instead of darker, if background is darker than grid */
			UI_GetColorPtrShade3ubv(col_grid, col_grid_emphasise,
				(col_grid[0] + col_grid[1] + col_grid[2] + 30 >
				col_bg[0] + col_bg[1] + col_bg[2]) ? 20 : -10);

			if (sublines <= gridlines) {
				immAttrib3ubv(color, col_grid_emphasise);

				for (int a = sublines; a <= gridlines; a += sublines) {
					const float line = a * grid_scale;

					immVertex2f(pos, -grid, -line);
					immVertex2f(pos, +grid, -line);
					immVertex2f(pos, -grid, +line);
					immVertex2f(pos, +grid, +line);

					immVertex2f(pos, -line, -grid);
					immVertex2f(pos, -line, +grid);
					immVertex2f(pos, +line, -grid);
					immVertex2f(pos, +line, +grid);
				}
			}

			/* draw X axis */
			if (show_axis_x) {
				show_axis_x = false; /* drawing now, won't need to draw later */
				UI_make_axis_color(col_grid, col_axis, 'X');
				immAttrib3ubv(color, col_axis);
			}
			else
				immAttrib3ubv(color, col_grid_emphasise);

			immVertex2f(pos, -grid, 0.0f);
			immVertex2f(pos, +grid, 0.0f);

			/* draw Y axis */
			if (show_axis_y) {
				show_axis_y = false; /* drawing now, won't need to draw later */
				UI_make_axis_color(col_grid, col_axis, 'Y');
				immAttrib3ubv(color, col_axis);
			}
			else
				immAttrib3ubv(color, col_grid_emphasise);

			immVertex2f(pos, 0.0f, -grid);
			immVertex2f(pos, 0.0f, +grid);

			immEnd();
			immUnbindProgram();

			/* done with XY plane */
		}

		if (show_axis_x || show_axis_y || show_axis_z) {
			/* draw axis lines -- sometimes grid floor is off, other times we still need to draw the Z axis */

			Gwn_VertFormat *format = immVertexFormat();
			unsigned int pos = GWN_vertformat_attr_add(format, "pos", GWN_COMP_F32, 3, GWN_FETCH_FLOAT);
			unsigned int color = GWN_vertformat_attr_add(format, "color", GWN_COMP_U8, 3, GWN_FETCH_INT_TO_FLOAT_UNIT);

			immBindBuiltinProgram(GPU_SHADER_3D_FLAT_COLOR);
			immBegin(GWN_PRIM_LINES, (show_axis_x + show_axis_y + show_axis_z) * 2);

			if (show_axis_x) {
				UI_make_axis_color(col_grid, col_axis, 'X');
				immAttrib3ubv(color, col_axis);
				immVertex3f(pos, -grid, 0.0f, 0.0f);
				immVertex3f(pos, +grid, 0.0f, 0.0f);
			}

			if (show_axis_y) {
				UI_make_axis_color(col_grid, col_axis, 'Y');
				immAttrib3ubv(color, col_axis);
				immVertex3f(pos, 0.0f, -grid, 0.0f);
				immVertex3f(pos, 0.0f, +grid, 0.0f);
			}

			if (show_axis_z) {
				UI_make_axis_color(col_grid, col_axis, 'Z');
				immAttrib3ubv(color, col_axis);
				immVertex3f(pos, 0.0f, 0.0f, -grid);
				immVertex3f(pos, 0.0f, 0.0f, +grid);
			}

			immEnd();
			immUnbindProgram();
		}

		if (!write_depth)
			glDepthMask(GL_TRUE);
	}
}

/** could move this elsewhere, but tied into #ED_view3d_grid_scale */
float ED_scene_grid_scale(Scene *scene, const char **grid_unit)
{
	/* apply units */
	if (scene->unit.system) {
		const void *usys;
		int len;

		bUnit_GetSystem(scene->unit.system, B_UNIT_LENGTH, &usys, &len);

		if (usys) {
			int i = bUnit_GetBaseUnit(usys);
			if (grid_unit)
				*grid_unit = bUnit_GetNameDisplay(usys, i);
			return (float)bUnit_GetScaler(usys, i) / scene->unit.scale_length;
		}
	}

	return 1.0f;
}

float ED_view3d_grid_scale(Scene *scene, View3D *v3d, const char **grid_unit)
{
	return v3d->grid * ED_scene_grid_scale(scene, grid_unit);
}

static bool is_cursor_visible(Scene *scene, SceneLayer *sl)
{
	Object *ob = OBACT_NEW(sl);

	/* don't draw cursor in paint modes, but with a few exceptions */
	if (ob && ob->mode & OB_MODE_ALL_PAINT) {
		/* exception: object is in weight paint and has deforming armature in pose mode */
		if (ob->mode & OB_MODE_WEIGHT_PAINT) {
			if (BKE_object_pose_armature_get(ob) != NULL) {
				return true;
			}
		}
		/* exception: object in texture paint mode, clone brush, use_clone_layer disabled */
		else if (ob->mode & OB_MODE_TEXTURE_PAINT) {
			const Paint *p = BKE_paint_get_active(scene, sl);

			if (p && p->brush && p->brush->imagepaint_tool == PAINT_TOOL_CLONE) {
				if ((scene->toolsettings->imapaint.flag & IMAGEPAINT_PROJECT_LAYER_CLONE) == 0) {
					return true;
				}
			}
		}

		/* no exception met? then don't draw cursor! */
		return false;
	}

	return true;
}

static void drawcursor(Scene *scene, ARegion *ar, View3D *v3d)
{
	int co[2];

	/* we don't want the clipping for cursor */
	if (ED_view3d_project_int_global(ar, ED_view3d_cursor3d_get(scene, v3d), co, V3D_PROJ_TEST_NOP) == V3D_PROJ_RET_OK) {
		const float f5 = 0.25f * U.widget_unit;
		const float f10 = 0.5f * U.widget_unit;
		const float f20 = U.widget_unit;
		
		glLineWidth(1.0f);

		Gwn_VertFormat *format = immVertexFormat();
		unsigned int pos = GWN_vertformat_attr_add(format, "pos", GWN_COMP_F32, 2, GWN_FETCH_FLOAT);
		unsigned int color = GWN_vertformat_attr_add(format, "color", GWN_COMP_U8, 3, GWN_FETCH_INT_TO_FLOAT_UNIT);

		immBindBuiltinProgram(GPU_SHADER_2D_FLAT_COLOR);

		const int segments = 16;

		immBegin(GWN_PRIM_LINE_LOOP, segments);

		for (int i = 0; i < segments; ++i) {
			float angle = 2 * M_PI * ((float)i / (float)segments);
			float x = co[0] + f10 * cosf(angle);
			float y = co[1] + f10 * sinf(angle);

			if (i % 2 == 0)
				immAttrib3ub(color, 255, 0, 0);
			else
				immAttrib3ub(color, 255, 255, 255);

			immVertex2f(pos, x, y);
		}
		immEnd();

		immUnbindProgram();

		GWN_vertformat_clear(format);
		pos = GWN_vertformat_attr_add(format, "pos", GWN_COMP_F32, 2, GWN_FETCH_FLOAT);

		immBindBuiltinProgram(GPU_SHADER_2D_UNIFORM_COLOR);

		unsigned char crosshair_color[3];
		UI_GetThemeColor3ubv(TH_VIEW_OVERLAY, crosshair_color);
		immUniformColor3ubv(crosshair_color);

		immBegin(GWN_PRIM_LINES, 8);
		immVertex2f(pos, co[0] - f20, co[1]);
		immVertex2f(pos, co[0] - f5, co[1]);
		immVertex2f(pos, co[0] + f5, co[1]);
		immVertex2f(pos, co[0] + f20, co[1]);
		immVertex2f(pos, co[0], co[1] - f20);
		immVertex2f(pos, co[0], co[1] - f5);
		immVertex2f(pos, co[0], co[1] + f5);
		immVertex2f(pos, co[0], co[1] + f20);
		immEnd();

		immUnbindProgram();
	}
}

static void draw_view_axis(RegionView3D *rv3d, rcti *rect)
{
	const float k = U.rvisize * U.pixelsize;  /* axis size */
	const int bright = - 20 * (10 - U.rvibright);  /* axis alpha offset (rvibright has range 0-10) */

	const float startx = rect->xmin + k + 1.0f;  /* axis center in screen coordinates, x=y */
	const float starty = rect->ymin + k + 1.0f;

	float axis_pos[3][2];
	unsigned char axis_col[3][4];

	int axis_order[3] = {0, 1, 2};
	axis_sort_v3(rv3d->viewinv[2], axis_order);

	for (int axis_i = 0; axis_i < 3; axis_i++) {
		int i = axis_order[axis_i];

		/* get position of each axis tip on screen */
		float vec[3] = { 0.0f };
		vec[i] = 1.0f;
		mul_qt_v3(rv3d->viewquat, vec);
		axis_pos[i][0] = startx + vec[0] * k;
		axis_pos[i][1] = starty + vec[1] * k;

		/* get color of each axis */
		UI_GetThemeColorShade3ubv(TH_AXIS_X + i, bright, axis_col[i]); /* rgb */
		axis_col[i][3] = 255 * hypotf(vec[0], vec[1]); /* alpha */
	}

	/* draw axis lines */
	glLineWidth(2.0f);
	glEnable(GL_LINE_SMOOTH);
	glEnable(GL_BLEND);
	glBlendFunc(GL_SRC_ALPHA, GL_ONE_MINUS_SRC_ALPHA);

	Gwn_VertFormat *format = immVertexFormat();
	unsigned int pos = GWN_vertformat_attr_add(format, "pos", GWN_COMP_F32, 2, GWN_FETCH_FLOAT);
	unsigned int col = GWN_vertformat_attr_add(format, "color", GWN_COMP_U8, 4, GWN_FETCH_INT_TO_FLOAT_UNIT);

	immBindBuiltinProgram(GPU_SHADER_2D_FLAT_COLOR);
	immBegin(GWN_PRIM_LINES, 6);

	for (int axis_i = 0; axis_i < 3; axis_i++) {
		int i = axis_order[axis_i];

		immAttrib4ubv(col, axis_col[i]);
		immVertex2f(pos, startx, starty);
		immVertex2fv(pos, axis_pos[i]);
	}

	immEnd();
	immUnbindProgram();
	glDisable(GL_LINE_SMOOTH);

	/* draw axis names */
	for (int axis_i = 0; axis_i < 3; axis_i++) {
		int i = axis_order[axis_i];

		const char axis_text[2] = {'x' + i, '\0'};
		BLF_color4ubv(BLF_default(), axis_col[i]);
		BLF_draw_default_ascii(axis_pos[i][0] + 2, axis_pos[i][1] + 2, 0.0f, axis_text, 1);
	}
}

#ifdef WITH_INPUT_NDOF
/* draw center and axis of rotation for ongoing 3D mouse navigation */
static void UNUSED_FUNCTION(draw_rotation_guide)(RegionView3D *rv3d)
{
	float o[3];    /* center of rotation */
	float end[3];  /* endpoints for drawing */

	GLubyte color[4] = {0, 108, 255, 255};  /* bright blue so it matches device LEDs */

	negate_v3_v3(o, rv3d->ofs);

	glEnable(GL_BLEND);
	glBlendFunc(GL_SRC_ALPHA, GL_ONE_MINUS_SRC_ALPHA);
	glDepthMask(GL_FALSE);  /* don't overwrite zbuf */

	Gwn_VertFormat *format = immVertexFormat();
	unsigned int pos = GWN_vertformat_attr_add(format, "pos", GWN_COMP_F32, 3, GWN_FETCH_FLOAT);
	unsigned int col = GWN_vertformat_attr_add(format, "color", GWN_COMP_U8, 4, GWN_FETCH_INT_TO_FLOAT_UNIT);

	immBindBuiltinProgram(GPU_SHADER_3D_SMOOTH_COLOR);

	if (rv3d->rot_angle != 0.0f) {
		/* -- draw rotation axis -- */
		float scaled_axis[3];
		const float scale = rv3d->dist;
		mul_v3_v3fl(scaled_axis, rv3d->rot_axis, scale);


		immBegin(GWN_PRIM_LINE_STRIP, 3);
		color[3] = 0; /* more transparent toward the ends */
		immAttrib4ubv(col, color);
		add_v3_v3v3(end, o, scaled_axis);
		immVertex3fv(pos, end);

#if 0
		color[3] = 0.2f + fabsf(rv3d->rot_angle);  /* modulate opacity with angle */
		/* ^^ neat idea, but angle is frame-rate dependent, so it's usually close to 0.2 */
#endif

		color[3] = 127; /* more opaque toward the center */
		immAttrib4ubv(col, color);
		immVertex3fv(pos, o);

		color[3] = 0;
		immAttrib4ubv(col, color);
		sub_v3_v3v3(end, o, scaled_axis);
		immVertex3fv(pos, end);
		immEnd();
		
		/* -- draw ring around rotation center -- */
		{
#define     ROT_AXIS_DETAIL 13

			const float s = 0.05f * scale;
			const float step = 2.0f * (float)(M_PI / ROT_AXIS_DETAIL);

			float q[4];  /* rotate ring so it's perpendicular to axis */
			const int upright = fabsf(rv3d->rot_axis[2]) >= 0.95f;
			if (!upright) {
				const float up[3] = {0.0f, 0.0f, 1.0f};
				float vis_angle, vis_axis[3];

				cross_v3_v3v3(vis_axis, up, rv3d->rot_axis);
				vis_angle = acosf(dot_v3v3(up, rv3d->rot_axis));
				axis_angle_to_quat(q, vis_axis, vis_angle);
			}

			immBegin(GWN_PRIM_LINE_LOOP, ROT_AXIS_DETAIL);
			color[3] = 63; /* somewhat faint */
			immAttrib4ubv(col, color);
			float angle = 0.0f;
			for (int i = 0; i < ROT_AXIS_DETAIL; ++i, angle += step) {
				float p[3] = {s * cosf(angle), s * sinf(angle), 0.0f};

				if (!upright) {
					mul_qt_v3(q, p);
				}

				add_v3_v3(p, o);
				immVertex3fv(pos, p);
			}
			immEnd();

#undef      ROT_AXIS_DETAIL
		}

		color[3] = 255;  /* solid dot */
	}
	else
		color[3] = 127;  /* see-through dot */

	immUnbindProgram();

	/* -- draw rotation center -- */
	immBindBuiltinProgram(GPU_SHADER_3D_POINT_FIXED_SIZE_VARYING_COLOR);
	glPointSize(5.0f);
	immBegin(GWN_PRIM_POINTS, 1);
	immAttrib4ubv(col, color);
	immVertex3fv(pos, o);
	immEnd();
	immUnbindProgram();

#if 0
	/* find screen coordinates for rotation center, then draw pretty icon */
	mul_m4_v3(rv3d->persinv, rot_center);
	UI_icon_draw(rot_center[0], rot_center[1], ICON_NDOF_TURN);
	/* ^^ just playing around, does not work */
#endif

	glDisable(GL_BLEND);
	glDepthMask(GL_TRUE);
}
#endif /* WITH_INPUT_NDOF */

/* ******************** info ***************** */

/**
* Render and camera border
*/
static void view3d_draw_border(const bContext *C, ARegion *ar)
{
	Scene *scene = CTX_data_scene(C);
	RegionView3D *rv3d = ar->regiondata;
	View3D *v3d = CTX_wm_view3d(C);

	if (rv3d->persp == RV3D_CAMOB) {
		drawviewborder(scene, ar, v3d);
	}
	else if (v3d->flag2 & V3D_RENDER_BORDER) {
		drawrenderborder(ar, v3d);
	}
}

/**
* Grease Pencil
*/
static void view3d_draw_grease_pencil(const bContext *UNUSED(C))
{
	/* TODO viewport */
}


/**
* Viewport Name
*/
static const char *view3d_get_name(View3D *v3d, RegionView3D *rv3d)
{
	const char *name = NULL;

	switch (rv3d->view) {
		case RV3D_VIEW_FRONT:
			if (rv3d->persp == RV3D_ORTHO) name = IFACE_("Front Ortho");
			else name = IFACE_("Front Persp");
			break;
		case RV3D_VIEW_BACK:
			if (rv3d->persp == RV3D_ORTHO) name = IFACE_("Back Ortho");
			else name = IFACE_("Back Persp");
			break;
		case RV3D_VIEW_TOP:
			if (rv3d->persp == RV3D_ORTHO) name = IFACE_("Top Ortho");
			else name = IFACE_("Top Persp");
			break;
		case RV3D_VIEW_BOTTOM:
			if (rv3d->persp == RV3D_ORTHO) name = IFACE_("Bottom Ortho");
			else name = IFACE_("Bottom Persp");
			break;
		case RV3D_VIEW_RIGHT:
			if (rv3d->persp == RV3D_ORTHO) name = IFACE_("Right Ortho");
			else name = IFACE_("Right Persp");
			break;
		case RV3D_VIEW_LEFT:
			if (rv3d->persp == RV3D_ORTHO) name = IFACE_("Left Ortho");
			else name = IFACE_("Left Persp");
			break;

		default:
			if (rv3d->persp == RV3D_CAMOB) {
				if ((v3d->camera) && (v3d->camera->type == OB_CAMERA)) {
					Camera *cam;
					cam = v3d->camera->data;
					if (cam->type == CAM_PERSP) {
						name = IFACE_("Camera Persp");
					}
					else if (cam->type == CAM_ORTHO) {
						name = IFACE_("Camera Ortho");
					}
					else {
						BLI_assert(cam->type == CAM_PANO);
						name = IFACE_("Camera Pano");
					}
				}
				else {
					name = IFACE_("Object as Camera");
				}
			}
			else {
				name = (rv3d->persp == RV3D_ORTHO) ? IFACE_("User Ortho") : IFACE_("User Persp");
			}
	}

	return name;
}

static void draw_viewport_name(ARegion *ar, View3D *v3d, rcti *rect)
{
	RegionView3D *rv3d = ar->regiondata;
	const char *name = view3d_get_name(v3d, rv3d);
	/* increase size for unicode languages (Chinese in utf-8...) */
#ifdef WITH_INTERNATIONAL
	char tmpstr[96];
#else
	char tmpstr[32];
#endif

	if (v3d->localvd) {
		BLI_snprintf(tmpstr, sizeof(tmpstr), IFACE_("%s (Local)"), name);
		name = tmpstr;
	}

	UI_FontThemeColor(BLF_default(), TH_TEXT_HI);
#ifdef WITH_INTERNATIONAL
	BLF_draw_default(U.widget_unit + rect->xmin,  rect->ymax - U.widget_unit, 0.0f, name, sizeof(tmpstr));
#else
	BLF_draw_default_ascii(U.widget_unit + rect->xmin,  rect->ymax - U.widget_unit, 0.0f, name, sizeof(tmpstr));
#endif
}

/**
 * draw info beside axes in bottom left-corner:
 * framenum, object name, bone name (if available), marker name (if available)
 */

static void draw_selected_name(Scene *scene, Object *ob, rcti *rect)
{
	const int cfra = CFRA;
	const char *msg_pin = " (Pinned)";
	const char *msg_sep = " : ";

	const int font_id = BLF_default();

	char info[300];
	char *s = info;
	short offset = 1.5f * UI_UNIT_X + rect->xmin;

	s += sprintf(s, "(%d)", cfra);

	/*
	 * info can contain:
	 * - a frame (7 + 2)
	 * - 3 object names (MAX_NAME)
	 * - 2 BREAD_CRUMB_SEPARATORs (6)
	 * - a SHAPE_KEY_PINNED marker and a trailing '\0' (9+1) - translated, so give some room!
	 * - a marker name (MAX_NAME + 3)
	 */

	/* get name of marker on current frame (if available) */
	const char *markern = BKE_scene_find_marker_name(scene, cfra);

	/* check if there is an object */
	if (ob) {
		*s++ = ' ';
		s += BLI_strcpy_rlen(s, ob->id.name + 2);

		/* name(s) to display depends on type of object */
		if (ob->type == OB_ARMATURE) {
			bArmature *arm = ob->data;

			/* show name of active bone too (if possible) */
			if (arm->edbo) {
				if (arm->act_edbone) {
					s += BLI_strcpy_rlen(s, msg_sep);
					s += BLI_strcpy_rlen(s, arm->act_edbone->name);
				}
			}
			else if (ob->mode & OB_MODE_POSE) {
				if (arm->act_bone) {

					if (arm->act_bone->layer & arm->layer) {
						s += BLI_strcpy_rlen(s, msg_sep);
						s += BLI_strcpy_rlen(s, arm->act_bone->name);
					}
				}
			}
		}
		else if (ELEM(ob->type, OB_MESH, OB_LATTICE, OB_CURVE)) {
			/* try to display active bone and active shapekey too (if they exist) */

			if (ob->type == OB_MESH && ob->mode & OB_MODE_WEIGHT_PAINT) {
				Object *armobj = BKE_object_pose_armature_get(ob);
				if (armobj  && armobj->mode & OB_MODE_POSE) {
					bArmature *arm = armobj->data;
					if (arm->act_bone) {
						if (arm->act_bone->layer & arm->layer) {
							s += BLI_strcpy_rlen(s, msg_sep);
							s += BLI_strcpy_rlen(s, arm->act_bone->name);
						}
					}
				}
			}

			Key *key = BKE_key_from_object(ob);
			if (key) {
				KeyBlock *kb = BLI_findlink(&key->block, ob->shapenr - 1);
				if (kb) {
					s += BLI_strcpy_rlen(s, msg_sep);
					s += BLI_strcpy_rlen(s, kb->name);
					if (ob->shapeflag & OB_SHAPE_LOCK) {
						s += BLI_strcpy_rlen(s, IFACE_(msg_pin));
					}
				}
			}
		}

		/* color depends on whether there is a keyframe */
		if (id_frame_has_keyframe((ID *)ob, /* BKE_scene_frame_get(scene) */ (float)cfra, ANIMFILTER_KEYS_LOCAL))
			UI_FontThemeColor(font_id, TH_TIME_KEYFRAME);
		else if (ED_gpencil_has_keyframe_v3d(scene, ob, cfra))
			UI_FontThemeColor(font_id, TH_TIME_GP_KEYFRAME);
		else
			UI_FontThemeColor(font_id, TH_TEXT_HI);
	}
	else {
		/* no object */
		if (ED_gpencil_has_keyframe_v3d(scene, NULL, cfra))
			UI_FontThemeColor(font_id, TH_TIME_GP_KEYFRAME);
		else
			UI_FontThemeColor(font_id, TH_TEXT_HI);
	}

	if (markern) {
		s += sprintf(s, " <%s>", markern);
	}

	if (U.uiflag & USER_SHOW_ROTVIEWICON)
		offset = U.widget_unit + (U.rvisize * 2) + rect->xmin;

	BLF_draw_default(offset, 0.5f * U.widget_unit, 0.0f, info, sizeof(info));
}

/* ******************** view loop ***************** */

/**
* Information drawn on top of the solid plates and composed data
*/
void view3d_draw_region_info(const bContext *C, ARegion *ar, const int offset)
{
	RegionView3D *rv3d = ar->regiondata;
	View3D *v3d = CTX_wm_view3d(C);
	Scene *scene = CTX_data_scene(C);
	wmWindowManager *wm = CTX_wm_manager(C);

	/* correct projection matrix */
	ED_region_pixelspace(ar);

	/* local coordinate visible rect inside region, to accomodate overlapping ui */
	rcti rect;
	ED_region_visible_rect(ar, &rect);

	/* Leave room for previously drawn info. */
	rect.ymax -= offset;

	view3d_draw_border(C, ar);
	view3d_draw_grease_pencil(C);

	if (U.uiflag & USER_SHOW_ROTVIEWICON) {
		draw_view_axis(rv3d, &rect);
	}

	if ((U.uiflag & USER_SHOW_FPS) && ED_screen_animation_no_scrub(wm)) {
		ED_scene_draw_fps(scene, &rect);
	}
	else if (U.uiflag & USER_SHOW_VIEWPORTNAME) {
		draw_viewport_name(ar, v3d, &rect);
	}

	if (U.uiflag & USER_DRAWVIEWINFO) {
		SceneLayer *sl = CTX_data_scene_layer(C);
		Object *ob = OBACT_NEW(sl);
		draw_selected_name(scene, ob, &rect);
	}
#if 0 /* TODO */
	if (grid_unit) { /* draw below the viewport name */
		char numstr[32] = "";

		UI_FontThemeColor(BLF_default(), TH_TEXT_HI);
		if (v3d->grid != 1.0f) {
			BLI_snprintf(numstr, sizeof(numstr), "%s x %.4g", grid_unit, v3d->grid);
		}

		BLF_draw_default_ascii(rect.xmin + U.widget_unit,
		                       rect.ymax - (USER_SHOW_VIEWPORTNAME ? 2 * U.widget_unit : U.widget_unit), 0.0f,
		                       numstr[0] ? numstr : grid_unit, sizeof(numstr));
	}
#endif
}

static void view3d_draw_view(const bContext *C, ARegion *ar)
{
	EvaluationContext eval_ctx;
	CTX_data_eval_ctx(C, &eval_ctx);

	ED_view3d_draw_setup_view(CTX_wm_window(C), &eval_ctx, CTX_data_scene(C), ar, CTX_wm_view3d(C), NULL, NULL, NULL);

	/* Only 100% compliant on new spec goes bellow */
	DRW_draw_view(C);
}

void view3d_main_region_draw(const bContext *C, ARegion *ar)
{
	Scene *scene = CTX_data_scene(C);
	View3D *v3d = CTX_wm_view3d(C);
	RegionView3D *rv3d = ar->regiondata;
	/* XXX: In the future we should get RE from Layers/Depsgraph */
	RenderEngineType *type = RE_engines_find(scene->r.engine);

	/* Provisory Blender Internal drawing */
	if (type->flag & RE_USE_LEGACY_PIPELINE) {
		view3d_main_region_draw_legacy(C, ar);
		return;
	}

	if (!rv3d->viewport) {
		rv3d->viewport = GPU_viewport_create();
	}

	GPU_viewport_bind(rv3d->viewport, &ar->winrct);
	view3d_draw_view(C, ar);
	GPU_viewport_unbind(rv3d->viewport);

	v3d->flag |= V3D_INVALID_BACKBUF;
}


/* -------------------------------------------------------------------- */

/** \name Offscreen Drawing
 * \{ */

static void view3d_stereo3d_setup_offscreen(
        const EvaluationContext *eval_ctx, Scene *scene, View3D *v3d, ARegion *ar,
        float winmat[4][4], const char *viewname)
{
	/* update the viewport matrices with the new camera */
	if (scene->r.views_format == SCE_VIEWS_FORMAT_STEREO_3D) {
		float viewmat[4][4];
		const bool is_left = STREQ(viewname, STEREO_LEFT_NAME);

		BKE_camera_multiview_view_matrix(&scene->r, v3d->camera, is_left, viewmat);
		view3d_main_region_setup_view(eval_ctx, scene, v3d, ar, viewmat, winmat, NULL);
	}
	else { /* SCE_VIEWS_FORMAT_MULTIVIEW */
		float viewmat[4][4];
		Object *camera = BKE_camera_multiview_render(scene, v3d->camera, viewname);

		BKE_camera_multiview_view_matrix(&scene->r, camera, false, viewmat);
		view3d_main_region_setup_view(eval_ctx, scene, v3d, ar, viewmat, winmat, NULL);
	}
}

void ED_view3d_draw_offscreen_init(const EvaluationContext *eval_ctx, Scene *scene, SceneLayer *sl, View3D *v3d)
{
	RenderEngineType *type = RE_engines_find(scene->r.engine);
	if (type->flag & RE_USE_LEGACY_PIPELINE) {
		/* shadow buffers, before we setup matrices */
		if (draw_glsl_material(scene, sl, NULL, v3d, v3d->drawtype)) {
			VP_deprecated_gpu_update_lamps_shadows_world(eval_ctx, scene, v3d);
		}
	}
}

/*
 * Function to clear the view
 */
static void view3d_main_region_clear(Scene *scene, View3D *v3d, ARegion *ar)
{
	glClear(GL_DEPTH_BUFFER_BIT);

	if (scene->world && (v3d->flag3 & V3D_SHOW_WORLD)) {
		VP_view3d_draw_background_world(scene, v3d, ar->regiondata);
	}
	else {
		VP_view3d_draw_background_none();
	}
}

/* ED_view3d_draw_offscreen_init should be called before this to initialize
 * stuff like shadow buffers
 */
void ED_view3d_draw_offscreen(
        const EvaluationContext *eval_ctx, Scene *scene, SceneLayer *sl, View3D *v3d, ARegion *ar, int winx, int winy,
        float viewmat[4][4], float winmat[4][4],
        bool do_bgpic, bool do_sky, bool is_persp, const char *viewname,
        GPUFX *fx, GPUFXSettings *fx_settings,
        GPUOffScreen *ofs)
{
	bool do_compositing = false;
	RegionView3D *rv3d = ar->regiondata;

	/* set temporary new size */
	int bwinx = ar->winx;
	int bwiny = ar->winy;
	rcti brect = ar->winrct;

	ar->winx = winx;
	ar->winy = winy;
	ar->winrct.xmin = 0;
	ar->winrct.ymin = 0;
	ar->winrct.xmax = winx;
	ar->winrct.ymax = winy;

	struct bThemeState theme_state;
	UI_Theme_Store(&theme_state);
	UI_SetTheme(SPACE_VIEW3D, RGN_TYPE_WINDOW);

	/* set flags */
	G.f |= G_RENDER_OGL;

	if ((v3d->flag2 & V3D_RENDER_SHADOW) == 0) {
		/* free images which can have changed on frame-change
		 * warning! can be slow so only free animated images - campbell */
		GPU_free_images_anim();
	}

	gpuPushProjectionMatrix();
	gpuLoadIdentity();
	gpuPushMatrix();
	gpuLoadIdentity();

	/* clear opengl buffers */
	if (do_sky) {
		view3d_main_region_clear(scene, v3d, ar);
	}
	else {
		glClearColor(0.0f, 0.0f, 0.0f, 0.0f);
		glClear(GL_COLOR_BUFFER_BIT | GL_DEPTH_BUFFER_BIT);
	}

	if ((viewname != NULL && viewname[0] != '\0') && (viewmat == NULL) && rv3d->persp == RV3D_CAMOB && v3d->camera)
		view3d_stereo3d_setup_offscreen(eval_ctx, scene, v3d, ar, winmat, viewname);
	else
		view3d_main_region_setup_view(eval_ctx, scene, v3d, ar, viewmat, winmat, NULL);

	/* main drawing call */
	RenderEngineType *type = RE_engines_find(scene->r.engine);
	if (type->flag & RE_USE_LEGACY_PIPELINE) {

		/* framebuffer fx needed, we need to draw offscreen first */
		if (v3d->fx_settings.fx_flag && fx) {
			GPUSSAOSettings *ssao = NULL;

			if (v3d->drawtype < OB_SOLID) {
				ssao = v3d->fx_settings.ssao;
				v3d->fx_settings.ssao = NULL;
			}

			do_compositing = GPU_fx_compositor_initialize_passes(fx, &ar->winrct, NULL, fx_settings);

			if (ssao)
				v3d->fx_settings.ssao = ssao;
		}

		VP_deprecated_view3d_draw_objects(NULL, eval_ctx, scene, v3d, ar, NULL, do_bgpic, true, do_compositing ? fx : NULL);

		/* post process */
		if (do_compositing) {
			if (!winmat)
				is_persp = rv3d->is_persp;
			GPU_fx_do_composite_pass(fx, winmat, is_persp, scene, ofs);
		}

		if ((v3d->flag2 & V3D_RENDER_SHADOW) == 0) {
			/* draw grease-pencil stuff */
			ED_region_pixelspace(ar);

			if (v3d->flag2 & V3D_SHOW_GPENCIL) {
				/* draw grease-pencil stuff - needed to get paint-buffer shown too (since it's 2D) */
				ED_gpencil_draw_view3d(NULL, scene, v3d, ar, false);
			}

			/* freeing the images again here could be done after the operator runs, leaving for now */
			GPU_free_images_anim();
		}
	}
	else {
		/* XXX, should take depsgraph as arg */
		Depsgraph *depsgraph = BKE_scene_get_depsgraph(scene, sl);
		DRW_draw_render_loop_offscreen(depsgraph, ar, v3d, ofs);
	}

	/* restore size */
	ar->winx = bwinx;
	ar->winy = bwiny;
	ar->winrct = brect;

	gpuPopProjectionMatrix();
	gpuPopMatrix();

	UI_Theme_Restore(&theme_state);

	G.f &= ~G_RENDER_OGL;
}

/**
 * Utility func for ED_view3d_draw_offscreen
 *
 * \param ofs: Optional off-screen buffer, can be NULL.
 * (avoids re-creating when doing multiple GL renders).
 */
ImBuf *ED_view3d_draw_offscreen_imbuf(
        const EvaluationContext *eval_ctx, Scene *scene, SceneLayer *sl, View3D *v3d, ARegion *ar, int sizex, int sizey,
        unsigned int flag, bool draw_background,
        int alpha_mode, int samples, bool full_samples, const char *viewname,
        /* output vars */
        GPUFX *fx, GPUOffScreen *ofs, char err_out[256])
{
	RegionView3D *rv3d = ar->regiondata;
	const bool draw_sky = (alpha_mode == R_ADDSKY);

	/* view state */
	GPUFXSettings fx_settings = v3d->fx_settings;
	bool is_ortho = false;
	float winmat[4][4];

	if (ofs && ((GPU_offscreen_width(ofs) != sizex) || (GPU_offscreen_height(ofs) != sizey))) {
		/* sizes differ, can't reuse */
		ofs = NULL;
	}

	const bool own_ofs = (ofs == NULL);

	if (own_ofs) {
		/* bind */
		ofs = GPU_offscreen_create(sizex, sizey, full_samples ? 0 : samples, err_out);
		if (ofs == NULL) {
			return NULL;
		}
	}

	ED_view3d_draw_offscreen_init(eval_ctx, scene, sl, v3d);

	GPU_offscreen_bind(ofs, true);

	/* read in pixels & stamp */
	ImBuf *ibuf = IMB_allocImBuf(sizex, sizey, 32, flag);

	/* render 3d view */
	if (rv3d->persp == RV3D_CAMOB && v3d->camera) {
		CameraParams params;
		Object *camera = BKE_camera_multiview_render(scene, v3d->camera, viewname);

		BKE_camera_params_init(&params);
		/* fallback for non camera objects */
		params.clipsta = v3d->near;
		params.clipend = v3d->far;
		BKE_camera_params_from_object(&params, camera);
		BKE_camera_multiview_params(&scene->r, &params, camera, viewname);
		BKE_camera_params_compute_viewplane(&params, sizex, sizey, scene->r.xasp, scene->r.yasp);
		BKE_camera_params_compute_matrix(&params);

		BKE_camera_to_gpu_dof(camera, &fx_settings);

		is_ortho = params.is_ortho;
		copy_m4_m4(winmat, params.winmat);
	}
	else {
		rctf viewplane;
		float clipsta, clipend;

		is_ortho = ED_view3d_viewplane_get(v3d, rv3d, sizex, sizey, &viewplane, &clipsta, &clipend, NULL);
		if (is_ortho) {
			orthographic_m4(winmat, viewplane.xmin, viewplane.xmax, viewplane.ymin, viewplane.ymax, -clipend, clipend);
		}
		else {
			perspective_m4(winmat, viewplane.xmin, viewplane.xmax, viewplane.ymin, viewplane.ymax, clipsta, clipend);
		}
	}

	if ((samples && full_samples) == 0) {
		/* Single-pass render, common case */
		ED_view3d_draw_offscreen(
		        eval_ctx, scene, sl, v3d, ar, sizex, sizey, NULL, winmat,
		        draw_background, draw_sky, !is_ortho, viewname,
		        fx, &fx_settings, ofs);

		if (ibuf->rect_float) {
			GPU_offscreen_read_pixels(ofs, GL_FLOAT, ibuf->rect_float);
		}
		else if (ibuf->rect) {
			GPU_offscreen_read_pixels(ofs, GL_UNSIGNED_BYTE, ibuf->rect);
		}
	}
	else {
		/* Multi-pass render, use accumulation buffer & jitter for 'full' oversampling.
		 * Use because OpenGL may use a lower quality MSAA, and only over-sample edges. */
		static float jit_ofs[32][2];
		float winmat_jitter[4][4];
		/* use imbuf as temp storage, before writing into it from accumulation buffer */
		unsigned char *rect_temp = ibuf->rect ? (void *)ibuf->rect : (void *)ibuf->rect_float;
		unsigned int *accum_buffer = MEM_mallocN(sizex * sizey * sizeof(int[4]), "accum1");

		BLI_jitter_init(jit_ofs, samples);

		/* first sample buffer, also initializes 'rv3d->persmat' */
		ED_view3d_draw_offscreen(
		        eval_ctx, scene, sl, v3d, ar, sizex, sizey, NULL, winmat,
		        draw_background, draw_sky, !is_ortho, viewname,
		        fx, &fx_settings, ofs);
		GPU_offscreen_read_pixels(ofs, GL_UNSIGNED_BYTE, rect_temp);

		unsigned i = sizex * sizey * 4;
		while (i--) {
			accum_buffer[i] = rect_temp[i];
		}

		/* skip the first sample */
		for (int j = 1; j < samples; j++) {
			copy_m4_m4(winmat_jitter, winmat);
			window_translate_m4(
			        winmat_jitter, rv3d->persmat,
			        (jit_ofs[j][0] * 2.0f) / sizex,
			        (jit_ofs[j][1] * 2.0f) / sizey);

			ED_view3d_draw_offscreen(
			        eval_ctx, scene, sl, v3d, ar, sizex, sizey, NULL, winmat_jitter,
			        draw_background, draw_sky, !is_ortho, viewname,
			        fx, &fx_settings, ofs);
			GPU_offscreen_read_pixels(ofs, GL_UNSIGNED_BYTE, rect_temp);

			i = sizex * sizey * 4;
			while (i--) {
				accum_buffer[i] += rect_temp[i];
			}
		}

		if (ibuf->rect_float) {
			float *rect_float = ibuf->rect_float;
			i = sizex * sizey * 4;
			while (i--) {
				rect_float[i] = (float)(accum_buffer[i] / samples) * (1.0f / 255.0f);
			}
		}
		else {
			unsigned char *rect_ub = (unsigned char *)ibuf->rect;
			i = sizex * sizey * 4;
			while (i--) {
				rect_ub[i] = accum_buffer[i] / samples;
			}
		}

		MEM_freeN(accum_buffer);
	}

	/* unbind */
	GPU_offscreen_unbind(ofs, true);

	if (own_ofs) {
		GPU_offscreen_free(ofs);
	}

	if (ibuf->rect_float && ibuf->rect)
		IMB_rect_from_float(ibuf);

	return ibuf;
}

/**
 * Creates own fake 3d views (wrapping #ED_view3d_draw_offscreen_imbuf)
 *
 * \param ofs: Optional off-screen buffer can be NULL.
 * (avoids re-creating when doing multiple GL renders).
 *
 * \note used by the sequencer
 */
ImBuf *ED_view3d_draw_offscreen_imbuf_simple(
        const EvaluationContext *eval_ctx, Scene *scene, SceneLayer *sl, Object *camera, int width, int height,
        unsigned int flag, int drawtype, bool use_solid_tex, bool use_gpencil, bool draw_background,
        int alpha_mode, int samples, bool full_samples, const char *viewname,
        GPUFX *fx, GPUOffScreen *ofs, char err_out[256])
{
	View3D v3d = {NULL};
	ARegion ar = {NULL};
	RegionView3D rv3d = {{{0}}};

	/* connect data */
	v3d.regionbase.first = v3d.regionbase.last = &ar;
	ar.regiondata = &rv3d;
	ar.regiontype = RGN_TYPE_WINDOW;

	v3d.camera = camera;
	v3d.lay = scene->lay;
	v3d.drawtype = drawtype;
	v3d.flag2 = V3D_RENDER_OVERRIDE;

	if (use_gpencil)
		v3d.flag2 |= V3D_SHOW_GPENCIL;

	if (use_solid_tex)
		v3d.flag2 |= V3D_SOLID_TEX;

	if (draw_background)
		v3d.flag3 |= V3D_SHOW_WORLD;

	rv3d.persp = RV3D_CAMOB;

	copy_m4_m4(rv3d.viewinv, v3d.camera->obmat);
	normalize_m4(rv3d.viewinv);
	invert_m4_m4(rv3d.viewmat, rv3d.viewinv);

	{
		CameraParams params;
		Object *view_camera = BKE_camera_multiview_render(scene, v3d.camera, viewname);

		BKE_camera_params_init(&params);
		BKE_camera_params_from_object(&params, view_camera);
		BKE_camera_multiview_params(&scene->r, &params, view_camera, viewname);
		BKE_camera_params_compute_viewplane(&params, width, height, scene->r.xasp, scene->r.yasp);
		BKE_camera_params_compute_matrix(&params);

		copy_m4_m4(rv3d.winmat, params.winmat);
		v3d.near = params.clipsta;
		v3d.far = params.clipend;
		v3d.lens = params.lens;
	}

	mul_m4_m4m4(rv3d.persmat, rv3d.winmat, rv3d.viewmat);
	invert_m4_m4(rv3d.persinv, rv3d.viewinv);

	return ED_view3d_draw_offscreen_imbuf(
	        eval_ctx, scene, sl, &v3d, &ar, width, height, flag,
	        draw_background, alpha_mode, samples, full_samples, viewname,
	        fx, ofs, err_out);
}

/** \} */


/* -------------------------------------------------------------------- */

/** \name Legacy Interface
 *
 * This will be removed once the viewport gets replaced
 * meanwhile it should keep the old viewport working.
 *
 * \{ */

void VP_legacy_drawcursor(Scene *scene, SceneLayer *sl, ARegion *ar, View3D *v3d)
{
	if (is_cursor_visible(scene, sl)) {
		drawcursor(scene, ar, v3d);
	}
}

void VP_legacy_draw_view_axis(RegionView3D *rv3d, rcti *rect)
{
	draw_view_axis(rv3d, rect);
}

void VP_legacy_draw_viewport_name(ARegion *ar, View3D *v3d, rcti *rect)
{
	draw_viewport_name(ar, v3d, rect);
}

void VP_legacy_draw_selected_name(Scene *scene, Object *ob, rcti *rect)
{
	draw_selected_name(scene, ob, rect);
}

void VP_legacy_drawgrid(UnitSettings *unit, ARegion *ar, View3D *v3d, const char **grid_unit)
{
	drawgrid(unit, ar, v3d, grid_unit);
}

void VP_legacy_drawfloor(Scene *scene, View3D *v3d, const char **grid_unit, bool write_depth)
{
	drawfloor(scene, v3d, grid_unit, write_depth);
}

void VP_legacy_view3d_main_region_setup_view(
        const EvaluationContext *eval_ctx, Scene *scene, View3D *v3d,
        ARegion *ar, float viewmat[4][4], float winmat[4][4])
{
	view3d_main_region_setup_view(eval_ctx, scene, v3d, ar, viewmat, winmat, NULL);
}

bool VP_legacy_view3d_stereo3d_active(wmWindow *win, Scene *scene, View3D *v3d, RegionView3D *rv3d)
{
	return view3d_stereo3d_active(win, scene, v3d, rv3d);
}

void VP_legacy_view3d_stereo3d_setup(const EvaluationContext *eval_ctx, Scene *scene, View3D *v3d, ARegion *ar)
{
	view3d_stereo3d_setup(eval_ctx, scene, v3d, ar, NULL);
}

bool VP_legacy_use_depth(Scene *scene, View3D *v3d)
{
	return use_depth_doit(scene, v3d);
}

void VP_drawviewborder(Scene *scene, ARegion *ar, View3D *v3d)
{
	drawviewborder(scene, ar, v3d);
}

void VP_drawrenderborder(ARegion *ar, View3D *v3d)
{
	drawrenderborder(ar, v3d);
}

void VP_view3d_draw_background_none(void)
{
	if (UI_GetThemeValue(TH_SHOW_BACK_GRAD)) {
		view3d_draw_background_gradient();
	}
	else {
		view3d_draw_background_none();
	}
}

void VP_view3d_draw_background_world(Scene *scene, View3D *v3d, RegionView3D *rv3d)
{
	view3d_draw_background_world(scene, v3d, rv3d);
}

void VP_view3d_main_region_clear(Scene *scene, View3D *v3d, ARegion *ar)
{
	view3d_main_region_clear(scene, v3d, ar);
}

/** \} */<|MERGE_RESOLUTION|>--- conflicted
+++ resolved
@@ -703,6 +703,7 @@
         const EvaluationContext *eval_ctx, struct Depsgraph *graph,
         ARegion *ar, View3D *v3d, bool alphaoverride)
 {
+	struct bThemeState theme_state;
 	Scene *scene = DEG_get_evaluated_scene(graph);
 	RegionView3D *rv3d = ar->regiondata;
 
@@ -716,6 +717,10 @@
 	U.glalphaclip = alphaoverride ? 0.5f : glalphaclip; /* not that nice but means we wont zoom into billboards */
 	U.obcenter_dia = 0;
 
+	/* Tools may request depth outside of regular drawing code. */
+	UI_Theme_Store(&theme_state);
+	UI_SetTheme(SPACE_VIEW3D, RGN_TYPE_WINDOW);
+
 	ED_view3d_draw_setup_view(NULL, eval_ctx, scene, ar, v3d, NULL, NULL, NULL);
 
 	glClear(GL_DEPTH_BUFFER_BIT);
@@ -751,6 +756,8 @@
 	U.glalphaclip = glalphaclip;
 	v3d->flag = flag;
 	U.obcenter_dia = obcenter_dia;
+
+	UI_Theme_Restore(&theme_state);
 }
 
 /* ******************** background plates ***************** */
@@ -991,43 +998,11 @@
 	unsigned char col[3], col2[3];
 	UI_GetThemeColor3ubv(TH_GRID, col);
 
-<<<<<<< HEAD
 	if (unit->system) {
 		const void *usys;
 		int len;
 
 		bUnit_GetSystem(unit->system, B_UNIT_LENGTH, &usys, &len);
-=======
-void ED_view3d_draw_depth(Scene *scene, ARegion *ar, View3D *v3d, bool alphaoverride)
-{
-	struct bThemeState theme_state;
-	RegionView3D *rv3d = ar->regiondata;
-	short zbuf = v3d->zbuf;
-	short flag = v3d->flag;
-	float glalphaclip = U.glalphaclip;
-	int obcenter_dia = U.obcenter_dia;
-	/* temp set drawtype to solid */
-	
-	/* Setting these temporarily is not nice */
-	v3d->flag &= ~V3D_SELECT_OUTLINE;
-	U.glalphaclip = alphaoverride ? 0.5f : glalphaclip; /* not that nice but means we wont zoom into billboards */
-	U.obcenter_dia = 0;
-	
-	/* Tools may request depth outside of regular drawing code. */
-	UI_Theme_Store(&theme_state);
-	UI_SetTheme(SPACE_VIEW3D, RGN_TYPE_WINDOW);
-
-	/* Setup view matrix. */
-	ED_view3d_draw_setup_view(NULL, scene, ar, v3d, rv3d->viewmat, rv3d->winmat, NULL);
-	
-	glClear(GL_DEPTH_BUFFER_BIT);
-	
-	if (rv3d->rflag & RV3D_CLIPPING) {
-		ED_view3d_clipping_set(rv3d);
-	}
-	/* get surface depth without bias */
-	rv3d->rflag |= RV3D_ZOFFSET_DISABLED;
->>>>>>> 16377abd
 
 		bool first = true;
 
@@ -1042,17 +1017,8 @@
 					continue;
 				}
 
-<<<<<<< HEAD
 				if (first) {
 					first = false;
-=======
-	U.glalphaclip = glalphaclip;
-	v3d->flag = flag;
-	U.obcenter_dia = obcenter_dia;
-
-	UI_Theme_Restore(&theme_state);
-}
->>>>>>> 16377abd
 
 					/* Store the smallest drawn grid size units name so users know how big each grid cell is */
 					*grid_unit = bUnit_GetNameDisplay(usys, i);
