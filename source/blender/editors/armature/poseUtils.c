--- conflicted
+++ resolved
@@ -126,16 +126,12 @@
 
 
 /* get sets of F-Curves providing transforms for the bones in the Pose  */
-void poseAnim_mapping_get (bContext *C, ListBase *pfLinks, Object *ob, bAction *act)
+void poseAnim_mapping_get(bContext *C, ListBase *pfLinks, Object *ob, bAction *act)
 {	
 	/* for each Pose-Channel which gets affected, get the F-Curves for that channel 
 	 * and set the relevant transform flags...
 	 */
-<<<<<<< HEAD
-	CTX_DATA_BEGIN(C, bPoseChannel*, pchan, selected_pose_bones) 
-=======
 	CTX_DATA_BEGIN (C, bPoseChannel *, pchan, selected_pose_bones)
->>>>>>> e6a02281
 	{
 		fcurves_to_pchan_links_get(pfLinks, ob, act, pchan);
 	}
@@ -145,11 +141,7 @@
 	 * i.e. if nothing selected, do whole pose
 	 */
 	if (pfLinks->first == NULL) {
-<<<<<<< HEAD
-		CTX_DATA_BEGIN(C, bPoseChannel*, pchan, visible_pose_bones)
-=======
 		CTX_DATA_BEGIN (C, bPoseChannel *, pchan, visible_pose_bones)
->>>>>>> e6a02281
 		{
 			fcurves_to_pchan_links_get(pfLinks, ob, act, pchan);
 		}
@@ -158,7 +150,7 @@
 }
 
 /* free F-Curve <-> PoseChannel links  */
-void poseAnim_mapping_free (ListBase *pfLinks)
+void poseAnim_mapping_free(ListBase *pfLinks)
 {
 	tPChanFCurveLink *pfl, *pfln = NULL;
 		
@@ -186,7 +178,7 @@
 /* ------------------------- */
 
 /* helper for apply() / reset() - refresh the data */
-void poseAnim_mapping_refresh (bContext *C, Scene *scene, Object *ob)
+void poseAnim_mapping_refresh(bContext *C, Scene *scene, Object *ob)
 {
 	bArmature *arm = (bArmature *)ob->data;
 	
@@ -197,14 +189,14 @@
 	if ((arm->flag & ARM_DELAYDEFORM) == 0)
 		DAG_id_tag_update(&ob->id, OB_RECALC_DATA);  /* sets recalc flags */
 	else
-		where_is_pose(scene, ob);
+		BKE_pose_where_is(scene, ob);
 	
 	/* note, notifier might evolve */
 	WM_event_add_notifier(C, NC_OBJECT | ND_POSE, ob);
 }
 
 /* reset changes made to current pose */
-void poseAnim_mapping_reset (ListBase *pfLinks)
+void poseAnim_mapping_reset(ListBase *pfLinks)
 {
 	tPChanFCurveLink *pfl;
 	
@@ -227,7 +219,7 @@
 }
 
 /* perform autokeyframing after changes were made + confirmed */
-void poseAnim_mapping_autoKeyframe (bContext *C, Scene *scene, Object *ob, ListBase *pfLinks, float cframe)
+void poseAnim_mapping_autoKeyframe(bContext *C, Scene *scene, Object *ob, ListBase *pfLinks, float cframe)
 {
 	/* insert keyframes as necessary if autokeyframing */
 	if (autokeyframe_cfra_can_key(scene, &ob->id)) {
