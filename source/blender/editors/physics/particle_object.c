/*
 * ***** BEGIN GPL LICENSE BLOCK *****
 *
 * This program is free software; you can redistribute it and/or
 * modify it under the terms of the GNU General Public License
 * as published by the Free Software Foundation; either version 2
 * of the License, or (at your option) any later version.
 *
 * This program is distributed in the hope that it will be useful,
 * but WITHOUT ANY WARRANTY; without even the implied warranty of
 * MERCHANTABILITY or FITNESS FOR A PARTICULAR PURPOSE.  See the
 * GNU General Public License for more details.
 *
 * You should have received a copy of the GNU General Public License
 * along with this program; if not, write to the Free Software Foundation,
 * Inc., 51 Franklin Street, Fifth Floor, Boston, MA 02110-1301, USA.
 *
 * The Original Code is Copyright (C) 2009 Blender Foundation.
 * All rights reserved.
 *
 * Contributor(s): Blender Foundation
 *
 * ***** END GPL LICENSE BLOCK *****
 */

/** \file blender/editors/physics/particle_object.c
 *  \ingroup edphys
 */


#include <stdlib.h>
#include <string.h>

#include "MEM_guardedalloc.h"

#include "DNA_mesh_types.h"
#include "DNA_meshdata_types.h"
#include "DNA_modifier_types.h"
#include "DNA_scene_types.h"

#include "BLI_math.h"
#include "BLI_listbase.h"
#include "BLI_utildefines.h"
#include "BLI_string.h"

#include "BKE_bvhutils.h"
#include "BKE_context.h"
#include "BKE_global.h"
#include "BKE_library.h"
#include "BKE_main.h"
#include "BKE_mesh.h"
#include "BKE_mesh_runtime.h"
#include "BKE_modifier.h"
#include "BKE_object.h"
#include "BKE_particle.h"
#include "BKE_pointcache.h"
#include "BKE_report.h"

#include "DEG_depsgraph.h"
#include "DEG_depsgraph_build.h"

#include "RNA_access.h"
#include "RNA_define.h"

#include "WM_api.h"
#include "WM_types.h"

#include "ED_particle.h"
#include "ED_screen.h"
#include "ED_object.h"

#include "UI_resources.h"

#include "particle_edit_utildefines.h"

#include "physics_intern.h"

static float I[4][4] = {{1.0f, 0.0f, 0.0f, 0.0f}, {0.0f, 1.0f, 0.0f, 0.0f}, {0.0f, 0.0f, 1.0f, 0.0f}, {0.0f, 0.0f, 0.0f, 1.0f}};

/********************** particle system slot operators *********************/

static int particle_system_add_exec(bContext *C, wmOperator *UNUSED(op))
{
	Main *bmain = CTX_data_main(C);
	Object *ob = ED_object_context(C);
	Scene *scene = CTX_data_scene(C);

	if (!scene || !ob)
		return OPERATOR_CANCELLED;

	object_add_particle_system(bmain, scene, ob, NULL);

	WM_event_add_notifier(C, NC_OBJECT | ND_PARTICLE, ob);
	WM_event_add_notifier(C, NC_OBJECT | ND_POINTCACHE, ob);

	return OPERATOR_FINISHED;
}

void OBJECT_OT_particle_system_add(wmOperatorType *ot)
{
	/* identifiers */
	ot->name = "Add Particle System Slot";
	ot->idname = "OBJECT_OT_particle_system_add";
	ot->description = "Add a particle system";

	/* api callbacks */
	ot->poll = ED_operator_object_active_editable;
	ot->exec = particle_system_add_exec;

	/* flags */
	ot->flag = OPTYPE_REGISTER | OPTYPE_UNDO;
}

static int particle_system_remove_exec(bContext *C, wmOperator *UNUSED(op))
{
	Main *bmain = CTX_data_main(C);
	Object *ob = ED_object_context(C);
	Scene *scene = CTX_data_scene(C);
	ViewLayer *view_layer = CTX_data_view_layer(C);
	int mode_orig;

	if (!scene || !ob)
		return OPERATOR_CANCELLED;

	mode_orig = ob->mode;
	object_remove_particle_system(bmain, scene, ob);

	/* possible this isn't the active object
	 * object_remove_particle_system() clears the mode on the last psys
	 */
	if (mode_orig & OB_MODE_PARTICLE_EDIT) {
		if ((ob->mode & OB_MODE_PARTICLE_EDIT) == 0) {
<<<<<<< HEAD
			if (view_layer->basact && view_layer->basact->object == ob) {
				WM_event_add_notifier(C, NC_SCENE|ND_MODE|NS_MODE_OBJECT, NULL);
=======
			if (scene->basact && scene->basact->object == ob) {
				WM_event_add_notifier(C, NC_SCENE | ND_MODE | NS_MODE_OBJECT, NULL);
>>>>>>> 98f4a8ee
			}
		}
	}

	WM_event_add_notifier(C, NC_OBJECT | ND_PARTICLE, ob);
	WM_event_add_notifier(C, NC_OBJECT | ND_POINTCACHE, ob);

	return OPERATOR_FINISHED;
}

void OBJECT_OT_particle_system_remove(wmOperatorType *ot)
{
	/* identifiers */
	ot->name = "Remove Particle System Slot";
	ot->idname = "OBJECT_OT_particle_system_remove";
	ot->description = "Remove the selected particle system";

	/* api callbacks */
	ot->poll = ED_operator_object_active_editable;
	ot->exec = particle_system_remove_exec;

	/* flags */
	ot->flag = OPTYPE_REGISTER | OPTYPE_UNDO;
}

/********************** new particle settings operator *********************/

static bool psys_poll(bContext *C)
{
	PointerRNA ptr = CTX_data_pointer_get_type(C, "particle_system", &RNA_ParticleSystem);
	return (ptr.data != NULL);
}

static int new_particle_settings_exec(bContext *C, wmOperator *UNUSED(op))
{
	Main *bmain = CTX_data_main(C);
	ParticleSystem *psys;
	ParticleSettings *part = NULL;
	Object *ob;
	PointerRNA ptr;

	ptr = CTX_data_pointer_get_type(C, "particle_system", &RNA_ParticleSystem);

	psys = ptr.data;

	/* add or copy particle setting */
	if (psys->part)
		part = BKE_particlesettings_copy(bmain, psys->part);
	else
		part = BKE_particlesettings_add(bmain, "ParticleSettings");

	ob = ptr.id.data;

	if (psys->part)
		id_us_min(&psys->part->id);

	psys->part = part;

	psys_check_boid_data(psys);

	DEG_relations_tag_update(bmain);
	DEG_id_tag_update(&ob->id, OB_RECALC_DATA);

	WM_event_add_notifier(C, NC_OBJECT | ND_PARTICLE, ob);

	return OPERATOR_FINISHED;
}

void PARTICLE_OT_new(wmOperatorType *ot)
{
	/* identifiers */
	ot->name = "New Particle Settings";
	ot->idname = "PARTICLE_OT_new";
	ot->description = "Add new particle settings";

	/* api callbacks */
	ot->exec = new_particle_settings_exec;
	ot->poll = psys_poll;

	/* flags */
	ot->flag = OPTYPE_REGISTER | OPTYPE_UNDO;
}

/********************** keyed particle target operators *********************/

static int new_particle_target_exec(bContext *C, wmOperator *UNUSED(op))
{
	Main *bmain = CTX_data_main(C);
	PointerRNA ptr = CTX_data_pointer_get_type(C, "particle_system", &RNA_ParticleSystem);
	ParticleSystem *psys = ptr.data;
	Object *ob = ptr.id.data;

	ParticleTarget *pt;

	if (!psys)
		return OPERATOR_CANCELLED;

	pt = psys->targets.first;
	for (; pt; pt = pt->next)
		pt->flag &= ~PTARGET_CURRENT;

	pt = MEM_callocN(sizeof(ParticleTarget), "keyed particle target");

	pt->flag |= PTARGET_CURRENT;
	pt->psys = 1;

	BLI_addtail(&psys->targets, pt);

	DEG_relations_tag_update(bmain);
	DEG_id_tag_update(&ob->id, OB_RECALC_DATA);

	WM_event_add_notifier(C, NC_OBJECT | ND_PARTICLE, ob);

	return OPERATOR_FINISHED;
}

void PARTICLE_OT_new_target(wmOperatorType *ot)
{
	/* identifiers */
	ot->name = "New Particle Target";
	ot->idname = "PARTICLE_OT_new_target";
	ot->description = "Add a new particle target";

	/* api callbacks */
	ot->exec = new_particle_target_exec;

	/* flags */
	ot->flag = OPTYPE_REGISTER | OPTYPE_UNDO;
}

static int remove_particle_target_exec(bContext *C, wmOperator *UNUSED(op))
{
	Main *bmain = CTX_data_main(C);
	PointerRNA ptr = CTX_data_pointer_get_type(C, "particle_system", &RNA_ParticleSystem);
	ParticleSystem *psys = ptr.data;
	Object *ob = ptr.id.data;

	ParticleTarget *pt;

	if (!psys)
		return OPERATOR_CANCELLED;

	pt = psys->targets.first;
	for (; pt; pt = pt->next) {
		if (pt->flag & PTARGET_CURRENT) {
			BLI_remlink(&psys->targets, pt);
			MEM_freeN(pt);
			break;
		}

	}
	pt = psys->targets.last;

	if (pt)
		pt->flag |= PTARGET_CURRENT;

	DEG_relations_tag_update(bmain);
	DEG_id_tag_update(&ob->id, OB_RECALC_DATA);

	WM_event_add_notifier(C, NC_OBJECT | ND_PARTICLE, ob);

	return OPERATOR_FINISHED;
}

void PARTICLE_OT_target_remove(wmOperatorType *ot)
{
	/* identifiers */
	ot->name = "Remove Particle Target";
	ot->idname = "PARTICLE_OT_target_remove";
	ot->description = "Remove the selected particle target";

	/* api callbacks */
	ot->exec = remove_particle_target_exec;

	/* flags */
	ot->flag = OPTYPE_REGISTER | OPTYPE_UNDO;
}

/************************ move up particle target operator *********************/

static int target_move_up_exec(bContext *C, wmOperator *UNUSED(op))
{
	PointerRNA ptr = CTX_data_pointer_get_type(C, "particle_system", &RNA_ParticleSystem);
	ParticleSystem *psys = ptr.data;
	Object *ob = ptr.id.data;
	ParticleTarget *pt;

	if (!psys)
		return OPERATOR_CANCELLED;

	pt = psys->targets.first;
	for (; pt; pt = pt->next) {
		if (pt->flag & PTARGET_CURRENT && pt->prev) {
			BLI_remlink(&psys->targets, pt);
			BLI_insertlinkbefore(&psys->targets, pt->prev, pt);

<<<<<<< HEAD
			DEG_id_tag_update(&ob->id, OB_RECALC_DATA);
			WM_event_add_notifier(C, NC_OBJECT|ND_PARTICLE, ob);
=======
			DAG_id_tag_update(&ob->id, OB_RECALC_DATA);
			WM_event_add_notifier(C, NC_OBJECT | ND_PARTICLE, ob);
>>>>>>> 98f4a8ee
			break;
		}
	}

	return OPERATOR_FINISHED;
}

void PARTICLE_OT_target_move_up(wmOperatorType *ot)
{
	ot->name = "Move Up Target";
	ot->idname = "PARTICLE_OT_target_move_up";
	ot->description = "Move particle target up in the list";

	ot->exec = target_move_up_exec;

	/* flags */
	ot->flag = OPTYPE_REGISTER | OPTYPE_UNDO;
}

/************************ move down particle target operator *********************/

static int target_move_down_exec(bContext *C, wmOperator *UNUSED(op))
{
	PointerRNA ptr = CTX_data_pointer_get_type(C, "particle_system", &RNA_ParticleSystem);
	ParticleSystem *psys = ptr.data;
	Object *ob = ptr.id.data;
	ParticleTarget *pt;

	if (!psys)
		return OPERATOR_CANCELLED;
	pt = psys->targets.first;
	for (; pt; pt = pt->next) {
		if (pt->flag & PTARGET_CURRENT && pt->next) {
			BLI_remlink(&psys->targets, pt);
			BLI_insertlinkafter(&psys->targets, pt->next, pt);

<<<<<<< HEAD
			DEG_id_tag_update(&ob->id, OB_RECALC_DATA);
			WM_event_add_notifier(C, NC_OBJECT|ND_PARTICLE, ob);
=======
			DAG_id_tag_update(&ob->id, OB_RECALC_DATA);
			WM_event_add_notifier(C, NC_OBJECT | ND_PARTICLE, ob);
>>>>>>> 98f4a8ee
			break;
		}
	}

	return OPERATOR_FINISHED;
}

void PARTICLE_OT_target_move_down(wmOperatorType *ot)
{
	ot->name = "Move Down Target";
	ot->idname = "PARTICLE_OT_target_move_down";
	ot->description = "Move particle target down in the list";

	ot->exec = target_move_down_exec;

	/* flags */
	ot->flag = OPTYPE_REGISTER | OPTYPE_UNDO;
}

/************************ refresh dupli objects *********************/

static int dupliob_refresh_exec(bContext *C, wmOperator *UNUSED(op))
{
	PointerRNA ptr = CTX_data_pointer_get_type(C, "particle_system", &RNA_ParticleSystem);
	ParticleSystem *psys= ptr.data;

	if (!psys)
		return OPERATOR_CANCELLED;

	psys_check_group_weights(psys->part);
	DEG_id_tag_update(&psys->part->id, OB_RECALC_DATA | PSYS_RECALC_REDO);
	WM_event_add_notifier(C, NC_OBJECT|ND_PARTICLE, NULL);

	return OPERATOR_FINISHED;
}

void PARTICLE_OT_dupliob_refresh(wmOperatorType *ot)
{
	ot->name = "Refresh Dupli Objects";
	ot->idname = "PARTICLE_OT_dupliob_refresh";
	ot->description = "Refresh list of dupli objects and their weights";

	ot->exec = dupliob_refresh_exec;

	/* flags */
	ot->flag = OPTYPE_REGISTER|OPTYPE_UNDO;
}

/************************ move up particle dupliweight operator *********************/

static int dupliob_move_up_exec(bContext *C, wmOperator *UNUSED(op))
{
	PointerRNA ptr = CTX_data_pointer_get_type(C, "particle_system", &RNA_ParticleSystem);
	ParticleSystem *psys = ptr.data;
	ParticleSettings *part;
	ParticleDupliWeight *dw;

	if (!psys)
		return OPERATOR_CANCELLED;

	part = psys->part;
	for (dw = part->dupliweights.first; dw; dw = dw->next) {
		if (dw->flag & PART_DUPLIW_CURRENT && dw->prev) {
			BLI_remlink(&part->dupliweights, dw);
			BLI_insertlinkbefore(&part->dupliweights, dw->prev, dw);

<<<<<<< HEAD
			DEG_id_tag_update(&part->id, OB_RECALC_DATA | PSYS_RECALC_REDO);
			WM_event_add_notifier(C, NC_OBJECT|ND_PARTICLE, NULL);
=======
			WM_event_add_notifier(C, NC_OBJECT | ND_PARTICLE, NULL);
>>>>>>> 98f4a8ee
			break;
		}
	}

	return OPERATOR_FINISHED;
}

void PARTICLE_OT_dupliob_move_up(wmOperatorType *ot)
{
	ot->name = "Move Up Dupli Object";
	ot->idname = "PARTICLE_OT_dupliob_move_up";
	ot->description = "Move dupli object up in the list";

	ot->exec = dupliob_move_up_exec;

	/* flags */
	ot->flag = OPTYPE_REGISTER | OPTYPE_UNDO;
}

/********************** particle dupliweight operators *********************/

static int copy_particle_dupliob_exec(bContext *C, wmOperator *UNUSED(op))
{
	PointerRNA ptr = CTX_data_pointer_get_type(C, "particle_system", &RNA_ParticleSystem);
	ParticleSystem *psys = ptr.data;
	ParticleSettings *part;
	ParticleDupliWeight *dw;

	if (!psys)
		return OPERATOR_CANCELLED;
	part = psys->part;
	for (dw = part->dupliweights.first; dw; dw = dw->next) {
		if (dw->flag & PART_DUPLIW_CURRENT) {
			dw->flag &= ~PART_DUPLIW_CURRENT;
			dw = MEM_dupallocN(dw);
			dw->flag |= PART_DUPLIW_CURRENT;
			BLI_addhead(&part->dupliweights, dw);

<<<<<<< HEAD
			DEG_id_tag_update(&part->id, OB_RECALC_DATA | PSYS_RECALC_REDO);
			WM_event_add_notifier(C, NC_OBJECT|ND_PARTICLE, NULL);
=======
			WM_event_add_notifier(C, NC_OBJECT | ND_PARTICLE, NULL);
>>>>>>> 98f4a8ee
			break;
		}
	}

	return OPERATOR_FINISHED;
}

void PARTICLE_OT_dupliob_copy(wmOperatorType *ot)
{
	/* identifiers */
	ot->name = "Copy Particle Dupliob";
	ot->idname = "PARTICLE_OT_dupliob_copy";
	ot->description = "Duplicate the current dupliobject";

	/* api callbacks */
	ot->exec = copy_particle_dupliob_exec;

	/* flags */
	ot->flag = OPTYPE_REGISTER | OPTYPE_UNDO;
}

static int remove_particle_dupliob_exec(bContext *C, wmOperator *UNUSED(op))
{
	PointerRNA ptr = CTX_data_pointer_get_type(C, "particle_system", &RNA_ParticleSystem);
	ParticleSystem *psys = ptr.data;
	ParticleSettings *part;
	ParticleDupliWeight *dw;

	if (!psys)
		return OPERATOR_CANCELLED;

	part = psys->part;
	for (dw = part->dupliweights.first; dw; dw = dw->next) {
		if (dw->flag & PART_DUPLIW_CURRENT) {
			BLI_remlink(&part->dupliweights, dw);
			MEM_freeN(dw);
			break;
		}

	}
	dw = part->dupliweights.last;

	if (dw)
		dw->flag |= PART_DUPLIW_CURRENT;

<<<<<<< HEAD
	DEG_id_tag_update(&part->id, OB_RECALC_DATA | PSYS_RECALC_REDO);
	WM_event_add_notifier(C, NC_OBJECT|ND_PARTICLE, NULL);
=======
	WM_event_add_notifier(C, NC_OBJECT | ND_PARTICLE, NULL);
>>>>>>> 98f4a8ee

	return OPERATOR_FINISHED;
}

void PARTICLE_OT_dupliob_remove(wmOperatorType *ot)
{
	/* identifiers */
	ot->name = "Remove Particle Dupliobject";
	ot->idname = "PARTICLE_OT_dupliob_remove";
	ot->description = "Remove the selected dupliobject";

	/* api callbacks */
	ot->exec = remove_particle_dupliob_exec;

	/* flags */
	ot->flag = OPTYPE_REGISTER | OPTYPE_UNDO;
}

/************************ move down particle dupliweight operator *********************/

static int dupliob_move_down_exec(bContext *C, wmOperator *UNUSED(op))
{
	PointerRNA ptr = CTX_data_pointer_get_type(C, "particle_system", &RNA_ParticleSystem);
	ParticleSystem *psys = ptr.data;
	ParticleSettings *part;
	ParticleDupliWeight *dw;

	if (!psys)
		return OPERATOR_CANCELLED;

	part = psys->part;
	for (dw = part->dupliweights.first; dw; dw = dw->next) {
		if (dw->flag & PART_DUPLIW_CURRENT && dw->next) {
			BLI_remlink(&part->dupliweights, dw);
			BLI_insertlinkafter(&part->dupliweights, dw->next, dw);

<<<<<<< HEAD
			DEG_id_tag_update(&part->id, OB_RECALC_DATA | PSYS_RECALC_REDO);
			WM_event_add_notifier(C, NC_OBJECT|ND_PARTICLE, NULL);
=======
			WM_event_add_notifier(C, NC_OBJECT | ND_PARTICLE, NULL);
>>>>>>> 98f4a8ee
			break;
		}
	}

	return OPERATOR_FINISHED;
}

void PARTICLE_OT_dupliob_move_down(wmOperatorType *ot)
{
	ot->name = "Move Down Dupli Object";
	ot->idname = "PARTICLE_OT_dupliob_move_down";
	ot->description = "Move dupli object down in the list";

	ot->exec = dupliob_move_down_exec;

	/* flags */
	ot->flag = OPTYPE_REGISTER | OPTYPE_UNDO;
}

/************************ connect/disconnect hair operators *********************/

static void disconnect_hair(
        Depsgraph *depsgraph, Scene *scene,
        Object *ob, ParticleSystem *psys)
{
	ParticleSystemModifierData *psmd = psys_get_modifier(ob, psys);
	ParticleEditSettings *pset = PE_settings(scene);
	ParticleData *pa;
	PTCacheEdit *edit;
	PTCacheEditPoint *point;
	PTCacheEditKey *ekey = NULL;
	HairKey *key;
	int i, k;
	float hairmat[4][4];

	if (!ob || !psys || psys->flag & PSYS_GLOBAL_HAIR)
		return;

	if (!psys->part || psys->part->type != PART_HAIR)
		return;

	edit = psys->edit;
	point = edit ? edit->points : NULL;

	for (i = 0, pa = psys->particles; i < psys->totpart; i++, pa++) {
		if (point) {
			ekey = point->keys;
			point++;
		}

		psys_mat_hair_to_global(ob, psmd->mesh_final, psys->part->from, pa, hairmat);

		for (k = 0, key = pa->hair; k < pa->totkey; k++, key++) {
			mul_m4_v3(hairmat, key->co);

			if (ekey) {
				ekey->flag &= ~PEK_USE_WCO;
				ekey++;
			}
		}
	}

	psys_free_path_cache(psys, psys->edit);

	psys->flag |= PSYS_GLOBAL_HAIR;

	if (ELEM(pset->brushtype, PE_BRUSH_ADD, PE_BRUSH_PUFF))
		pset->brushtype = PE_BRUSH_NONE;

	PE_update_object(depsgraph, scene, ob, 0);
}

static int disconnect_hair_exec(bContext *C, wmOperator *op)
{
<<<<<<< HEAD
	Depsgraph *depsgraph = CTX_data_depsgraph(C);
	Scene *scene= CTX_data_scene(C);
	Object *ob= ED_object_context(C);
	ParticleSystem *psys= NULL;
=======
	Main *bmain = CTX_data_main(C);
	Scene *scene = CTX_data_scene(C);
	Object *ob = ED_object_context(C);
	ParticleSystem *psys = NULL;
>>>>>>> 98f4a8ee
	const bool all = RNA_boolean_get(op->ptr, "all");

	if (!ob)
		return OPERATOR_CANCELLED;

	if (all) {
<<<<<<< HEAD
		for (psys=ob->particlesystem.first; psys; psys=psys->next) {
			disconnect_hair(depsgraph, scene, ob, psys);
=======
		for (psys = ob->particlesystem.first; psys; psys = psys->next) {
			disconnect_hair(bmain, scene, ob, psys);
>>>>>>> 98f4a8ee
		}
	}
	else {
		psys = psys_get_current(ob);
		disconnect_hair(depsgraph, scene, ob, psys);
	}

<<<<<<< HEAD
	DEG_id_tag_update(&ob->id, OB_RECALC_DATA);
	WM_event_add_notifier(C, NC_OBJECT|ND_PARTICLE, ob);
=======
	DAG_id_tag_update(&ob->id, OB_RECALC_DATA);
	WM_event_add_notifier(C, NC_OBJECT | ND_PARTICLE, ob);
>>>>>>> 98f4a8ee

	return OPERATOR_FINISHED;
}

void PARTICLE_OT_disconnect_hair(wmOperatorType *ot)
{
	ot->name = "Disconnect Hair";
	ot->description = "Disconnect hair from the emitter mesh";
	ot->idname = "PARTICLE_OT_disconnect_hair";

	ot->exec = disconnect_hair_exec;

	/* flags */
	ot->flag = OPTYPE_UNDO;  /* No REGISTER, redo does not work due to missing update, see T47750. */

	RNA_def_boolean(ot->srna, "all", 0, "All hair", "Disconnect all hair systems from the emitter mesh");
}

/* from/to_world_space : whether from/to particles are in world or hair space
 * from/to_mat : additional transform for from/to particles (e.g. for using object space copying)
 */
static bool remap_hair_emitter(
        Depsgraph *depsgraph, Scene *scene, Object *ob, ParticleSystem *psys,
        Object *target_ob, ParticleSystem *target_psys, PTCacheEdit *target_edit,
        float from_mat[4][4], float to_mat[4][4], bool from_global, bool to_global)
{
	ParticleSystemModifierData *target_psmd = psys_get_modifier(target_ob, target_psys);
	ParticleData *pa, *tpa;
	PTCacheEditPoint *edit_point;
	PTCacheEditKey *ekey;
	BVHTreeFromMesh bvhtree = {NULL};
	MFace *mface = NULL, *mf;
	MEdge *medge = NULL, *me;
	MVert *mvert;
	Mesh *mesh, *target_mesh;
	int numverts;
	int i, k;
	float from_ob_imat[4][4], to_ob_imat[4][4];
	float from_imat[4][4], to_imat[4][4];

	if (!target_psmd->mesh_final)
		return false;
	if (!psys->part || psys->part->type != PART_HAIR)
		return false;
	if (!target_psys->part || target_psys->part->type != PART_HAIR)
		return false;

	edit_point = target_edit ? target_edit->points : NULL;

	invert_m4_m4(from_ob_imat, ob->obmat);
	invert_m4_m4(to_ob_imat, target_ob->obmat);
	invert_m4_m4(from_imat, from_mat);
	invert_m4_m4(to_imat, to_mat);

	if (target_psmd->mesh_final->runtime.deformed_only) {
		/* we don't want to mess up target_psmd->dm when converting to global coordinates below */
		mesh = target_psmd->mesh_final;
	}
	else {
		mesh = target_psmd->mesh_original;
	}
	target_mesh = target_psmd->mesh_final;
	if (mesh == NULL) {
		return false;
	}
	/* don't modify the original vertices */
	BKE_id_copy_ex(
	            NULL, &mesh->id, (ID **)&mesh,
	            LIB_ID_CREATE_NO_MAIN |
	            LIB_ID_CREATE_NO_USER_REFCOUNT |
	            LIB_ID_CREATE_NO_DEG_TAG |
	            LIB_ID_COPY_NO_PREVIEW,
	            false);

	/* BMESH_ONLY, deform dm may not have tessface */
	BKE_mesh_tessface_ensure(mesh);

	numverts = mesh->totvert;
	mvert = mesh->mvert;

	/* convert to global coordinates */
	for (i = 0; i < numverts; i++)
		mul_m4_v3(to_mat, mvert[i].co);

	if (mesh->totface != 0) {
		mface = mesh->mface;
		BKE_bvhtree_from_mesh_get(&bvhtree, mesh, BVHTREE_FROM_FACES, 2);
	}
	else if (mesh->totedge != 0) {
		medge = mesh->medge;
		BKE_bvhtree_from_mesh_get(&bvhtree, mesh, BVHTREE_FROM_EDGES, 2);
	}
	else {
		BKE_id_free(NULL, mesh);
		return false;
	}

	for (i = 0, tpa = target_psys->particles, pa = psys->particles;
	     i < target_psys->totpart;
	     i++, tpa++, pa++)
	{
		float from_co[3];
		BVHTreeNearest nearest;

		if (from_global)
			mul_v3_m4v3(from_co, from_ob_imat, pa->hair[0].co);
		else
			mul_v3_m4v3(from_co, from_ob_imat, pa->hair[0].world_co);
		mul_m4_v3(from_mat, from_co);

		nearest.index = -1;
		nearest.dist_sq = FLT_MAX;

		BLI_bvhtree_find_nearest(bvhtree.tree, from_co, &nearest, bvhtree.nearest_callback, &bvhtree);

		if (nearest.index == -1) {
			if (G.debug & G_DEBUG)
				printf("No nearest point found for hair root!");
			continue;
		}

		if (mface) {
			float v[4][3];

			mf = &mface[nearest.index];

			copy_v3_v3(v[0], mvert[mf->v1].co);
			copy_v3_v3(v[1], mvert[mf->v2].co);
			copy_v3_v3(v[2], mvert[mf->v3].co);
			if (mf->v4) {
				copy_v3_v3(v[3], mvert[mf->v4].co);
				interp_weights_poly_v3(tpa->fuv, v, 4, nearest.co);
			}
			else
				interp_weights_poly_v3(tpa->fuv, v, 3, nearest.co);
			tpa->foffset = 0.0f;

			tpa->num = nearest.index;
			tpa->num_dmcache = psys_particle_dm_face_lookup(target_mesh, mesh, tpa->num, tpa->fuv, NULL);
		}
		else {
			me = &medge[nearest.index];

			tpa->fuv[1] = line_point_factor_v3(nearest.co,
			                                   mvert[me->v1].co,
			                                   mvert[me->v2].co);
			tpa->fuv[0] = 1.0f - tpa->fuv[1];
			tpa->fuv[2] = tpa->fuv[3] = 0.0f;
			tpa->foffset = 0.0f;

			tpa->num = nearest.index;
			tpa->num_dmcache = -1;
		}

		/* translate hair keys */
		{
			HairKey *key, *tkey;
			float hairmat[4][4], imat[4][4];
			float offset[3];

			if (to_global)
				copy_m4_m4(imat, target_ob->obmat);
			else {
				/* note: using target_dm here, which is in target_ob object space and has full modifiers */
				psys_mat_hair_to_object(target_ob, target_mesh, target_psys->part->from, tpa, hairmat);
				invert_m4_m4(imat, hairmat);
			}
			mul_m4_m4m4(imat, imat, to_imat);

			/* offset in world space */
			sub_v3_v3v3(offset, nearest.co, from_co);

			if (edit_point) {
				for (k = 0, key = pa->hair, tkey = tpa->hair, ekey = edit_point->keys; k < tpa->totkey; k++, key++, tkey++, ekey++) {
					float co_orig[3];

					if (from_global)
						mul_v3_m4v3(co_orig, from_ob_imat, key->co);
					else
						mul_v3_m4v3(co_orig, from_ob_imat, key->world_co);
					mul_m4_v3(from_mat, co_orig);

					add_v3_v3v3(tkey->co, co_orig, offset);

					mul_m4_v3(imat, tkey->co);

					ekey->flag |= PEK_USE_WCO;
				}

				edit_point++;
			}
			else {
				for (k = 0, key = pa->hair, tkey = tpa->hair; k < tpa->totkey; k++, key++, tkey++) {
					float co_orig[3];

					if (from_global)
						mul_v3_m4v3(co_orig, from_ob_imat, key->co);
					else
						mul_v3_m4v3(co_orig, from_ob_imat, key->world_co);
					mul_m4_v3(from_mat, co_orig);

					add_v3_v3v3(tkey->co, co_orig, offset);

					mul_m4_v3(imat, tkey->co);
				}
			}
		}
	}

	free_bvhtree_from_mesh(&bvhtree);
	BKE_id_free(NULL, mesh);

	psys_free_path_cache(target_psys, target_edit);

	PE_update_object(depsgraph, scene, target_ob, 0);

	return true;
}

static bool connect_hair(
        Depsgraph *depsgraph, Scene *scene,
        Object *ob, ParticleSystem *psys)
{
	bool ok;

	if (!psys)
		return false;

	ok = remap_hair_emitter(
	         depsgraph, scene, ob, psys, ob, psys, psys->edit,
	         ob->obmat, ob->obmat, psys->flag & PSYS_GLOBAL_HAIR, false);
	psys->flag &= ~PSYS_GLOBAL_HAIR;

	return ok;
}

static int connect_hair_exec(bContext *C, wmOperator *op)
{
<<<<<<< HEAD
	Depsgraph *depsgraph = CTX_data_depsgraph(C);
	Scene *scene= CTX_data_scene(C);
	Object *ob= ED_object_context(C);
	ParticleSystem *psys= NULL;
=======
	Main *bmain = CTX_data_main(C);
	Scene *scene = CTX_data_scene(C);
	Object *ob = ED_object_context(C);
	ParticleSystem *psys = NULL;
>>>>>>> 98f4a8ee
	const bool all = RNA_boolean_get(op->ptr, "all");
	bool any_connected = false;

	if (!ob)
		return OPERATOR_CANCELLED;

	if (all) {
<<<<<<< HEAD
		for (psys=ob->particlesystem.first; psys; psys=psys->next) {
			any_connected |= connect_hair(depsgraph, scene, ob, psys);
=======
		for (psys = ob->particlesystem.first; psys; psys = psys->next) {
			any_connected |= connect_hair(bmain, scene, ob, psys);
>>>>>>> 98f4a8ee
		}
	}
	else {
		psys = psys_get_current(ob);
		any_connected |= connect_hair(depsgraph, scene, ob, psys);
	}

	if (!any_connected) {
		BKE_report(op->reports, RPT_WARNING,
		           "No hair connected (can't connect hair if particle system modifier is disabled)");
		return OPERATOR_CANCELLED;
	}

<<<<<<< HEAD
	DEG_id_tag_update(&ob->id, OB_RECALC_DATA);
	WM_event_add_notifier(C, NC_OBJECT|ND_PARTICLE, ob);
=======
	DAG_id_tag_update(&ob->id, OB_RECALC_DATA);
	WM_event_add_notifier(C, NC_OBJECT | ND_PARTICLE, ob);
>>>>>>> 98f4a8ee

	return OPERATOR_FINISHED;
}

void PARTICLE_OT_connect_hair(wmOperatorType *ot)
{
	ot->name = "Connect Hair";
	ot->description = "Connect hair to the emitter mesh";
	ot->idname = "PARTICLE_OT_connect_hair";

	ot->exec = connect_hair_exec;

	/* flags */
	ot->flag = OPTYPE_UNDO;  /* No REGISTER, redo does not work due to missing update, see T47750. */

	RNA_def_boolean(ot->srna, "all", 0, "All hair", "Connect all hair systems to the emitter mesh");
}

/************************ particle system copy operator *********************/

typedef enum eCopyParticlesSpace {
	PAR_COPY_SPACE_OBJECT   = 0,
	PAR_COPY_SPACE_WORLD    = 1,
} eCopyParticlesSpace;

static void copy_particle_edit(
        Depsgraph *depsgraph, Scene *scene,
        Object *ob, ParticleSystem *psys, ParticleSystem *psys_from)
{
	PTCacheEdit *edit_from = psys_from->edit, *edit;
	ParticleData *pa;
	KEY_K;
	POINT_P;

	if (!edit_from)
		return;

	edit = MEM_dupallocN(edit_from);
	edit->psys = psys;
	psys->edit = edit;

	edit->pathcache = NULL;
	BLI_listbase_clear(&edit->pathcachebufs);

	edit->emitter_field = NULL;
	edit->emitter_cosnos = NULL;

	edit->points = MEM_dupallocN(edit_from->points);
	pa = psys->particles;
	LOOP_POINTS {
		HairKey *hkey = pa->hair;

		point->keys = MEM_dupallocN(point->keys);
		LOOP_KEYS {
			key->co = hkey->co;
			key->time = &hkey->time;
			key->flag = hkey->editflag;
			if (!(psys->flag & PSYS_GLOBAL_HAIR)) {
				key->flag |= PEK_USE_WCO;
				hkey->editflag |= PEK_USE_WCO;
			}

			hkey++;
		}

		pa++;
	}
	update_world_cos(depsgraph, ob, edit);

	UI_GetThemeColor3ubv(TH_EDGE_SELECT, edit->sel_col);
	UI_GetThemeColor3ubv(TH_WIRE, edit->nosel_col);

	recalc_lengths(edit);
	recalc_emitter_field(depsgraph, ob, psys);
	PE_update_object(depsgraph, scene, ob, true);
}

static void remove_particle_systems_from_object(Object *ob_to)
{
	ModifierData *md, *md_next;

	if (ob_to->type != OB_MESH)
		return;
	if (!ob_to->data || ID_IS_LINKED(ob_to->data))
		return;

	for (md = ob_to->modifiers.first; md; md = md_next) {
		md_next = md->next;

		/* remove all particle system modifiers as well,
		 * these need to sync to the particle system list
		 */
		if (ELEM(md->type, eModifierType_ParticleSystem, eModifierType_DynamicPaint, eModifierType_Smoke)) {
			BLI_remlink(&ob_to->modifiers, md);
			modifier_free(md);
		}
	}

	BKE_object_free_particlesystems(ob_to);
}

/* single_psys_from is optional, if NULL all psys of ob_from are copied */
static bool copy_particle_systems_to_object(const bContext *C,
                                            Scene *scene,
                                            Object *ob_from,
                                            ParticleSystem *single_psys_from,
                                            Object *ob_to,
                                            int space,
                                            bool duplicate_settings)
{
	Main *bmain = CTX_data_main(C);
	Depsgraph *depsgraph = CTX_data_depsgraph(C);
	ModifierData *md;
	ParticleSystem *psys_start = NULL, *psys, *psys_from;
	ParticleSystem **tmp_psys;
	Mesh *final_mesh;
	CustomDataMask cdmask;
	int i, totpsys;

	if (ob_to->type != OB_MESH)
		return false;
	if (!ob_to->data || ID_IS_LINKED(ob_to->data))
		return false;

	/* For remapping we need a valid DM.
	 * Because the modifiers are appended at the end it's safe to use
	 * the final DM of the object without particles.
	 * However, when evaluating the DM all the particle modifiers must be valid,
	 * i.e. have the psys assigned already.
	 * To break this hen/egg problem we create all psys separately first (to collect required customdata masks),
	 * then create the DM, then add them to the object and make the psys modifiers ...
	 */
	#define PSYS_FROM_FIRST (single_psys_from ? single_psys_from : ob_from->particlesystem.first)
	#define PSYS_FROM_NEXT(cur) (single_psys_from ? NULL : (cur)->next)
	totpsys = single_psys_from ? 1 : BLI_listbase_count(&ob_from->particlesystem);

	tmp_psys = MEM_mallocN(sizeof(ParticleSystem *) * totpsys, "temporary particle system array");

	cdmask = 0;
	for (psys_from = PSYS_FROM_FIRST, i = 0;
	     psys_from;
	     psys_from = PSYS_FROM_NEXT(psys_from), ++i)
	{
		psys = BKE_object_copy_particlesystem(psys_from, 0);
		tmp_psys[i] = psys;

		if (psys_start == NULL)
			psys_start = psys;

		cdmask |= psys_emitter_customdata_mask(psys);
	}
	/* to iterate source and target psys in sync,
	 * we need to know where the newly added psys start
	 */
	psys_start = totpsys > 0 ? tmp_psys[0] : NULL;

	/* Get the evaluated mesh (psys and their modifiers have not been appended yet) */
	final_mesh = mesh_get_eval_final(depsgraph, scene, ob_to, cdmask);

	/* now append psys to the object and make modifiers */
	for (i = 0, psys_from = PSYS_FROM_FIRST;
	     i < totpsys;
	     ++i, psys_from = PSYS_FROM_NEXT(psys_from))
	{
		ParticleSystemModifierData *psmd;

		psys = tmp_psys[i];

		/* append to the object */
		BLI_addtail(&ob_to->particlesystem, psys);

		/* add a particle system modifier for each system */
		md = modifier_new(eModifierType_ParticleSystem);
		psmd = (ParticleSystemModifierData *)md;
		/* push on top of the stack, no use trying to reproduce old stack order */
		BLI_addtail(&ob_to->modifiers, md);

		BLI_snprintf(md->name, sizeof(md->name), "ParticleSystem %i", i);
		modifier_unique_name(&ob_to->modifiers, (ModifierData *)psmd);

		psmd->psys = psys;
		BKE_id_copy_ex(
		            NULL, &final_mesh->id, (ID **)&psmd->mesh_final,
		            LIB_ID_CREATE_NO_MAIN |
		            LIB_ID_CREATE_NO_USER_REFCOUNT |
		            LIB_ID_CREATE_NO_DEG_TAG |
		            LIB_ID_COPY_NO_PREVIEW,
		            false);

		BKE_mesh_calc_normals(psmd->mesh_final);
		BKE_mesh_tessface_ensure(psmd->mesh_final);

		if (psys_from->edit) {
			copy_particle_edit(depsgraph, scene, ob_to, psys, psys_from);
		}

		if (duplicate_settings) {
			id_us_min(&psys->part->id);
			psys->part = BKE_particlesettings_copy(bmain, psys->part);
		}
	}
	MEM_freeN(tmp_psys);

	/* note: do this after creating DM copies for all the particle system modifiers,
	 * the remapping otherwise makes final_dm invalid!
	 */
	for (psys = psys_start, psys_from = PSYS_FROM_FIRST, i = 0;
	     psys;
	     psys = psys->next, psys_from = PSYS_FROM_NEXT(psys_from), ++i)
	{
		float(*from_mat)[4], (*to_mat)[4];

		switch (space) {
			case PAR_COPY_SPACE_OBJECT:
				from_mat = I;
				to_mat = I;
				break;
			case PAR_COPY_SPACE_WORLD:
				from_mat = ob_from->obmat;
				to_mat = ob_to->obmat;
				break;
			default:
				/* should not happen */
				from_mat = to_mat = NULL;
				BLI_assert(false);
				break;
		}
		if (ob_from != ob_to) {
			remap_hair_emitter(
<<<<<<< HEAD
			        depsgraph, scene, ob_from, psys_from, ob_to, psys, psys->edit,
=======
			        bmain, scene, ob_from, psys_from, ob_to, psys, psys->edit,
>>>>>>> 98f4a8ee
			        from_mat, to_mat, psys_from->flag & PSYS_GLOBAL_HAIR, psys->flag & PSYS_GLOBAL_HAIR);
		}

		/* tag for recalc */
//		psys->recalc |= PSYS_RECALC_RESET;
	}

	#undef PSYS_FROM_FIRST
	#undef PSYS_FROM_NEXT

	DEG_id_tag_update(&ob_to->id, OB_RECALC_DATA);
	WM_main_add_notifier(NC_OBJECT | ND_PARTICLE | NA_EDITED, ob_to);
	return true;
}

static bool copy_particle_systems_poll(bContext *C)
{
	Object *ob;
	if (!ED_operator_object_active_editable(C))
		return false;

	ob = ED_object_active_context(C);
	if (BLI_listbase_is_empty(&ob->particlesystem))
		return false;

	return true;
}

static int copy_particle_systems_exec(bContext *C, wmOperator *op)
{
	const int space = RNA_enum_get(op->ptr, "space");
	const bool remove_target_particles = RNA_boolean_get(op->ptr, "remove_target_particles");
	const bool use_active = RNA_boolean_get(op->ptr, "use_active");
	Scene *scene = CTX_data_scene(C);
	Object *ob_from = ED_object_active_context(C);
	ParticleSystem *psys_from = use_active ? CTX_data_pointer_get_type(C, "particle_system", &RNA_ParticleSystem).data : NULL;

	int changed_tot = 0;
	int fail = 0;

	CTX_DATA_BEGIN (C, Object *, ob_to, selected_editable_objects)
	{
		if (ob_from != ob_to) {
			bool changed = false;
			if (remove_target_particles) {
				remove_particle_systems_from_object(ob_to);
				changed = true;
			}
			if (copy_particle_systems_to_object(C, scene, ob_from, psys_from, ob_to, space, false))
				changed = true;
			else
				fail++;

			if (changed)
				changed_tot++;
		}
	}
	CTX_DATA_END;

	if ((changed_tot == 0 && fail == 0) || fail) {
		BKE_reportf(op->reports, RPT_ERROR,
		            "Copy particle systems to selected: %d done, %d failed",
		            changed_tot, fail);
	}

	return OPERATOR_FINISHED;
}

void PARTICLE_OT_copy_particle_systems(wmOperatorType *ot)
{
	static const EnumPropertyItem space_items[] = {
		{PAR_COPY_SPACE_OBJECT, "OBJECT", 0, "Object", "Copy inside each object's local space"},
		{PAR_COPY_SPACE_WORLD, "WORLD", 0, "World", "Copy in world space"},
		{0, NULL, 0, NULL, NULL}
	};

	ot->name = "Copy Particle Systems";
	ot->description = "Copy particle systems from the active object to selected objects";
	ot->idname = "PARTICLE_OT_copy_particle_systems";

	ot->poll = copy_particle_systems_poll;
	ot->exec = copy_particle_systems_exec;

	/* flags */
	ot->flag = OPTYPE_REGISTER | OPTYPE_UNDO;

	RNA_def_enum(ot->srna, "space", space_items, PAR_COPY_SPACE_OBJECT, "Space", "Space transform for copying from one object to another");
	RNA_def_boolean(ot->srna, "remove_target_particles", true, "Remove Target Particles", "Remove particle systems on the target objects");
	RNA_def_boolean(ot->srna, "use_active", false, "Use Active", "Use the active particle system from the context");
}

static bool duplicate_particle_systems_poll(bContext *C)
{
	if (!ED_operator_object_active_editable(C)) {
		return false;
	}
	Object *ob = ED_object_active_context(C);
	if (BLI_listbase_is_empty(&ob->particlesystem)) {
		return false;
	}
	return true;
}

static int duplicate_particle_systems_exec(bContext *C, wmOperator *op)
{
	const bool duplicate_settings = RNA_boolean_get(op->ptr, "use_duplicate_settings");
	Scene *scene = CTX_data_scene(C);
	Object *ob = ED_object_active_context(C);
	ParticleSystem *psys = CTX_data_pointer_get_type(C, "particle_system", &RNA_ParticleSystem).data;
	copy_particle_systems_to_object(C, scene, ob, psys, ob,
	                                PAR_COPY_SPACE_OBJECT, duplicate_settings);
	return OPERATOR_FINISHED;
}

void PARTICLE_OT_duplicate_particle_system(wmOperatorType *ot)
{
	ot->name = "Duplicate Particle Systems";
	ot->description = "Duplicate particle system within the active object";
	ot->idname = "PARTICLE_OT_duplicate_particle_system";

	ot->poll = duplicate_particle_systems_poll;
	ot->exec = duplicate_particle_systems_exec;

	/* flags */
	ot->flag = OPTYPE_REGISTER | OPTYPE_UNDO;

	RNA_def_boolean(ot->srna, "use_duplicate_settings", false, "Duplicate Settings",
	                "Duplicate settings as well, so new particle system uses own settings");
}<|MERGE_RESOLUTION|>--- conflicted
+++ resolved
@@ -130,13 +130,8 @@
 	 */
 	if (mode_orig & OB_MODE_PARTICLE_EDIT) {
 		if ((ob->mode & OB_MODE_PARTICLE_EDIT) == 0) {
-<<<<<<< HEAD
 			if (view_layer->basact && view_layer->basact->object == ob) {
-				WM_event_add_notifier(C, NC_SCENE|ND_MODE|NS_MODE_OBJECT, NULL);
-=======
-			if (scene->basact && scene->basact->object == ob) {
 				WM_event_add_notifier(C, NC_SCENE | ND_MODE | NS_MODE_OBJECT, NULL);
->>>>>>> 98f4a8ee
 			}
 		}
 	}
@@ -333,13 +328,8 @@
 			BLI_remlink(&psys->targets, pt);
 			BLI_insertlinkbefore(&psys->targets, pt->prev, pt);
 
-<<<<<<< HEAD
 			DEG_id_tag_update(&ob->id, OB_RECALC_DATA);
-			WM_event_add_notifier(C, NC_OBJECT|ND_PARTICLE, ob);
-=======
-			DAG_id_tag_update(&ob->id, OB_RECALC_DATA);
 			WM_event_add_notifier(C, NC_OBJECT | ND_PARTICLE, ob);
->>>>>>> 98f4a8ee
 			break;
 		}
 	}
@@ -376,13 +366,8 @@
 			BLI_remlink(&psys->targets, pt);
 			BLI_insertlinkafter(&psys->targets, pt->next, pt);
 
-<<<<<<< HEAD
 			DEG_id_tag_update(&ob->id, OB_RECALC_DATA);
-			WM_event_add_notifier(C, NC_OBJECT|ND_PARTICLE, ob);
-=======
-			DAG_id_tag_update(&ob->id, OB_RECALC_DATA);
 			WM_event_add_notifier(C, NC_OBJECT | ND_PARTICLE, ob);
->>>>>>> 98f4a8ee
 			break;
 		}
 	}
@@ -407,14 +392,14 @@
 static int dupliob_refresh_exec(bContext *C, wmOperator *UNUSED(op))
 {
 	PointerRNA ptr = CTX_data_pointer_get_type(C, "particle_system", &RNA_ParticleSystem);
-	ParticleSystem *psys= ptr.data;
+	ParticleSystem *psys = ptr.data;
 
 	if (!psys)
 		return OPERATOR_CANCELLED;
 
 	psys_check_group_weights(psys->part);
 	DEG_id_tag_update(&psys->part->id, OB_RECALC_DATA | PSYS_RECALC_REDO);
-	WM_event_add_notifier(C, NC_OBJECT|ND_PARTICLE, NULL);
+	WM_event_add_notifier(C, NC_OBJECT | ND_PARTICLE, NULL);
 
 	return OPERATOR_FINISHED;
 }
@@ -428,7 +413,7 @@
 	ot->exec = dupliob_refresh_exec;
 
 	/* flags */
-	ot->flag = OPTYPE_REGISTER|OPTYPE_UNDO;
+	ot->flag = OPTYPE_REGISTER | OPTYPE_UNDO;
 }
 
 /************************ move up particle dupliweight operator *********************/
@@ -449,12 +434,8 @@
 			BLI_remlink(&part->dupliweights, dw);
 			BLI_insertlinkbefore(&part->dupliweights, dw->prev, dw);
 
-<<<<<<< HEAD
 			DEG_id_tag_update(&part->id, OB_RECALC_DATA | PSYS_RECALC_REDO);
-			WM_event_add_notifier(C, NC_OBJECT|ND_PARTICLE, NULL);
-=======
 			WM_event_add_notifier(C, NC_OBJECT | ND_PARTICLE, NULL);
->>>>>>> 98f4a8ee
 			break;
 		}
 	}
@@ -493,12 +474,8 @@
 			dw->flag |= PART_DUPLIW_CURRENT;
 			BLI_addhead(&part->dupliweights, dw);
 
-<<<<<<< HEAD
 			DEG_id_tag_update(&part->id, OB_RECALC_DATA | PSYS_RECALC_REDO);
-			WM_event_add_notifier(C, NC_OBJECT|ND_PARTICLE, NULL);
-=======
 			WM_event_add_notifier(C, NC_OBJECT | ND_PARTICLE, NULL);
->>>>>>> 98f4a8ee
 			break;
 		}
 	}
@@ -544,12 +521,8 @@
 	if (dw)
 		dw->flag |= PART_DUPLIW_CURRENT;
 
-<<<<<<< HEAD
 	DEG_id_tag_update(&part->id, OB_RECALC_DATA | PSYS_RECALC_REDO);
-	WM_event_add_notifier(C, NC_OBJECT|ND_PARTICLE, NULL);
-=======
 	WM_event_add_notifier(C, NC_OBJECT | ND_PARTICLE, NULL);
->>>>>>> 98f4a8ee
 
 	return OPERATOR_FINISHED;
 }
@@ -586,12 +559,8 @@
 			BLI_remlink(&part->dupliweights, dw);
 			BLI_insertlinkafter(&part->dupliweights, dw->next, dw);
 
-<<<<<<< HEAD
 			DEG_id_tag_update(&part->id, OB_RECALC_DATA | PSYS_RECALC_REDO);
-			WM_event_add_notifier(C, NC_OBJECT|ND_PARTICLE, NULL);
-=======
 			WM_event_add_notifier(C, NC_OBJECT | ND_PARTICLE, NULL);
->>>>>>> 98f4a8ee
 			break;
 		}
 	}
@@ -666,30 +635,18 @@
 
 static int disconnect_hair_exec(bContext *C, wmOperator *op)
 {
-<<<<<<< HEAD
 	Depsgraph *depsgraph = CTX_data_depsgraph(C);
-	Scene *scene= CTX_data_scene(C);
-	Object *ob= ED_object_context(C);
-	ParticleSystem *psys= NULL;
-=======
-	Main *bmain = CTX_data_main(C);
 	Scene *scene = CTX_data_scene(C);
 	Object *ob = ED_object_context(C);
 	ParticleSystem *psys = NULL;
->>>>>>> 98f4a8ee
 	const bool all = RNA_boolean_get(op->ptr, "all");
 
 	if (!ob)
 		return OPERATOR_CANCELLED;
 
 	if (all) {
-<<<<<<< HEAD
-		for (psys=ob->particlesystem.first; psys; psys=psys->next) {
+		for (psys = ob->particlesystem.first; psys; psys = psys->next) {
 			disconnect_hair(depsgraph, scene, ob, psys);
-=======
-		for (psys = ob->particlesystem.first; psys; psys = psys->next) {
-			disconnect_hair(bmain, scene, ob, psys);
->>>>>>> 98f4a8ee
 		}
 	}
 	else {
@@ -697,13 +654,8 @@
 		disconnect_hair(depsgraph, scene, ob, psys);
 	}
 
-<<<<<<< HEAD
 	DEG_id_tag_update(&ob->id, OB_RECALC_DATA);
-	WM_event_add_notifier(C, NC_OBJECT|ND_PARTICLE, ob);
-=======
-	DAG_id_tag_update(&ob->id, OB_RECALC_DATA);
 	WM_event_add_notifier(C, NC_OBJECT | ND_PARTICLE, ob);
->>>>>>> 98f4a8ee
 
 	return OPERATOR_FINISHED;
 }
@@ -942,17 +894,10 @@
 
 static int connect_hair_exec(bContext *C, wmOperator *op)
 {
-<<<<<<< HEAD
 	Depsgraph *depsgraph = CTX_data_depsgraph(C);
-	Scene *scene= CTX_data_scene(C);
-	Object *ob= ED_object_context(C);
-	ParticleSystem *psys= NULL;
-=======
-	Main *bmain = CTX_data_main(C);
 	Scene *scene = CTX_data_scene(C);
 	Object *ob = ED_object_context(C);
 	ParticleSystem *psys = NULL;
->>>>>>> 98f4a8ee
 	const bool all = RNA_boolean_get(op->ptr, "all");
 	bool any_connected = false;
 
@@ -960,13 +905,8 @@
 		return OPERATOR_CANCELLED;
 
 	if (all) {
-<<<<<<< HEAD
-		for (psys=ob->particlesystem.first; psys; psys=psys->next) {
+		for (psys = ob->particlesystem.first; psys; psys = psys->next) {
 			any_connected |= connect_hair(depsgraph, scene, ob, psys);
-=======
-		for (psys = ob->particlesystem.first; psys; psys = psys->next) {
-			any_connected |= connect_hair(bmain, scene, ob, psys);
->>>>>>> 98f4a8ee
 		}
 	}
 	else {
@@ -980,13 +920,8 @@
 		return OPERATOR_CANCELLED;
 	}
 
-<<<<<<< HEAD
 	DEG_id_tag_update(&ob->id, OB_RECALC_DATA);
-	WM_event_add_notifier(C, NC_OBJECT|ND_PARTICLE, ob);
-=======
-	DAG_id_tag_update(&ob->id, OB_RECALC_DATA);
 	WM_event_add_notifier(C, NC_OBJECT | ND_PARTICLE, ob);
->>>>>>> 98f4a8ee
 
 	return OPERATOR_FINISHED;
 }
@@ -1216,11 +1151,7 @@
 		}
 		if (ob_from != ob_to) {
 			remap_hair_emitter(
-<<<<<<< HEAD
 			        depsgraph, scene, ob_from, psys_from, ob_to, psys, psys->edit,
-=======
-			        bmain, scene, ob_from, psys_from, ob_to, psys, psys->edit,
->>>>>>> 98f4a8ee
 			        from_mat, to_mat, psys_from->flag & PSYS_GLOBAL_HAIR, psys->flag & PSYS_GLOBAL_HAIR);
 		}
 
