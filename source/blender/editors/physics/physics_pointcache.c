--- conflicted
+++ resolved
@@ -258,11 +258,7 @@
 		}
 
 		BLI_freelistN(&pidlist);
-<<<<<<< HEAD
-		
-=======
-
->>>>>>> 95011f6d
+
 		WM_event_add_notifier(C, NC_OBJECT|ND_POINTCACHE, ob);
 	}
 	FOREACH_SCENE_OBJECT_END;
