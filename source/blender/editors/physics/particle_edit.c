--- conflicted
+++ resolved
@@ -4436,11 +4436,8 @@
 		recalc_lengths(edit);
 		if (psys && !cache)
 			recalc_emitter_field(ob, psys);
-<<<<<<< HEAD
+
 		PE_update_object(eval_ctx, scene, ob, 1);
-=======
-		PE_update_object(scene, ob, 1);
->>>>>>> b3004d30
 	}
 }
 
