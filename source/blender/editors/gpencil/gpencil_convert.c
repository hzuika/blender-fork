/*
 * This program is free software; you can redistribute it and/or
 * modify it under the terms of the GNU General Public License
 * as published by the Free Software Foundation; either version 2
 * of the License, or (at your option) any later version.
 *
 * This program is distributed in the hope that it will be useful,
 * but WITHOUT ANY WARRANTY; without even the implied warranty of
 * MERCHANTABILITY or FITNESS FOR A PARTICULAR PURPOSE.  See the
 * GNU General Public License for more details.
 *
 * You should have received a copy of the GNU General Public License
 * along with this program; if not, write to the Free Software Foundation,
 * Inc., 51 Franklin Street, Fifth Floor, Boston, MA 02110-1301, USA.
 *
 * The Original Code is Copyright (C) 2008, Blender Foundation
 * This is a new part of Blender
 * Operator for converting Grease Pencil data to geometry
 */

/** \file
 * \ingroup edgpencil
 */

#include <math.h>
#include <stddef.h>
#include <stdio.h>
#include <stdlib.h>
#include <string.h>

#include "MEM_guardedalloc.h"

#include "BLI_blenlib.h"
#include "BLI_math.h"
#include "BLI_rand.h"
#include "BLI_utildefines.h"

#include "BLT_translation.h"

#include "DNA_anim_types.h"
#include "DNA_collection_types.h"
#include "DNA_curve_types.h"
#include "DNA_gpencil_types.h"
#include "DNA_material_types.h"
#include "DNA_node_types.h"
#include "DNA_object_types.h"
#include "DNA_scene_types.h"
#include "DNA_screen_types.h"
#include "DNA_space_types.h"
#include "DNA_view3d_types.h"

#include "BKE_animsys.h"
#include "BKE_collection.h"
#include "BKE_context.h"
#include "BKE_curve.h"
#include "BKE_fcurve.h"
#include "BKE_global.h"
#include "BKE_gpencil.h"
#include "BKE_gpencil_geom.h"
#include "BKE_image.h"
#include "BKE_layer.h"
#include "BKE_main.h"
#include "BKE_material.h"
#include "BKE_object.h"
#include "BKE_report.h"
#include "BKE_scene.h"
#include "BKE_tracking.h"

#include "DEG_depsgraph.h"
#include "DEG_depsgraph_query.h"

#include "UI_interface.h"

#include "WM_api.h"
#include "WM_types.h"

#include "RNA_access.h"
#include "RNA_define.h"

#include "UI_resources.h"
#include "UI_view2d.h"

#include "ED_clip.h"
#include "ED_gpencil.h"
#include "ED_keyframing.h"
#include "ED_object.h"
#include "ED_view3d.h"

#include "gpencil_intern.h"

/* ************************************************ */
/* Grease Pencil to Data Operator */

/* defines for possible modes */
enum {
  GP_STROKECONVERT_PATH = 1,
  GP_STROKECONVERT_CURVE,
  GP_STROKECONVERT_POLY,
};

/* Defines for possible timing modes */
enum {
  GP_STROKECONVERT_TIMING_NONE = 1,
  GP_STROKECONVERT_TIMING_LINEAR = 2,
  GP_STROKECONVERT_TIMING_FULL = 3,
  GP_STROKECONVERT_TIMING_CUSTOMGAP = 4,
};

/* RNA enum define */
static const EnumPropertyItem prop_gpencil_convertmodes[] = {
    {GP_STROKECONVERT_PATH, "PATH", ICON_CURVE_PATH, "Path", "Animation path"},
    {GP_STROKECONVERT_CURVE, "CURVE", ICON_CURVE_BEZCURVE, "Bezier Curve", "Smooth Bezier curve"},
    {GP_STROKECONVERT_POLY,
     "POLY",
     ICON_MESH_DATA,
     "Polygon Curve",
     "Bezier curve with straight-line segments (vector handles)"},
    {0, NULL, 0, NULL, NULL},
};

static const EnumPropertyItem prop_gpencil_convert_timingmodes_restricted[] = {
    {GP_STROKECONVERT_TIMING_NONE, "NONE", 0, "No Timing", "Ignore timing"},
    {GP_STROKECONVERT_TIMING_LINEAR, "LINEAR", 0, "Linear", "Simple linear timing"},
    {0, NULL, 0, NULL, NULL},
};

static const EnumPropertyItem prop_gpencil_convert_timingmodes[] = {
    {GP_STROKECONVERT_TIMING_NONE, "NONE", 0, "No Timing", "Ignore timing"},
    {GP_STROKECONVERT_TIMING_LINEAR, "LINEAR", 0, "Linear", "Simple linear timing"},
    {GP_STROKECONVERT_TIMING_FULL,
     "FULL",
     0,
     "Original",
     "Use the original timing, gaps included"},
    {GP_STROKECONVERT_TIMING_CUSTOMGAP,
     "CUSTOMGAP",
     0,
     "Custom Gaps",
     "Use the original timing, but with custom gap lengths (in frames)"},
    {0, NULL, 0, NULL, NULL},
};

static const EnumPropertyItem *rna_GPConvert_mode_items(bContext *UNUSED(C),
                                                        PointerRNA *ptr,
                                                        PropertyRNA *UNUSED(prop),
                                                        bool *UNUSED(r_free))
{
  if (RNA_boolean_get(ptr, "use_timing_data")) {
    return prop_gpencil_convert_timingmodes;
  }
  return prop_gpencil_convert_timingmodes_restricted;
}

/* --- */

/* convert the coordinates from the given stroke point into 3d-coordinates
 * - assumes that the active space is the 3D-View
 */
static void gpencil_strokepoint_convertcoords(bContext *C,
                                              bGPDlayer *gpl,
                                              bGPDstroke *gps,
                                              bGPDspoint *source_pt,
                                              float p3d[3],
                                              const rctf *subrect)
{
  Scene *scene = CTX_data_scene(C);
  View3D *v3d = CTX_wm_view3d(C);
  ARegion *region = CTX_wm_region(C);
  /* TODO(sergey): This function might be called from a loop, but no tagging is happening in it,
   * so it's not that expensive to ensure evaluated depsgraph here. However, ideally all the
   * parameters are to wrapped into a context style struct and queried from Context once.*/
  Depsgraph *depsgraph = CTX_data_ensure_evaluated_depsgraph(C);
  Object *obact = CTX_data_active_object(C);
  bGPDspoint mypt, *pt;

  float diff_mat[4][4];
  pt = &mypt;

  /* apply parent transform */
  float fpt[3];
  BKE_gpencil_parent_matrix_get(depsgraph, obact, gpl, diff_mat);
  mul_v3_m4v3(fpt, diff_mat, &source_pt->x);
  copy_v3_v3(&pt->x, fpt);

  if (gps->flag & GP_STROKE_3DSPACE) {
    /* directly use 3d-coordinates */
    copy_v3_v3(p3d, &pt->x);
  }
  else {
    const float *fp = scene->cursor.location;
    float mvalf[2];

    /* get screen coordinate */
    if (gps->flag & GP_STROKE_2DSPACE) {
      View2D *v2d = &region->v2d;
      UI_view2d_view_to_region_fl(v2d, pt->x, pt->y, &mvalf[0], &mvalf[1]);
    }
    else {
      if (subrect) {
        mvalf[0] = (((float)pt->x / 100.0f) * BLI_rctf_size_x(subrect)) + subrect->xmin;
        mvalf[1] = (((float)pt->y / 100.0f) * BLI_rctf_size_y(subrect)) + subrect->ymin;
      }
      else {
        mvalf[0] = (float)pt->x / 100.0f * region->winx;
        mvalf[1] = (float)pt->y / 100.0f * region->winy;
      }
    }

    ED_view3d_win_to_3d(v3d, region, fp, mvalf, p3d);
  }
}

/* --- */

/* temp struct for gp_stroke_path_animation() */
typedef struct tGpTimingData {
  /* Data set from operator settings */
  int mode;
  int frame_range; /* Number of frames evaluated for path animation */
  int start_frame, end_frame;
  bool realtime; /* Will overwrite end_frame in case of Original or CustomGap timing... */
  float gap_duration, gap_randomness; /* To be used with CustomGap mode*/
  int seed;

  /* Data set from points, used to compute final timing FCurve */
  int num_points, cur_point;

  /* Distances */
  float *dists;
  float tot_dist;

  /* Times */
  float *times; /* Note: Gap times will be negative! */
  float tot_time, gap_tot_time;
  double inittime;

  /* Only used during creation of dists & times lists. */
  float offset_time;

  /* Curve bevel. */
  float bevel_depth;
  int bevel_resolution;
} tGpTimingData;

/* Init point buffers for timing data.
 * Note this assumes we only grow those arrays!
 */
static void gpencil_timing_data_set_nbr(tGpTimingData *gtd, const int nbr)
{
  float *tmp;

  BLI_assert(nbr > gtd->num_points);

  /* distances */
  tmp = gtd->dists;
  gtd->dists = MEM_callocN(sizeof(float) * nbr, __func__);
  if (tmp) {
    memcpy(gtd->dists, tmp, sizeof(float) * gtd->num_points);
    MEM_freeN(tmp);
  }

  /* times */
  tmp = gtd->times;
  gtd->times = MEM_callocN(sizeof(float) * nbr, __func__);
  if (tmp) {
    memcpy(gtd->times, tmp, sizeof(float) * gtd->num_points);
    MEM_freeN(tmp);
  }

  gtd->num_points = nbr;
}

/* add stroke point to timing buffers */
static void gpencil_timing_data_add_point(tGpTimingData *gtd,
                                          const double stroke_inittime,
                                          const float time,
                                          const float delta_dist)
{
  float delta_time = 0.0f;
  const int cur_point = gtd->cur_point;

  if (!cur_point) {
    /* Special case, first point, if time is not 0.0f we have to compensate! */
    gtd->offset_time = -time;
    gtd->times[cur_point] = 0.0f;
  }
  else if (time < 0.0f) {
    /* This is a gap, negative value! */
    gtd->times[cur_point] = -(((float)(stroke_inittime - gtd->inittime)) + time +
                              gtd->offset_time);
    delta_time = -gtd->times[cur_point] - gtd->times[cur_point - 1];

    gtd->gap_tot_time += delta_time;
  }
  else {
    gtd->times[cur_point] = (((float)(stroke_inittime - gtd->inittime)) + time + gtd->offset_time);
    delta_time = gtd->times[cur_point] - fabsf(gtd->times[cur_point - 1]);
  }

  gtd->tot_time += delta_time;
  gtd->tot_dist += delta_dist;
  gtd->dists[cur_point] = gtd->tot_dist;

  gtd->cur_point++;
}

/* In frames! Binary search for FCurve keys have a threshold of 0.01, so we can't set
 * arbitrarily close points - this is esp. important with NoGaps mode!
 */
#define MIN_TIME_DELTA 0.02f

/* Loop over next points to find the end of the stroke, and compute */
static int gpencil_find_end_of_stroke_idx(tGpTimingData *gtd,
                                          RNG *rng,
                                          const int idx,
                                          const int nbr_gaps,
                                          int *nbr_done_gaps,
                                          const float tot_gaps_time,
                                          const float delta_time,
                                          float *next_delta_time)
{
  int j;

  for (j = idx + 1; j < gtd->num_points; j++) {
    if (gtd->times[j] < 0) {
      gtd->times[j] = -gtd->times[j];
      if (gtd->mode == GP_STROKECONVERT_TIMING_CUSTOMGAP) {
        /* In this mode, gap time between this stroke and the next should be 0 currently...
         * So we have to compute its final duration!
         */
        if (gtd->gap_randomness > 0.0f) {
          /* We want gaps that are in gtd->gap_duration +/- gtd->gap_randomness range,
           * and which sum to exactly tot_gaps_time...
           */
          int rem_gaps = nbr_gaps - (*nbr_done_gaps);
          if (rem_gaps < 2) {
            /* Last gap, just give remaining time! */
            *next_delta_time = tot_gaps_time;
          }
          else {
            float delta, min, max;

            /* This code ensures that if the first gaps
             * have been shorter than average gap_duration, next gaps
             * will tend to be longer (i.e. try to recover the lateness), and vice-versa! */
            delta = delta_time - (gtd->gap_duration * (*nbr_done_gaps));

            /* Clamp min between [-gap_randomness, 0.0], with lower delta giving higher min */
            min = -gtd->gap_randomness - delta;
            CLAMP(min, -gtd->gap_randomness, 0.0f);

            /* Clamp max between [0.0, gap_randomness], with lower delta giving higher max */
            max = gtd->gap_randomness - delta;
            CLAMP(max, 0.0f, gtd->gap_randomness);
            *next_delta_time += gtd->gap_duration + (BLI_rng_get_float(rng) * (max - min)) + min;
          }
        }
        else {
          *next_delta_time += gtd->gap_duration;
        }
      }
      (*nbr_done_gaps)++;
      break;
    }
  }

  return j - 1;
}

static void gpencil_stroke_path_animation_preprocess_gaps(tGpTimingData *gtd,
                                                          RNG *rng,
                                                          int *nbr_gaps,
                                                          float *tot_gaps_time)
{
  float delta_time = 0.0f;

  for (int i = 0; i < gtd->num_points; i++) {
    if (gtd->times[i] < 0 && i) {
      (*nbr_gaps)++;
      gtd->times[i] = -gtd->times[i] - delta_time;
      delta_time += gtd->times[i] - gtd->times[i - 1];
      gtd->times[i] = -gtd->times[i - 1]; /* Temp marker, values *have* to be different! */
    }
    else {
      gtd->times[i] -= delta_time;
    }
  }
  gtd->tot_time -= delta_time;

  *tot_gaps_time = (float)(*nbr_gaps) * gtd->gap_duration;
  gtd->tot_time += *tot_gaps_time;
  if (G.debug & G_DEBUG) {
    printf("%f, %f, %f, %d\n", gtd->tot_time, delta_time, *tot_gaps_time, *nbr_gaps);
  }
  if (gtd->gap_randomness > 0.0f) {
    BLI_rng_srandom(rng, gtd->seed);
  }
}

static void gpencil_stroke_path_animation_add_keyframes(ReportList *reports,
                                                        PointerRNA ptr,
                                                        PropertyRNA *prop,
                                                        Depsgraph *depsgraph,
                                                        FCurve *fcu,
                                                        Curve *cu,
                                                        tGpTimingData *gtd,
                                                        RNG *rng,
                                                        const float time_range,
                                                        const int nbr_gaps,
                                                        const float tot_gaps_time)
{
  /* Use actual recorded timing! */
  const float time_start = (float)gtd->start_frame;

  float last_valid_time = 0.0f;
  int end_stroke_idx = -1, start_stroke_idx = 0;
  float end_stroke_time = 0.0f;

  /* CustomGaps specific */
  float delta_time = 0.0f, next_delta_time = 0.0f;
  int nbr_done_gaps = 0;

  /* This is a bit tricky, as:
   * - We can't add arbitrarily close points on FCurve (in time).
   * - We *must* have all "caps" points of all strokes in FCurve, as much as possible!
   */
  for (int i = 0; i < gtd->num_points; i++) {
    /* If new stroke... */
    if (i > end_stroke_idx) {
      start_stroke_idx = i;
      delta_time = next_delta_time;
      /* find end of that new stroke */
      end_stroke_idx = gpencil_find_end_of_stroke_idx(
          gtd, rng, i, nbr_gaps, &nbr_done_gaps, tot_gaps_time, delta_time, &next_delta_time);
      /* This one should *never* be negative! */
      end_stroke_time = time_start +
                        ((gtd->times[end_stroke_idx] + delta_time) / gtd->tot_time * time_range);
    }

    /* Simple proportional stuff... */
    cu->ctime = gtd->dists[i] / gtd->tot_dist * cu->pathlen;
    float cfra = time_start + ((gtd->times[i] + delta_time) / gtd->tot_time * time_range);

    /* And now, the checks about timing... */
    if (i == start_stroke_idx) {
      /* If first point of a stroke, be sure it's enough ahead of last valid keyframe, and
       * that the end point of the stroke is far enough!
       * In case it is not, we keep the end point...
       * Note that with CustomGaps mode, this is here we set the actual gap timing!
       */
      if ((end_stroke_time - last_valid_time) > MIN_TIME_DELTA * 2) {
        if ((cfra - last_valid_time) < MIN_TIME_DELTA) {
          cfra = last_valid_time + MIN_TIME_DELTA;
        }
        const AnimationEvalContext anim_eval_context = BKE_animsys_eval_context_construct(
            depsgraph, cfra);
        insert_keyframe_direct(reports,
                               ptr,
                               prop,
                               fcu,
                               &anim_eval_context,
                               BEZT_KEYTYPE_KEYFRAME,
                               NULL,
                               INSERTKEY_FAST);
        last_valid_time = cfra;
      }
      else if (G.debug & G_DEBUG) {
        printf("\t Skipping start point %d, too close from end point %d\n", i, end_stroke_idx);
      }
    }
    else if (i == end_stroke_idx) {
      /* Always try to insert end point of a curve (should be safe enough, anyway...) */
      if ((cfra - last_valid_time) < MIN_TIME_DELTA) {
        cfra = last_valid_time + MIN_TIME_DELTA;
      }
      const AnimationEvalContext anim_eval_context = BKE_animsys_eval_context_construct(depsgraph,
                                                                                        cfra);
      insert_keyframe_direct(reports,
                             ptr,
                             prop,
                             fcu,
                             &anim_eval_context,
                             BEZT_KEYTYPE_KEYFRAME,
                             NULL,
                             INSERTKEY_FAST);
      last_valid_time = cfra;
    }
    else {
      /* Else ("middle" point), we only insert it if it's far enough from last keyframe,
       * and also far enough from (not yet added!) end_stroke keyframe!
       */
      if ((cfra - last_valid_time) > MIN_TIME_DELTA && (end_stroke_time - cfra) > MIN_TIME_DELTA) {
        const AnimationEvalContext anim_eval_context = BKE_animsys_eval_context_construct(
            depsgraph, cfra);
        insert_keyframe_direct(reports,
                               ptr,
                               prop,
                               fcu,
                               &anim_eval_context,
                               BEZT_KEYTYPE_BREAKDOWN,
                               NULL,
                               INSERTKEY_FAST);
        last_valid_time = cfra;
      }
      else if (G.debug & G_DEBUG) {
        printf(
            "\t Skipping \"middle\" point %d, too close from last added point or end point %d\n",
            i,
            end_stroke_idx);
      }
    }
  }
}

static void gpencil_stroke_path_animation(bContext *C,
                                          ReportList *reports,
                                          Curve *cu,
                                          tGpTimingData *gtd)
{
  Main *bmain = CTX_data_main(C);
  Scene *scene = CTX_data_scene(C);
  Depsgraph *depsgraph = CTX_data_depsgraph_pointer(C);
  bAction *act;
  FCurve *fcu;
  PointerRNA ptr;
  PropertyRNA *prop = NULL;
  int nbr_gaps = 0;

  if (gtd->mode == GP_STROKECONVERT_TIMING_NONE) {
    return;
  }

  /* gap_duration and gap_randomness are in frames, but we need seconds!!! */
  gtd->gap_duration = FRA2TIME(gtd->gap_duration);
  gtd->gap_randomness = FRA2TIME(gtd->gap_randomness);

  /* Enable path! */
  cu->flag |= CU_PATH;
  cu->pathlen = gtd->frame_range;

  /* Get RNA pointer to read/write path time values */
  RNA_id_pointer_create((ID *)cu, &ptr);
  prop = RNA_struct_find_property(&ptr, "eval_time");

  /* Ensure we have an F-Curve to add keyframes to */
  act = ED_id_action_ensure(bmain, (ID *)cu);
  fcu = ED_action_fcurve_ensure(bmain, act, NULL, &ptr, "eval_time", 0);

  if (G.debug & G_DEBUG) {
    printf("%s: tot len: %f\t\ttot time: %f\n", __func__, gtd->tot_dist, gtd->tot_time);
    for (int i = 0; i < gtd->num_points; i++) {
      printf("\tpoint %d:\t\tlen: %f\t\ttime: %f\n", i, gtd->dists[i], gtd->times[i]);
    }
  }

  if (gtd->mode == GP_STROKECONVERT_TIMING_LINEAR) {
    float cfra;

    /* Linear extrapolation! */
    fcu->extend = FCURVE_EXTRAPOLATE_LINEAR;

    cu->ctime = 0.0f;
    cfra = (float)gtd->start_frame;
    AnimationEvalContext anim_eval_context_start = BKE_animsys_eval_context_construct(depsgraph,
                                                                                      cfra);
    insert_keyframe_direct(reports,
                           ptr,
                           prop,
                           fcu,
                           &anim_eval_context_start,
                           BEZT_KEYTYPE_KEYFRAME,
                           NULL,
                           INSERTKEY_FAST);

    cu->ctime = cu->pathlen;
    if (gtd->realtime) {
      cfra += (float)TIME2FRA(gtd->tot_time); /* Seconds to frames */
    }
    else {
      cfra = (float)gtd->end_frame;
    }
    AnimationEvalContext anim_eval_context_end = BKE_animsys_eval_context_construct(depsgraph,
                                                                                    cfra);
    insert_keyframe_direct(reports,
                           ptr,
                           prop,
                           fcu,
                           &anim_eval_context_end,
                           BEZT_KEYTYPE_KEYFRAME,
                           NULL,
                           INSERTKEY_FAST);
  }
  else {
    /* Use actual recorded timing! */
    RNG *rng = BLI_rng_new(0);
    float time_range;

    /* CustomGaps specific */
    float tot_gaps_time = 0.0f;

    /* Pre-process gaps, in case we don't want to keep their original timing */
    if (gtd->mode == GP_STROKECONVERT_TIMING_CUSTOMGAP) {
      gpencil_stroke_path_animation_preprocess_gaps(gtd, rng, &nbr_gaps, &tot_gaps_time);
    }

    if (gtd->realtime) {
      time_range = (float)TIME2FRA(gtd->tot_time); /* Seconds to frames */
    }
    else {
      time_range = (float)(gtd->end_frame - gtd->start_frame);
    }

    if (G.debug & G_DEBUG) {
      printf("GP Stroke Path Conversion: Starting keying!\n");
    }

    gpencil_stroke_path_animation_add_keyframes(
        reports, ptr, prop, depsgraph, fcu, cu, gtd, rng, time_range, nbr_gaps, tot_gaps_time);

    BLI_rng_free(rng);
  }

  /* As we used INSERTKEY_FAST mode, we need to recompute all curve's handles now */
  calchandles_fcurve(fcu);

  if (G.debug & G_DEBUG) {
    printf("%s: \ntot len: %f\t\ttot time: %f\n", __func__, gtd->tot_dist, gtd->tot_time);
    for (int i = 0; i < gtd->num_points; i++) {
      printf("\tpoint %d:\t\tlen: %f\t\ttime: %f\n", i, gtd->dists[i], gtd->times[i]);
    }
    printf("\n\n");
  }

  WM_event_add_notifier(C, NC_ANIMATION | ND_KEYFRAME | NA_EDITED, NULL);

  /* send updates */
  DEG_id_tag_update(&cu->id, 0);
}

#undef MIN_TIME_DELTA

#define GAP_DFAC 0.01f
#define WIDTH_CORR_FAC 0.1f
#define BEZT_HANDLE_FAC 0.3f

/* convert stroke to 3d path */

/* helper */
static void gpencil_stroke_to_path_add_point(tGpTimingData *gtd,
                                             BPoint *bp,
                                             const float p[3],
                                             const float prev_p[3],
                                             const bool do_gtd,
                                             const double inittime,
                                             const float time,
                                             const float width,
                                             const float rad_fac,
                                             float minmax_weights[2])
{
  copy_v3_v3(bp->vec, p);
  bp->vec[3] = 1.0f;

  /* set settings */
  bp->f1 = SELECT;
  bp->radius = width * rad_fac;
  bp->weight = width;
  CLAMP(bp->weight, 0.0f, 1.0f);
  if (bp->weight < minmax_weights[0]) {
    minmax_weights[0] = bp->weight;
  }
  else if (bp->weight > minmax_weights[1]) {
    minmax_weights[1] = bp->weight;
  }

  /* Update timing data */
  if (do_gtd) {
    gpencil_timing_data_add_point(gtd, inittime, time, len_v3v3(prev_p, p));
  }
}

static void gpencil_stroke_to_path(bContext *C,
                                   bGPDlayer *gpl,
                                   bGPDstroke *gps,
                                   Curve *cu,
                                   rctf *subrect,
                                   Nurb **curnu,
                                   float minmax_weights[2],
                                   const float rad_fac,
                                   bool stitch,
                                   const bool add_start_point,
                                   const bool add_end_point,
                                   tGpTimingData *gtd)
{
  bGPDspoint *pt;
  Nurb *nu = (curnu) ? *curnu : NULL;
  BPoint *bp, *prev_bp = NULL;
  const bool do_gtd = (gtd->mode != GP_STROKECONVERT_TIMING_NONE);
  const int add_start_end_points = (add_start_point ? 1 : 0) + (add_end_point ? 1 : 0);
  int i, old_nbp = 0;

  /* create new 'nurb' or extend current one within the curve */
  if (nu) {
    old_nbp = nu->pntsu;

    /* If stitch, the first point of this stroke is already present in current nu.
     * Else, we have to add two additional points to make the zero-radius link between strokes.
     */
    BKE_nurb_points_add(nu, gps->totpoints + (stitch ? -1 : 2) + add_start_end_points);
  }
  else {
    nu = (Nurb *)MEM_callocN(sizeof(Nurb), "gpstroke_to_path(nurb)");

    nu->pntsu = gps->totpoints + add_start_end_points;
    nu->pntsv = 1;
    nu->orderu = 2; /* point-to-point! */
    nu->type = CU_NURBS;
    nu->flagu = CU_NURB_ENDPOINT;
    nu->resolu = cu->resolu;
    nu->resolv = cu->resolv;
    nu->knotsu = NULL;

    nu->bp = (BPoint *)MEM_callocN(sizeof(BPoint) * nu->pntsu, "bpoints");

    stitch = false; /* Security! */
  }

  if (do_gtd) {
    gpencil_timing_data_set_nbr(gtd, nu->pntsu);
  }

  /* If needed, make the link between both strokes with two zero-radius additional points */
  /* About "zero-radius" point interpolations:
   * - If we have at least two points in current curve (most common case), we linearly extrapolate
   *   the last segment to get the first point (p1) position and timing.
   * - If we do not have those (quite odd, but may happen), we linearly interpolate the last point
   *   with the first point of the current stroke.
   *
   * The same goes for the second point, first segment of the current stroke is "negatively"
   * extrapolated if it exists, else (if the stroke is a single point),
   * linear interpolation with last curve point.
   */
  if (curnu && !stitch && old_nbp) {
    float p1[3], p2[3], p[3], next_p[3];
    float dt1 = 0.0f, dt2 = 0.0f;

    BLI_assert(gps->prev != NULL);

    prev_bp = NULL;
    if ((old_nbp > 1) && (gps->prev->totpoints > 1)) {
      /* Only use last curve segment if previous stroke was not a single-point one! */
      prev_bp = &nu->bp[old_nbp - 2];
    }
    bp = &nu->bp[old_nbp - 1];

    /* First point */
    gpencil_strokepoint_convertcoords(C, gpl, gps, gps->points, p, subrect);
    if (prev_bp) {
      interp_v3_v3v3(p1, bp->vec, prev_bp->vec, -GAP_DFAC);
      if (do_gtd) {
        const int idx = gps->prev->totpoints - 1;
        dt1 = interpf(gps->prev->points[idx - 1].time, gps->prev->points[idx].time, -GAP_DFAC);
      }
    }
    else {
      interp_v3_v3v3(p1, bp->vec, p, GAP_DFAC);
      if (do_gtd) {
        dt1 = interpf(gps->inittime - gps->prev->inittime, 0.0f, GAP_DFAC);
      }
    }
    bp++;
    gpencil_stroke_to_path_add_point(gtd,
                                     bp,
                                     p1,
                                     (bp - 1)->vec,
                                     do_gtd,
                                     gps->prev->inittime,
                                     dt1,
                                     0.0f,
                                     rad_fac,
                                     minmax_weights);

    /* Second point */
    /* Note dt2 is always negative, which marks the gap. */
    if (gps->totpoints > 1) {
      gpencil_strokepoint_convertcoords(C, gpl, gps, gps->points + 1, next_p, subrect);
      interp_v3_v3v3(p2, p, next_p, -GAP_DFAC);
      if (do_gtd) {
        dt2 = interpf(gps->points[1].time, gps->points[0].time, -GAP_DFAC);
      }
    }
    else {
      interp_v3_v3v3(p2, p, bp->vec, GAP_DFAC);
      if (do_gtd) {
        dt2 = interpf(gps->prev->inittime - gps->inittime, 0.0f, GAP_DFAC);
      }
    }
    bp++;
    gpencil_stroke_to_path_add_point(
        gtd, bp, p2, p1, do_gtd, gps->inittime, dt2, 0.0f, rad_fac, minmax_weights);

    old_nbp += 2;
  }
  else if (add_start_point) {
    float p[3], next_p[3];
    float dt = 0.0f;

    gpencil_strokepoint_convertcoords(C, gpl, gps, gps->points, p, subrect);
    if (gps->totpoints > 1) {
      gpencil_strokepoint_convertcoords(C, gpl, gps, gps->points + 1, next_p, subrect);
      interp_v3_v3v3(p, p, next_p, -GAP_DFAC);
      if (do_gtd) {
        dt = interpf(gps->points[1].time, gps->points[0].time, -GAP_DFAC);
      }
    }
    else {
      p[0] -= GAP_DFAC; /* Rather arbitrary... */
      dt = -GAP_DFAC;   /* Rather arbitrary too! */
    }
    bp = &nu->bp[old_nbp];
    /* Note we can't give anything else than 0.0 as time here, since a negative one
     * (which would be expected value) would not work
     * (it would be *before* gtd->inittime, which is not supported currently).
     */
    gpencil_stroke_to_path_add_point(
        gtd, bp, p, p, do_gtd, gps->inittime, dt, 0.0f, rad_fac, minmax_weights);

    old_nbp++;
  }

  if (old_nbp) {
    prev_bp = &nu->bp[old_nbp - 1];
  }

  /* add points */
  for (i = (stitch) ? 1 : 0, pt = &gps->points[(stitch) ? 1 : 0], bp = &nu->bp[old_nbp];
       i < gps->totpoints;
       i++, pt++, bp++) {
    float p[3];
    float width = pt->pressure * (gps->thickness + gpl->line_change) * WIDTH_CORR_FAC;

    /* get coordinates to add at */
    gpencil_strokepoint_convertcoords(C, gpl, gps, pt, p, subrect);

    gpencil_stroke_to_path_add_point(gtd,
                                     bp,
                                     p,
                                     (prev_bp) ? prev_bp->vec : p,
                                     do_gtd,
                                     gps->inittime,
                                     pt->time,
                                     width,
                                     rad_fac,
                                     minmax_weights);

    prev_bp = bp;
  }

  if (add_end_point) {
    float p[3];
    float dt = 0.0f;

    if (gps->totpoints > 1) {
      interp_v3_v3v3(p, prev_bp->vec, (prev_bp - 1)->vec, -GAP_DFAC);
      if (do_gtd) {
        const int idx = gps->totpoints - 1;
        dt = interpf(gps->points[idx - 1].time, gps->points[idx].time, -GAP_DFAC);
      }
    }
    else {
      copy_v3_v3(p, prev_bp->vec);
      p[0] += GAP_DFAC; /* Rather arbitrary... */
      dt = GAP_DFAC;    /* Rather arbitrary too! */
    }
    /* Note bp has already been incremented in main loop above, so it points to the right place. */
    gpencil_stroke_to_path_add_point(
        gtd, bp, p, prev_bp->vec, do_gtd, gps->inittime, dt, 0.0f, rad_fac, minmax_weights);
  }

  /* add nurb to curve */
  if (!curnu || !*curnu) {
    BLI_addtail(&cu->nurb, nu);
  }
  if (curnu) {
    *curnu = nu;
  }

  BKE_nurb_knot_calc_u(nu);
}

/* convert stroke to 3d bezier */

/* helper */
static void gpencil_stroke_to_bezier_add_point(tGpTimingData *gtd,
                                               BezTriple *bezt,
                                               const float p[3],
                                               const float h1[3],
                                               const float h2[3],
                                               const float prev_p[3],
                                               const bool do_gtd,
                                               const double inittime,
                                               const float time,
                                               const float width,
                                               const float rad_fac,
                                               float minmax_weights[2])
{
  copy_v3_v3(bezt->vec[0], h1);
  copy_v3_v3(bezt->vec[1], p);
  copy_v3_v3(bezt->vec[2], h2);

  /* set settings */
  bezt->h1 = bezt->h2 = HD_FREE;
  bezt->f1 = bezt->f2 = bezt->f3 = SELECT;
  bezt->radius = width * rad_fac;
  bezt->weight = width;
  CLAMP(bezt->weight, 0.0f, 1.0f);
  if (bezt->weight < minmax_weights[0]) {
    minmax_weights[0] = bezt->weight;
  }
  else if (bezt->weight > minmax_weights[1]) {
    minmax_weights[1] = bezt->weight;
  }

  /* Update timing data */
  if (do_gtd) {
    gpencil_timing_data_add_point(gtd, inittime, time, len_v3v3(prev_p, p));
  }
}

static void gpencil_stroke_to_bezier(bContext *C,
                                     bGPDlayer *gpl,
                                     bGPDstroke *gps,
                                     Curve *cu,
                                     rctf *subrect,
                                     Nurb **curnu,
                                     float minmax_weights[2],
                                     const float rad_fac,
                                     bool stitch,
                                     const bool add_start_point,
                                     const bool add_end_point,
                                     tGpTimingData *gtd)
{
  bGPDspoint *pt;
  Nurb *nu = (curnu) ? *curnu : NULL;
  BezTriple *bezt, *prev_bezt = NULL;
  int i, tot, old_nbezt = 0;
  const int add_start_end_points = (add_start_point ? 1 : 0) + (add_end_point ? 1 : 0);
  float p3d_cur[3], p3d_prev[3], p3d_next[3], h1[3], h2[3];
  const bool do_gtd = (gtd->mode != GP_STROKECONVERT_TIMING_NONE);

  /* create new 'nurb' or extend current one within the curve */
  if (nu) {
    old_nbezt = nu->pntsu;
    /* If we do stitch, first point of current stroke is assumed the same as last point of
     * previous stroke, so no need to add it.
     * If no stitch, we want to add two additional points to make a "zero-radius"
     * link between both strokes.
     */
    BKE_nurb_bezierPoints_add(nu, gps->totpoints + ((stitch) ? -1 : 2) + add_start_end_points);
  }
  else {
    nu = (Nurb *)MEM_callocN(sizeof(Nurb), "gpstroke_to_bezier(nurb)");

    nu->pntsu = gps->totpoints + add_start_end_points;
    nu->resolu = 12;
    nu->resolv = 12;
    nu->type = CU_BEZIER;
    nu->bezt = (BezTriple *)MEM_callocN(sizeof(BezTriple) * nu->pntsu, "bezts");

    stitch = false; /* Security! */
  }

  if (do_gtd) {
    gpencil_timing_data_set_nbr(gtd, nu->pntsu);
  }

  tot = gps->totpoints;

  /* get initial coordinates */
  pt = gps->points;
  if (tot) {
    gpencil_strokepoint_convertcoords(C, gpl, gps, pt, (stitch) ? p3d_prev : p3d_cur, subrect);
    if (tot > 1) {
      gpencil_strokepoint_convertcoords(
          C, gpl, gps, pt + 1, (stitch) ? p3d_cur : p3d_next, subrect);
    }
    if (stitch && tot > 2) {
      gpencil_strokepoint_convertcoords(C, gpl, gps, pt + 2, p3d_next, subrect);
    }
  }

  /* If needed, make the link between both strokes with two zero-radius additional points */
  if (curnu && old_nbezt) {
    BLI_assert(gps->prev != NULL);

    /* Update last point's second handle */
    if (stitch) {
      bezt = &nu->bezt[old_nbezt - 1];
      interp_v3_v3v3(h2, bezt->vec[1], p3d_cur, BEZT_HANDLE_FAC);
      copy_v3_v3(bezt->vec[2], h2);
      pt++;
    }

    /* Create "link points" */
    /* About "zero-radius" point interpolations:
     * - If we have at least two points in current curve (most common case),
     *   we linearly extrapolate the last segment to get the first point (p1) position and timing.
     * - If we do not have those (quite odd, but may happen),
     *   we linearly interpolate the last point with the first point of the current stroke.
     *
     * The same goes for the second point,
     * first segment of the current stroke is "negatively" extrapolated
     * if it exists, else (if the stroke is a single point),
     * linear interpolation with last curve point.
     */
    else {
      float p1[3], p2[3];
      float dt1 = 0.0f, dt2 = 0.0f;

      prev_bezt = NULL;
      if ((old_nbezt > 1) && (gps->prev->totpoints > 1)) {
        /* Only use last curve segment if previous stroke was not a single-point one! */
        prev_bezt = &nu->bezt[old_nbezt - 2];
      }
      bezt = &nu->bezt[old_nbezt - 1];

      /* First point */
      if (prev_bezt) {
        interp_v3_v3v3(p1, prev_bezt->vec[1], bezt->vec[1], 1.0f + GAP_DFAC);
        if (do_gtd) {
          const int idx = gps->prev->totpoints - 1;
          dt1 = interpf(gps->prev->points[idx - 1].time, gps->prev->points[idx].time, -GAP_DFAC);
        }
      }
      else {
        interp_v3_v3v3(p1, bezt->vec[1], p3d_cur, GAP_DFAC);
        if (do_gtd) {
          dt1 = interpf(gps->inittime - gps->prev->inittime, 0.0f, GAP_DFAC);
        }
      }

      /* Second point */
      /* Note dt2 is always negative, which marks the gap. */
      if (tot > 1) {
        interp_v3_v3v3(p2, p3d_cur, p3d_next, -GAP_DFAC);
        if (do_gtd) {
          dt2 = interpf(gps->points[1].time, gps->points[0].time, -GAP_DFAC);
        }
      }
      else {
        interp_v3_v3v3(p2, p3d_cur, bezt->vec[1], GAP_DFAC);
        if (do_gtd) {
          dt2 = interpf(gps->prev->inittime - gps->inittime, 0.0f, GAP_DFAC);
        }
      }

      /* Second handle of last point of previous stroke. */
      interp_v3_v3v3(h2, bezt->vec[1], p1, BEZT_HANDLE_FAC);
      copy_v3_v3(bezt->vec[2], h2);

      /* First point */
      interp_v3_v3v3(h1, p1, bezt->vec[1], BEZT_HANDLE_FAC);
      interp_v3_v3v3(h2, p1, p2, BEZT_HANDLE_FAC);
      bezt++;
      gpencil_stroke_to_bezier_add_point(gtd,
                                         bezt,
                                         p1,
                                         h1,
                                         h2,
                                         (bezt - 1)->vec[1],
                                         do_gtd,
                                         gps->prev->inittime,
                                         dt1,
                                         0.0f,
                                         rad_fac,
                                         minmax_weights);

      /* Second point */
      interp_v3_v3v3(h1, p2, p1, BEZT_HANDLE_FAC);
      interp_v3_v3v3(h2, p2, p3d_cur, BEZT_HANDLE_FAC);
      bezt++;
      gpencil_stroke_to_bezier_add_point(
          gtd, bezt, p2, h1, h2, p1, do_gtd, gps->inittime, dt2, 0.0f, rad_fac, minmax_weights);

      old_nbezt += 2;
      copy_v3_v3(p3d_prev, p2);
    }
  }
  else if (add_start_point) {
    float p[3];
    float dt = 0.0f;

    if (gps->totpoints > 1) {
      interp_v3_v3v3(p, p3d_cur, p3d_next, -GAP_DFAC);
      if (do_gtd) {
        dt = interpf(gps->points[1].time, gps->points[0].time, -GAP_DFAC);
      }
    }
    else {
      copy_v3_v3(p, p3d_cur);
      p[0] -= GAP_DFAC; /* Rather arbitrary... */
      dt = -GAP_DFAC;   /* Rather arbitrary too! */
    }
    interp_v3_v3v3(h1, p, p3d_cur, -BEZT_HANDLE_FAC);
    interp_v3_v3v3(h2, p, p3d_cur, BEZT_HANDLE_FAC);
    bezt = &nu->bezt[old_nbezt];
    gpencil_stroke_to_bezier_add_point(
        gtd, bezt, p, h1, h2, p, do_gtd, gps->inittime, dt, 0.0f, rad_fac, minmax_weights);

    old_nbezt++;
    copy_v3_v3(p3d_prev, p);
  }

  if (old_nbezt) {
    prev_bezt = &nu->bezt[old_nbezt - 1];
  }

  /* add points */
  for (i = stitch ? 1 : 0, bezt = &nu->bezt[old_nbezt]; i < tot; i++, pt++, bezt++) {
    float width = pt->pressure * (gps->thickness + gpl->line_change) * WIDTH_CORR_FAC;

    if (i || old_nbezt) {
      interp_v3_v3v3(h1, p3d_cur, p3d_prev, BEZT_HANDLE_FAC);
    }
    else {
      interp_v3_v3v3(h1, p3d_cur, p3d_next, -BEZT_HANDLE_FAC);
    }

    if (i < tot - 1) {
      interp_v3_v3v3(h2, p3d_cur, p3d_next, BEZT_HANDLE_FAC);
    }
    else {
      interp_v3_v3v3(h2, p3d_cur, p3d_prev, -BEZT_HANDLE_FAC);
    }

    gpencil_stroke_to_bezier_add_point(gtd,
                                       bezt,
                                       p3d_cur,
                                       h1,
                                       h2,
                                       prev_bezt ? prev_bezt->vec[1] : p3d_cur,
                                       do_gtd,
                                       gps->inittime,
                                       pt->time,
                                       width,
                                       rad_fac,
                                       minmax_weights);

    /* shift coord vects */
    copy_v3_v3(p3d_prev, p3d_cur);
    copy_v3_v3(p3d_cur, p3d_next);

    if (i + 2 < tot) {
      gpencil_strokepoint_convertcoords(C, gpl, gps, pt + 2, p3d_next, subrect);
    }

    prev_bezt = bezt;
  }

  if (add_end_point) {
    float p[3];
    float dt = 0.0f;

    if (gps->totpoints > 1) {
      interp_v3_v3v3(p, prev_bezt->vec[1], (prev_bezt - 1)->vec[1], -GAP_DFAC);
      if (do_gtd) {
        const int idx = gps->totpoints - 1;
        dt = interpf(gps->points[idx - 1].time, gps->points[idx].time, -GAP_DFAC);
      }
    }
    else {
      copy_v3_v3(p, prev_bezt->vec[1]);
      p[0] += GAP_DFAC; /* Rather arbitrary... */
      dt = GAP_DFAC;    /* Rather arbitrary too! */
    }

    /* Second handle of last point of this stroke. */
    interp_v3_v3v3(h2, prev_bezt->vec[1], p, BEZT_HANDLE_FAC);
    copy_v3_v3(prev_bezt->vec[2], h2);

    /* The end point */
    interp_v3_v3v3(h1, p, prev_bezt->vec[1], BEZT_HANDLE_FAC);
    interp_v3_v3v3(h2, p, prev_bezt->vec[1], -BEZT_HANDLE_FAC);
    /* Note bezt has already been incremented in main loop above,
     * so it points to the right place. */
    gpencil_stroke_to_bezier_add_point(gtd,
                                       bezt,
                                       p,
                                       h1,
                                       h2,
                                       prev_bezt->vec[1],
                                       do_gtd,
                                       gps->inittime,
                                       dt,
                                       0.0f,
                                       rad_fac,
                                       minmax_weights);
  }

  /* must calculate handles or else we crash */
  BKE_nurb_handles_calc(nu);

  if (!curnu || !*curnu) {
    BLI_addtail(&cu->nurb, nu);
  }
  if (curnu) {
    *curnu = nu;
  }
}

#undef GAP_DFAC
#undef WIDTH_CORR_FAC
#undef BEZT_HANDLE_FAC

static void gpencil_stroke_finalize_curve_endpoints(Curve *cu)
{
  /* start */
  Nurb *nu = cu->nurb.first;
  int i = 0;
  if (nu->bezt) {
    BezTriple *bezt = nu->bezt;
    if (bezt) {
      bezt[i].weight = bezt[i].radius = 0.0f;
    }
  }
  else if (nu->bp) {
    BPoint *bp = nu->bp;
    if (bp) {
      bp[i].weight = bp[i].radius = 0.0f;
    }
  }

  /* end */
  nu = cu->nurb.last;
  i = nu->pntsu - 1;
  if (nu->bezt) {
    BezTriple *bezt = nu->bezt;
    if (bezt) {
      bezt[i].weight = bezt[i].radius = 0.0f;
    }
  }
  else if (nu->bp) {
    BPoint *bp = nu->bp;
    if (bp) {
      bp[i].weight = bp[i].radius = 0.0f;
    }
  }
}

static void gpencil_stroke_norm_curve_weights(Curve *cu, const float minmax_weights[2])
{
  const float delta = minmax_weights[0];

  /* when delta == minmax_weights[0] == minmax_weights[1], we get div by zero T35686. */
  float fac;
  if (IS_EQF(delta, minmax_weights[1])) {
    fac = 1.0f;
  }
  else {
    fac = 1.0f / (minmax_weights[1] - delta);
  }

  LISTBASE_FOREACH (Nurb *, nu, &cu->nurb) {
    if (nu->bezt) {
      BezTriple *bezt = nu->bezt;
      for (int i = 0; i < nu->pntsu; i++, bezt++) {
        bezt->weight = (bezt->weight - delta) * fac;
      }
    }
    else if (nu->bp) {
      BPoint *bp = nu->bp;
      for (int i = 0; i < nu->pntsu; i++, bp++) {
        bp->weight = (bp->weight - delta) * fac;
      }
    }
  }
}

static int gpencil_camera_view_subrect(bContext *C, rctf *subrect)
{
  View3D *v3d = CTX_wm_view3d(C);
  ARegion *region = CTX_wm_region(C);

  if (v3d) {
    RegionView3D *rv3d = region->regiondata;

    /* for camera view set the subrect */
    if (rv3d->persp == RV3D_CAMOB) {
      Scene *scene = CTX_data_scene(C);
      Depsgraph *depsgraph = CTX_data_ensure_evaluated_depsgraph(C);
      ED_view3d_calc_camera_border(scene, depsgraph, region, v3d, rv3d, subrect, true);
      return 1;
    }
  }

  return 0;
}

/* convert a given grease-pencil layer to a 3d-curve representation
 * (using current view if appropriate) */
static void gpencil_layer_to_curve(bContext *C,
                                   ReportList *reports,
                                   bGPdata *gpd,
                                   bGPDlayer *gpl,
                                   const int mode,
                                   const bool norm_weights,
                                   const float rad_fac,
                                   const bool link_strokes,
                                   tGpTimingData *gtd)
{
  struct Main *bmain = CTX_data_main(C);
  ViewLayer *view_layer = CTX_data_view_layer(C);
  Collection *collection = CTX_data_collection(C);
  Scene *scene = CTX_data_scene(C);

  bGPDframe *gpf = BKE_gpencil_layer_frame_get(gpl, CFRA, GP_GETFRAME_USE_PREV);
  bGPDstroke *prev_gps = NULL;
  Object *ob;
  Curve *cu;
  Nurb *nu = NULL;
  Base *base_new = NULL;
  float minmax_weights[2] = {1.0f, 0.0f};

  /* camera framing */
  rctf subrect, *subrect_ptr = NULL;

  /* error checking */
  if (ELEM(NULL, gpd, gpl, gpf)) {
    return;
  }

  /* only convert if there are any strokes on this layer's frame to convert */
  if (BLI_listbase_is_empty(&gpf->strokes)) {
    return;
  }

  /* initialize camera framing */
  if (gpencil_camera_view_subrect(C, &subrect)) {
    subrect_ptr = &subrect;
  }

  /* init the curve object (remove rotation and get curve data from it)
   * - must clear transforms set on object, as those skew our results
   */
  ob = BKE_object_add_only_object(bmain, OB_CURVE, gpl->info);
  cu = ob->data = BKE_curve_add(bmain, gpl->info, OB_CURVE);
  BKE_collection_object_add(bmain, collection, ob);
  base_new = BKE_view_layer_base_find(view_layer, ob);
  DEG_relations_tag_update(bmain); /* added object */

  cu->flag |= CU_3D;
  cu->bevresol = gtd->bevel_resolution;
  cu->ext2 = gtd->bevel_depth;

  gtd->inittime = ((bGPDstroke *)gpf->strokes.first)->inittime;

  /* add points to curve */
  LISTBASE_FOREACH (bGPDstroke *, gps, &gpf->strokes) {
    if (gps->totpoints < 1) {
      continue;
    }
    const bool add_start_point = (link_strokes && !(prev_gps));
    const bool add_end_point = (link_strokes && !(gps->next));

    /* Detect new strokes created because of GP_STROKE_BUFFER_MAX reached,
     * and stitch them to previous one. */
    bool stitch = false;
    if (prev_gps) {
      bGPDspoint *pt1 = &prev_gps->points[prev_gps->totpoints - 1];
      bGPDspoint *pt2 = &gps->points[0];

      if ((pt1->x == pt2->x) && (pt1->y == pt2->y)) {
        stitch = true;
      }
    }

    /* Decide whether we connect this stroke to previous one */
    if (!(stitch || link_strokes)) {
      nu = NULL;
    }

    switch (mode) {
      case GP_STROKECONVERT_PATH:
        gpencil_stroke_to_path(C,
                               gpl,
                               gps,
                               cu,
                               subrect_ptr,
                               &nu,
                               minmax_weights,
                               rad_fac,
                               stitch,
                               add_start_point,
                               add_end_point,
                               gtd);
        break;
      case GP_STROKECONVERT_CURVE:
      case GP_STROKECONVERT_POLY: /* convert after */
        gpencil_stroke_to_bezier(C,
                                 gpl,
                                 gps,
                                 cu,
                                 subrect_ptr,
                                 &nu,
                                 minmax_weights,
                                 rad_fac,
                                 stitch,
                                 add_start_point,
                                 add_end_point,
                                 gtd);
        break;
      default:
        BLI_assert(!"invalid mode");
        break;
    }
    prev_gps = gps;
  }

  /* If link_strokes, be sure first and last points have a zero weight/size! */
  if (link_strokes) {
    gpencil_stroke_finalize_curve_endpoints(cu);
  }

  /* Update curve's weights, if needed */
  if (norm_weights && ((minmax_weights[0] > 0.0f) || (minmax_weights[1] < 1.0f))) {
    gpencil_stroke_norm_curve_weights(cu, minmax_weights);
  }

  /* Create the path animation, if needed */
  gpencil_stroke_path_animation(C, reports, cu, gtd);

  if (mode == GP_STROKECONVERT_POLY) {
    for (nu = cu->nurb.first; nu; nu = nu->next) {
      BKE_nurb_type_convert(nu, CU_POLY, false, NULL);
    }
  }

  ED_object_base_select(base_new, BA_SELECT);

  DEG_id_tag_update(&ob->id, ID_RECALC_GEOMETRY);
}

/* --- */

/* Check a GP layer has valid timing data! Else, most timing options are hidden in the operator.
 * op may be NULL.
 */
static bool gpencil_convert_check_has_valid_timing(bContext *C, bGPDlayer *gpl, wmOperator *op)
{
  Scene *scene = CTX_data_scene(C);

  bGPDframe *gpf = NULL;
  bGPDstroke *gps = NULL;
  bGPDspoint *pt;
  double base_time, cur_time, prev_time = -1.0;
  int i;
  bool valid = true;

  if (!gpl || !(gpf = BKE_gpencil_layer_frame_get(gpl, CFRA, GP_GETFRAME_USE_PREV)) ||
      !(gps = gpf->strokes.first)) {
    return false;
  }

  do {
    base_time = cur_time = gps->inittime;
    if (cur_time <= prev_time) {
      valid = false;
      break;
    }

    prev_time = cur_time;
    for (i = 0, pt = gps->points; i < gps->totpoints; i++, pt++) {
      cur_time = base_time + (double)pt->time;
      /* First point of a stroke should have the same time as stroke's inittime,
       * so it's the only case where equality is allowed!
       */
      if ((i && cur_time <= prev_time) || (cur_time < prev_time)) {
        valid = false;
        break;
      }
      prev_time = cur_time;
    }

    if (!valid) {
      break;
    }
  } while ((gps = gps->next));

  if (op) {
    RNA_boolean_set(op->ptr, "use_timing_data", valid);
  }
  return valid;
}

/* Check end_frame is always > start frame! */
static void gpencil_convert_set_end_frame(struct Main *UNUSED(main),
                                          struct Scene *UNUSED(scene),
                                          struct PointerRNA *ptr)
{
  int start_frame = RNA_int_get(ptr, "start_frame");
  int end_frame = RNA_int_get(ptr, "end_frame");

  if (end_frame <= start_frame) {
    RNA_int_set(ptr, "end_frame", start_frame + 1);
  }
}

static bool gpencil_convert_poll(bContext *C)
{
  Object *ob = CTX_data_active_object(C);
  Scene *scene = CTX_data_scene(C);

  if ((ob == NULL) || (ob->type != OB_GPENCIL)) {
    return false;
  }

  bGPdata *gpd = (bGPdata *)ob->data;
  bGPDlayer *gpl = NULL;
  bGPDframe *gpf = NULL;
  ScrArea *area = CTX_wm_area(C);

  /* only if the current view is 3D View, if there's valid data (i.e. at least one stroke!),
   * and if we are not in edit mode!
   */
  return ((area && area->spacetype == SPACE_VIEW3D) && (gpl = BKE_gpencil_layer_active_get(gpd)) &&
          (gpf = BKE_gpencil_layer_frame_get(gpl, CFRA, GP_GETFRAME_USE_PREV)) &&
          (gpf->strokes.first) && (!GPENCIL_ANY_EDIT_MODE(gpd)));
}

static int gpencil_convert_layer_exec(bContext *C, wmOperator *op)
{
  PropertyRNA *prop = RNA_struct_find_property(op->ptr, "use_timing_data");
  Object *ob = CTX_data_active_object(C);
  bGPdata *gpd = (bGPdata *)ob->data;

  bGPDlayer *gpl = BKE_gpencil_layer_active_get(gpd);
  Scene *scene = CTX_data_scene(C);
  const int mode = RNA_enum_get(op->ptr, "type");
  const bool norm_weights = RNA_boolean_get(op->ptr, "use_normalize_weights");
  const float rad_fac = RNA_float_get(op->ptr, "radius_multiplier");
  const bool link_strokes = RNA_boolean_get(op->ptr, "use_link_strokes");
  bool valid_timing;
  tGpTimingData gtd;

  /* check if there's data to work with */
  if (gpd == NULL) {
    BKE_report(op->reports, RPT_ERROR, "No Grease Pencil data to work on");
    return OPERATOR_CANCELLED;
  }

  if (!RNA_property_is_set(op->ptr, prop) && !gpencil_convert_check_has_valid_timing(C, gpl, op)) {
    BKE_report(op->reports,
               RPT_WARNING,
               "Current Grease Pencil strokes have no valid timing data, most timing options will "
               "be hidden!");
  }
  valid_timing = RNA_property_boolean_get(op->ptr, prop);

  gtd.mode = RNA_enum_get(op->ptr, "timing_mode");
  /* Check for illegal timing mode! */
  if (!valid_timing &&
      !ELEM(gtd.mode, GP_STROKECONVERT_TIMING_NONE, GP_STROKECONVERT_TIMING_LINEAR)) {
    gtd.mode = GP_STROKECONVERT_TIMING_LINEAR;
    RNA_enum_set(op->ptr, "timing_mode", gtd.mode);
  }
  if (!link_strokes) {
    gtd.mode = GP_STROKECONVERT_TIMING_NONE;
  }

  /* grab all relevant settings */
  gtd.frame_range = RNA_int_get(op->ptr, "frame_range");
  gtd.start_frame = RNA_int_get(op->ptr, "start_frame");
  gtd.bevel_depth = RNA_float_get(op->ptr, "bevel_depth");
  gtd.bevel_resolution = RNA_int_get(op->ptr, "bevel_resolution");
  gtd.realtime = valid_timing ? RNA_boolean_get(op->ptr, "use_realtime") : false;
  gtd.end_frame = RNA_int_get(op->ptr, "end_frame");
  gtd.gap_duration = RNA_float_get(op->ptr, "gap_duration");
  gtd.gap_randomness = RNA_float_get(op->ptr, "gap_randomness");
  gtd.gap_randomness = min_ff(gtd.gap_randomness, gtd.gap_duration);
  gtd.seed = RNA_int_get(op->ptr, "seed");
  gtd.num_points = gtd.cur_point = 0;
  gtd.dists = gtd.times = NULL;
  gtd.tot_dist = gtd.tot_time = gtd.gap_tot_time = 0.0f;
  gtd.inittime = 0.0;
  gtd.offset_time = 0.0f;

  /* perform conversion */
  gpencil_layer_to_curve(
      C, op->reports, gpd, gpl, mode, norm_weights, rad_fac, link_strokes, &gtd);

  /* free temp memory */
  if (gtd.dists) {
    MEM_freeN(gtd.dists);
    gtd.dists = NULL;
  }
  if (gtd.times) {
    MEM_freeN(gtd.times);
    gtd.times = NULL;
  }

  /* notifiers */
  DEG_id_tag_update(&scene->id, ID_RECALC_SELECT);
  WM_event_add_notifier(C, NC_OBJECT | NA_ADDED, NULL);
  WM_event_add_notifier(C, NC_SCENE | ND_OB_ACTIVE, scene);

  /* done */
  return OPERATOR_FINISHED;
}

static bool gpencil_convert_poll_property(const bContext *UNUSED(C),
                                          wmOperator *op,
                                          const PropertyRNA *prop)
{
  PointerRNA *ptr = op->ptr;
  const char *prop_id = RNA_property_identifier(prop);
  const bool link_strokes = RNA_boolean_get(ptr, "use_link_strokes");
  int timing_mode = RNA_enum_get(ptr, "timing_mode");
  bool realtime = RNA_boolean_get(ptr, "use_realtime");
  float gap_duration = RNA_float_get(ptr, "gap_duration");
  float gap_randomness = RNA_float_get(ptr, "gap_randomness");
  const bool valid_timing = RNA_boolean_get(ptr, "use_timing_data");

  /* Always show those props */
  if (STR_ELEM(prop_id,
               "type",
               "use_normalize_weights",
               "radius_multiplier",
               "use_link_strokes",
               "bevel_depth",
               "bevel_resolution")) {
    return true;
  }

  /* Never show this prop */
  if (STREQ(prop_id, "use_timing_data")) {
    return false;
  }

  if (link_strokes) {
    /* Only show when link_stroke is true */
    if (STREQ(prop_id, "timing_mode")) {
      return true;
    }

    if (timing_mode != GP_STROKECONVERT_TIMING_NONE) {
      /* Only show when link_stroke is true and stroke timing is enabled */
      if (STR_ELEM(prop_id, "frame_range", "start_frame")) {
        return true;
      }

      /* Only show if we have valid timing data! */
      if (valid_timing && STREQ(prop_id, "use_realtime")) {
        return true;
      }

      /* Only show if realtime or valid_timing is false! */
      if ((!realtime || !valid_timing) && STREQ(prop_id, "end_frame")) {
        return true;
      }

      if (valid_timing && timing_mode == GP_STROKECONVERT_TIMING_CUSTOMGAP) {
        /* Only show for custom gaps! */
        if (STREQ(prop_id, "gap_duration")) {
          return true;
        }

        /* Only show randomness for non-null custom gaps! */
        if (STREQ(prop_id, "gap_randomness") && (gap_duration > 0.0f)) {
          return true;
        }

        /* Only show seed for randomize action! */
        if (STREQ(prop_id, "seed") && (gap_duration > 0.0f) && (gap_randomness > 0.0f)) {
          return true;
        }
      }
    }
  }

  /* Else, hidden! */
  return false;
}

void GPENCIL_OT_convert(wmOperatorType *ot)
{
  PropertyRNA *prop;

  /* identifiers */
  ot->name = "Convert Grease Pencil";
  ot->idname = "GPENCIL_OT_convert";
  ot->description = "Convert the active Grease Pencil layer to a new Curve Object";

  /* callbacks */
  ot->invoke = WM_menu_invoke;
  ot->exec = gpencil_convert_layer_exec;
  ot->poll = gpencil_convert_poll;
  ot->poll_property = gpencil_convert_poll_property;

  /* flags */
  ot->flag = OPTYPE_REGISTER | OPTYPE_UNDO;

  /* properties */
  ot->prop = RNA_def_enum(
      ot->srna, "type", prop_gpencil_convertmodes, 0, "Type", "Which type of curve to convert to");

  RNA_def_float_distance(
      ot->srna, "bevel_depth", 0.0f, 0.0f, 1000.0f, "Bevel Depth", "", 0.0f, 10.0f);
  RNA_def_int(ot->srna,
              "bevel_resolution",
              0,
              0,
              32,
              "Bevel Resolution",
              "Bevel resolution when depth is non-zero",
              0,
              32);

  RNA_def_boolean(ot->srna,
                  "use_normalize_weights",
                  true,
                  "Normalize Weight",
                  "Normalize weight (set from stroke width)");
  RNA_def_float(ot->srna,
                "radius_multiplier",
                1.0f,
                0.0f,
                1000.0f,
                "Radius Factor",
                "Multiplier for the points' radii (set from stroke width)",
                0.0f,
                10.0f);
  RNA_def_boolean(ot->srna,
                  "use_link_strokes",
                  false,
                  "Link Strokes",
                  "Whether to link strokes with zero-radius sections of curves");

  prop = RNA_def_enum(ot->srna,
                      "timing_mode",
                      prop_gpencil_convert_timingmodes,
                      GP_STROKECONVERT_TIMING_FULL,
                      "Timing Mode",
                      "How to use timing data stored in strokes");
  RNA_def_enum_funcs(prop, rna_GPConvert_mode_items);

  RNA_def_int(ot->srna,
              "frame_range",
              100,
              1,
              10000,
              "Frame Range",
              "The duration of evaluation of the path control curve",
              1,
              1000);
  RNA_def_int(ot->srna,
              "start_frame",
              1,
              1,
              100000,
              "Start Frame",
              "The start frame of the path control curve",
              1,
              100000);
  RNA_def_boolean(ot->srna,
                  "use_realtime",
                  false,
                  "Realtime",
                  "Whether the path control curve reproduces the drawing in realtime, starting "
                  "from Start Frame");
  prop = RNA_def_int(ot->srna,
                     "end_frame",
                     250,
                     1,
                     100000,
                     "End Frame",
                     "The end frame of the path control curve (if Realtime is not set)",
                     1,
                     100000);
  RNA_def_property_update_runtime(prop, gpencil_convert_set_end_frame);

  RNA_def_float(ot->srna,
                "gap_duration",
                0.0f,
                0.0f,
                10000.0f,
                "Gap Duration",
                "Custom Gap mode: (Average) length of gaps, in frames "
                "(Note: Realtime value, will be scaled if Realtime is not set)",
                0.0f,
                1000.0f);
  RNA_def_float(ot->srna,
                "gap_randomness",
                0.0f,
                0.0f,
                10000.0f,
                "Gap Randomness",
                "Custom Gap mode: Number of frames that gap lengths can vary",
                0.0f,
                1000.0f);
  RNA_def_int(ot->srna,
              "seed",
              0,
              0,
              1000,
              "Random Seed",
              "Custom Gap mode: Random generator seed",
              0,
              100);

  /* Note: Internal use, this one will always be hidden by UI code... */
  prop = RNA_def_boolean(
      ot->srna,
      "use_timing_data",
      false,
      "Has Valid Timing",
      "Whether the converted Grease Pencil layer has valid timing data (internal use)");
  RNA_def_property_flag(prop, PROP_SKIP_SAVE);
}

/* Generate Grease Pencil from Image. */
static bool image_to_gpencil_poll(bContext *C)
{
  SpaceLink *sl = CTX_wm_space_data(C);
  if ((sl != NULL) && (sl->spacetype == SPACE_IMAGE)) {
    SpaceImage *sima = CTX_wm_space_image(C);
    Image *image = sima->image;
    ImageUser iuser = sima->iuser;
    return BKE_image_has_ibuf(image, &iuser);
  }

  return false;
}

static int image_to_gpencil_exec(bContext *C, wmOperator *op)
{
  const float size = RNA_float_get(op->ptr, "size");
  const bool is_mask = RNA_boolean_get(op->ptr, "mask");

  Main *bmain = CTX_data_main(C);
  Scene *scene = CTX_data_scene(C);
  SpaceImage *sima = CTX_wm_space_image(C);
  bool done = false;

  if (sima->image == NULL) {
    return OPERATOR_CANCELLED;
  }

  /* Create Object. */
  const float *cur = scene->cursor.location;
  ushort local_view_bits = 0;
  Object *ob = ED_gpencil_add_object(C, cur, local_view_bits);
  DEG_relations_tag_update(bmain); /* added object */

  /* Create material slot. */
  Material *ma = BKE_gpencil_object_material_new(bmain, ob, "Image Material", NULL);
  MaterialGPencilStyle *gp_style = ma->gp_style;
  gp_style->mode = GP_MATERIAL_MODE_SQUARE;

  /* Add layer and frame. */
  bGPdata *gpd = (bGPdata *)ob->data;
  bGPDlayer *gpl = BKE_gpencil_layer_addnew(gpd, "Image Layer", true);
  bGPDframe *gpf = BKE_gpencil_frame_addnew(gpl, CFRA);
  done = BKE_gpencil_from_image(sima, gpd, gpf, size, is_mask);

  if (done) {
    /* Delete any selected point. */
    LISTBASE_FOREACH_MUTABLE (bGPDstroke *, gps, &gpf->strokes) {
<<<<<<< HEAD
      gpencil_stroke_delete_tagged_points(gpd, gpf, gps, gps->next, GP_SPOINT_SELECT, false, 0);
=======
      BKE_gpencil_stroke_delete_tagged_points(
          gpd, gpf, gps, gps->next, GP_SPOINT_SELECT, false, 0);
>>>>>>> c2f0ee01
    }

    BKE_reportf(op->reports, RPT_INFO, "Object created");
  }

  return OPERATOR_FINISHED;
}

void GPENCIL_OT_image_to_grease_pencil(wmOperatorType *ot)
{
  PropertyRNA *prop;

  /* identifiers */
  ot->name = "Generate Grease Pencil Object using image as source";
  ot->idname = "GPENCIL_OT_image_to_grease_pencil";
  ot->description = "Generate a Grease Pencil Object using Image as source";

  /* api callbacks */
  ot->exec = image_to_gpencil_exec;
  ot->poll = image_to_gpencil_poll;

  /* flags */
  ot->flag = OPTYPE_REGISTER | OPTYPE_UNDO;

  /* properties */
  ot->prop = RNA_def_float(ot->srna,
                           "size",
                           0.005f,
                           0.0001f,
                           10.0f,
                           "Point Size",
                           "Size used for grease pencil points",
                           0.001f,
                           1.0f);
  RNA_def_property_flag(ot->prop, PROP_SKIP_SAVE);

  prop = RNA_def_boolean(ot->srna,
                         "mask",
                         false,
                         "Generate Mask",
                         "Create an inverted image for masking using alpha channel");
  RNA_def_property_flag(prop, PROP_SKIP_SAVE);
}<|MERGE_RESOLUTION|>--- conflicted
+++ resolved
@@ -1864,12 +1864,8 @@
   if (done) {
     /* Delete any selected point. */
     LISTBASE_FOREACH_MUTABLE (bGPDstroke *, gps, &gpf->strokes) {
-<<<<<<< HEAD
-      gpencil_stroke_delete_tagged_points(gpd, gpf, gps, gps->next, GP_SPOINT_SELECT, false, 0);
-=======
       BKE_gpencil_stroke_delete_tagged_points(
           gpd, gpf, gps, gps->next, GP_SPOINT_SELECT, false, 0);
->>>>>>> c2f0ee01
     }
 
     BKE_reportf(op->reports, RPT_INFO, "Object created");
