/**
 * $Id$
 *
 * ***** BEGIN GPL LICENSE BLOCK *****
 *
 * This program is free software; you can redistribute it and/or
 * modify it under the terms of the GNU General Public License
 * as published by the Free Software Foundation; either version 2
 * of the License, or (at your option) any later version. 
 *
 * This program is distributed in the hope that it will be useful,
 * but WITHOUT ANY WARRANTY; without even the implied warranty of
 * MERCHANTABILITY or FITNESS FOR A PARTICULAR PURPOSE.  See the
 * GNU General Public License for more details.
 *
 * You should have received a copy of the GNU General Public License
 * along with this program; if not, write to the Free Software Foundation,
 * Inc., 51 Franklin Street, Fifth Floor, Boston, MA 02110-1301, USA.
 *
 * The Original Code is Copyright (C) 2008 Blender Foundation.
 * All rights reserved.
 *
 * The Original Code is: all of this file.
 * Contributor(s): Nathan Letwory
 *
 * ***** END GPL LICENSE BLOCK *****
 */

#include <math.h>
#include <stdio.h>
#include <string.h>

#include "DNA_node_types.h"
#include "DNA_material_types.h"
#include "DNA_object_types.h"
#include "DNA_scene_types.h"
#include "DNA_space_types.h"
#include "DNA_screen_types.h"

#include "BLI_math.h"
#include "BLI_blenlib.h"
#include "BLI_threads.h"

#include "BKE_context.h"
#include "BKE_depsgraph.h"
#include "BKE_main.h"

#include "BIF_gl.h"
#include "BIF_glutil.h"

#include "WM_api.h"
#include "WM_types.h"

#include "ED_gpencil.h"

#include "UI_interface.h"
#include "UI_interface_icons.h"
#include "UI_resources.h"
#include "UI_view2d.h"

#include "RNA_access.h"

#include "CMP_node.h"
#include "SHD_node.h"

#include "node_intern.h"

// XXX interface.h
extern void ui_dropshadow(rctf *rct, float radius, float aspect, int select);
extern void ui_draw_tria_icon(float x, float y, char dir);

void ED_node_changed_update(ID *id, bNode *node)
{
	bNodeTree *nodetree, *edittree;
	int treetype;

	node_tree_from_ID(id, &nodetree, &edittree, &treetype);

	if(treetype==NTREE_SHADER) {
<<<<<<< HEAD
		DAG_id_flush_update(id, 0);
		WM_main_add_notifier(NC_MATERIAL|ND_SHADING, id);
=======
		DAG_id_tag_update(id, 0);
		WM_main_add_notifier(NC_MATERIAL|ND_SHADING_DRAW, id);
>>>>>>> 6d201907
	}
	else if(treetype==NTREE_COMPOSIT) {
		NodeTagChanged(edittree, node);
		/* don't use NodeTagIDChanged, it gives far too many recomposites for image, scene layers, ... */
			
		node= node_tree_get_editgroup(nodetree);
		if(node)
			NodeTagIDChanged(nodetree, node->id);

		WM_main_add_notifier(NC_SCENE|ND_NODES, id);
	}			
	else if(treetype==NTREE_TEXTURE) {
		DAG_id_tag_update(id, 0);
		WM_main_add_notifier(NC_TEXTURE|ND_NODES, id);
	}
}

static int has_nodetree(bNodeTree *ntree, bNodeTree *lookup)
{
	bNode *node;
	
	if(ntree == lookup)
		return 1;
	
	for(node=ntree->nodes.first; node; node=node->next)
		if(node->type == NODE_GROUP && node->id)
			if(has_nodetree((bNodeTree*)node->id, lookup))
				return 1;
	
	return 0;
}

void ED_node_generic_update(Main *bmain, bNodeTree *ntree, bNode *node)
{
	Material *ma;
	Tex *tex;
	Scene *sce;
	
	/* look through all datablocks, to support groups */
	for(ma=bmain->mat.first; ma; ma=ma->id.next)
		if(ma->nodetree && ma->use_nodes && has_nodetree(ma->nodetree, ntree))
			ED_node_changed_update(&ma->id, node);
	
	for(tex=bmain->tex.first; tex; tex=tex->id.next)
		if(tex->nodetree && tex->use_nodes && has_nodetree(tex->nodetree, ntree))
			ED_node_changed_update(&tex->id, node);
	
	for(sce=bmain->scene.first; sce; sce=sce->id.next)
		if(sce->nodetree && sce->use_nodes && has_nodetree(sce->nodetree, ntree))
			ED_node_changed_update(&sce->id, node);
	
	if(ntree->type == NTREE_TEXTURE)
		ntreeTexCheckCyclics(ntree);
}

static void do_node_internal_buttons(bContext *C, void *node_v, int event)
{
	if(event==B_NODE_EXEC) {
		SpaceNode *snode= CTX_wm_space_node(C);
		if(snode && snode->id)
			ED_node_changed_update(snode->id, node_v);
	}
}


static void node_scaling_widget(int color_id, float aspect, float xmin, float ymin, float xmax, float ymax)
{
	float dx;
	float dy;
	
	dx= 0.5f*(xmax-xmin);
	dy= 0.5f*(ymax-ymin);
	
	UI_ThemeColorShade(color_id, +30);	
	fdrawline(xmin, ymin, xmax, ymax);
	fdrawline(xmin+dx, ymin, xmax, ymax-dy);
	
	UI_ThemeColorShade(color_id, -10);
	fdrawline(xmin, ymin+aspect, xmax, ymax+aspect);
	fdrawline(xmin+dx, ymin+aspect, xmax, ymax-dy+aspect);
}

static void node_uiblocks_init(const bContext *C, bNodeTree *ntree)
{
	bNode *node;
	char str[32];
	
	/* add node uiBlocks in reverse order - prevents events going to overlapping nodes */
	
	/* process selected nodes first so they're at the start of the uiblocks list */
	for(node= ntree->nodes.last; node; node= node->prev) {
		
		if (node->flag & NODE_SELECT) {
			/* ui block */
			sprintf(str, "node buttons %p", (void *)node);
			node->block= uiBeginBlock(C, CTX_wm_region(C), str, UI_EMBOSS);
			uiBlockSetHandleFunc(node->block, do_node_internal_buttons, node);
		}
	}
	
	/* then the rest */
	for(node= ntree->nodes.last; node; node= node->prev) {
		
		if (!(node->flag & (NODE_GROUP_EDIT|NODE_SELECT))) {
			/* ui block */
			sprintf(str, "node buttons %p", (void *)node);
			node->block= uiBeginBlock(C, CTX_wm_region(C), str, UI_EMBOSS);
			uiBlockSetHandleFunc(node->block, do_node_internal_buttons, node);
		}
	}
}

/* based on settings in node, sets drawing rect info. each redraw! */
static void node_update(const bContext *C, bNodeTree *ntree, bNode *node)
{
	uiLayout *layout;
	PointerRNA ptr;
	bNodeSocket *nsock;
	float dy= node->locy;
	int buty;
	
	/* header */
	dy-= NODE_DY;
	
	/* little bit space in top */
	if(node->outputs.first)
		dy-= NODE_DYS/2;

	/* output sockets */
	for(nsock= node->outputs.first; nsock; nsock= nsock->next) {
		if(!(nsock->flag & (SOCK_HIDDEN|SOCK_UNAVAIL))) {
			nsock->locx= node->locx + node->width;
			nsock->locy= dy - NODE_DYS;
			dy-= NODE_DY;
		}
	}

	node->prvr.xmin= node->locx + NODE_DYS;
	node->prvr.xmax= node->locx + node->width- NODE_DYS;

	/* preview rect? */
	if(node->flag & NODE_PREVIEW) {
		/* only recalculate size when there's a preview actually, otherwise we use stored result */
		BLI_lock_thread(LOCK_PREVIEW);

		if(node->preview && node->preview->rect) {
			float aspect= 1.0f;
			
			if(node->preview && node->preview->xsize && node->preview->ysize) 
				aspect= (float)node->preview->ysize/(float)node->preview->xsize;
			
			dy-= NODE_DYS/2;
			node->prvr.ymax= dy;
			
			if(aspect <= 1.0f)
				node->prvr.ymin= dy - aspect*(node->width-NODE_DY);
			else {
				float dx= (node->width - NODE_DYS) - (node->width- NODE_DYS)/aspect;	/* width correction of image */
				
				node->prvr.ymin= dy - (node->width-NODE_DY);
				
				node->prvr.xmin+= 0.5f*dx;
				node->prvr.xmax-= 0.5f*dx;
			}

			dy= node->prvr.ymin - NODE_DYS/2;

			/* make sure that maximums are bigger or equal to minimums */
			if(node->prvr.xmax < node->prvr.xmin) SWAP(float, node->prvr.xmax, node->prvr.xmin);
			if(node->prvr.ymax < node->prvr.ymin) SWAP(float, node->prvr.ymax, node->prvr.ymin);
		}
		else {
			float oldh= node->prvr.ymax - node->prvr.ymin;
			if(oldh==0.0f)
				oldh= 0.6f*node->width-NODE_DY;
			dy-= NODE_DYS/2;
			node->prvr.ymax= dy;
			node->prvr.ymin= dy - oldh;
			dy= node->prvr.ymin - NODE_DYS/2;
		}

		BLI_unlock_thread(LOCK_PREVIEW);
	}

	/* XXX ugly hack, typeinfo for group is generated */
	if(node->type == NODE_GROUP)
		node->typeinfo->uifunc= node_buts_group;
	
	/* buttons rect? */
	if((node->flag & NODE_OPTIONS) && node->typeinfo->uifunc) {
		dy-= NODE_DYS/2;

		/* set this for uifunc() that don't use layout engine yet */
		node->butr.xmin= 0;
		node->butr.xmax= node->width - 2*NODE_DYS;
		node->butr.ymin= 0;
		node->butr.ymax= 0;

		RNA_pointer_create(&ntree->id, &RNA_Node, node, &ptr);

		layout= uiBlockLayout(node->block, UI_LAYOUT_VERTICAL, UI_LAYOUT_PANEL,
			node->locx+NODE_DYS, dy, node->butr.xmax, 20, U.uistyles.first);

		node->typeinfo->uifunc(layout, (bContext *)C, &ptr);
		uiBlockEndAlign(node->block);
		uiBlockLayoutResolve(node->block, NULL, &buty);

		dy= buty - NODE_DYS/2;
	}

	/* input sockets */
	for(nsock= node->inputs.first; nsock; nsock= nsock->next) {
		if(!(nsock->flag & (SOCK_HIDDEN|SOCK_UNAVAIL))) {
			nsock->locx= node->locx;
			nsock->locy= dy - NODE_DYS;
			dy-= NODE_DY;
		}
	}
	
	/* little bit space in end */
	if(node->inputs.first || (node->flag & (NODE_OPTIONS|NODE_PREVIEW))==0 )
		dy-= NODE_DYS/2;

	node->totr.xmin= node->locx;
	node->totr.xmax= node->locx + node->width;
	node->totr.ymax= node->locy;
	node->totr.ymin= dy;
}

/* based on settings in node, sets drawing rect info. each redraw! */
static void node_update_hidden(bNode *node)
{
	bNodeSocket *nsock;
	float rad, drad, hiddenrad= HIDDEN_RAD;
	int totin=0, totout=0, tot;
	
	/* calculate minimal radius */
	for(nsock= node->inputs.first; nsock; nsock= nsock->next)
		if(!(nsock->flag & (SOCK_HIDDEN|SOCK_UNAVAIL)))
			totin++;
	for(nsock= node->outputs.first; nsock; nsock= nsock->next)
		if(!(nsock->flag & (SOCK_HIDDEN|SOCK_UNAVAIL)))
			totout++;
	
	tot= MAX2(totin, totout);
	if(tot>4) {
		hiddenrad += 5.0f*(float)(tot-4);
	}
	
	node->totr.xmin= node->locx;
	node->totr.xmax= node->locx + 3*hiddenrad + node->miniwidth;
	node->totr.ymax= node->locy + (hiddenrad - 0.5f*NODE_DY);
	node->totr.ymin= node->totr.ymax - 2*hiddenrad;
	
	/* output sockets */
	rad=drad= (float)M_PI/(1.0f + (float)totout);
	
	for(nsock= node->outputs.first; nsock; nsock= nsock->next) {
		if(!(nsock->flag & (SOCK_HIDDEN|SOCK_UNAVAIL))) {
			nsock->locx= node->totr.xmax - hiddenrad + (float)sin(rad)*hiddenrad;
			nsock->locy= node->totr.ymin + hiddenrad + (float)cos(rad)*hiddenrad;
			rad+= drad;
		}
	}
	
	/* input sockets */
	rad=drad= - (float)M_PI/(1.0f + (float)totin);
	
	for(nsock= node->inputs.first; nsock; nsock= nsock->next) {
		if(!(nsock->flag & (SOCK_HIDDEN|SOCK_UNAVAIL))) {
			nsock->locx= node->totr.xmin + hiddenrad + (float)sin(rad)*hiddenrad;
			nsock->locy= node->totr.ymin + hiddenrad + (float)cos(rad)*hiddenrad;
			rad+= drad;
		}
	}
}

static int node_get_colorid(bNode *node)
{
	if(node->typeinfo->nclass==NODE_CLASS_INPUT)
		return TH_NODE_IN_OUT;
	if(node->typeinfo->nclass==NODE_CLASS_OUTPUT) {
		if(node->flag & NODE_DO_OUTPUT)
			return TH_NODE_IN_OUT;
		else
			return TH_NODE;
	}
	if(node->typeinfo->nclass==NODE_CLASS_CONVERTOR)
		return TH_NODE_CONVERTOR;
	if(ELEM3(node->typeinfo->nclass, NODE_CLASS_OP_COLOR, NODE_CLASS_OP_VECTOR, NODE_CLASS_OP_FILTER))
		return TH_NODE_OPERATOR;
	if(node->typeinfo->nclass==NODE_CLASS_GROUP)
		return TH_NODE_GROUP;
	return TH_NODE;
}

/* based on settings in node, sets drawing rect info. each redraw! */
/* note: this assumes only 1 group at a time is drawn (linked data) */
/* in node->totr the entire boundbox for the group is stored */
static void node_update_group(const bContext *C, bNodeTree *ntree, bNode *gnode)
{
	bNodeTree *ngroup= (bNodeTree *)gnode->id;
	bNode *node;
	bNodeSocket *nsock;
	rctf *rect= &gnode->totr;
	int counter;
	
	/* center them, is a bit of abuse of locx and locy though */
	for(node= ngroup->nodes.first; node; node= node->next) {
		node->locx+= gnode->locx;
		node->locy+= gnode->locy;
		
		if(node->flag & NODE_HIDDEN)
			node_update_hidden(node);
		else
			node_update(C, ntree, node);
		node->locx-= gnode->locx;
		node->locy-= gnode->locy;
	}
	counter= 1;
	for(node= ngroup->nodes.first; node; node= node->next) {
		if(counter) {
			*rect= node->totr;
			counter= 0;
		}
		else
			BLI_union_rctf(rect, &node->totr);
	}
	if(counter==1) return;	/* should be prevented? */
	
	rect->xmin-= NODE_DY;
	rect->ymin-= NODE_DY;
	rect->xmax+= NODE_DY;
	rect->ymax+= NODE_DY;
	
	/* output sockets */
	for(nsock= gnode->outputs.first; nsock; nsock= nsock->next) {
		nsock->locx= rect->xmax;
		nsock->locy= nsock->tosock->locy;
	}
	
	/* input sockets */
	for(nsock= gnode->inputs.first; nsock; nsock= nsock->next) {
		nsock->locx= rect->xmin;
		nsock->locy= nsock->tosock->locy;
	}
}

/* note: in cmp_util.c is similar code, for node_compo_pass_on() */
static void node_draw_mute_line(View2D *v2d, SpaceNode *snode, bNode *node)
{
	bNodeSocket *valsock= NULL, *colsock= NULL, *vecsock= NULL;
	bNodeSocket *sock;
	bNodeLink link;
	int a;
	
	memset(&link, 0, sizeof(bNodeLink));
	
	/* connect the first value buffer in with first value out */
	/* connect the first RGBA buffer in with first RGBA out */
	
	/* test the inputs */
	for(a=0, sock= node->inputs.first; sock; sock= sock->next, a++) {
		if(nodeCountSocketLinks(snode->edittree, sock)) {
			if(sock->type==SOCK_VALUE && valsock==NULL) valsock= sock;
			if(sock->type==SOCK_VECTOR && vecsock==NULL) vecsock= sock;
			if(sock->type==SOCK_RGBA && colsock==NULL) colsock= sock;
		}
	}
	
	/* outputs, draw lines */
	UI_ThemeColor(TH_REDALERT);
	glEnable(GL_BLEND);
	glEnable( GL_LINE_SMOOTH );
	
	if(valsock || colsock || vecsock) {
		for(a=0, sock= node->outputs.first; sock; sock= sock->next, a++) {
			if(nodeCountSocketLinks(snode->edittree, sock)) {
				link.tosock= sock;
				
				if(sock->type==SOCK_VALUE && valsock) {
					link.fromsock= valsock;
					node_draw_link_bezier(v2d, snode, &link, TH_WIRE, TH_WIRE, 0);
					valsock= NULL;
				}
				if(sock->type==SOCK_VECTOR && vecsock) {
					link.fromsock= vecsock;
					node_draw_link_bezier(v2d, snode, &link, TH_WIRE, TH_WIRE, 0);
					vecsock= NULL;
				}
				if(sock->type==SOCK_RGBA && colsock) {
					link.fromsock= colsock;
					node_draw_link_bezier(v2d, snode, &link, TH_WIRE, TH_WIRE, 0);
					colsock= NULL;
				}
			}
		}
	}
	glDisable(GL_BLEND);
	glDisable( GL_LINE_SMOOTH );
}

/* nice AA filled circle */
/* this might have some more generic use */
static void circle_draw(float x, float y, float size, int col[3])
{
	/* 16 values of sin function */
	static float si[16] = {
		0.00000000f, 0.39435585f,0.72479278f,0.93775213f,
		0.99871650f,0.89780453f,0.65137248f,0.29936312f,
		-0.10116832f,-0.48530196f,-0.79077573f,-0.96807711f,
		-0.98846832f,-0.84864425f,-0.57126821f,-0.20129852f
	};
	/* 16 values of cos function */
	static float co[16] ={
		1.00000000f,0.91895781f,0.68896691f,0.34730525f,
		-0.05064916f,-0.44039415f,-0.75875812f,-0.95413925f,
		-0.99486932f,-0.87434661f,-0.61210598f,-0.25065253f,
		0.15142777f,0.52896401f,0.82076344f,0.97952994f,
	};
	int a;
	
	glColor3ub(col[0], col[1], col[2]);
	
	glBegin(GL_POLYGON);
	for(a=0; a<16; a++)
		glVertex2f(x+size*si[a], y+size*co[a]);
	glEnd();
	
	glColor4ub(0, 0, 0, 150);
	glEnable(GL_BLEND);
	glEnable( GL_LINE_SMOOTH );
	glBegin(GL_LINE_LOOP);
	for(a=0; a<16; a++)
		glVertex2f(x+size*si[a], y+size*co[a]);
	glEnd();
	glDisable( GL_LINE_SMOOTH );
	glDisable(GL_BLEND);
}

static void socket_circle_draw(bNodeSocket *sock, float size)
{
	int col[3];
	
	if(sock->type==-1) {
		col[0]= 0; col[1]= 0; col[2]= 0;
	}
	else if(sock->type==SOCK_VALUE) {
		col[0]= 160; col[1]= 160; col[2]= 160;
	}
	else if(sock->type==SOCK_VECTOR) {
		col[0]= 100; col[1]= 100; col[2]= 200;
	}
	else if(sock->type==SOCK_RGBA) {
		col[0]= 200; col[1]= 200; col[2]= 40;
	}
	else { 
		col[0]= 100; col[1]= 200; col[2]= 100;
	}
	
	circle_draw(sock->locx, sock->locy, size, col);
}

static void node_sync_cb(bContext *UNUSED(C), void *snode_v, void *node_v)
{
	SpaceNode *snode= snode_v;
	
	if(snode->treetype==NTREE_SHADER) {
		nodeShaderSynchronizeID(node_v, 1);
		// allqueue(REDRAWBUTSSHADING, 0);
	}
}

/* **************  Socket callbacks *********** */

/* NOTE: this is a block-menu, needs 0 events, otherwise the menu closes */
static uiBlock *socket_vector_menu(bContext *C, ARegion *ar, void *socket_v)
{
	bNodeSocket *sock= socket_v;
	uiBlock *block;
	
	SpaceNode *snode= CTX_wm_space_node(C);
	bNodeTree *ntree = snode->nodetree;
	PointerRNA ptr;
	uiLayout *layout;
	
	RNA_pointer_create(&ntree->id, &RNA_NodeSocket, sock, &ptr);
	
	block= uiBeginBlock(C, ar, "socket menu", UI_EMBOSS);
	uiBlockSetFlag(block, UI_BLOCK_KEEP_OPEN);
	
	layout= uiLayoutColumn(uiBlockLayout(block, UI_LAYOUT_VERTICAL, UI_LAYOUT_PANEL, sock->locx, sock->locy-8, 140, 20, U.uistyles.first), 0);
	
	uiItemR(layout, &ptr, "default_value", UI_ITEM_R_EXPAND, "", 0);
	
	return block;
}

/* not a callback */
static void node_draw_preview(bNodePreview *preview, rctf *prv)
{
	float xscale= (prv->xmax-prv->xmin)/((float)preview->xsize);
	float yscale= (prv->ymax-prv->ymin)/((float)preview->ysize);
	float tile= (prv->xmax - prv->xmin) / 10.0f;
	float x, y;
	
	/* draw checkerboard backdrop to show alpha */
	glColor3ub(120, 120, 120);
	glRectf(prv->xmin, prv->ymin, prv->xmax, prv->ymax);
	glColor3ub(160, 160, 160);
	
	for(y=prv->ymin; y<prv->ymax; y+=tile*2) {
		for(x=prv->xmin; x<prv->xmax; x+=tile*2) {
			float tilex= tile, tiley= tile;

			if(x+tile > prv->xmax)
				tilex= prv->xmax-x;
			if(y+tile > prv->ymax)
				tiley= prv->ymax-y;

			glRectf(x, y, x + tilex, y + tiley);
		}
	}
	for(y=prv->ymin+tile; y<prv->ymax; y+=tile*2) {
		for(x=prv->xmin+tile; x<prv->xmax; x+=tile*2) {
			float tilex= tile, tiley= tile;

			if(x+tile > prv->xmax)
				tilex= prv->xmax-x;
			if(y+tile > prv->ymax)
				tiley= prv->ymax-y;

			glRectf(x, y, x + tilex, y + tiley);
		}
	}
	
	glPixelZoom(xscale, yscale);

	glEnable(GL_BLEND);
	glBlendFunc( GL_ONE, GL_ONE_MINUS_SRC_ALPHA );	/* premul graphics */
	
	glColor4f(1.0, 1.0, 1.0, 1.0);
	glaDrawPixelsTex(prv->xmin, prv->ymin, preview->xsize, preview->ysize, GL_UNSIGNED_BYTE, preview->rect);
	
	glBlendFunc( GL_SRC_ALPHA, GL_ONE_MINUS_SRC_ALPHA );
	glDisable(GL_BLEND);
	glPixelZoom(1.0f, 1.0f);

	UI_ThemeColorShadeAlpha(TH_BACK, -15, +100);
	fdrawbox(prv->xmin, prv->ymin, prv->xmax, prv->ymax);
	
}

static void node_draw_basis(const bContext *C, ARegion *ar, SpaceNode *snode, bNodeTree *ntree, bNode *node)
{
	bNodeSocket *sock;
	uiBut *bt;
	rctf *rct= &node->totr;
	float /*slen,*/ iconofs;
	int /*ofs,*/ color_id= node_get_colorid(node);
	char showname[128]; /* 128 used below */
	View2D *v2d = &ar->v2d;
	PointerRNA ptr;
	
	/* hurmf... another candidate for callback, have to see how this works first */
	if(node->id && node->block && snode->treetype==NTREE_SHADER)
		nodeShaderSynchronizeID(node, 0);
	
	/* skip if out of view */
	if (node->totr.xmax < ar->v2d.cur.xmin || node->totr.xmin > ar->v2d.cur.xmax ||
			node->totr.ymax < ar->v2d.cur.ymin || node->totr.ymin > ar->v2d.cur.ymax) {
		
		uiEndBlock(C, node->block);
		node->block= NULL;
		return;
	}
	
	uiSetRoundBox(15-4);
	ui_dropshadow(rct, BASIS_RAD, snode->aspect, node->flag & SELECT);
	
	/* header */
	if(color_id==TH_NODE)
		UI_ThemeColorShade(color_id, -20);
	else
		UI_ThemeColor(color_id);
		
	uiSetRoundBox(3);
	uiRoundBox(rct->xmin, rct->ymax-NODE_DY, rct->xmax, rct->ymax, BASIS_RAD);
	
	/* show/hide icons, note this sequence is copied in editnode.c */
	iconofs= rct->xmax;
	
	if(node->typeinfo->flag & NODE_PREVIEW) {
		int icon_id;
		
		if(node->flag & (NODE_ACTIVE_ID|NODE_DO_OUTPUT))
			icon_id= ICON_MATERIAL;
		else
			icon_id= ICON_MATERIAL_DATA;
		iconofs-=22.0f;
		uiDefIconBut(node->block, LABEL, B_REDR, icon_id, iconofs, rct->ymax-NODE_DY,
					 UI_UNIT_X, UI_UNIT_Y, NULL, 0.0, 0.0, 1.0, 0.5, "");
	}
	if(node->type == NODE_GROUP) {
		
		iconofs-=15.0f;
		uiDefIconBut(node->block, LABEL, B_REDR, ICON_NODETREE, iconofs, rct->ymax-NODE_DY,
					 UI_UNIT_X, UI_UNIT_Y, NULL, 0.0, 0.0, 1.0, 0.5, "");
	}
	if(node->typeinfo->flag & NODE_OPTIONS) {
		iconofs-=15.0f;
		uiDefIconBut(node->block, LABEL, B_REDR, ICON_BUTS, iconofs, rct->ymax-NODE_DY,
					 UI_UNIT_X, UI_UNIT_Y, NULL, 0.0, 0.0, 1.0, 0.5, "");
	}
	{	/* always hide/reveal unused sockets */ 
		int shade;

		iconofs-=15.0f;
		// XXX re-enable
		/*if(node_has_hidden_sockets(node))
			shade= -40;
		else*/
			shade= -90;
		uiDefIconBut(node->block, LABEL, B_REDR, ICON_PLUS, iconofs, rct->ymax-NODE_DY,
						  UI_UNIT_X, UI_UNIT_Y, NULL, 0.0, 0.0, 1.0, 0.5, "");
	}
	
	/* title */
	if(node->flag & SELECT) 
		UI_ThemeColor(TH_TEXT_HI);
	else
		UI_ThemeColorBlendShade(TH_TEXT, color_id, 0.4f, 10);
	
	/* open/close entirely? */
	ui_draw_tria_icon(rct->xmin+8.0f, rct->ymax-NODE_DY+4.0f, 'v');
	
	if(node->flag & SELECT) 
		UI_ThemeColor(TH_TEXT_HI);
	else
		UI_ThemeColor(TH_TEXT);
	
	if(node->flag & NODE_CUSTOM_NAME)
		BLI_strncpy(showname, node->name, sizeof(showname));
	else
		/* todo: auto name display for node types */
		BLI_strncpy(showname, node->name, sizeof(showname));

	//if(node->flag & NODE_MUTED)
	//	sprintf(showname, "[%s]", showname);
	
	uiDefBut(node->block, LABEL, 0, showname, (short)(rct->xmin+15), (short)(rct->ymax-NODE_DY), 
			 (int)(iconofs - rct->xmin-18.0f), NODE_DY,  NULL, 0, 0, 0, 0, "");

	/* body */
	UI_ThemeColor4(TH_NODE);
	glEnable(GL_BLEND);
	uiSetRoundBox(8);
	uiRoundBox(rct->xmin, rct->ymin, rct->xmax, rct->ymax-NODE_DY, BASIS_RAD);
	glDisable(GL_BLEND);

	/* scaling indicator */
	node_scaling_widget(TH_NODE, snode->aspect, rct->xmax-BASIS_RAD*snode->aspect, rct->ymin, rct->xmax, rct->ymin+BASIS_RAD*snode->aspect);

	/* outline active emphasis */
	if(node->flag & NODE_ACTIVE) {
		glEnable(GL_BLEND);
		glColor4ub(200, 200, 200, 140);
		uiSetRoundBox(15-4);
		uiDrawBox(GL_LINE_LOOP, rct->xmin, rct->ymin, rct->xmax, rct->ymax, BASIS_RAD);
		glDisable(GL_BLEND);
	}
	
	/* disable lines */
	if(node->flag & NODE_MUTED)
		node_draw_mute_line(v2d, snode, node);

	
	/* socket inputs, buttons */
	for(sock= node->inputs.first; sock; sock= sock->next) {
		if(!(sock->flag & (SOCK_HIDDEN|SOCK_UNAVAIL))) {
			socket_circle_draw(sock, NODE_SOCKSIZE);
			
			RNA_pointer_create(&ntree->id, &RNA_NodeSocket, sock, &ptr);
			
			if(node->block && sock->link==NULL) {
			
				if(sock->type==SOCK_VALUE) {
					bt=uiDefButR(node->block, NUM, B_NODE_EXEC, sock->name,
							 (short)sock->locx+NODE_DYS, (short)(sock->locy)-9, (short)node->width-NODE_DY, 17, 
							  &ptr, "default_value", 0, sock->ns.min, sock->ns.max, -1, -1, NULL);
					uiButSetFunc(bt, node_sync_cb, snode, node);
				}
				else if(sock->type==SOCK_VECTOR) {
					uiDefBlockBut(node->block, socket_vector_menu, sock, sock->name, 
						  (short)sock->locx+NODE_DYS, (short)sock->locy-9, (short)node->width-NODE_DY, 17, 
						  "");
				}
				else if(node->block && sock->type==SOCK_RGBA) {
					short labelw= (short)node->width-NODE_DY-40, width;
					
					if(labelw>0) width= 40; else width= (short)node->width-NODE_DY;
					
					bt=uiDefButR(node->block, COL, B_NODE_EXEC, "",
								 (short)sock->locx+NODE_DYS, (short)(sock->locy)-8, width, 15, 
								 &ptr, "default_value", 0, sock->ns.min, sock->ns.max, -1, -1, NULL);
					uiButSetFunc(bt, node_sync_cb, snode, node);
					
					if(labelw>0) uiDefBut(node->block, LABEL, 0, sock->name, 
										   (short)(sock->locx+NODE_DYS) + 40, (short)sock->locy-8, labelw, 15, 
										   NULL, 0, 0, 0, 0, "");
				}
			}
			else {
				
				uiDefBut(node->block, LABEL, 0, sock->name, (short)(sock->locx+7), (short)(sock->locy-9.0f), 
						 (short)(node->width-NODE_DY), NODE_DY,  NULL, 0, 0, 0, 0, "");
			}
		}
	}
	
	/* socket outputs */
	for(sock= node->outputs.first; sock; sock= sock->next) {
		if(!(sock->flag & (SOCK_HIDDEN|SOCK_UNAVAIL))) {
			float slen;
			int ofs= 0;
			
			socket_circle_draw(sock, NODE_SOCKSIZE);
			
			UI_ThemeColor(TH_TEXT);
			slen= snode->aspect*UI_GetStringWidth(sock->name);
			while(slen > node->width) {
				ofs++;
				slen= snode->aspect*UI_GetStringWidth(sock->name+ofs);
			}
			
			uiDefBut(node->block, LABEL, 0, sock->name+ofs, (short)(sock->locx-15.0f-slen), (short)(sock->locy-9.0f), 
					 (short)(node->width-NODE_DY), NODE_DY,  NULL, 0, 0, 0, 0, "");
		}
	}
	
	/* preview */
	if(node->flag & NODE_PREVIEW) {
		BLI_lock_thread(LOCK_PREVIEW);
		if(node->preview && node->preview->rect && !BLI_rctf_is_empty(&node->prvr))
			node_draw_preview(node->preview, &node->prvr);
		BLI_unlock_thread(LOCK_PREVIEW);
	}
	
	UI_ThemeClearColor(color_id);
		
	uiEndBlock(C, node->block);
	uiDrawBlock(C, node->block);
	node->block= NULL;
}

static void node_draw_hidden(const bContext *C, ARegion *ar, SpaceNode *snode, bNode *node)
{
	bNodeSocket *sock;
	rctf *rct= &node->totr;
	float dx, centy= 0.5f*(rct->ymax+rct->ymin);
	float hiddenrad= 0.5f*(rct->ymax-rct->ymin);
	int color_id= node_get_colorid(node);
	char showname[128];	/* 128 is used below */
	
	/* shadow */
	uiSetRoundBox(15);
	ui_dropshadow(rct, hiddenrad, snode->aspect, node->flag & SELECT);

	/* body */
	UI_ThemeColor(color_id);	
	uiRoundBox(rct->xmin, rct->ymin, rct->xmax, rct->ymax, hiddenrad);
	
	/* outline active emphasis */
	if(node->flag & NODE_ACTIVE) {
		glEnable(GL_BLEND);
		glColor4ub(200, 200, 200, 140);
		uiDrawBox(GL_LINE_LOOP, rct->xmin, rct->ymin, rct->xmax, rct->ymax, hiddenrad);
		glDisable(GL_BLEND);
	}
	
	/* title */
	if(node->flag & SELECT) 
		UI_ThemeColor(TH_TEXT_HI);
	else
		UI_ThemeColorBlendShade(TH_TEXT, color_id, 0.4f, 10);
	
	/* open entirely icon */
	ui_draw_tria_icon(rct->xmin+9.0f, centy-6.0f, 'h');	
	
	/* disable lines */
	if(node->flag & NODE_MUTED)
		node_draw_mute_line(&ar->v2d, snode, node);	
	
	if(node->flag & SELECT) 
		UI_ThemeColor(TH_TEXT_HI);
	else
		UI_ThemeColor(TH_TEXT);
	
	if(node->miniwidth>0.0f) {


		if(node->flag & NODE_CUSTOM_NAME)
			BLI_strncpy(showname, node->name, sizeof(showname));
		else
			/* todo: auto name display */
			BLI_strncpy(showname, node->name, sizeof(showname));
	
		//if(node->flag & NODE_MUTED)
		//	sprintf(showname, "[%s]", showname);

		uiDefBut(node->block, LABEL, 0, showname, (short)(rct->xmin+15), (short)(centy-10), 
				 (int)(rct->xmax - rct->xmin-18.0f -12.0f), NODE_DY,  NULL, 0, 0, 0, 0, "");
	}	

	/* scale widget thing */
	UI_ThemeColorShade(color_id, -10);	
	dx= 10.0f;
	fdrawline(rct->xmax-dx, centy-4.0f, rct->xmax-dx, centy+4.0f);
	fdrawline(rct->xmax-dx-3.0f*snode->aspect, centy-4.0f, rct->xmax-dx-3.0f*snode->aspect, centy+4.0f);
	
	UI_ThemeColorShade(color_id, +30);
	dx-= snode->aspect;
	fdrawline(rct->xmax-dx, centy-4.0f, rct->xmax-dx, centy+4.0f);
	fdrawline(rct->xmax-dx-3.0f*snode->aspect, centy-4.0f, rct->xmax-dx-3.0f*snode->aspect, centy+4.0f);
	
	/* sockets */
	for(sock= node->inputs.first; sock; sock= sock->next) {
		if(!(sock->flag & (SOCK_HIDDEN|SOCK_UNAVAIL)))
			socket_circle_draw(sock, NODE_SOCKSIZE);
	}
	
	for(sock= node->outputs.first; sock; sock= sock->next) {
		if(!(sock->flag & (SOCK_HIDDEN|SOCK_UNAVAIL)))
			socket_circle_draw(sock, NODE_SOCKSIZE);
	}
	
	uiEndBlock(C, node->block);
	uiDrawBlock(C, node->block);
	node->block= NULL;
}

static void node_draw_nodetree(const bContext *C, ARegion *ar, SpaceNode *snode, bNodeTree *ntree)
{
	bNode *node;
	bNodeLink *link;
	int a;
	
	if(ntree==NULL) return;		/* groups... */
	
	/* node lines */
	glEnable(GL_BLEND);
	glEnable(GL_LINE_SMOOTH);
	for(link= ntree->links.first; link; link= link->next)
		node_draw_link(&ar->v2d, snode, link);
	glDisable(GL_LINE_SMOOTH);
	glDisable(GL_BLEND);
	
	/* not selected first */
	for(a=0, node= ntree->nodes.first; node; node= node->next, a++) {
		node->nr= a;		/* index of node in list, used for exec event code */
		if(!(node->flag & SELECT)) {
			if(node->flag & NODE_GROUP_EDIT);
			else if(node->flag & NODE_HIDDEN)
				node_draw_hidden(C, ar, snode, node);
			else
				node_draw_basis(C, ar, snode, ntree, node);
		}
	}
	
	/* selected */
	for(node= ntree->nodes.first; node; node= node->next) {
		if(node->flag & SELECT) {
			if(node->flag & NODE_GROUP_EDIT);
			else if(node->flag & NODE_HIDDEN)
				node_draw_hidden(C, ar, snode, node);
			else
				node_draw_basis(C, ar, snode, ntree, node);
		}
	}	
}

/* fake links from groupnode to internal nodes */
static void node_draw_group_links(View2D *v2d, SpaceNode *snode, bNode *gnode)
{
	bNodeLink fakelink;
	bNodeSocket *sock;
	
	glEnable(GL_BLEND);
	glEnable(GL_LINE_SMOOTH);
	
	fakelink.tonode= fakelink.fromnode= gnode;
	
	for(sock= gnode->inputs.first; sock; sock= sock->next) {
		if(!(sock->flag & (SOCK_HIDDEN|SOCK_UNAVAIL))) {
			if(sock->tosock) {
				fakelink.fromsock= sock;
				fakelink.tosock= sock->tosock;
				node_draw_link(v2d, snode, &fakelink);
			}
		}
	}
	
	for(sock= gnode->outputs.first; sock; sock= sock->next) {
		if(!(sock->flag & (SOCK_HIDDEN|SOCK_UNAVAIL))) {
			if(sock->tosock) {
				fakelink.tosock= sock;
				fakelink.fromsock= sock->tosock;
				node_draw_link(v2d, snode, &fakelink);
			}
		}
	}
	
	glDisable(GL_BLEND);
	glDisable(GL_LINE_SMOOTH);
}

/* groups are, on creation, centered around 0,0 */
static void node_draw_group(const bContext *C, ARegion *ar, SpaceNode *snode, bNode *gnode)
{
	bNodeTree *ngroup= (bNodeTree *)gnode->id;
	bNodeSocket *sock;
	rctf rect= gnode->totr;
	char showname[128];
	
	/* backdrop header */
	glEnable(GL_BLEND);
	uiSetRoundBox(3);
	UI_ThemeColorShadeAlpha(TH_NODE_GROUP, 0, -70);
	uiDrawBox(GL_POLYGON, rect.xmin, rect.ymax, rect.xmax, rect.ymax+NODE_DY, BASIS_RAD);
	
	/* backdrop body */
	UI_ThemeColorShadeAlpha(TH_BACK, -8, -70);
	uiSetRoundBox(12);
	uiDrawBox(GL_POLYGON, rect.xmin, rect.ymin, rect.xmax, rect.ymax, BASIS_RAD);
	
	/* selection outline */
	uiSetRoundBox(15);
	glColor4ub(200, 200, 200, 140);
	glEnable( GL_LINE_SMOOTH );
	uiDrawBox(GL_LINE_LOOP, rect.xmin, rect.ymin, rect.xmax, rect.ymax+NODE_DY, BASIS_RAD);
	glDisable( GL_LINE_SMOOTH );
	glDisable(GL_BLEND);
	
	/* backdrop title */
	UI_ThemeColor(TH_TEXT_HI);

	if (gnode->flag & NODE_CUSTOM_NAME)
		BLI_strncpy(showname, gnode->name, sizeof(showname));
	else
		BLI_strncpy(showname, ngroup->id.name+2, sizeof(showname));

	
	uiDefBut(gnode->block, LABEL, 0, showname, (short)(rect.xmin+15), (short)(rect.ymax), 
			 (int)(rect.xmax - rect.xmin-18.0f), NODE_DY,  NULL, 0, 0, 0, 0, "");
	uiEndBlock(C, gnode->block);
	uiDrawBlock(C, gnode->block);
	gnode->block= NULL;


	/* links from groupsockets to the internal nodes */
	node_draw_group_links(&ar->v2d, snode, gnode);
	
	/* group sockets */
	for(sock= gnode->inputs.first; sock; sock= sock->next)
		if(!(sock->flag & (SOCK_HIDDEN|SOCK_UNAVAIL)))
			socket_circle_draw(sock, NODE_SOCKSIZE);
	for(sock= gnode->outputs.first; sock; sock= sock->next)
		if(!(sock->flag & (SOCK_HIDDEN|SOCK_UNAVAIL)))
			socket_circle_draw(sock, NODE_SOCKSIZE);


	
	/* and finally the whole tree */
	node_draw_nodetree(C, ar, snode, ngroup);
}

void drawnodespace(const bContext *C, ARegion *ar, View2D *v2d)
{
	View2DScrollers *scrollers;
	SpaceNode *snode= CTX_wm_space_node(C);
	Scene *scene= CTX_data_scene(C);
	int color_manage = scene->r.color_mgt_flag & R_COLOR_MANAGEMENT;
	
	UI_ThemeClearColor(TH_BACK);
	glClear(GL_COLOR_BUFFER_BIT);

	UI_view2d_view_ortho(v2d);
	
	//uiFreeBlocksWin(&sa->uiblocks, sa->win);

	/* only set once */
	glBlendFunc( GL_SRC_ALPHA, GL_ONE_MINUS_SRC_ALPHA );
	glEnable(GL_MAP1_VERTEX_3);

	/* aspect+font, set each time */
	snode->aspect= (v2d->cur.xmax - v2d->cur.xmin)/((float)ar->winx);
	// XXX snode->curfont= uiSetCurFont_ext(snode->aspect);

	UI_view2d_constant_grid_draw(v2d);
	/* backdrop */
	draw_nodespace_back_pix(ar, snode, color_manage);
	
	/* nodes */
	snode_set_context(snode, CTX_data_scene(C));
	
	if(snode->nodetree) {
		bNode *node;
		
		/* init ui blocks for opened node group trees first 
		 * so they're in the correct depth stack order */
		for(node= snode->nodetree->nodes.first; node; node= node->next) {
			if(node->flag & NODE_GROUP_EDIT)
				node_uiblocks_init(C, (bNodeTree *)node->id);
		}

		node_uiblocks_init(C, snode->nodetree);
		
		
		/* for now, we set drawing coordinates on each redraw */
		for(node= snode->nodetree->nodes.first; node; node= node->next) {
			if(node->flag & NODE_GROUP_EDIT)
				node_update_group(C, snode->nodetree, node);
			else if(node->flag & NODE_HIDDEN)
				node_update_hidden(node);
			else
				node_update(C, snode->nodetree, node);
		}

		node_draw_nodetree(C, ar, snode, snode->nodetree);
			
		/* active group */
		for(node= snode->nodetree->nodes.first; node; node= node->next) {
			if(node->flag & NODE_GROUP_EDIT)
				node_draw_group(C, ar, snode, node);
		}
	}
	
	/* draw grease-pencil ('canvas' strokes) */
	if (/*(snode->flag & SNODE_DISPGP) &&*/ (snode->nodetree))
		draw_gpencil_view2d((bContext*)C, 1);
	
	/* reset view matrix */
	UI_view2d_view_restore(C);
	
	/* draw grease-pencil (screen strokes, and also paintbuffer) */
	if (/*(snode->flag & SNODE_DISPGP) && */(snode->nodetree))
		draw_gpencil_view2d((bContext*)C, 0);
	
	/* scrollers */
	scrollers= UI_view2d_scrollers_calc(C, v2d, 10, V2D_GRID_CLAMP, V2D_ARG_DUMMY, V2D_ARG_DUMMY);
	UI_view2d_scrollers_draw(C, v2d, scrollers);
	UI_view2d_scrollers_free(scrollers);
}<|MERGE_RESOLUTION|>--- conflicted
+++ resolved
@@ -77,13 +77,8 @@
 	node_tree_from_ID(id, &nodetree, &edittree, &treetype);
 
 	if(treetype==NTREE_SHADER) {
-<<<<<<< HEAD
-		DAG_id_flush_update(id, 0);
+		DAG_id_tag_update(id, 0);
 		WM_main_add_notifier(NC_MATERIAL|ND_SHADING, id);
-=======
-		DAG_id_tag_update(id, 0);
-		WM_main_add_notifier(NC_MATERIAL|ND_SHADING_DRAW, id);
->>>>>>> 6d201907
 	}
 	else if(treetype==NTREE_COMPOSIT) {
 		NodeTagChanged(edittree, node);
