--- conflicted
+++ resolved
@@ -2169,15 +2169,9 @@
 
 		VertexFormat *format = immVertexFormat();
 		unsigned int pos = add_attrib(format, "pos", GL_FLOAT, 2, KEEP_FLOAT);
-<<<<<<< HEAD
 
 		immBindBuiltinProgram(GPU_SHADER_2D_UNIFORM_COLOR);
 
-=======
-
-		immBindBuiltinProgram(GPU_SHADER_2D_UNIFORM_COLOR);
-
->>>>>>> c8cff319
 		immUniformColor3f(1.0f, 1.0f, 1.0f);
 
 		immBegin(GL_LINES, 4);
@@ -2268,7 +2262,6 @@
 	immBindBuiltinProgram(GPU_SHADER_2D_UNIFORM_COLOR);
 
 	immUniformColor3f(1.0f, 1.0f, 1.0f);
-<<<<<<< HEAD
 
 	immBegin(GL_LINE_LOOP, 4);
 	immVertex2f(pos, x1, y1);
@@ -2277,16 +2270,6 @@
 	immVertex2f(pos, x4, y4);
 	immEnd();
 
-=======
-
-	immBegin(GL_LINE_LOOP, 4);
-	immVertex2f(pos, x1, y1);
-	immVertex2f(pos, x2, y2);
-	immVertex2f(pos, x3, y3);
-	immVertex2f(pos, x4, y4);
-	immEnd();
-
->>>>>>> c8cff319
 	immUnbindProgram();
 }
 
@@ -3201,18 +3184,12 @@
 	ibuf = BKE_image_acquire_ibuf(ima, NULL, &lock);
 	if (ibuf) {
 		float x, y; 
-<<<<<<< HEAD
-		
-		gpuPushMatrix();
-		
-=======
 
 		glMatrixMode(GL_PROJECTION);
 		gpuPushMatrix();
 		glMatrixMode(GL_MODELVIEW);
 		gpuPushMatrix();
 
->>>>>>> c8cff319
 		/* somehow the offset has to be calculated inverse */
 		
 		glaDefine2DArea(&ar->winrct);
@@ -3295,14 +3272,10 @@
 				immUnbindProgram();
 			}
 		}
-<<<<<<< HEAD
-		
-=======
 
 		glMatrixMode(GL_PROJECTION);
 		gpuPopMatrix();
 		glMatrixMode(GL_MODELVIEW);
->>>>>>> c8cff319
 		gpuPopMatrix();
 	}
 	
