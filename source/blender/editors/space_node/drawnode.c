--- conflicted
+++ resolved
@@ -3140,12 +3140,6 @@
 
 /* ****************** BUTTON CALLBACKS FOR GEOMETRY NODES ***************** */
 
-static void node_geometry_buts_boolean_math(uiLayout *layout, bContext *UNUSED(C), PointerRNA *ptr)
-{
-  uiItemR(layout, ptr, "operation", DEFAULT_FLAGS, "", ICON_NONE);
-}
-
-<<<<<<< HEAD
 static void node_geometry_buts_attribute_create(uiLayout *layout,
                                                 bContext *UNUSED(C),
                                                 PointerRNA *ptr)
@@ -3159,7 +3153,13 @@
                                               PointerRNA *ptr)
 {
   uiItemR(layout, ptr, "operation", DEFAULT_FLAGS, "", ICON_NONE);
-=======
+}
+
+static void node_geometry_buts_boolean_math(uiLayout *layout, bContext *UNUSED(C), PointerRNA *ptr)
+{
+  uiItemR(layout, ptr, "operation", DEFAULT_FLAGS, "", ICON_NONE);
+}
+
 static void node_geometry_buts_subdivision_surface(uiLayout *layout,
                                                    bContext *UNUSED(C),
                                                    PointerRNA *UNUSED(ptr))
@@ -3169,25 +3169,22 @@
 #else
   UNUSED_VARS(layout);
 #endif
->>>>>>> 5177c354
 }
 
 static void node_geometry_set_butfunc(bNodeType *ntype)
 {
   switch (ntype->type) {
+    case GEO_NODE_ATTRIBUTE_CREATE:
+      ntype->draw_buttons = node_geometry_buts_attribute_create;
+      break;
+    case GEO_NODE_ATTRIBUTE_MATH:
+      ntype->draw_buttons = node_geometry_buts_attribute_math;
+      break;
     case GEO_NODE_BOOLEAN:
       ntype->draw_buttons = node_geometry_buts_boolean_math;
       break;
-<<<<<<< HEAD
-    case GEO_NODE_ATTRIBUTE_CREATE:
-      ntype->draw_buttons = node_geometry_buts_attribute_create;
-      break;
-    case GEO_NODE_ATTRIBUTE_MATH:
-      ntype->draw_buttons = node_geometry_buts_attribute_math;
-=======
     case GEO_NODE_SUBDIVISION_SURFACE:
       ntype->draw_buttons = node_geometry_buts_subdivision_surface;
->>>>>>> 5177c354
       break;
   }
 }
