/*
 * This program is free software; you can redistribute it and/or
 * modify it under the terms of the GNU General Public License
 * as published by the Free Software Foundation; either version 2
 * of the License, or (at your option) any later version.
 *
 * This program is distributed in the hope that it will be useful,
 * but WITHOUT ANY WARRANTY; without even the implied warranty of
 * MERCHANTABILITY or FITNESS FOR A PARTICULAR PURPOSE.  See the
 * GNU General Public License for more details.
 *
 * You should have received a copy of the GNU General Public License
 * along with this program; if not, write to the Free Software Foundation,
 * Inc., 51 Franklin Street, Fifth Floor, Boston, MA 02110-1301, USA.
 *
 * The Original Code is Copyright (C) 2021 Blender Foundation.
 * All rights reserved.
 */

/** \file
 * \ingroup edsculpt
 */

#include "MEM_guardedalloc.h"

#include "BLI_blenlib.h"
#include "BLI_linklist_stack.h"
#include "BLI_math.h"
#include "BLI_task.h"

#include "BLT_translation.h"

#include "DNA_brush_types.h"
#include "DNA_mesh_types.h"
#include "DNA_meshdata_types.h"
#include "DNA_object_types.h"

#include "BKE_brush.h"
#include "BKE_ccg.h"
#include "BKE_colortools.h"
#include "BKE_context.h"
#include "BKE_image.h"
#include "BKE_mesh.h"
#include "BKE_mesh_mapping.h"
#include "BKE_multires.h"
#include "BKE_node.h"
#include "BKE_object.h"
#include "BKE_paint.h"
#include "BKE_pbvh.h"
#include "BKE_report.h"
#include "BKE_scene.h"
#include "BKE_subdiv_ccg.h"

#include "DEG_depsgraph.h"

#include "WM_api.h"
#include "WM_message.h"
#include "WM_toolsystem.h"
#include "WM_types.h"

#include "RNA_access.h"
#include "RNA_define.h"

#include "ED_object.h"
#include "ED_screen.h"
#include "ED_sculpt.h"
#include "ED_view3d.h"
#include "paint_intern.h"
#include "sculpt_intern.h"

#include "IMB_colormanagement.h"
#include "IMB_imbuf.h"

#include "bmesh.h"

#include <math.h>
#include <stdlib.h>

/* Sculpt Expand. */
/* Operator for creating selections and patterns in Sculpt Mode. Expand can create masks, face sets
 * and fill vertex colors. */
/* The main functionality of the operator
 * - The operator initializes a value per vertex, called "falloff". There are multiple algorithms
 * to generate these falloff values which will create different patterns in the result when using
 * the operator. These falloff values require algorithms that rely on mesh connectivity, so they
 * are only valid on parts of the mesh that are in the same connected component as the given
 * initial vertices. If needed, these falloff values are propagated from vertex or grids into the
 * base mesh faces.
 *
 * - On each modal callback, the operator gets the active vertex and face and gets its falloff
 *   value from its precalculated falloff. This is now the active falloff value.
 * - Using the active falloff value and the settings of the expand operation (which can be modified
 *   during execution using the modal key-map), the operator loops over all elements in the mesh to
 *   check if they are enabled of not.
 * - Based on each element state after evaluating the settings, the desired mesh data (mask, face
 *   sets, colors...) is updated.
 */

/**
 * Used for defining an invalid vertex state (for example, when the cursor is not over the mesh).
 */
#define SCULPT_EXPAND_VERTEX_NONE -1

/** Used for defining an uninitialized active component index for an unused symmetry pass. */
#define EXPAND_ACTIVE_COMPONENT_NONE -1
/**
 * Defines how much each time the texture distortion is increased/decreased
 * when using the modal key-map.
 */
#define SCULPT_EXPAND_TEXTURE_DISTORTION_STEP 0.01f

/**
 * This threshold offsets the required falloff value to start a new loop. This is needed because in
 * some situations, vertices which have the same falloff value as max_falloff will start a new
 * loop, which is undesired.
 */
#define SCULPT_EXPAND_LOOP_THRESHOLD 0.00001f

/**
 * Defines how much changes in curvature in the mesh affect the falloff shape when using normal
 * falloff. This default was found experimentally and it works well in most cases, but can be
 * exposed for tweaking if needed.
 */
#define SCULPT_EXPAND_NORMALS_FALLOFF_EDGE_SENSITIVITY 300

/* Expand Modal Key-map. */
enum {
  SCULPT_EXPAND_MODAL_CONFIRM = 1,
  SCULPT_EXPAND_MODAL_CANCEL,
  SCULPT_EXPAND_MODAL_INVERT,
  SCULPT_EXPAND_MODAL_PRESERVE_TOGGLE,
  SCULPT_EXPAND_MODAL_GRADIENT_TOGGLE,
  SCULPT_EXPAND_MODAL_FALLOFF_CYCLE,
  SCULPT_EXPAND_MODAL_RECURSION_STEP_GEODESIC,
  SCULPT_EXPAND_MODAL_RECURSION_STEP_TOPOLOGY,
  SCULPT_EXPAND_MODAL_MOVE_TOGGLE,
  SCULPT_EXPAND_MODAL_FALLOFF_GEODESIC,
  SCULPT_EXPAND_MODAL_FALLOFF_TOPOLOGY,
  SCULPT_EXPAND_MODAL_FALLOFF_TOPOLOGY_DIAGONALS,
  SCULPT_EXPAND_MODAL_FALLOFF_SPHERICAL,
  SCULPT_EXPAND_MODAL_SNAP_TOGGLE,
  SCULPT_EXPAND_MODAL_LOOP_COUNT_INCREASE,
  SCULPT_EXPAND_MODAL_LOOP_COUNT_DECREASE,
  SCULPT_EXPAND_MODAL_BRUSH_GRADIENT_TOGGLE,
  SCULPT_EXPAND_MODAL_TEXTURE_DISTORTION_INCREASE,
  SCULPT_EXPAND_MODAL_TEXTURE_DISTORTION_DECREASE,
};

/* Functions for getting the state of mesh elements (vertices and base mesh faces). When the main
 * functions for getting the state of an element return true it means that data associated to that
 * element will be modified by expand. */

/**
 * Returns true if the vertex is in a connected component with correctly initialized falloff
 * values.
 */
static bool sculpt_expand_is_vert_in_active_component(SculptSession *ss,
                                                      ExpandCache *expand_cache,
                                                      const int v)
{
  for (int i = 0; i < EXPAND_SYMM_AREAS; i++) {
    if (ss->vertex_info.connected_component[v] == expand_cache->active_connected_components[i]) {
      return true;
    }
  }
  return false;
}

/**
 * Returns true if the face is in a connected component with correctly initialized falloff values.
 */
static bool sculpt_expand_is_face_in_active_component(SculptSession *ss,
                                                      ExpandCache *expand_cache,
                                                      const int f)
{
  const MLoop *loop = &ss->mloop[ss->mpoly[f].loopstart];
  return sculpt_expand_is_vert_in_active_component(ss, expand_cache, loop->v);
}

/**
 * Returns the falloff value of a vertex. This function includes texture distortion, which is not
 * precomputed into the initial falloff values.
 */
static float sculpt_expand_falloff_value_vertex_get(SculptSession *ss,
                                                    ExpandCache *expand_cache,
                                                    const int v)
{
  if (expand_cache->texture_distortion_strength == 0.0f) {
    return expand_cache->vert_falloff[v];
  }

  if (!expand_cache->brush->mtex.tex) {
    return expand_cache->vert_falloff[v];
  }

  float rgba[4];
  const float *vertex_co = SCULPT_vertex_co_get(ss, v);
  const float avg = BKE_brush_sample_tex_3d(
      expand_cache->scene, expand_cache->brush, vertex_co, rgba, 0, ss->tex_pool);

  const float distortion = (avg - 0.5f) * expand_cache->texture_distortion_strength *
                           expand_cache->max_vert_falloff;
  return expand_cache->vert_falloff[v] + distortion;
}

/**
 * Returns the maximum valid falloff value stored in the falloff array, taking the maximum possible
 * texture distortion into account.
 */
static float sculpt_expand_max_vertex_falloff_get(ExpandCache *expand_cache)
{
  if (expand_cache->texture_distortion_strength == 0.0f) {
    return expand_cache->max_vert_falloff;
  }

  if (!expand_cache->brush->mtex.tex) {
    return expand_cache->max_vert_falloff;
  }

  return expand_cache->max_vert_falloff +
         (0.5f * expand_cache->texture_distortion_strength * expand_cache->max_vert_falloff);
}

/**
 * Main function to get the state of a vertex for the current state and settings of a #ExpandCache.
 * Returns true when the target data should be modified by expand.
 */
static bool sculpt_expand_state_get(SculptSession *ss, ExpandCache *expand_cache, const int v)
{
  if (!SCULPT_vertex_visible_get(ss, v)) {
    return false;
  }

  if (!sculpt_expand_is_vert_in_active_component(ss, expand_cache, v)) {
    return false;
  }

  if (expand_cache->all_enabled) {
    return true;
  }

  bool enabled = false;

  if (expand_cache->snap) {
    /* Face Sets are not being modified when using this function, so it is ok to get this directly
     * from the Sculpt API instead of implementing a custom function to get them from
     * expand_cache->original_face_sets. */
    const int face_set = SCULPT_vertex_face_set_get(ss, v);
    enabled = BLI_gset_haskey(expand_cache->snap_enabled_face_sets, POINTER_FROM_INT(face_set));
  }
  else {
    const float max_falloff_factor = sculpt_expand_max_vertex_falloff_get(expand_cache);
    const float loop_len = (max_falloff_factor / expand_cache->loop_count) +
                           SCULPT_EXPAND_LOOP_THRESHOLD;

    const float vertex_falloff_factor = sculpt_expand_falloff_value_vertex_get(
        ss, expand_cache, v);
    const float active_factor = fmod(expand_cache->active_falloff, loop_len);
    const float falloff_factor = fmod(vertex_falloff_factor, loop_len);

    enabled = falloff_factor < active_factor;
  }

  if (expand_cache->invert) {
    enabled = !enabled;
  }
  return enabled;
}

/**
 * Main function to get the state of a face for the current state and settings of a #ExpandCache.
 * Returns true when the target data should be modified by expand.
 */
static bool sculpt_expand_face_state_get(SculptSession *ss, ExpandCache *expand_cache, const int f)
{
  if (ss->face_sets[f] <= 0) {
    return false;
  }

  if (!sculpt_expand_is_face_in_active_component(ss, expand_cache, f)) {
    return false;
  }

  if (expand_cache->all_enabled) {
    return true;
  }

  bool enabled = false;

  if (expand_cache->snap_enabled_face_sets) {
    const int face_set = expand_cache->original_face_sets[f];
    enabled = BLI_gset_haskey(expand_cache->snap_enabled_face_sets, POINTER_FROM_INT(face_set));
  }
  else {
    const float loop_len = (expand_cache->max_face_falloff / expand_cache->loop_count) +
                           SCULPT_EXPAND_LOOP_THRESHOLD;

    const float active_factor = fmod(expand_cache->active_falloff, loop_len);
    const float falloff_factor = fmod(expand_cache->face_falloff[f], loop_len);
    enabled = falloff_factor < active_factor;
  }

  if (expand_cache->falloff_type == SCULPT_EXPAND_FALLOFF_ACTIVE_FACE_SET) {
    if (ss->face_sets[f] == expand_cache->initial_active_face_set) {
      enabled = false;
    }
  }

  if (expand_cache->invert) {
    enabled = !enabled;
  }

  return enabled;
}

/**
 * For target modes that support gradients (such as sculpt masks or colors), this function returns
 * the corresponding gradient value for an enabled vertex.
 */
static float sculpt_expand_gradient_value_get(SculptSession *ss,
                                              ExpandCache *expand_cache,
                                              const int v)
{
  if (!expand_cache->falloff_gradient) {
    return 1.0f;
  }

  const float max_falloff_factor = sculpt_expand_max_vertex_falloff_get(expand_cache);
  const float loop_len = (max_falloff_factor / expand_cache->loop_count) +
                         SCULPT_EXPAND_LOOP_THRESHOLD;

  const float vertex_falloff_factor = sculpt_expand_falloff_value_vertex_get(ss, expand_cache, v);
  const float active_factor = fmod(expand_cache->active_falloff, loop_len);
  const float falloff_factor = fmod(vertex_falloff_factor, loop_len);

  float linear_falloff;

  if (expand_cache->invert) {
    /* Active factor is the result of a modulus operation using loop_len, so they will never be
     * equal and loop_len - active_factor should never be 0. */
    BLI_assert((loop_len - active_factor) != 0.0f);
    linear_falloff = (falloff_factor - active_factor) / (loop_len - active_factor);
  }
  else {
    linear_falloff = 1.0f - (falloff_factor / active_factor);
  }

  if (!expand_cache->brush_gradient) {
    return linear_falloff;
  }

  return BKE_brush_curve_strength(expand_cache->brush, linear_falloff, 1.0f);
}

/* Utility functions for getting all vertices state during expand. */

/**
 * Returns a bitmap indexed by vertex index which contains if the vertex was enabled or not for a
 * give expand_cache state.
 */
static BLI_bitmap *sculpt_expand_bitmap_from_enabled(SculptSession *ss, ExpandCache *expand_cache)
{
  const int totvert = SCULPT_vertex_count_get(ss);
  BLI_bitmap *enabled_vertices = BLI_BITMAP_NEW(totvert, "enabled vertices");
  for (int i = 0; i < totvert; i++) {
    const bool enabled = sculpt_expand_state_get(ss, expand_cache, i);
    BLI_BITMAP_SET(enabled_vertices, i, enabled);
  }
  return enabled_vertices;
}

/**
 * Returns a bitmap indexed by vertex index which contains if the vertex is in the boundary of the
 * enabled vertices. This is defined as vertices that are enabled and at least have one connected
 * vertex that is not enabled.
 */
static BLI_bitmap *sculpt_expand_boundary_from_enabled(SculptSession *ss,
                                                       const BLI_bitmap *enabled_vertices,
                                                       const bool use_mesh_boundary)
{
  const int totvert = SCULPT_vertex_count_get(ss);
  BLI_bitmap *boundary_vertices = BLI_BITMAP_NEW(totvert, "boundary vertices");
  for (int i = 0; i < totvert; i++) {
    if (!BLI_BITMAP_TEST(enabled_vertices, i)) {
      continue;
    }

    bool is_expand_boundary = false;
    SculptVertexNeighborIter ni;
    SCULPT_VERTEX_NEIGHBORS_ITER_BEGIN (ss, i, ni) {
      if (!BLI_BITMAP_TEST(enabled_vertices, ni.index)) {
        is_expand_boundary = true;
      }
    }
    SCULPT_VERTEX_NEIGHBORS_ITER_END(ni);

    if (use_mesh_boundary && SCULPT_vertex_is_boundary(ss, i)) {
      is_expand_boundary = true;
    }

    BLI_BITMAP_SET(boundary_vertices, i, is_expand_boundary);
  }

  return boundary_vertices;
}

/* Functions implementing different algorithms for initializing falloff values. */

/**
 * Utility function to get the closet vertex after flipping an original vertex position based on
 * an symmetry pass iteration index.
 */
static int sculpt_expand_get_vertex_index_for_symmetry_pass(Object *ob,
                                                            const char symm_it,
                                                            const int original_vertex)
{
  SculptSession *ss = ob->sculpt;
  int symm_vertex = SCULPT_EXPAND_VERTEX_NONE;
  if (symm_it == 0) {
    symm_vertex = original_vertex;
  }
  else {
    float location[3];
    flip_v3_v3(location, SCULPT_vertex_co_get(ss, original_vertex), symm_it);
    symm_vertex = SCULPT_nearest_vertex_get(NULL, ob, location, FLT_MAX, false);
  }
  return symm_vertex;
}

/**
 * Geodesic: Initializes the falloff with geodesic distances from the given active vertex, taking
 * symmetry into account.
 */
static float *sculpt_expand_geodesic_falloff_create(Sculpt *sd, Object *ob, const int v)
{
  return SCULPT_geodesic_from_vertex_and_symm(sd, ob, v, FLT_MAX);
}

/**
 * Topology: Initializes the falloff using a flood-fill operation,
 * increasing the falloff value by 1 when visiting a new vertex.
 */
typedef struct ExpandFloodFillData {
  float original_normal[3];
  float edge_sensitivity;
  float *dists;
  float *edge_factor;
} ExpandFloodFillData;

static bool expand_topology_floodfill_cb(
    SculptSession *UNUSED(ss), int from_v, int to_v, bool is_duplicate, void *userdata)
{
  ExpandFloodFillData *data = userdata;
  if (!is_duplicate) {
    const float to_it = data->dists[from_v] + 1.0f;
    data->dists[to_v] = to_it;
  }
  else {
    data->dists[to_v] = data->dists[from_v];
  }
  return true;
}

static float *sculpt_expand_topology_falloff_create(Sculpt *sd, Object *ob, const int v)
{
  SculptSession *ss = ob->sculpt;
  const int totvert = SCULPT_vertex_count_get(ss);
  float *dists = MEM_calloc_arrayN(sizeof(float), totvert, "topology dist");

  SculptFloodFill flood;
  SCULPT_floodfill_init(ss, &flood);
  SCULPT_floodfill_add_initial_with_symmetry(sd, ob, ss, &flood, v, FLT_MAX);

  ExpandFloodFillData fdata;
  fdata.dists = dists;

  SCULPT_floodfill_execute(ss, &flood, expand_topology_floodfill_cb, &fdata);
  SCULPT_floodfill_free(&flood);

  return dists;
}

/**
 * Normals: Flood-fills the mesh and reduces the falloff depending on the normal difference between
 * each vertex and the previous one.
 * This creates falloff patterns that follow and snap to the hard edges of the object.
 */
static bool mask_expand_normal_floodfill_cb(
    SculptSession *ss, int from_v, int to_v, bool is_duplicate, void *userdata)
{
  ExpandFloodFillData *data = userdata;
  if (!is_duplicate) {
    float current_normal[3], prev_normal[3];
    SCULPT_vertex_normal_get(ss, to_v, current_normal);
    SCULPT_vertex_normal_get(ss, from_v, prev_normal);
    const float from_edge_factor = data->edge_factor[from_v];
    data->edge_factor[to_v] = dot_v3v3(current_normal, prev_normal) * from_edge_factor;
    data->dists[to_v] = dot_v3v3(data->original_normal, current_normal) *
                        powf(from_edge_factor, data->edge_sensitivity);
    CLAMP(data->dists[to_v], 0.0f, 1.0f);
  }
  else {
    /* PBVH_GRIDS duplicate handling. */
    data->edge_factor[to_v] = data->edge_factor[from_v];
    data->dists[to_v] = data->dists[from_v];
  }

  return true;
}

static float *sculpt_expand_normal_falloff_create(Sculpt *sd,
                                                  Object *ob,
                                                  const int v,
                                                  const float edge_sensitivity)
{
  SculptSession *ss = ob->sculpt;
  const int totvert = SCULPT_vertex_count_get(ss);
  float *dists = MEM_malloc_arrayN(sizeof(float), totvert, "normal dist");
  float *edge_factor = MEM_callocN(sizeof(float) * totvert, "mask edge factor");
  for (int i = 0; i < totvert; i++) {
    edge_factor[i] = 1.0f;
  }

  SculptFloodFill flood;
  SCULPT_floodfill_init(ss, &flood);
  SCULPT_floodfill_add_initial_with_symmetry(sd, ob, ss, &flood, v, FLT_MAX);

  ExpandFloodFillData fdata;
  fdata.dists = dists;
  fdata.edge_factor = edge_factor;
  fdata.edge_sensitivity = edge_sensitivity;
  SCULPT_vertex_normal_get(ss, v, fdata.original_normal);

  SCULPT_floodfill_execute(ss, &flood, mask_expand_normal_floodfill_cb, &fdata);
  SCULPT_floodfill_free(&flood);

  for (int repeat = 0; repeat < 2; repeat++) {
    for (int i = 0; i < totvert; i++) {
      float avg = 0.0f;
      SculptVertexNeighborIter ni;
      SCULPT_VERTEX_NEIGHBORS_ITER_BEGIN (ss, i, ni) {
        avg += dists[ni.index];
      }
      SCULPT_VERTEX_NEIGHBORS_ITER_END(ni);
      dists[i] = avg / ni.size;
    }
  }

  MEM_SAFE_FREE(edge_factor);

  return dists;
}

/**
 * Spherical: Initializes the falloff based on the distance from a vertex, taking symmetry into
 * account.
 */
static float *sculpt_expand_spherical_falloff_create(Object *ob, const int v)
{
  SculptSession *ss = ob->sculpt;
  const int totvert = SCULPT_vertex_count_get(ss);

  float *dists = MEM_malloc_arrayN(sizeof(float), totvert, "spherical dist");
  for (int i = 0; i < totvert; i++) {
    dists[i] = FLT_MAX;
  }
  const char symm = SCULPT_mesh_symmetry_xyz_get(ob);

  for (char symm_it = 0; symm_it <= symm; symm_it++) {
    if (!SCULPT_is_symmetry_iteration_valid(symm_it, symm)) {
      continue;
    }
    const int symm_vertex = sculpt_expand_get_vertex_index_for_symmetry_pass(ob, symm_it, v);
    if (symm_vertex != -1) {
      const float *co = SCULPT_vertex_co_get(ss, symm_vertex);
      for (int i = 0; i < totvert; i++) {
        dists[i] = min_ff(dists[i], len_v3v3(co, SCULPT_vertex_co_get(ss, i)));
      }
    }
  }

  return dists;
}

/**
 * Boundary: This falloff mode uses the code from sculpt_boundary to initialize the closest mesh
 * boundary to a falloff value of 0. Then, it propagates that falloff to the rest of the mesh so it
 * stays parallel to the boundary, increasing the falloff value by 1 on each step.
 */
static float *sculpt_expand_boundary_topology_falloff_create(Object *ob, const int v)
{
  SculptSession *ss = ob->sculpt;
  const int totvert = SCULPT_vertex_count_get(ss);
  float *dists = MEM_calloc_arrayN(sizeof(float), totvert, "spherical dist");
  BLI_bitmap *visited_vertices = BLI_BITMAP_NEW(totvert, "visited vertices");
  GSQueue *queue = BLI_gsqueue_new(sizeof(int));

  /* Search and initialize a boundary per symmetry pass, then mark those vertices as visited. */
  const char symm = SCULPT_mesh_symmetry_xyz_get(ob);
  for (char symm_it = 0; symm_it <= symm; symm_it++) {
    if (!SCULPT_is_symmetry_iteration_valid(symm_it, symm)) {
      continue;
    }

    const int symm_vertex = sculpt_expand_get_vertex_index_for_symmetry_pass(ob, symm_it, v);

    SculptBoundary *boundary = SCULPT_boundary_data_init(ob, NULL, symm_vertex, FLT_MAX);
    if (!boundary) {
      continue;
    }

    for (int i = 0; i < boundary->num_vertices; i++) {
      BLI_gsqueue_push(queue, &boundary->vertices[i]);
      BLI_BITMAP_ENABLE(visited_vertices, boundary->vertices[i]);
    }
    SCULPT_boundary_data_free(boundary);
  }

  /* If there are no boundaries, return a falloff with all values set to 0. */
  if (BLI_gsqueue_is_empty(queue)) {
    return dists;
  }

  /* Propagate the values from the boundaries to the rest of the mesh. */
  while (!BLI_gsqueue_is_empty(queue)) {
    int v_next;
    BLI_gsqueue_pop(queue, &v_next);

    SculptVertexNeighborIter ni;
    SCULPT_VERTEX_NEIGHBORS_ITER_BEGIN (ss, v_next, ni) {
      if (BLI_BITMAP_TEST(visited_vertices, ni.index)) {
        continue;
      }
      dists[ni.index] = dists[v_next] + 1.0f;
      BLI_BITMAP_ENABLE(visited_vertices, ni.index);
      BLI_gsqueue_push(queue, &ni.index);
    }
    SCULPT_VERTEX_NEIGHBORS_ITER_END(ni);
  }

  BLI_gsqueue_free(queue);
  MEM_freeN(visited_vertices);
  return dists;
}

/**
 * Topology diagonals. This falloff is similar to topology, but it also considers the diagonals of
 * the base mesh faces when checking a vertex neighbor. For this reason, this is not implement
 * using the general flood-fill and sculpt neighbors accessors.
 */
static float *sculpt_expand_diagonals_falloff_create(Object *ob, const int v)
{
  SculptSession *ss = ob->sculpt;
  const int totvert = SCULPT_vertex_count_get(ss);
  float *dists = MEM_calloc_arrayN(sizeof(float), totvert, "spherical dist");

  /* This algorithm uses mesh data (polys and loops), so this falloff type can't be initialized for
   * Multires. It also does not make sense to implement it for dyntopo as the result will be the
   * same as Topology falloff. */
  if (BKE_pbvh_type(ss->pbvh) != PBVH_FACES) {
    return dists;
  }

  /* Search and mask as visited the initial vertices using the enabled symmetry passes. */
  BLI_bitmap *visited_vertices = BLI_BITMAP_NEW(totvert, "visited vertices");
  GSQueue *queue = BLI_gsqueue_new(sizeof(int));
  const char symm = SCULPT_mesh_symmetry_xyz_get(ob);
  for (char symm_it = 0; symm_it <= symm; symm_it++) {
    if (!SCULPT_is_symmetry_iteration_valid(symm_it, symm)) {
      continue;
    }

    const int symm_vertex = sculpt_expand_get_vertex_index_for_symmetry_pass(ob, symm_it, v);

    BLI_gsqueue_push(queue, &symm_vertex);
    BLI_BITMAP_ENABLE(visited_vertices, symm_vertex);
  }

  if (BLI_gsqueue_is_empty(queue)) {
    return dists;
  }

  /* Propagate the falloff increasing the value by 1 each time a new vertex is visited. */
  Mesh *mesh = ob->data;
  while (!BLI_gsqueue_is_empty(queue)) {
    int v_next;
    BLI_gsqueue_pop(queue, &v_next);
    for (int j = 0; j < ss->pmap[v_next].count; j++) {
      MPoly *p = &ss->mpoly[ss->pmap[v_next].indices[j]];
      for (int l = 0; l < p->totloop; l++) {
        const int neighbor_v = mesh->mloop[p->loopstart + l].v;
        if (BLI_BITMAP_TEST(visited_vertices, neighbor_v)) {
          continue;
        }
        dists[neighbor_v] = dists[v_next] + 1.0f;
        BLI_BITMAP_ENABLE(visited_vertices, neighbor_v);
        BLI_gsqueue_push(queue, &neighbor_v);
      }
    }
  }

  BLI_gsqueue_free(queue);
  MEM_freeN(visited_vertices);
  return dists;
}

/* Functions to update the max_falloff value in the #ExpandCache. These functions are called after
 * initializing a new falloff to make sure that this value is always updated. */

/**
 * Updates the max_falloff value for vertices in a #ExpandCache based on the current values of the
 * falloff, skipping any invalid values initialized to FLT_MAX and not initialized components.
 */
static void sculpt_expand_update_max_vert_falloff_value(SculptSession *ss,
                                                        ExpandCache *expand_cache)
{
  const int totvert = SCULPT_vertex_count_get(ss);
  expand_cache->max_vert_falloff = -FLT_MAX;
  for (int i = 0; i < totvert; i++) {
    if (expand_cache->vert_falloff[i] == FLT_MAX) {
      continue;
    }

    if (!sculpt_expand_is_vert_in_active_component(ss, expand_cache, i)) {
      continue;
    }

    expand_cache->max_vert_falloff = max_ff(expand_cache->max_vert_falloff,
                                            expand_cache->vert_falloff[i]);
  }
}

/**
 * Updates the max_falloff value for faces in a ExpandCache based on the current values of the
 * falloff, skipping any invalid values initialized to FLT_MAX and not initialized components.
 */
static void sculpt_expand_update_max_face_falloff_factor(SculptSession *ss,
                                                         ExpandCache *expand_cache)
{
  const int totface = ss->totfaces;
  expand_cache->max_face_falloff = -FLT_MAX;
  for (int i = 0; i < totface; i++) {
    if (expand_cache->face_falloff[i] == FLT_MAX) {
      continue;
    }

    if (!sculpt_expand_is_face_in_active_component(ss, expand_cache, i)) {
      continue;
    }

    expand_cache->max_face_falloff = max_ff(expand_cache->max_face_falloff,
                                            expand_cache->face_falloff[i]);
  }
}

/**
 * Functions to get falloff values for faces from the values from the vertices. This is used for
 * expanding Face Sets. Depending on the data type of the #SculptSession, this needs to get the per
 * face falloff value from the connected vertices of each face or from the grids stored per loops
 * for each face.
 */
static void sculpt_expand_grids_to_faces_falloff(SculptSession *ss,
                                                 Mesh *mesh,
                                                 ExpandCache *expand_cache)
{

  const CCGKey *key = BKE_pbvh_get_grid_key(ss->pbvh);

  for (int p = 0; p < mesh->totpoly; p++) {
    MPoly *poly = &mesh->mpoly[p];
    float accum = 0.0f;
    for (int l = 0; l < poly->totloop; l++) {
      const int grid_loop_index = (poly->loopstart + l) * key->grid_area;
      for (int g = 0; g < key->grid_area; g++) {
        accum += expand_cache->vert_falloff[grid_loop_index + g];
      }
    }
    expand_cache->face_falloff[p] = accum / (poly->totloop * key->grid_area);
  }
}

static void sculpt_expand_vertex_to_faces_falloff(Mesh *mesh, ExpandCache *expand_cache)
{
  for (int p = 0; p < mesh->totpoly; p++) {
    MPoly *poly = &mesh->mpoly[p];
    float accum = 0.0f;
    for (int l = 0; l < poly->totloop; l++) {
      MLoop *loop = &mesh->mloop[l + poly->loopstart];
      accum += expand_cache->vert_falloff[loop->v];
    }
    expand_cache->face_falloff[p] = accum / poly->totloop;
  }
}

/**
 * Main function to update the faces falloff from a already calculated vertex falloff.
 */
static void sculpt_expand_mesh_face_falloff_from_vertex_falloff(SculptSession *ss,
                                                                Mesh *mesh,
                                                                ExpandCache *expand_cache)
{
  BLI_assert(expand_cache->vert_falloff != NULL);

  if (!expand_cache->face_falloff) {
    expand_cache->face_falloff = MEM_malloc_arrayN(
        mesh->totpoly, sizeof(float), "face falloff factors");
  }

  if (BKE_pbvh_type(ss->pbvh) == PBVH_FACES) {
    sculpt_expand_vertex_to_faces_falloff(mesh, expand_cache);
  }
  else if (BKE_pbvh_type(ss->pbvh) == PBVH_GRIDS) {
    sculpt_expand_grids_to_faces_falloff(ss, mesh, expand_cache);
  }
  else {
    BLI_assert(false);
  }
}

/* Recursions. These functions will generate new falloff values based on the state of the vertices
 * from the current ExpandCache options and falloff values. */

/**
 * Geodesic recursion: Initializes falloff values using geodesic distances from the boundary of the
 * current vertices state.
 */
static void sculpt_expand_geodesics_from_state_boundary(Object *ob,
                                                        ExpandCache *expand_cache,
                                                        BLI_bitmap *enabled_vertices)
{
  SculptSession *ss = ob->sculpt;
  BLI_assert(BKE_pbvh_type(ss->pbvh) == PBVH_FACES);

  GSet *initial_vertices = BLI_gset_int_new("initial_vertices");
  BLI_bitmap *boundary_vertices = sculpt_expand_boundary_from_enabled(ss, enabled_vertices, false);
  const int totvert = SCULPT_vertex_count_get(ss);
  for (int i = 0; i < totvert; i++) {
    if (!BLI_BITMAP_TEST(boundary_vertices, i)) {
      continue;
    }
    BLI_gset_add(initial_vertices, POINTER_FROM_INT(i));
  }
  MEM_freeN(boundary_vertices);

  MEM_SAFE_FREE(expand_cache->vert_falloff);
  MEM_SAFE_FREE(expand_cache->face_falloff);

  expand_cache->vert_falloff = SCULPT_geodesic_distances_create(ob, initial_vertices, FLT_MAX);
  BLI_gset_free(initial_vertices, NULL);
}

/**
 * Topology recursion: Initializes falloff values using topology steps from the boundary of the
 * current vertices state, increasing the value by 1 each time a new vertex is visited.
 */
static void sculpt_expand_topology_from_state_boundary(Object *ob,
                                                       ExpandCache *expand_cache,
                                                       BLI_bitmap *enabled_vertices)
{
  MEM_SAFE_FREE(expand_cache->vert_falloff);
  MEM_SAFE_FREE(expand_cache->face_falloff);

  SculptSession *ss = ob->sculpt;
  const int totvert = SCULPT_vertex_count_get(ss);

  float *dists = MEM_calloc_arrayN(sizeof(float), totvert, "topology dist");
  BLI_bitmap *boundary_vertices = sculpt_expand_boundary_from_enabled(ss, enabled_vertices, false);

  SculptFloodFill flood;
  SCULPT_floodfill_init(ss, &flood);
  for (int i = 0; i < totvert; i++) {
    if (!BLI_BITMAP_TEST(boundary_vertices, i)) {
      continue;
    }
    SCULPT_floodfill_add_and_skip_initial(&flood, i);
  }
  MEM_freeN(boundary_vertices);

  ExpandFloodFillData fdata;
  fdata.dists = dists;
  SCULPT_floodfill_execute(ss, &flood, expand_topology_floodfill_cb, &fdata);
  SCULPT_floodfill_free(&flood);

  expand_cache->vert_falloff = dists;
}

/**
 * Main function to create a recursion step from the current #ExpandCache state.
 */
static void sculpt_expand_resursion_step_add(Object *ob,
                                             ExpandCache *expand_cache,
                                             const eSculptExpandRecursionType recursion_type)
{
  SculptSession *ss = ob->sculpt;
  if (BKE_pbvh_type(ss->pbvh) != PBVH_FACES) {
    return;
  }

  BLI_bitmap *enabled_vertices = sculpt_expand_bitmap_from_enabled(ss, expand_cache);

  /* Each time a new recursion step is created, reset the distortion strength. This is the expected
   * result from the recursion, as otherwise the new falloff will render with undesired distortion
   * from the beginning. */
  expand_cache->texture_distortion_strength = 0.0f;

  switch (recursion_type) {
    case SCULPT_EXPAND_RECURSION_GEODESICS:
      sculpt_expand_geodesics_from_state_boundary(ob, expand_cache, enabled_vertices);
      break;
    case SCULPT_EXPAND_RECURSION_TOPOLOGY:
      sculpt_expand_topology_from_state_boundary(ob, expand_cache, enabled_vertices);
      break;
  }

  sculpt_expand_update_max_vert_falloff_value(ss, expand_cache);
  if (expand_cache->target == SCULPT_EXPAND_TARGET_FACE_SETS) {
    sculpt_expand_mesh_face_falloff_from_vertex_falloff(ss, ob->data, expand_cache);
    sculpt_expand_update_max_face_falloff_factor(ss, expand_cache);
  }

  MEM_freeN(enabled_vertices);
}

/* Face Set Boundary falloff. */

/**
 * When internal falloff is set to true, the falloff will fill the active Face Set with a gradient,
 * otherwise the active Face Set will be filled with a constant falloff of 0.0f.
 */
static void sculpt_expand_initialize_from_face_set_boundary(Object *ob,
                                                            ExpandCache *expand_cache,
                                                            const int active_face_set,
                                                            const bool internal_falloff)
{
  SculptSession *ss = ob->sculpt;
  const int totvert = SCULPT_vertex_count_get(ss);

  BLI_bitmap *enabled_vertices = BLI_BITMAP_NEW(totvert, "enabled vertices");
  for (int i = 0; i < totvert; i++) {
    if (!SCULPT_vertex_has_unique_face_set(ss, i)) {
      continue;
    }
    if (!SCULPT_vertex_has_face_set(ss, i, active_face_set)) {
      continue;
    }
    BLI_BITMAP_ENABLE(enabled_vertices, i);
  }

  if (BKE_pbvh_type(ss->pbvh) == PBVH_FACES) {
    sculpt_expand_geodesics_from_state_boundary(ob, expand_cache, enabled_vertices);
  }
  else {
    sculpt_expand_topology_from_state_boundary(ob, expand_cache, enabled_vertices);
  }

  MEM_freeN(enabled_vertices);

  if (internal_falloff) {
    for (int i = 0; i < totvert; i++) {
      if (!(SCULPT_vertex_has_face_set(ss, i, active_face_set) &&
            SCULPT_vertex_has_unique_face_set(ss, i))) {
        continue;
      }
      expand_cache->vert_falloff[i] *= -1.0f;
    }

    float min_factor = FLT_MAX;
    for (int i = 0; i < totvert; i++) {
      min_factor = min_ff(expand_cache->vert_falloff[i], min_factor);
    }

    const float additional_falloff = fabsf(min_factor);
    for (int i = 0; i < totvert; i++) {
      expand_cache->vert_falloff[i] += additional_falloff;
    }
  }
  else {
    for (int i = 0; i < totvert; i++) {
      if (!SCULPT_vertex_has_face_set(ss, i, active_face_set)) {
        continue;
      }
      expand_cache->vert_falloff[i] = 0.0f;
    }
  }
}

/**
 * Main function to initialize new falloff values in a #ExpandCache given an initial vertex and a
 * falloff type.
 */
static void sculpt_expand_falloff_factors_from_vertex_and_symm_create(
    ExpandCache *expand_cache,
    Sculpt *sd,
    Object *ob,
    const int v,
    eSculptExpandFalloffType falloff_type)
{
  MEM_SAFE_FREE(expand_cache->vert_falloff);
  expand_cache->falloff_type = falloff_type;

  SculptSession *ss = ob->sculpt;
  const bool has_topology_info = BKE_pbvh_type(ss->pbvh) == PBVH_FACES;

  switch (falloff_type) {
    case SCULPT_EXPAND_FALLOFF_GEODESIC:
      expand_cache->vert_falloff = has_topology_info ?
                                       sculpt_expand_geodesic_falloff_create(sd, ob, v) :
                                       sculpt_expand_spherical_falloff_create(ob, v);
      break;
    case SCULPT_EXPAND_FALLOFF_TOPOLOGY:
      expand_cache->vert_falloff = sculpt_expand_topology_falloff_create(sd, ob, v);
      break;
    case SCULPT_EXPAND_FALLOFF_TOPOLOGY_DIAGONALS:
      expand_cache->vert_falloff = has_topology_info ?
                                       sculpt_expand_diagonals_falloff_create(ob, v) :
                                       sculpt_expand_topology_falloff_create(sd, ob, v);
      break;
    case SCULPT_EXPAND_FALLOFF_NORMALS:
      expand_cache->vert_falloff = sculpt_expand_normal_falloff_create(
          sd, ob, v, SCULPT_EXPAND_NORMALS_FALLOFF_EDGE_SENSITIVITY);
      break;
    case SCULPT_EXPAND_FALLOFF_SPHERICAL:
      expand_cache->vert_falloff = sculpt_expand_spherical_falloff_create(ob, v);
      break;
    case SCULPT_EXPAND_FALLOFF_BOUNDARY_TOPOLOGY:
      expand_cache->vert_falloff = sculpt_expand_boundary_topology_falloff_create(ob, v);
      break;
    case SCULPT_EXPAND_FALLOFF_BOUNDARY_FACE_SET:
      sculpt_expand_initialize_from_face_set_boundary(
          ob, expand_cache, expand_cache->initial_active_face_set, true);
      break;
    case SCULPT_EXPAND_FALLOFF_ACTIVE_FACE_SET:
      sculpt_expand_initialize_from_face_set_boundary(
          ob, expand_cache, expand_cache->initial_active_face_set, false);
      break;
  }

  /* Update max falloff values and propagate to base mesh faces if needed. */
  sculpt_expand_update_max_vert_falloff_value(ss, expand_cache);
  if (expand_cache->target == SCULPT_EXPAND_TARGET_FACE_SETS) {
    sculpt_expand_mesh_face_falloff_from_vertex_falloff(ss, ob->data, expand_cache);
    sculpt_expand_update_max_face_falloff_factor(ss, expand_cache);
  }
}

/**
 * Adds to the snapping Face Set `gset` all Face Sets which contain all enabled vertices for the
 * current #ExpandCache state. This improves the usability of snapping, as already enabled elements
 * won't switch their state when toggling snapping with the modal key-map.
 */
static void sculpt_expand_snap_initialize_from_enabled(SculptSession *ss,
                                                       ExpandCache *expand_cache)
{
  if (BKE_pbvh_type(ss->pbvh) != PBVH_FACES) {
    return;
  }

  /* Make sure this code runs with snapping and invert disabled. This simplifies the code and
   * prevents using this function with snapping already enabled. */
  const bool prev_snap_state = expand_cache->snap;
  const bool prev_invert_state = expand_cache->invert;
  expand_cache->snap = false;
  expand_cache->invert = false;

  BLI_bitmap *enabled_vertices = sculpt_expand_bitmap_from_enabled(ss, expand_cache);

  const int totface = ss->totfaces;
  for (int i = 0; i < totface; i++) {
    const int face_set = expand_cache->original_face_sets[i];
    BLI_gset_add(expand_cache->snap_enabled_face_sets, POINTER_FROM_INT(face_set));
  }

  for (int p = 0; p < totface; p++) {
    MPoly *poly = &ss->mpoly[p];
    bool any_disabled = false;
    for (int l = 0; l < poly->totloop; l++) {
      MLoop *loop = &ss->mloop[l + poly->loopstart];
      if (!BLI_BITMAP_TEST(enabled_vertices, loop->v)) {
        any_disabled = true;
        break;
      }
    }
    if (any_disabled) {
      const int face_set = expand_cache->original_face_sets[p];
      BLI_gset_remove(expand_cache->snap_enabled_face_sets, POINTER_FROM_INT(face_set), NULL);
    }
  }

  MEM_freeN(enabled_vertices);
  expand_cache->snap = prev_snap_state;
  expand_cache->invert = prev_invert_state;
}

/**
 * Functions to free a #ExpandCache.
 */
static void sculpt_expand_cache_data_free(ExpandCache *expand_cache)
{
  if (expand_cache->snap_enabled_face_sets) {
    BLI_gset_free(expand_cache->snap_enabled_face_sets, NULL);
  }
  MEM_SAFE_FREE(expand_cache->nodes);
  MEM_SAFE_FREE(expand_cache->vert_falloff);
  MEM_SAFE_FREE(expand_cache->face_falloff);
  MEM_SAFE_FREE(expand_cache->original_mask);
  MEM_SAFE_FREE(expand_cache->original_face_sets);
  MEM_SAFE_FREE(expand_cache->initial_face_sets);
  MEM_SAFE_FREE(expand_cache->original_colors);
  MEM_SAFE_FREE(expand_cache);
}

static void sculpt_expand_cache_free(SculptSession *ss)
{
  sculpt_expand_cache_data_free(ss->expand_cache);
  /* Needs to be set to NULL as the paint cursor relies on checking this pointer detecting if an
   * expand operation is running. */
  ss->expand_cache = NULL;
}

/**
 * Functions to restore the original state from the #ExpandCache when canceling the operator.
 */
static void sculpt_expand_restore_face_set_data(SculptSession *ss, ExpandCache *expand_cache)
{
  PBVHNode **nodes;
  int totnode;
  BKE_pbvh_search_gather(ss->pbvh, NULL, NULL, &nodes, &totnode);
  for (int n = 0; n < totnode; n++) {
    PBVHNode *node = nodes[n];
    BKE_pbvh_node_mark_redraw(node);
  }
  MEM_freeN(nodes);
  for (int i = 0; i < ss->totfaces; i++) {
    ss->face_sets[i] = expand_cache->original_face_sets[i];
  }
}

static void sculpt_expand_restore_color_data(SculptSession *ss, ExpandCache *expand_cache)
{
  PBVHNode **nodes;
  int totnode;
  BKE_pbvh_search_gather(ss->pbvh, NULL, NULL, &nodes, &totnode);
  for (int n = 0; n < totnode; n++) {
    PBVHNode *node = nodes[n];
    PBVHVertexIter vd;
    BKE_pbvh_vertex_iter_begin (ss->pbvh, node, vd, PBVH_ITER_UNIQUE) {
      copy_v4_v4(vd.col, expand_cache->original_colors[vd.index]);
    }
    BKE_pbvh_vertex_iter_end;
    BKE_pbvh_node_mark_redraw(node);
  }
  MEM_freeN(nodes);
}

static void sculpt_expand_restore_mask_data(SculptSession *ss, ExpandCache *expand_cache)
{
  PBVHNode **nodes;
  int totnode;
  BKE_pbvh_search_gather(ss->pbvh, NULL, NULL, &nodes, &totnode);
  for (int n = 0; n < totnode; n++) {
    PBVHNode *node = nodes[n];
    PBVHVertexIter vd;
    BKE_pbvh_vertex_iter_begin (ss->pbvh, node, vd, PBVH_ITER_UNIQUE) {
      *vd.mask = expand_cache->original_mask[vd.index];
    }
    BKE_pbvh_vertex_iter_end;
    BKE_pbvh_node_mark_redraw(node);
  }
  MEM_freeN(nodes);
}

/* Main function to restore the original state of the data to how it was before starting the expand
 * operation. */
static void sculpt_expand_restore_original_state(bContext *C,
                                                 Object *ob,
                                                 ExpandCache *expand_cache)
{

  SculptSession *ss = ob->sculpt;
  switch (expand_cache->target) {
    case SCULPT_EXPAND_TARGET_MASK:
      sculpt_expand_restore_mask_data(ss, expand_cache);
      SCULPT_flush_update_step(C, SCULPT_UPDATE_MASK);
      SCULPT_flush_update_done(C, ob, SCULPT_UPDATE_MASK);
      SCULPT_tag_update_overlays(C);
      break;
    case SCULPT_EXPAND_TARGET_FACE_SETS:
      sculpt_expand_restore_face_set_data(ss, expand_cache);
      SCULPT_flush_update_step(C, SCULPT_UPDATE_MASK);
      SCULPT_flush_update_done(C, ob, SCULPT_UPDATE_MASK);
      SCULPT_tag_update_overlays(C);
      break;
    case SCULPT_EXPAND_TARGET_COLORS:
      sculpt_expand_restore_color_data(ss, expand_cache);
      SCULPT_flush_update_step(C, SCULPT_UPDATE_COLOR);
      SCULPT_flush_update_done(C, ob, SCULPT_UPDATE_COLOR);
      break;
  }
}

/**
 * Cancel operator callback.
 */
static void sculpt_expand_cancel(bContext *C, wmOperator *UNUSED(op))
{
  Object *ob = CTX_data_active_object(C);
  SculptSession *ss = ob->sculpt;

  sculpt_expand_restore_original_state(C, ob, ss->expand_cache);

  SCULPT_undo_push_end();
  sculpt_expand_cache_free(ss);
}

/* Functions to update the sculpt mesh data. */

/**
 * Callback to update mask data per PBVH node.
 */
static void sculpt_expand_mask_update_task_cb(void *__restrict userdata,
                                              const int i,
                                              const TaskParallelTLS *__restrict UNUSED(tls))
{
  SculptThreadedTaskData *data = userdata;
  SculptSession *ss = data->ob->sculpt;
  PBVHNode *node = data->nodes[i];
  ExpandCache *expand_cache = ss->expand_cache;

  bool any_changed = false;

  PBVHVertexIter vd;
  BKE_pbvh_vertex_iter_begin (ss->pbvh, node, vd, PBVH_ITER_ALL) {
    const float initial_mask = *vd.mask;
    const bool enabled = sculpt_expand_state_get(ss, expand_cache, vd.index);

    float new_mask;

    if (enabled) {
      new_mask = sculpt_expand_gradient_value_get(ss, expand_cache, vd.index);
    }
    else {
      new_mask = 0.0f;
    }

    if (expand_cache->preserve) {
      new_mask = max_ff(new_mask, expand_cache->original_mask[vd.index]);
    }

    if (new_mask == initial_mask) {
      continue;
    }

    *vd.mask = clamp_f(new_mask, 0.0f, 1.0f);
    any_changed = true;
    if (vd.mvert) {
      vd.mvert->flag |= ME_VERT_PBVH_UPDATE;
    }
  }
  BKE_pbvh_vertex_iter_end;
  if (any_changed) {
    BKE_pbvh_node_mark_update_mask(node);
  }
}

/**
 * Update Face Set data. Not multi-threaded per node as nodes don't contain face arrays.
 */
static void sculpt_expand_face_sets_update(SculptSession *ss, ExpandCache *expand_cache)
{
  const int totface = ss->totfaces;
  for (int f = 0; f < totface; f++) {
    const bool enabled = sculpt_expand_face_state_get(ss, expand_cache, f);
    if (!enabled) {
      continue;
    }
    if (expand_cache->preserve) {
      ss->face_sets[f] += expand_cache->next_face_set;
    }
    else {
      ss->face_sets[f] = expand_cache->next_face_set;
    }
  }

  for (int i = 0; i < expand_cache->totnode; i++) {
    BKE_pbvh_node_mark_redraw(ss->expand_cache->nodes[i]);
  }
}

/**
 * Callback to update vertex colors per PBVH node.
 */
static void sculpt_expand_colors_update_task_cb(void *__restrict userdata,
                                                const int i,
                                                const TaskParallelTLS *__restrict UNUSED(tls))
{
  SculptThreadedTaskData *data = userdata;
  SculptSession *ss = data->ob->sculpt;
  PBVHNode *node = data->nodes[i];
  ExpandCache *expand_cache = ss->expand_cache;

  bool any_changed = false;

  PBVHVertexIter vd;
  BKE_pbvh_vertex_iter_begin (ss->pbvh, node, vd, PBVH_ITER_ALL) {
    float initial_color[4];
    copy_v4_v4(initial_color, vd.col);

    const bool enabled = sculpt_expand_state_get(ss, expand_cache, vd.index);
    float fade;

    if (enabled) {
      fade = sculpt_expand_gradient_value_get(ss, expand_cache, vd.index);
    }
    else {
      fade = 0.0f;
    }

    fade *= 1.0f - *vd.mask;
    fade = clamp_f(fade, 0.0f, 1.0f);

    float final_color[4];
    float final_fill_color[4];
    mul_v4_v4fl(final_fill_color, expand_cache->fill_color, fade);
    IMB_blend_color_float(final_color,
                          expand_cache->original_colors[vd.index],
                          final_fill_color,
                          expand_cache->blend_mode);

    if (equals_v4v4(initial_color, final_color)) {
      continue;
    }

    copy_v4_v4(vd.col, final_color);
    any_changed = true;
    if (vd.mvert) {
      vd.mvert->flag |= ME_VERT_PBVH_UPDATE;
    }
  }
  BKE_pbvh_vertex_iter_end;
  if (any_changed) {
    BKE_pbvh_node_mark_update_color(node);
  }
}

static void sculpt_expand_flush_updates(bContext *C)
{
  Object *ob = CTX_data_active_object(C);
  SculptSession *ss = ob->sculpt;
  switch (ss->expand_cache->target) {
    case SCULPT_EXPAND_TARGET_MASK:
      SCULPT_flush_update_step(C, SCULPT_UPDATE_MASK);
      break;
    case SCULPT_EXPAND_TARGET_FACE_SETS:
      SCULPT_flush_update_step(C, SCULPT_UPDATE_MASK);
      break;
    case SCULPT_EXPAND_TARGET_COLORS:
      SCULPT_flush_update_step(C, SCULPT_UPDATE_COLOR);
      break;
    default:
      break;
  }
}

/* Store the original mesh data state in the expand cache. */
static void sculpt_expand_original_state_store(Object *ob, ExpandCache *expand_cache)
{
  SculptSession *ss = ob->sculpt;
  const int totvert = SCULPT_vertex_count_get(ss);
  const int totface = ss->totfaces;

  /* Face Sets are always stored as they are needed for snapping. */
  expand_cache->initial_face_sets = MEM_malloc_arrayN(totface, sizeof(int), "initial face set");
  expand_cache->original_face_sets = MEM_malloc_arrayN(totface, sizeof(int), "original face set");
  for (int i = 0; i < totface; i++) {
    expand_cache->initial_face_sets[i] = ss->face_sets[i];
    expand_cache->original_face_sets[i] = ss->face_sets[i];
  }

  if (expand_cache->target == SCULPT_EXPAND_TARGET_MASK) {
    expand_cache->original_mask = MEM_malloc_arrayN(totvert, sizeof(float), "initial mask");
    for (int i = 0; i < totvert; i++) {
      expand_cache->original_mask[i] = SCULPT_vertex_mask_get(ss, i);
    }
  }

  if (expand_cache->target == SCULPT_EXPAND_TARGET_COLORS) {
    expand_cache->original_colors = MEM_malloc_arrayN(totvert, sizeof(float[4]), "initial colors");
    for (int i = 0; i < totvert; i++) {
      copy_v4_v4(expand_cache->original_colors[i], SCULPT_vertex_color_get(ss, i));
    }
  }
}

/**
 * Restore the state of the Face Sets before a new update.
 */
static void sculpt_expand_face_sets_restore(SculptSession *ss, ExpandCache *expand_cache)
{
  const int totfaces = ss->totfaces;
  for (int i = 0; i < totfaces; i++) {
    ss->face_sets[i] = expand_cache->initial_face_sets[i];
  }
}

static void sculpt_expand_update_for_vertex(bContext *C, Object *ob, const int vertex)
{
  SculptSession *ss = ob->sculpt;
  Sculpt *sd = CTX_data_tool_settings(C)->sculpt;
  ExpandCache *expand_cache = ss->expand_cache;

  /* Update the active factor in the cache. */
  if (vertex == SCULPT_EXPAND_VERTEX_NONE) {
    /* This means that the cursor is not over the mesh, so a valid active falloff can't be
     * determined. In this situations, don't evaluate enabled states and default all vertices in
     * connected components to enabled. */
    expand_cache->active_falloff = expand_cache->max_vert_falloff;
    expand_cache->all_enabled = true;
  }
  else {
    expand_cache->active_falloff = expand_cache->vert_falloff[vertex];
    expand_cache->all_enabled = false;
  }

  if (expand_cache->target == SCULPT_EXPAND_TARGET_FACE_SETS) {
    /* Face sets needs to be restored their initial state on each iteration as the overwrite
     * existing data. */
    sculpt_expand_face_sets_restore(ss, expand_cache);
  }

  /* Update the mesh sculpt data. */
  SculptThreadedTaskData data = {
      .sd = sd,
      .ob = ob,
      .nodes = expand_cache->nodes,
  };

  TaskParallelSettings settings;
  BKE_pbvh_parallel_range_settings(&settings, true, expand_cache->totnode);

  switch (expand_cache->target) {
    case SCULPT_EXPAND_TARGET_MASK:
      BLI_task_parallel_range(
          0, expand_cache->totnode, &data, sculpt_expand_mask_update_task_cb, &settings);
      break;
    case SCULPT_EXPAND_TARGET_FACE_SETS:
      sculpt_expand_face_sets_update(ss, expand_cache);
      break;
    case SCULPT_EXPAND_TARGET_COLORS:
      BLI_task_parallel_range(
          0, expand_cache->totnode, &data, sculpt_expand_colors_update_task_cb, &settings);
      break;
  }

  sculpt_expand_flush_updates(C);
}

/**
 * Updates the #SculptSession cursor data and gets the active vertex
 * if the cursor is over the mesh.
 */
static int sculpt_expand_target_vertex_update_and_get(bContext *C,
                                                      Object *ob,
                                                      const float mouse[2])
{
  SculptSession *ss = ob->sculpt;
  SculptCursorGeometryInfo sgi;
  if (SCULPT_cursor_geometry_info_update(C, &sgi, mouse, false)) {
    return SCULPT_active_vertex_get(ss);
  }
  return SCULPT_EXPAND_VERTEX_NONE;
}

/**
 * Moves the sculpt pivot to the average point of the boundary enabled vertices of the current
 * expand state. Take symmetry and active components into account.
 */
static void sculpt_expand_reposition_pivot(bContext *C, Object *ob, ExpandCache *expand_cache)
{
  SculptSession *ss = ob->sculpt;
  const char symm = SCULPT_mesh_symmetry_xyz_get(ob);
  const int totvert = SCULPT_vertex_count_get(ss);

  const bool initial_invert_state = expand_cache->invert;
  expand_cache->invert = false;
  BLI_bitmap *enabled_vertices = sculpt_expand_bitmap_from_enabled(ss, expand_cache);

  /* For boundary topology, position the pivot using only the boundary of the enabled vertices,
   * without taking mesh boundary into account. This allows to create deformations like bending the
   * mesh from the boundary of the mask that was just created. */
  const float use_mesh_boundary = expand_cache->falloff_type !=
                                  SCULPT_EXPAND_FALLOFF_BOUNDARY_TOPOLOGY;

  BLI_bitmap *boundary_vertices = sculpt_expand_boundary_from_enabled(
      ss, enabled_vertices, use_mesh_boundary);

  /* Ignore invert state, as this is the expected behavior in most cases and mask are created in
   * inverted state by default. */
  expand_cache->invert = initial_invert_state;

  int total = 0;
  float avg[3] = {0.0f};

  const float *expand_init_co = SCULPT_vertex_co_get(ss, expand_cache->initial_active_vertex);

  for (int i = 0; i < totvert; i++) {
    if (!BLI_BITMAP_TEST(boundary_vertices, i)) {
      continue;
    }

    if (!sculpt_expand_is_vert_in_active_component(ss, expand_cache, i)) {
      continue;
    }

    const float *vertex_co = SCULPT_vertex_co_get(ss, i);

    if (!SCULPT_check_vertex_pivot_symmetry(vertex_co, expand_init_co, symm)) {
      continue;
    }

    add_v3_v3(avg, vertex_co);
    total++;
  }

  MEM_freeN(enabled_vertices);
  MEM_freeN(boundary_vertices);

  if (total > 0) {
    mul_v3_v3fl(ss->pivot_pos, avg, 1.0f / total);
  }

  WM_event_add_notifier(C, NC_GEOM | ND_SELECT, ob->data);
}

static void sculpt_expand_finish(bContext *C)
{
  Object *ob = CTX_data_active_object(C);
  SculptSession *ss = ob->sculpt;
  SCULPT_undo_push_end();

  /* Tag all nodes to redraw to avoid artifacts after the fast partial updates. */
  PBVHNode **nodes;
  int totnode;
  BKE_pbvh_search_gather(ss->pbvh, NULL, NULL, &nodes, &totnode);
  for (int n = 0; n < totnode; n++) {
    BKE_pbvh_node_mark_update_mask(nodes[n]);
  }
  MEM_freeN(nodes);

  switch (ss->expand_cache->target) {
    case SCULPT_EXPAND_TARGET_MASK:
      SCULPT_flush_update_done(C, ob, SCULPT_UPDATE_MASK);
      break;
    case SCULPT_EXPAND_TARGET_FACE_SETS:
      SCULPT_flush_update_done(C, ob, SCULPT_UPDATE_MASK);
      break;
    case SCULPT_EXPAND_TARGET_COLORS:
      SCULPT_flush_update_done(C, ob, SCULPT_UPDATE_COLOR);
      break;
  }

  sculpt_expand_cache_free(ss);
  ED_workspace_status_text(C, NULL);
}

/**
 * Finds and stores in the #ExpandCache the sculpt connected component index for each symmetry pass
 * needed for expand.
 */
static void sculpt_expand_find_active_connected_components_from_vert(Object *ob,
                                                                     ExpandCache *expand_cache,
                                                                     const int initial_vertex)
{
  SculptSession *ss = ob->sculpt;
  for (int i = 0; i < EXPAND_SYMM_AREAS; i++) {
    expand_cache->active_connected_components[i] = EXPAND_ACTIVE_COMPONENT_NONE;
  }

  const char symm = SCULPT_mesh_symmetry_xyz_get(ob);
  for (char symm_it = 0; symm_it <= symm; symm_it++) {
    if (!SCULPT_is_symmetry_iteration_valid(symm_it, symm)) {
      continue;
    }

    const int symm_vertex = sculpt_expand_get_vertex_index_for_symmetry_pass(
        ob, symm_it, initial_vertex);

    expand_cache->active_connected_components[(int)symm_it] =
        ss->vertex_info.connected_component[symm_vertex];
  }
}

/**
 * Stores the active vertex, Face Set and mouse coordinates in the #ExpandCache based on the
 * current cursor position.
 */
static void sculpt_expand_set_initial_components_for_mouse(bContext *C,
                                                           Object *ob,
                                                           ExpandCache *expand_cache,
                                                           const float mouse[2])
{
  SculptSession *ss = ob->sculpt;
  int initial_vertex = sculpt_expand_target_vertex_update_and_get(C, ob, mouse);
  if (initial_vertex == SCULPT_EXPAND_VERTEX_NONE) {
    /* Cursor not over the mesh, for creating valid initial falloffs, fallback to the last active
     * vertex in the sculpt session. */
    initial_vertex = SCULPT_active_vertex_get(ss);
  }
  copy_v2_v2(ss->expand_cache->initial_mouse, mouse);
  expand_cache->initial_active_vertex = initial_vertex;
  expand_cache->initial_active_face_set = SCULPT_active_face_set_get(ss);

  if (expand_cache->next_face_set == SCULPT_FACE_SET_NONE) {
    /* Only set the next face set once, otherwise this ID will constantly update to a new one each
     * time this function is called for using a new initial vertex from a different cursor
     * position. */
    if (expand_cache->modify_active_face_set) {
      expand_cache->next_face_set = SCULPT_active_face_set_get(ss);
    }
    else {
      expand_cache->next_face_set = ED_sculpt_face_sets_find_next_available_id(ob->data);
    }
  }

  /* The new mouse position can be over a different connected component, so this needs to be
   * updated. */
  sculpt_expand_find_active_connected_components_from_vert(ob, expand_cache, initial_vertex);
}

/**
 * Displaces the initial mouse coordinates using the new mouse position to get a new active vertex.
 * After that, initializes a new falloff of the same type with the new active vertex.
 */
static void sculpt_expand_move_propagation_origin(bContext *C,
                                                  Object *ob,
                                                  const wmEvent *event,
                                                  ExpandCache *expand_cache)
{
  Sculpt *sd = CTX_data_tool_settings(C)->sculpt;

  const float mouse[2] = {event->mval[0], event->mval[1]};
  float move_disp[2];
  sub_v2_v2v2(move_disp, mouse, expand_cache->initial_mouse_move);

  float new_mouse[2];
  add_v2_v2v2(new_mouse, move_disp, expand_cache->original_mouse_move);

  sculpt_expand_set_initial_components_for_mouse(C, ob, expand_cache, new_mouse);
  sculpt_expand_falloff_factors_from_vertex_and_symm_create(
      expand_cache,
      sd,
      ob,
      expand_cache->initial_active_vertex,
      expand_cache->move_preview_falloff_type);
}

/**
 * Ensures that the #SculptSession contains the required data needed for Expand.
 */
static void sculpt_expand_ensure_sculptsession_data(Object *ob)
{
  SculptSession *ss = ob->sculpt;
  SCULPT_vertex_random_access_ensure(ss);
  SCULPT_connected_components_ensure(ob);
  SCULPT_boundary_info_ensure(ob);
  if (!ss->tex_pool) {
    ss->tex_pool = BKE_image_pool_new();
  }
}

/**
 * Returns the active Face Sets ID from the enabled face or grid in the #SculptSession.
 */
static int sculpt_expand_active_face_set_id_get(SculptSession *ss, ExpandCache *expand_cache)
{
  switch (BKE_pbvh_type(ss->pbvh)) {
    case PBVH_FACES:
      return expand_cache->original_face_sets[ss->active_face_index];
    case PBVH_GRIDS: {
      const int face_index = BKE_subdiv_ccg_grid_to_face_index(ss->subdiv_ccg,
                                                               ss->active_grid_index);
      return expand_cache->original_face_sets[face_index];
    }
    case PBVH_BMESH: {
      /* Dyntopo does not support Face Set functionality. */
      BLI_assert(false);
    }
  }
  return SCULPT_FACE_SET_NONE;
}

static int sculpt_expand_modal(bContext *C, wmOperator *op, const wmEvent *event)
{
  Object *ob = CTX_data_active_object(C);
  SculptSession *ss = ob->sculpt;
  Sculpt *sd = CTX_data_tool_settings(C)->sculpt;

  /* Skips INBETWEEN_MOUSEMOVE events and other events that may cause unnecessary updates. */
  if (!ELEM(event->type, MOUSEMOVE, EVT_MODAL_MAP)) {
    return OPERATOR_RUNNING_MODAL;
  }

  /* Update SculptSession data. */
  Depsgraph *depsgraph = CTX_data_depsgraph_pointer(C);
  BKE_sculpt_update_object_for_edit(depsgraph, ob, true, true, false);
  sculpt_expand_ensure_sculptsession_data(ob);

  /* Update and get the active vertex (and face) from the cursor. */
  const float mouse[2] = {event->mval[0], event->mval[1]};
  const int target_expand_vertex = sculpt_expand_target_vertex_update_and_get(C, ob, mouse);

  /* Handle the modal keymap state changes. */
  ExpandCache *expand_cache = ss->expand_cache;
  if (event->type == EVT_MODAL_MAP) {
    switch (event->val) {
      case SCULPT_EXPAND_MODAL_CANCEL: {
        sculpt_expand_cancel(C, op);
        return OPERATOR_FINISHED;
      }
      case SCULPT_EXPAND_MODAL_INVERT: {
        expand_cache->invert = !expand_cache->invert;
        break;
      }
      case SCULPT_EXPAND_MODAL_PRESERVE_TOGGLE: {
        expand_cache->preserve = !expand_cache->preserve;
        break;
      }
      case SCULPT_EXPAND_MODAL_GRADIENT_TOGGLE: {
        expand_cache->falloff_gradient = !expand_cache->falloff_gradient;
        break;
      }
      case SCULPT_EXPAND_MODAL_BRUSH_GRADIENT_TOGGLE: {
        expand_cache->brush_gradient = !expand_cache->brush_gradient;
        if (expand_cache->brush_gradient) {
          expand_cache->falloff_gradient = true;
        }
        break;
      }
      case SCULPT_EXPAND_MODAL_SNAP_TOGGLE: {
        if (expand_cache->snap) {
          expand_cache->snap = false;
          if (expand_cache->snap_enabled_face_sets) {
            BLI_gset_free(expand_cache->snap_enabled_face_sets, NULL);
            expand_cache->snap_enabled_face_sets = NULL;
          }
        }
        else {
          expand_cache->snap = true;
          if (!expand_cache->snap_enabled_face_sets) {
            expand_cache->snap_enabled_face_sets = BLI_gset_int_new("snap face sets");
          }
          sculpt_expand_snap_initialize_from_enabled(ss, expand_cache);
        }
      } break;
      case SCULPT_EXPAND_MODAL_MOVE_TOGGLE: {
        if (expand_cache->move) {
          expand_cache->move = false;
          sculpt_expand_falloff_factors_from_vertex_and_symm_create(
              expand_cache,
              sd,
              ob,
              expand_cache->initial_active_vertex,
              expand_cache->move_original_falloff_type);
          break;
        }
        expand_cache->move = true;
        expand_cache->move_original_falloff_type = expand_cache->falloff_type;
        copy_v2_v2(expand_cache->initial_mouse_move, mouse);
        copy_v2_v2(expand_cache->original_mouse_move, expand_cache->initial_mouse);
        if (expand_cache->falloff_type == SCULPT_EXPAND_FALLOFF_GEODESIC &&
            SCULPT_vertex_count_get(ss) > expand_cache->max_geodesic_move_preview) {
          /* Set to spherical falloff for preview in high poly meshes as it is the fastest one.
           * In most cases it should match closely the preview from geodesic. */
          expand_cache->move_preview_falloff_type = SCULPT_EXPAND_FALLOFF_SPHERICAL;
        }
        else {
          expand_cache->move_preview_falloff_type = expand_cache->falloff_type;
        }
        break;
      }
      case SCULPT_EXPAND_MODAL_RECURSION_STEP_GEODESIC: {
        sculpt_expand_resursion_step_add(ob, expand_cache, SCULPT_EXPAND_RECURSION_GEODESICS);
        break;
      }
      case SCULPT_EXPAND_MODAL_RECURSION_STEP_TOPOLOGY: {
        sculpt_expand_resursion_step_add(ob, expand_cache, SCULPT_EXPAND_RECURSION_TOPOLOGY);
        break;
      }
      case SCULPT_EXPAND_MODAL_CONFIRM: {
        sculpt_expand_update_for_vertex(C, ob, target_expand_vertex);

        if (expand_cache->reposition_pivot) {
          sculpt_expand_reposition_pivot(C, ob, expand_cache);
        }

        sculpt_expand_finish(C);
        return OPERATOR_FINISHED;
      }
      case SCULPT_EXPAND_MODAL_FALLOFF_GEODESIC: {
        sculpt_expand_falloff_factors_from_vertex_and_symm_create(
            expand_cache,
            sd,
            ob,
            expand_cache->initial_active_vertex,
            SCULPT_EXPAND_FALLOFF_GEODESIC);
        break;
      }
      case SCULPT_EXPAND_MODAL_FALLOFF_TOPOLOGY: {
        sculpt_expand_falloff_factors_from_vertex_and_symm_create(
            expand_cache,
            sd,
            ob,
            expand_cache->initial_active_vertex,
            SCULPT_EXPAND_FALLOFF_TOPOLOGY);
        break;
      }
      case SCULPT_EXPAND_MODAL_FALLOFF_TOPOLOGY_DIAGONALS: {
        sculpt_expand_falloff_factors_from_vertex_and_symm_create(
            expand_cache,
            sd,
            ob,
            expand_cache->initial_active_vertex,
            SCULPT_EXPAND_FALLOFF_TOPOLOGY_DIAGONALS);
        break;
      }
      case SCULPT_EXPAND_MODAL_FALLOFF_SPHERICAL: {
        sculpt_expand_falloff_factors_from_vertex_and_symm_create(
            expand_cache,
            sd,
            ob,
            expand_cache->initial_active_vertex,
            SCULPT_EXPAND_FALLOFF_SPHERICAL);
        break;
      }
      case SCULPT_EXPAND_MODAL_LOOP_COUNT_INCREASE: {
        expand_cache->loop_count += 1;
        break;
      }
      case SCULPT_EXPAND_MODAL_LOOP_COUNT_DECREASE: {
        expand_cache->loop_count -= 1;
        expand_cache->loop_count = max_ii(expand_cache->loop_count, 1);
        break;
      }
      case SCULPT_EXPAND_MODAL_TEXTURE_DISTORTION_INCREASE: {
        if (expand_cache->texture_distortion_strength == 0.0f) {
          if (expand_cache->brush->mtex.tex == NULL) {
            BKE_report(op->reports,
                       RPT_WARNING,
                       "Active brush does not contain any texture to distort the expand boundary");
            break;
          }
          if (expand_cache->brush->mtex.brush_map_mode != MTEX_MAP_MODE_3D) {
            BKE_report(op->reports,
                       RPT_WARNING,
                       "Texture mapping not set to 3D, results may be unpredictable");
          }
        }
        expand_cache->texture_distortion_strength += SCULPT_EXPAND_TEXTURE_DISTORTION_STEP;
        break;
      }
      case SCULPT_EXPAND_MODAL_TEXTURE_DISTORTION_DECREASE: {
        expand_cache->texture_distortion_strength -= SCULPT_EXPAND_TEXTURE_DISTORTION_STEP;
        expand_cache->texture_distortion_strength = max_ff(
            expand_cache->texture_distortion_strength, 0.0f);
        break;
      }
    }
  }

  /* Handle expand origin movement if enabled. */
  if (expand_cache->move) {
    sculpt_expand_move_propagation_origin(C, ob, event, expand_cache);
  }

  /* Add new Face Sets IDs to the snapping gset if enabled. */
  if (expand_cache->snap) {
    const int active_face_set_id = sculpt_expand_active_face_set_id_get(ss, expand_cache);
    if (!BLI_gset_haskey(expand_cache->snap_enabled_face_sets,
                         POINTER_FROM_INT(active_face_set_id))) {
      BLI_gset_add(expand_cache->snap_enabled_face_sets, POINTER_FROM_INT(active_face_set_id));
    }
  }

  /* Update the sculpt data with the current state of the #ExpandCache. */
  sculpt_expand_update_for_vertex(C, ob, target_expand_vertex);

  return OPERATOR_RUNNING_MODAL;
}

/**
 * Deletes the `delete_id` Face Set ID from the mesh Face Sets
 * and stores the result in `r_face_set`.
 * The faces that were using the `delete_id` Face Set are filled
 * using the content from their neighbors.
 */
static void sculpt_expand_delete_face_set_id(int *r_face_sets,
                                             SculptSession *ss,
                                             ExpandCache *expand_cache,
                                             Mesh *mesh,
                                             const int delete_id)
{
<<<<<<< HEAD
  const int totface = ss->totvert;
=======
  const int totface = ss->totfaces;
>>>>>>> cbeeca81
  MeshElemMap *pmap = ss->pmap;

  /* Check that all the face sets IDs in the mesh are not equal to `delete_id`
   * before attempting to delete it. */
  bool all_same_id = true;
  for (int i = 0; i < totface; i++) {
    if (!sculpt_expand_is_face_in_active_component(ss, expand_cache, i)) {
      continue;
    }
    if (r_face_sets[i] != delete_id) {
      all_same_id = false;
      break;
    }
  }
  if (all_same_id) {
    return;
  }

  BLI_LINKSTACK_DECLARE(queue, void *);
  BLI_LINKSTACK_DECLARE(queue_next, void *);

  BLI_LINKSTACK_INIT(queue);
  BLI_LINKSTACK_INIT(queue_next);

  for (int i = 0; i < totface; i++) {
    if (r_face_sets[i] == delete_id) {
      BLI_LINKSTACK_PUSH(queue, POINTER_FROM_INT(i));
    }
  }

  while (BLI_LINKSTACK_SIZE(queue)) {
    while (BLI_LINKSTACK_SIZE(queue)) {
      const int f_index = POINTER_AS_INT(BLI_LINKSTACK_POP(queue));
      int other_id = delete_id;
      const MPoly *c_poly = &mesh->mpoly[f_index];
      for (int l = 0; l < c_poly->totloop; l++) {
        const MLoop *c_loop = &mesh->mloop[c_poly->loopstart + l];
        const MeshElemMap *vert_map = &pmap[c_loop->v];
        for (int i = 0; i < vert_map->count; i++) {

          const int neighbor_face_index = vert_map->indices[i];
          if (r_face_sets[neighbor_face_index] != delete_id) {
            other_id = r_face_sets[neighbor_face_index];
          }
        }
      }

      if (other_id != delete_id) {
        r_face_sets[f_index] = other_id;
      }
      else {
        BLI_LINKSTACK_PUSH(queue_next, POINTER_FROM_INT(f_index));
      }
    }

    BLI_LINKSTACK_SWAP(queue, queue_next);
  }

  BLI_LINKSTACK_FREE(queue);
  BLI_LINKSTACK_FREE(queue_next);
}

static void sculpt_expand_cache_initial_config_set(bContext *C,
                                                   wmOperator *op,
                                                   ExpandCache *expand_cache)
{
  /* RNA properties. */
  expand_cache->invert = RNA_boolean_get(op->ptr, "invert");
  expand_cache->preserve = RNA_boolean_get(op->ptr, "use_mask_preserve");
  expand_cache->falloff_gradient = RNA_boolean_get(op->ptr, "use_falloff_gradient");
  expand_cache->target = RNA_enum_get(op->ptr, "target");
  expand_cache->modify_active_face_set = RNA_boolean_get(op->ptr, "use_modify_active");
  expand_cache->reposition_pivot = RNA_boolean_get(op->ptr, "use_reposition_pivot");
  expand_cache->max_geodesic_move_preview = RNA_int_get(op->ptr, "max_geodesic_move_preview");

  /* These can be exposed in RNA if needed. */
  expand_cache->loop_count = 1;
  expand_cache->brush_gradient = false;

  /* Texture and color data from the active Brush. */
  Object *ob = CTX_data_active_object(C);
  Sculpt *sd = CTX_data_tool_settings(C)->sculpt;
  SculptSession *ss = ob->sculpt;
  expand_cache->brush = BKE_paint_brush(&sd->paint);
  BKE_curvemapping_init(expand_cache->brush->curve);
  copy_v4_fl(expand_cache->fill_color, 1.0f);
  copy_v3_v3(expand_cache->fill_color, BKE_brush_color_get(ss->scene, expand_cache->brush));
  IMB_colormanagement_srgb_to_scene_linear_v3(expand_cache->fill_color);

  expand_cache->scene = CTX_data_scene(C);
  expand_cache->mtex = &expand_cache->brush->mtex;
  expand_cache->texture_distortion_strength = 0.0f;
  expand_cache->blend_mode = expand_cache->brush->blend;
}

/**
 * Does the undo sculpt push for the affected target data of the #ExpandCache.
 */
static void sculpt_expand_undo_push(Object *ob, ExpandCache *expand_cache)
{
  SculptSession *ss = ob->sculpt;
  PBVHNode **nodes;
  int totnode;
  BKE_pbvh_search_gather(ss->pbvh, NULL, NULL, &nodes, &totnode);

  switch (expand_cache->target) {
    case SCULPT_EXPAND_TARGET_MASK:
      for (int i = 0; i < totnode; i++) {
        SCULPT_undo_push_node(ob, nodes[i], SCULPT_UNDO_MASK);
      }
      break;
    case SCULPT_EXPAND_TARGET_FACE_SETS:
      SCULPT_undo_push_node(ob, nodes[0], SCULPT_UNDO_FACE_SETS);
      break;
    case SCULPT_EXPAND_TARGET_COLORS:
      for (int i = 0; i < totnode; i++) {
        SCULPT_undo_push_node(ob, nodes[i], SCULPT_UNDO_COLOR);
      }
      break;
  }

  MEM_freeN(nodes);
}

static int sculpt_expand_invoke(bContext *C, wmOperator *op, const wmEvent *event)
{
  Depsgraph *depsgraph = CTX_data_ensure_evaluated_depsgraph(C);
  Object *ob = CTX_data_active_object(C);
  SculptSession *ss = ob->sculpt;
  Sculpt *sd = CTX_data_tool_settings(C)->sculpt;

  /* Create and configure the Expand Cache. */
  ss->expand_cache = MEM_callocN(sizeof(ExpandCache), "expand cache");
  sculpt_expand_cache_initial_config_set(C, op, ss->expand_cache);

  /* Update object. */
  const bool needs_colors = ss->expand_cache->target == SCULPT_EXPAND_TARGET_COLORS;

  if (needs_colors) {
    /* CTX_data_ensure_evaluated_depsgraph should be used at the end to include the updates of
     * earlier steps modifying the data. */
    BKE_sculpt_color_layer_create_if_needed(ob);
    depsgraph = CTX_data_ensure_evaluated_depsgraph(C);
  }

  BKE_sculpt_update_object_for_edit(depsgraph, ob, true, true, needs_colors);

  /* Do nothing when the mesh has 0 vertices. */
  const int totvert = SCULPT_vertex_count_get(ss);
  if (totvert == 0) {
    sculpt_expand_cache_free(ss);
    return OPERATOR_CANCELLED;
  }

  /* Face Set operations are not supported in dyntopo. */
  if (ss->expand_cache->target == SCULPT_EXPAND_TARGET_FACE_SETS &&
      BKE_pbvh_type(ss->pbvh) == PBVH_BMESH) {
    sculpt_expand_cache_free(ss);
    return OPERATOR_CANCELLED;
  }

  sculpt_expand_ensure_sculptsession_data(ob);

  /* Initialize undo. */
  SCULPT_undo_push_begin(ob, "expand");
  sculpt_expand_undo_push(ob, ss->expand_cache);

  /* Set the initial element for expand from the event position. */
  const float mouse[2] = {event->mval[0], event->mval[1]};
  sculpt_expand_set_initial_components_for_mouse(C, ob, ss->expand_cache, mouse);

  /* Cache PBVH nodes. */
  BKE_pbvh_search_gather(
      ss->pbvh, NULL, NULL, &ss->expand_cache->nodes, &ss->expand_cache->totnode);

  /* Store initial state. */
  sculpt_expand_original_state_store(ob, ss->expand_cache);

  if (ss->expand_cache->modify_active_face_set) {
    sculpt_expand_delete_face_set_id(ss->expand_cache->initial_face_sets,
                                     ss,
                                     ss->expand_cache,
                                     ob->data,
                                     ss->expand_cache->next_face_set);
  }

  /* Initialize the falloff. */
  eSculptExpandFalloffType falloff_type = RNA_enum_get(op->ptr, "falloff_type");

  /* When starting from a boundary vertex, set the initial falloff to boundary. */
  if (SCULPT_vertex_is_boundary(ss, ss->expand_cache->initial_active_vertex)) {
    falloff_type = SCULPT_EXPAND_FALLOFF_BOUNDARY_TOPOLOGY;
  }

  sculpt_expand_falloff_factors_from_vertex_and_symm_create(
      ss->expand_cache, sd, ob, ss->expand_cache->initial_active_vertex, falloff_type);

  /* Initial mesh data update, resets all target data in the sculpt mesh. */
  sculpt_expand_update_for_vertex(C, ob, ss->expand_cache->initial_active_vertex);

  WM_event_add_modal_handler(C, op);
  return OPERATOR_RUNNING_MODAL;
}

void sculpt_expand_modal_keymap(wmKeyConfig *keyconf)
{
  static const EnumPropertyItem modal_items[] = {
      {SCULPT_EXPAND_MODAL_CONFIRM, "CONFIRM", 0, "Confirm", ""},
      {SCULPT_EXPAND_MODAL_CANCEL, "CANCEL", 0, "Cancel", ""},
      {SCULPT_EXPAND_MODAL_INVERT, "INVERT", 0, "Invert", ""},
      {SCULPT_EXPAND_MODAL_PRESERVE_TOGGLE, "PRESERVE", 0, "Toggle Preserve State", ""},
      {SCULPT_EXPAND_MODAL_GRADIENT_TOGGLE, "GRADIENT", 0, "Toggle Gradient", ""},
      {SCULPT_EXPAND_MODAL_RECURSION_STEP_GEODESIC,
       "RECURSION_STEP_GEODESIC",
       0,
       "Geodesic recursion step",
       ""},
      {SCULPT_EXPAND_MODAL_RECURSION_STEP_TOPOLOGY,
       "RECURSION_STEP_TOPOLOGY",
       0,
       "Topology recursion Step",
       ""},
      {SCULPT_EXPAND_MODAL_MOVE_TOGGLE, "MOVE_TOGGLE", 0, "Move Origin", ""},
      {SCULPT_EXPAND_MODAL_FALLOFF_GEODESIC, "FALLOFF_GEODESICS", 0, "Geodesic Falloff", ""},
      {SCULPT_EXPAND_MODAL_FALLOFF_TOPOLOGY, "FALLOFF_TOPOLOGY", 0, "Topology Falloff", ""},
      {SCULPT_EXPAND_MODAL_FALLOFF_TOPOLOGY_DIAGONALS,
       "FALLOFF_TOPOLOGY_DIAGONALS",
       0,
       "Diagonals Falloff",
       ""},
      {SCULPT_EXPAND_MODAL_FALLOFF_SPHERICAL, "FALLOFF_SPHERICAL", 0, "Spherical Falloff", ""},
      {SCULPT_EXPAND_MODAL_SNAP_TOGGLE, "SNAP_TOGGLE", 0, "Snap expand to Face Sets", ""},
      {SCULPT_EXPAND_MODAL_LOOP_COUNT_INCREASE,
       "LOOP_COUNT_INCREASE",
       0,
       "Loop Count Increase",
       ""},
      {SCULPT_EXPAND_MODAL_LOOP_COUNT_DECREASE,
       "LOOP_COUNT_DECREASE",
       0,
       "Loop Count Decrease",
       ""},
      {SCULPT_EXPAND_MODAL_BRUSH_GRADIENT_TOGGLE,
       "BRUSH_GRADIENT_TOGGLE",
       0,
       "Toggle Brush Gradient",
       ""},
      {SCULPT_EXPAND_MODAL_TEXTURE_DISTORTION_INCREASE,
       "TEXTURE_DISTORTION_INCREASE",
       0,
       "Texture Distortion Increase",
       ""},
      {SCULPT_EXPAND_MODAL_TEXTURE_DISTORTION_DECREASE,
       "TEXTURE_DISTORTION_DECREASE",
       0,
       "Texture Distortion Decrease",
       ""},
      {0, NULL, 0, NULL, NULL},
  };

  static const char *name = "Sculpt Expand Modal";
  wmKeyMap *keymap = WM_modalkeymap_find(keyconf, name);

  /* This function is called for each spacetype, only needs to add map once. */
  if (keymap && keymap->modal_items) {
    return;
  }

  keymap = WM_modalkeymap_ensure(keyconf, name, modal_items);
  WM_modalkeymap_assign(keymap, "SCULPT_OT_expand");
}

void SCULPT_OT_expand(wmOperatorType *ot)
{
  /* Identifiers. */
  ot->name = "Expand";
  ot->idname = "SCULPT_OT_expand";
  ot->description = "Generic sculpt expand operator";

  /* API callbacks. */
  ot->invoke = sculpt_expand_invoke;
  ot->modal = sculpt_expand_modal;
  ot->cancel = sculpt_expand_cancel;
  ot->poll = SCULPT_mode_poll;

  ot->flag = OPTYPE_REGISTER | OPTYPE_UNDO;

  static EnumPropertyItem prop_sculpt_expand_falloff_type_items[] = {
      {SCULPT_EXPAND_FALLOFF_GEODESIC, "GEODESIC", 0, "Geodesic", ""},
      {SCULPT_EXPAND_FALLOFF_TOPOLOGY, "TOPOLOGY", 0, "Topology", ""},
      {SCULPT_EXPAND_FALLOFF_TOPOLOGY_DIAGONALS,
       "TOPOLOGY_DIAGONALS",
       0,
       "Topology Diagonals",
       ""},
      {SCULPT_EXPAND_FALLOFF_NORMALS, "NORMALS", 0, "Normals", ""},
      {SCULPT_EXPAND_FALLOFF_SPHERICAL, "SPHERICAL", 0, "Spherical", ""},
      {SCULPT_EXPAND_FALLOFF_BOUNDARY_TOPOLOGY, "BOUNDARY_TOPOLOGY", 0, "Boundary Topology", ""},
      {SCULPT_EXPAND_FALLOFF_BOUNDARY_FACE_SET, "BOUNDARY_FACE_SET", 0, "Boundary Face Set", ""},
      {SCULPT_EXPAND_FALLOFF_ACTIVE_FACE_SET, "ACTIVE_FACE_SET", 0, "Active Face Set", ""},
      {0, NULL, 0, NULL, NULL},
  };

  static EnumPropertyItem prop_sculpt_expand_target_type_items[] = {
      {SCULPT_EXPAND_TARGET_MASK, "MASK", 0, "Mask", ""},
      {SCULPT_EXPAND_TARGET_FACE_SETS, "FACE_SETS", 0, "Face Sets", ""},
      {SCULPT_EXPAND_TARGET_COLORS, "COLOR", 0, "Color", ""},
      {0, NULL, 0, NULL, NULL},
  };

  RNA_def_enum(ot->srna,
               "target",
               prop_sculpt_expand_target_type_items,
               SCULPT_EXPAND_TARGET_MASK,
               "Data Target",
               "Data that is going to be modified in the expand operation");

  RNA_def_enum(ot->srna,
               "falloff_type",
               prop_sculpt_expand_falloff_type_items,
               SCULPT_EXPAND_FALLOFF_GEODESIC,
               "Falloff Type",
               "Initial falloff of the expand operation");

  ot->prop = RNA_def_boolean(
      ot->srna, "invert", false, "Invert", "Invert the expand active elements");
  ot->prop = RNA_def_boolean(ot->srna,
                             "use_mask_preserve",
                             false,
                             "Preserve Previous",
                             "Preserve the previous state of the target data");
  ot->prop = RNA_def_boolean(ot->srna,
                             "use_falloff_gradient",
                             false,
                             "Falloff Gradient",
                             "Expand Using a linear falloff");

  ot->prop = RNA_def_boolean(ot->srna,
                             "use_modify_active",
                             false,
                             "Modify Active",
                             "Modify the active Face Set instead of creating a new one");

  ot->prop = RNA_def_boolean(
      ot->srna,
      "use_reposition_pivot",
      true,
      "Reposition Pivot",
      "Reposition the sculpt transform pivot to the boundary of the expand active area");

  ot->prop = RNA_def_int(ot->srna,
                         "max_geodesic_move_preview",
                         10000,
                         0,
                         INT_MAX,
                         "Max Vertex Count for Geodesic Move Preview",
                         "Maximum number of vertices in the mesh for using geodesic falloff when "
                         "moving the origin of expand. If the total number of vertices is greater "
                         "than this value, the falloff will be set to spherical when moving",
                         0,
                         1000000);
}<|MERGE_RESOLUTION|>--- conflicted
+++ resolved
@@ -1898,11 +1898,7 @@
                                              Mesh *mesh,
                                              const int delete_id)
 {
-<<<<<<< HEAD
-  const int totface = ss->totvert;
-=======
   const int totface = ss->totfaces;
->>>>>>> cbeeca81
   MeshElemMap *pmap = ss->pmap;
 
   /* Check that all the face sets IDs in the mesh are not equal to `delete_id`
