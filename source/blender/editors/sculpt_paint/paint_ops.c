--- conflicted
+++ resolved
@@ -381,7 +381,6 @@
 	ot->flag = OPTYPE_REGISTER | OPTYPE_UNDO;
 }
 
-<<<<<<< HEAD
 /* ********************** Isolate palette color **************************** */
 static int palettecolor_isolate_exec(bContext *C, wmOperator *op)
 {
@@ -1083,8 +1082,6 @@
 /** \} */
 
 
-=======
->>>>>>> 18965905
 static int brush_reset_exec(bContext *C, wmOperator *UNUSED(op))
 {
 	Paint *paint = BKE_paint_get_active_from_context(C);
