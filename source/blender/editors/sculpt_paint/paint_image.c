--- conflicted
+++ resolved
@@ -720,14 +720,6 @@
 	ED_undo_paint_push_begin(UNDO_PAINT_IMAGE, op->type->name,
 	                      ED_image_undo_restore, ED_image_undo_free);
 
-<<<<<<< HEAD
-=======
-	{
-		UnifiedPaintSettings *ups = &settings->unified_paint_settings;
-		ups->stroke_active = true;
-	}
-
->>>>>>> 054094f5
 	return pop;
 }
 
@@ -771,7 +763,6 @@
 	}
 
 	if (BKE_brush_use_alpha_pressure(scene, brush))
-<<<<<<< HEAD
 		BKE_brush_alpha_set(scene, brush, max_ff(0.0f, startalpha * pressure * alphafac));
 	else
 		BKE_brush_alpha_set(scene, brush, max_ff(0.0f, startalpha * alphafac));
@@ -779,11 +770,6 @@
 	if ((brush->flag & BRUSH_DRAG_DOT) || (brush->flag & BRUSH_ANCHORED)) {
 		paint_stroke_restore();
 	}
-=======
-		BKE_brush_alpha_set(scene, brush, max_ff(0.0f, startalpha * pressure));
-	if (BKE_brush_use_size_pressure(scene, brush))
-		BKE_brush_size_set(scene, brush, (int)max_ff(1.0f, startsize * pressure));
->>>>>>> 054094f5
 
 	if (pop->mode == PAINT_MODE_3D_PROJECT) {
 		paint_proj_stroke(C, pop->custom_paint, pop->prevmouse, mouse, pressure, distance, size);
@@ -868,22 +854,9 @@
 		BKE_reportf(op->reports, RPT_WARNING, "Packed MultiLayer files cannot be painted: %s", pop->s.warnpackedfile);
 #endif
 	MEM_freeN(pop);
-<<<<<<< HEAD
-=======
-
-	{
-		UnifiedPaintSettings *ups = &scene->toolsettings->unified_paint_settings;
-		ups->stroke_active = false;
-	}
-}
-
-static bool paint_stroke_test_start(bContext *UNUSED(C), wmOperator *UNUSED(op), const float UNUSED(mouse[2]))
-{
-	return true;
->>>>>>> 054094f5
-}
-
-static int paint_stroke_test_start(bContext *C, wmOperator *op, const float mouse[2])
+}
+
+static bool paint_stroke_test_start(bContext *C, wmOperator *op, const float mouse[2])
 {
 	PaintOperation *pop;
 
