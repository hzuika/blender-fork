--- conflicted
+++ resolved
@@ -370,7 +370,7 @@
 
 #endif
 
-static float tex_strength(SculptSession *ss, Brush *br, float *co,
+static float tex_strength(SculptSession *ss, Brush *UNUSED(br), float *co,
 			  float mask, float dist)
 {
 	return paint_stroke_combined_strength(ss->cache->stroke, dist, co, mask);
@@ -2108,102 +2108,6 @@
 		MEM_freeN(nodes);
 }
 
-<<<<<<< HEAD
-=======
-//static int max_overlap_count(Sculpt *sd)
-//{
-//	int count[3];
-//	int i, j;
-//
-//	for (i= 0; i < 3; i++) {
-//		count[i] = sd->radial_symm[i];
-//
-//		for (j= 0; j < 3; j++) {
-//			if (i != j && sd->flags & (SCULPT_SYMM_X<<i))
-//				count[i] *= 2;
-//		}
-//	}
-//
-//	return MAX3(count[0], count[1], count[2]);
-//}
-
-/* Flip all the editdata across the axis/axes specified by symm. Used to
-   calculate multiple modifications to the mesh when symmetry is enabled. */
-static void calc_brushdata_symm(Sculpt *sd, StrokeCache *cache, const char symm, const char axis, const float angle, const float UNUSED(feather))
-{
-	(void)sd; /* unused */
-
-	flip_coord(cache->location, cache->true_location, symm);
-	flip_coord(cache->grab_delta_symmetry, cache->grab_delta, symm);
-	flip_coord(cache->view_normal, cache->true_view_normal, symm);
-
-	// XXX This reduces the length of the grab delta if it approaches the line of symmetry
-	// XXX However, a different approach appears to be needed
-	//if (sd->flags & SCULPT_SYMMETRY_FEATHER) {
-	//	float frac = 1.0f/max_overlap_count(sd);
-	//	float reduce = (feather-frac)/(1-frac);
-
-	//	printf("feather: %f frac: %f reduce: %f\n", feather, frac, reduce);
-
-	//	if (frac < 1)
-	//		mul_v3_fl(cache->grab_delta_symmetry, reduce);
-	//}
-
-	unit_m4(cache->symm_rot_mat);
-	unit_m4(cache->symm_rot_mat_inv);
-	rotate_m4(cache->symm_rot_mat, axis, angle);
-	rotate_m4(cache->symm_rot_mat_inv, axis, -angle);
-
-	mul_m4_v3(cache->symm_rot_mat, cache->location);
-	mul_m4_v3(cache->symm_rot_mat, cache->grab_delta_symmetry);
-}
-
-static void do_radial_symmetry(Sculpt *sd, SculptSession *ss, Brush *brush, const char symm, const int axis, const float feather)
-{
-	int i;
-
-	for(i = 1; i < sd->radial_symm[axis-'X']; ++i) {
-		const float angle = 2*M_PI*i/sd->radial_symm[axis-'X'];
-		ss->cache->radial_symmetry_pass= i;
-		calc_brushdata_symm(sd, ss->cache, symm, axis, angle, feather);
-		do_brush_action(sd, ss, brush);
-	}
-}
-
-static void do_symmetrical_brush_actions(Sculpt *sd, SculptSession *ss)
-{
-	Brush *brush = paint_brush(&sd->paint);
-	StrokeCache *cache = ss->cache;
-	const char symm = sd->flags & 7;
-	int i;
-
-	float feather = calc_symmetry_feather(sd, ss->cache);
-
-	cache->bstrength= brush_strength(sd, cache, feather);
-
-	cache->symmetry= symm;
-
-	/* symm is a bit combination of XYZ - 1 is mirror X; 2 is Y; 3 is XY; 4 is Z; 5 is XZ; 6 is YZ; 7 is XYZ */ 
-	for(i = 0; i <= symm; ++i) {
-		if(i == 0 || (symm & i && (symm != 5 || i != 3) && (symm != 6 || (i != 3 && i != 5)))) {
-			cache->mirror_symmetry_pass= i;
-			cache->radial_symmetry_pass= 0;
-
-			calc_brushdata_symm(sd, cache, i, 0, 0, feather);
-			do_brush_action(sd, ss, brush);
-
-			do_radial_symmetry(sd, ss, brush, i, 'X', feather);
-			do_radial_symmetry(sd, ss, brush, i, 'Y', feather);
-			do_radial_symmetry(sd, ss, brush, i, 'Z', feather);
-		}
-	}
-
-	sculpt_combine_proxies(sd, ss);
-
-	cache->first_time= 0;
-}
-
->>>>>>> b743454c
 static void sculpt_update_tex(Sculpt *sd, SculptSession *ss)
 {
 	Brush *brush = paint_brush(&sd->paint);
@@ -2486,7 +2390,7 @@
 	cache->vertex_rotation= 0;
 }
 
-static void sculpt_update_brush_delta(Sculpt *sd, Object *ob, Brush *brush)
+static void sculpt_update_brush_delta(Object *ob, Brush *brush)
 {
 	SculptSession *ss = ob->paint->sculpt;
 	StrokeCache *cache = ss->cache;
@@ -2565,7 +2469,7 @@
 
 	/* Truly temporary data that isn't stored in properties */
 
-	sculpt_update_brush_delta(sd, ob, brush);
+	sculpt_update_brush_delta(ob, brush);
 
 	if(brush->sculpt_tool == SCULPT_TOOL_ROTATE) {
 		float mouse[2], initial_mouse[2];
