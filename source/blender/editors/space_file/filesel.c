/*
 * This program is free software; you can redistribute it and/or
 * modify it under the terms of the GNU General Public License
 * as published by the Free Software Foundation; either version 2
 * of the License, or (at your option) any later version.
 *
 * This program is distributed in the hope that it will be useful,
 * but WITHOUT ANY WARRANTY; without even the implied warranty of
 * MERCHANTABILITY or FITNESS FOR A PARTICULAR PURPOSE.  See the
 * GNU General Public License for more details.
 *
 * You should have received a copy of the GNU General Public License
 * along with this program; if not, write to the Free Software Foundation,
 * Inc., 51 Franklin Street, Fifth Floor, Boston, MA 02110-1301, USA.
 *
 * The Original Code is Copyright (C) 2008 Blender Foundation.
 * All rights reserved.
 */

/** \file
 * \ingroup spfile
 */

#include <math.h>
#include <stdio.h>
#include <string.h>

#include <sys/stat.h>
#include <sys/types.h>

/* path/file handling stuff */
#ifdef WIN32
#  include "BLI_winstuff.h"
#  include <direct.h>
#  include <io.h>
#else
#  include <dirent.h>
#  include <sys/times.h>
#  include <unistd.h>
#endif

#include "DNA_screen_types.h"
#include "DNA_space_types.h"
#include "DNA_userdef_types.h"

#include "MEM_guardedalloc.h"

#include "BLI_blenlib.h"
#include "BLI_fnmatch.h"
#include "BLI_math_base.h"
#include "BLI_utildefines.h"

#include "BLO_readfile.h"

#include "BLT_translation.h"

#include "BKE_appdir.h"
#include "BKE_context.h"
#include "BKE_idtype.h"
#include "BKE_main.h"
#include "BKE_preferences.h"

#include "BLF_api.h"

#include "ED_fileselect.h"
#include "ED_screen.h"

#include "WM_api.h"
#include "WM_types.h"

#include "RNA_access.h"

#include "UI_interface.h"
#include "UI_interface_icons.h"
#include "UI_view2d.h"

#include "file_intern.h"
#include "filelist.h"

#define VERTLIST_MAJORCOLUMN_WIDTH (25 * UI_UNIT_X)

<<<<<<< HEAD
static void fileselect_initialize_params_common(SpaceFile *sfile, FileSelectParams *params)
{
  const char *blendfile_path = BKE_main_blendfile_path_from_global();

  /* operator has no setting for this */
  params->active_file = -1;

  if (!params->dir[0]) {
    if (blendfile_path[0] != '\0') {
      BLI_split_dir_part(blendfile_path, params->dir, sizeof(params->dir));
    }
    else {
      const char *doc_path = BKE_appdir_folder_default();
      if (doc_path) {
        BLI_strncpy(params->dir, doc_path, sizeof(params->dir));
      }
    }
  }

  folder_history_list_ensure_for_active_browse_mode(sfile);
  folderlist_pushdir(sfile->folders_prev, params->dir);

  /* Switching thumbnails needs to recalc layout T28809. */
  if (sfile->layout) {
    sfile->layout->dirty = true;
  }
}

static void fileselect_ensure_asset_params(SpaceFile *sfile)
{
  BLI_assert(sfile->browse_mode == FILE_BROWSE_MODE_ASSETS);
  BLI_assert(sfile->op == NULL);

  FileAssetSelectParams *asset_params = sfile->asset_params;

  if (!asset_params) {
    asset_params = sfile->asset_params = MEM_callocN(sizeof(*asset_params),
                                                     "FileAssetSelectParams");
    asset_params->base_params.details_flags = U_default.file_space_data.details_flags;
    asset_params->asset_repository.type = FILE_ASSET_REPO_LOCAL;
  }

  FileSelectParams *base_params = &asset_params->base_params;
  base_params->file[0] = '\0';
  base_params->filter_glob[0] = '\0';
  /* TODO this way of using filters to form categories is notably slower than specifying a
   * "group" to read. That's because all types are read and filtering is applied afterwards. Would
   * be nice if we could lazy-read individual groups. */
  base_params->flag |= U_default.file_space_data.flag | FILE_ASSETS_ONLY | FILE_FILTER;
  base_params->flag &= ~FILE_DIRSEL_ONLY;
  base_params->filter |= FILE_TYPE_BLENDERLIB;
  base_params->filter_id = FILTER_ID_OB | FILTER_ID_GR;
  base_params->display = FILE_IMGDISPLAY;
  base_params->sort = FILE_SORT_ALPHA;
  base_params->recursion_level = 1;
  /* 'SMALL' size by default. More reasonable since this is typically used as regular editor,
   * space is more of an issue here. */
  base_params->thumbnail_size = 96;

  fileselect_initialize_params_common(sfile, base_params);
=======
FileSelectParams *ED_fileselect_get_active_params(const SpaceFile *sfile)
{
  if (!sfile) {
    /* Sometimes called in poll before space type was checked. */
    return NULL;
  }

  return sfile->params;
>>>>>>> b379f934
}

/**
 * \note RNA_struct_property_is_set_ex is used here because we want
 *       the previously used settings to be used here rather than overriding them */
<<<<<<< HEAD
static void fileselect_ensure_file_params(SpaceFile *sfile)
=======
static FileSelectParams *fileselect_ensure_updated_file_params(SpaceFile *sfile)
>>>>>>> b379f934
{
  BLI_assert(sfile->browse_mode == FILE_BROWSE_MODE_FILES);

  FileSelectParams *params;
  wmOperator *op = sfile->op;

  const char *blendfile_path = BKE_main_blendfile_path_from_global();

  /* create new parameters if necessary */
  if (!sfile->params) {
    sfile->params = MEM_callocN(sizeof(FileSelectParams), "fileselparams");
    /* set path to most recently opened .blend */
    BLI_split_dirfile(blendfile_path,
                      sfile->params->dir,
                      sfile->params->file,
                      sizeof(sfile->params->dir),
                      sizeof(sfile->params->file));
    sfile->params->filter_glob[0] = '\0';
    sfile->params->thumbnail_size = U_default.file_space_data.thumbnail_size;
    sfile->params->details_flags = U_default.file_space_data.details_flags;
    sfile->params->filter_id = U_default.file_space_data.filter_id;
  }

  params = sfile->params;

  /* set the parameters from the operator, if it exists */
  if (op) {
    PropertyRNA *prop;
    const bool is_files = (RNA_struct_find_property(op->ptr, "files") != NULL);
    const bool is_filepath = (RNA_struct_find_property(op->ptr, "filepath") != NULL);
    const bool is_filename = (RNA_struct_find_property(op->ptr, "filename") != NULL);
    const bool is_directory = (RNA_struct_find_property(op->ptr, "directory") != NULL);
    const bool is_relative_path = (RNA_struct_find_property(op->ptr, "relative_path") != NULL);

    BLI_strncpy_utf8(
        params->title, WM_operatortype_name(op->type, op->ptr), sizeof(params->title));

    if ((prop = RNA_struct_find_property(op->ptr, "filemode"))) {
      params->type = RNA_property_int_get(op->ptr, prop);
    }
    else {
      params->type = FILE_SPECIAL;
    }

    if (is_filepath && RNA_struct_property_is_set_ex(op->ptr, "filepath", false)) {
      char name[FILE_MAX];
      RNA_string_get(op->ptr, "filepath", name);
      if (params->type == FILE_LOADLIB) {
        BLI_strncpy(params->dir, name, sizeof(params->dir));
        params->file[0] = '\0';
      }
      else {
        BLI_split_dirfile(
            name, params->dir, params->file, sizeof(params->dir), sizeof(params->file));
      }
    }
    else {
      if (is_directory && RNA_struct_property_is_set_ex(op->ptr, "directory", false)) {
        RNA_string_get(op->ptr, "directory", params->dir);
        params->file[0] = '\0';
      }

      if (is_filename && RNA_struct_property_is_set_ex(op->ptr, "filename", false)) {
        RNA_string_get(op->ptr, "filename", params->file);
      }
    }

    if (params->dir[0]) {
      BLI_path_normalize_dir(blendfile_path, params->dir);
      BLI_path_abs(params->dir, blendfile_path);
    }

    params->flag = 0;
    if (is_directory == true && is_filename == false && is_filepath == false &&
        is_files == false) {
      params->flag |= FILE_DIRSEL_ONLY;
    }
    if ((prop = RNA_struct_find_property(op->ptr, "check_existing"))) {
      params->flag |= RNA_property_boolean_get(op->ptr, prop) ? FILE_CHECK_EXISTING : 0;
    }
    if ((prop = RNA_struct_find_property(op->ptr, "hide_props_region"))) {
      params->flag |= RNA_property_boolean_get(op->ptr, prop) ? FILE_HIDE_TOOL_PROPS : 0;
    }

    params->filter = 0;
    if ((prop = RNA_struct_find_property(op->ptr, "filter_blender"))) {
      params->filter |= RNA_property_boolean_get(op->ptr, prop) ? FILE_TYPE_BLENDER : 0;
    }
    if ((prop = RNA_struct_find_property(op->ptr, "filter_blenlib"))) {
      params->filter |= RNA_property_boolean_get(op->ptr, prop) ? FILE_TYPE_BLENDERLIB : 0;
    }
    if ((prop = RNA_struct_find_property(op->ptr, "filter_backup"))) {
      params->filter |= RNA_property_boolean_get(op->ptr, prop) ? FILE_TYPE_BLENDER_BACKUP : 0;
    }
    if ((prop = RNA_struct_find_property(op->ptr, "filter_image"))) {
      params->filter |= RNA_property_boolean_get(op->ptr, prop) ? FILE_TYPE_IMAGE : 0;
    }
    if ((prop = RNA_struct_find_property(op->ptr, "filter_movie"))) {
      params->filter |= RNA_property_boolean_get(op->ptr, prop) ? FILE_TYPE_MOVIE : 0;
    }
    if ((prop = RNA_struct_find_property(op->ptr, "filter_python"))) {
      params->filter |= RNA_property_boolean_get(op->ptr, prop) ? FILE_TYPE_PYSCRIPT : 0;
    }
    if ((prop = RNA_struct_find_property(op->ptr, "filter_font"))) {
      params->filter |= RNA_property_boolean_get(op->ptr, prop) ? FILE_TYPE_FTFONT : 0;
    }
    if ((prop = RNA_struct_find_property(op->ptr, "filter_sound"))) {
      params->filter |= RNA_property_boolean_get(op->ptr, prop) ? FILE_TYPE_SOUND : 0;
    }
    if ((prop = RNA_struct_find_property(op->ptr, "filter_text"))) {
      params->filter |= RNA_property_boolean_get(op->ptr, prop) ? FILE_TYPE_TEXT : 0;
    }
    if ((prop = RNA_struct_find_property(op->ptr, "filter_archive"))) {
      params->filter |= RNA_property_boolean_get(op->ptr, prop) ? FILE_TYPE_ARCHIVE : 0;
    }
    if ((prop = RNA_struct_find_property(op->ptr, "filter_folder"))) {
      params->filter |= RNA_property_boolean_get(op->ptr, prop) ? FILE_TYPE_FOLDER : 0;
    }
    if ((prop = RNA_struct_find_property(op->ptr, "filter_btx"))) {
      params->filter |= RNA_property_boolean_get(op->ptr, prop) ? FILE_TYPE_BTX : 0;
    }
    if ((prop = RNA_struct_find_property(op->ptr, "filter_collada"))) {
      params->filter |= RNA_property_boolean_get(op->ptr, prop) ? FILE_TYPE_COLLADA : 0;
    }
    if ((prop = RNA_struct_find_property(op->ptr, "filter_alembic"))) {
      params->filter |= RNA_property_boolean_get(op->ptr, prop) ? FILE_TYPE_ALEMBIC : 0;
    }
    if ((prop = RNA_struct_find_property(op->ptr, "filter_usd"))) {
      params->filter |= RNA_property_boolean_get(op->ptr, prop) ? FILE_TYPE_USD : 0;
    }
    if ((prop = RNA_struct_find_property(op->ptr, "filter_volume"))) {
      params->filter |= RNA_property_boolean_get(op->ptr, prop) ? FILE_TYPE_VOLUME : 0;
    }
    if ((prop = RNA_struct_find_property(op->ptr, "filter_glob"))) {
      /* Protection against pyscripts not setting proper size limit... */
      char *tmp = RNA_property_string_get_alloc(
          op->ptr, prop, params->filter_glob, sizeof(params->filter_glob), NULL);
      if (tmp != params->filter_glob) {
        BLI_strncpy(params->filter_glob, tmp, sizeof(params->filter_glob));
        MEM_freeN(tmp);

        /* Fix stupid things that truncating might have generated,
         * like last group being a 'match everything' wildcard-only one... */
        BLI_path_extension_glob_validate(params->filter_glob);
      }
      params->filter |= (FILE_TYPE_OPERATOR | FILE_TYPE_FOLDER);
    }
    else {
      params->filter_glob[0] = '\0';
    }

    if (params->filter != 0) {
      if (U.uiflag & USER_FILTERFILEEXTS) {
        params->flag |= FILE_FILTER;
      }
      else {
        params->flag &= ~FILE_FILTER;
      }
    }

    if (U.uiflag & USER_HIDE_DOT) {
      params->flag |= FILE_HIDE_DOT;
    }
    else {
      params->flag &= ~FILE_HIDE_DOT;
    }

    if (params->type == FILE_LOADLIB) {
      params->flag |= RNA_boolean_get(op->ptr, "link") ? FILE_LINK : 0;
      params->flag |= RNA_boolean_get(op->ptr, "autoselect") ? FILE_AUTOSELECT : 0;
      params->flag |= RNA_boolean_get(op->ptr, "active_collection") ? FILE_ACTIVE_COLLECTION : 0;
    }

    if ((prop = RNA_struct_find_property(op->ptr, "display_type"))) {
      params->display = RNA_property_enum_get(op->ptr, prop);
    }

    if (params->display == FILE_DEFAULTDISPLAY) {
      params->display = U_default.file_space_data.display_type;
    }

    if ((prop = RNA_struct_find_property(op->ptr, "sort_method"))) {
      params->sort = RNA_property_enum_get(op->ptr, prop);
    }

    if (params->sort == FILE_SORT_DEFAULT) {
      params->sort = U_default.file_space_data.sort_type;
    }

    if (is_relative_path) {
      if ((prop = RNA_struct_find_property(op->ptr, "relative_path"))) {
        if (!RNA_property_is_set_ex(op->ptr, prop, false)) {
          RNA_property_boolean_set(op->ptr, prop, (U.flag & USER_RELPATHS) != 0);
        }
      }
    }
  }
  else {
    /* default values, if no operator */
    params->type = FILE_UNIX;
    params->flag |= U_default.file_space_data.flag;
    params->flag &= ~FILE_DIRSEL_ONLY;
    params->display = FILE_VERTICALDISPLAY;
    params->sort = FILE_SORT_ALPHA;
    params->filter = 0;
    params->filter_glob[0] = '\0';
  }

  fileselect_initialize_params_common(sfile, params);
}

/**
 * If needed, create and return the file select parameters for the active browse mode.
 */
FileSelectParams *ED_fileselect_ensure_active_params(SpaceFile *sfile)
{
  switch ((eFileBrowse_Mode)sfile->browse_mode) {
    case FILE_BROWSE_MODE_FILES:
      if (!sfile->params) {
        fileselect_ensure_file_params(sfile);
      }
      return sfile->params;
    case FILE_BROWSE_MODE_ASSETS:
      if (!sfile->asset_params) {
        fileselect_ensure_asset_params(sfile);
      }
      return &sfile->asset_params->base_params;
  }
}

<<<<<<< HEAD
/**
 * Get the file select parameters for the active browse mode.
 */
FileSelectParams *ED_fileselect_get_active_params(const SpaceFile *sfile)
{
  if (!sfile) {
    /* Sometimes called in poll before space type was checked. */
    return NULL;
  }

  switch ((eFileBrowse_Mode)sfile->browse_mode) {
    case FILE_BROWSE_MODE_FILES:
      return sfile->params;
    case FILE_BROWSE_MODE_ASSETS:
      return (FileSelectParams *)sfile->asset_params;
  }
}

FileSelectParams *ED_fileselect_get_file_params(const SpaceFile *sfile)
{
  return (sfile->browse_mode == FILE_BROWSE_MODE_FILES) ? sfile->params : NULL;
}

FileAssetSelectParams *ED_fileselect_get_asset_params(const SpaceFile *sfile)
{
  return (sfile->browse_mode == FILE_BROWSE_MODE_ASSETS) ? sfile->asset_params : NULL;
}

static void fileselect_refresh_asset_params(FileAssetSelectParams *asset_params)
{
  FileSelectAssetRepositoryUID *repository = &asset_params->asset_repository;
  FileSelectParams *base_params = &asset_params->base_params;
  bUserAssetRepository *user_repository = NULL;

  /* Ensure valid repo, or fall-back to local one. */
  if (repository->type == FILE_ASSET_REPO_CUSTOM) {
    user_repository = BKE_preferences_asset_repository_find_from_name(&U, repository->idname);
    if (!user_repository) {
      repository->type = FILE_ASSET_REPO_LOCAL;
    }
  }

  switch (repository->type) {
    case FILE_ASSET_REPO_LOCAL:
      base_params->dir[0] = '\0';
      break;
    case FILE_ASSET_REPO_CUSTOM:
      BLI_assert(user_repository);
      BLI_strncpy(base_params->dir, user_repository->path, sizeof(base_params->dir));
      break;
  }
  base_params->type = (repository->type == FILE_ASSET_REPO_LOCAL) ? FILE_MAIN_ASSET : FILE_LOADLIB;
}
=======
  if (!params->dir[0]) {
    if (blendfile_path[0] != '\0') {
      BLI_split_dir_part(blendfile_path, params->dir, sizeof(params->dir));
    }
    else {
      const char *doc_path = BKE_appdir_folder_default();
      if (doc_path) {
        BLI_strncpy(params->dir, doc_path, sizeof(params->dir));
      }
    }
  }

  folderlist_pushdir(sfile->folders_prev, params->dir);
>>>>>>> b379f934

void fileselect_refresh_params(SpaceFile *sfile)
{
  FileAssetSelectParams *asset_params = ED_fileselect_get_asset_params(sfile);
  if (asset_params) {
    fileselect_refresh_asset_params(asset_params);
  }
}

<<<<<<< HEAD
bool ED_fileselect_is_asset_browser(const SpaceFile *sfile)
{
  return (sfile->browse_mode == FILE_BROWSE_MODE_ASSETS);
=======
  return params;
}

FileSelectParams *ED_fileselect_ensure_active_params(SpaceFile *sfile)
{
  if (!sfile->params) {
    fileselect_ensure_updated_file_params(sfile);
  }
  return sfile->params;
>>>>>>> b379f934
}

/* The subset of FileSelectParams.flag items we store into preferences. Note that FILE_SORT_ALPHA
 * may also be remembered, but only conditionally. */
#define PARAMS_FLAGS_REMEMBERED (FILE_HIDE_DOT)

void ED_fileselect_window_params_get(const wmWindow *win, int win_size[2], bool *is_maximized)
{
  /* Get DPI/pixelsize independent size to be stored in preferences. */
  WM_window_set_dpi(win); /* Ensure the DPI is taken from the right window. */

  win_size[0] = WM_window_pixels_x(win) / UI_DPI_FAC;
  win_size[1] = WM_window_pixels_y(win) / UI_DPI_FAC;

  *is_maximized = WM_window_is_maximized(win);
}

static bool file_select_use_default_display_type(const SpaceFile *sfile)
{
  PropertyRNA *prop;
  return (sfile->op == NULL) ||
         !(prop = RNA_struct_find_property(sfile->op->ptr, "display_type")) ||
         (RNA_property_enum_get(sfile->op->ptr, prop) == FILE_DEFAULTDISPLAY);
}

static bool file_select_use_default_sort_type(const SpaceFile *sfile)
{
  PropertyRNA *prop;
  return (sfile->op == NULL) ||
         !(prop = RNA_struct_find_property(sfile->op->ptr, "sort_method")) ||
         (RNA_property_enum_get(sfile->op->ptr, prop) == FILE_SORT_DEFAULT);
}

void ED_fileselect_set_params_from_userdef(SpaceFile *sfile)
{
  wmOperator *op = sfile->op;
  UserDef_FileSpaceData *sfile_udata = &U.file_space_data;

<<<<<<< HEAD
  BLI_assert(sfile->browse_mode == FILE_BROWSE_MODE_FILES);

  FileSelectParams *params = ED_fileselect_ensure_active_params(sfile);
=======
  FileSelectParams *params = fileselect_ensure_updated_file_params(sfile);
>>>>>>> b379f934
  if (!op) {
    return;
  }

  params->thumbnail_size = sfile_udata->thumbnail_size;
  params->details_flags = sfile_udata->details_flags;
  params->filter_id = sfile_udata->filter_id;

  /* Combine flags we take from params with the flags we take from userdef. */
  params->flag = (params->flag & ~PARAMS_FLAGS_REMEMBERED) |
                 (sfile_udata->flag & PARAMS_FLAGS_REMEMBERED);

  if (file_select_use_default_display_type(sfile)) {
    params->display = sfile_udata->display_type;
  }
  if (file_select_use_default_sort_type(sfile)) {
    params->sort = sfile_udata->sort_type;
    /* For the default sorting, also take invert flag from userdef. */
    params->flag = (params->flag & ~FILE_SORT_INVERT) | (sfile_udata->flag & FILE_SORT_INVERT);
  }
}

/**
 * Update the user-preference data for the file space. In fact, this also contains some
 * non-FileSelectParams data, but we can safely ignore this.
 *
 * \param temp_win_size: If the browser was opened in a temporary window,
 * pass its size here so we can store that in the preferences. Otherwise NULL.
 */
void ED_fileselect_params_to_userdef(SpaceFile *sfile,
                                     const int temp_win_size[2],
                                     const bool is_maximized)
{
  FileSelectParams *params = ED_fileselect_get_active_params(sfile);
  UserDef_FileSpaceData *sfile_udata_new = &U.file_space_data;
  UserDef_FileSpaceData sfile_udata_old = U.file_space_data;

  sfile_udata_new->thumbnail_size = params->thumbnail_size;
  sfile_udata_new->details_flags = params->details_flags;
  sfile_udata_new->flag = params->flag & PARAMS_FLAGS_REMEMBERED;
  sfile_udata_new->filter_id = params->filter_id;

  /* In some rare cases, operators ask for a specific display or sort type (e.g. chronological
   * sorting for "Recover Auto Save"). So the settings are optimized for a specific operation.
   * Don't let that change the userdef memory for more general cases. */
  if (file_select_use_default_display_type(sfile)) {
    sfile_udata_new->display_type = params->display;
  }
  if (file_select_use_default_sort_type(sfile)) {
    sfile_udata_new->sort_type = params->sort;
    /* In this case also remember the invert flag. */
    sfile_udata_new->flag = (sfile_udata_new->flag & ~FILE_SORT_INVERT) |
                            (params->flag & FILE_SORT_INVERT);
  }

  if (temp_win_size && !is_maximized) {
    sfile_udata_new->temp_win_sizex = temp_win_size[0];
    sfile_udata_new->temp_win_sizey = temp_win_size[1];
  }

  /* Tag prefs as dirty if something has changed. */
  if (memcmp(sfile_udata_new, &sfile_udata_old, sizeof(sfile_udata_old)) != 0) {
    U.runtime.is_dirty = true;
  }
}

<<<<<<< HEAD
=======
void ED_fileselect_reset_params(SpaceFile *sfile)
{
  FileSelectParams *params = ED_fileselect_get_active_params(sfile);
  params->type = FILE_UNIX;
  params->flag = 0;
  params->title[0] = '\0';
  params->active_file = -1;
}

>>>>>>> b379f934
/**
 * Sets FileSelectParams->file (name of selected file)
 */
void fileselect_file_set(SpaceFile *sfile, const int index)
{
  const struct FileDirEntry *file = filelist_file(sfile->files, index);
  if (file && file->relpath && file->relpath[0] && !(file->typeflag & FILE_TYPE_DIR)) {
    FileSelectParams *params = ED_fileselect_get_active_params(sfile);
    BLI_strncpy(params->file, file->relpath, FILE_MAXFILE);
  }
}

int ED_fileselect_layout_numfiles(FileLayout *layout, ARegion *region)
{
  int numfiles;

  /* Values in pixels.
   *
   * - *_item: size of each (row|col), (including padding)
   * - *_view: (x|y) size of the view.
   * - *_over: extra pixels, to take into account, when the fit isnt exact
   *   (needed since you may see the end of the previous column and the beginning of the next).
   *
   * Could be more clever and take scrolling into account,
   * but for now don't bother.
   */
  if (layout->flag & FILE_LAYOUT_HOR) {
    const int x_item = layout->tile_w + (2 * layout->tile_border_x);
    const int x_view = (int)(BLI_rctf_size_x(&region->v2d.cur));
    const int x_over = x_item - (x_view % x_item);
    numfiles = (int)((float)(x_view + x_over) / (float)(x_item));
    return numfiles * layout->rows;
  }

  const int y_item = layout->tile_h + (2 * layout->tile_border_y);
  const int y_view = (int)(BLI_rctf_size_y(&region->v2d.cur)) - layout->offset_top;
  const int y_over = y_item - (y_view % y_item);
  numfiles = (int)((float)(y_view + y_over) / (float)(y_item));
  return numfiles * layout->flow_columns;
}

static bool is_inside(int x, int y, int cols, int rows)
{
  return ((x >= 0) && (x < cols) && (y >= 0) && (y < rows));
}

FileSelection ED_fileselect_layout_offset_rect(FileLayout *layout, const rcti *rect)
{
  int colmin, colmax, rowmin, rowmax;
  FileSelection sel;
  sel.first = sel.last = -1;

  if (layout == NULL) {
    return sel;
  }

  colmin = (rect->xmin) / (layout->tile_w + 2 * layout->tile_border_x);
  rowmin = (rect->ymin - layout->offset_top) / (layout->tile_h + 2 * layout->tile_border_y);
  colmax = (rect->xmax) / (layout->tile_w + 2 * layout->tile_border_x);
  rowmax = (rect->ymax - layout->offset_top) / (layout->tile_h + 2 * layout->tile_border_y);

  if (is_inside(colmin, rowmin, layout->flow_columns, layout->rows) ||
      is_inside(colmax, rowmax, layout->flow_columns, layout->rows)) {
    CLAMP(colmin, 0, layout->flow_columns - 1);
    CLAMP(rowmin, 0, layout->rows - 1);
    CLAMP(colmax, 0, layout->flow_columns - 1);
    CLAMP(rowmax, 0, layout->rows - 1);
  }

  if ((colmin > layout->flow_columns - 1) || (rowmin > layout->rows - 1)) {
    sel.first = -1;
  }
  else {
    if (layout->flag & FILE_LAYOUT_HOR) {
      sel.first = layout->rows * colmin + rowmin;
    }
    else {
      sel.first = colmin + layout->flow_columns * rowmin;
    }
  }
  if ((colmax > layout->flow_columns - 1) || (rowmax > layout->rows - 1)) {
    sel.last = -1;
  }
  else {
    if (layout->flag & FILE_LAYOUT_HOR) {
      sel.last = layout->rows * colmax + rowmax;
    }
    else {
      sel.last = colmax + layout->flow_columns * rowmax;
    }
  }

  return sel;
}

int ED_fileselect_layout_offset(FileLayout *layout, int x, int y)
{
  int offsetx, offsety;
  int active_file;

  if (layout == NULL) {
    return -1;
  }

  offsetx = (x) / (layout->tile_w + 2 * layout->tile_border_x);
  offsety = (y - layout->offset_top) / (layout->tile_h + 2 * layout->tile_border_y);

  if (offsetx > layout->flow_columns - 1) {
    return -1;
  }
  if (offsety > layout->rows - 1) {
    return -1;
  }

  if (layout->flag & FILE_LAYOUT_HOR) {
    active_file = layout->rows * offsetx + offsety;
  }
  else {
    active_file = offsetx + layout->flow_columns * offsety;
  }
  return active_file;
}

/**
 * Get the currently visible bounds of the layout in screen space. Matches View2D.mask minus the
 * top column-header row.
 */
void ED_fileselect_layout_maskrect(const FileLayout *layout, const View2D *v2d, rcti *r_rect)
{
  *r_rect = v2d->mask;
  r_rect->ymax -= layout->offset_top;
}

bool ED_fileselect_layout_is_inside_pt(const FileLayout *layout, const View2D *v2d, int x, int y)
{
  rcti maskrect;
  ED_fileselect_layout_maskrect(layout, v2d, &maskrect);
  return BLI_rcti_isect_pt(&maskrect, x, y);
}

bool ED_fileselect_layout_isect_rect(const FileLayout *layout,
                                     const View2D *v2d,
                                     const rcti *rect,
                                     rcti *r_dst)
{
  rcti maskrect;
  ED_fileselect_layout_maskrect(layout, v2d, &maskrect);
  return BLI_rcti_isect(&maskrect, rect, r_dst);
}

void ED_fileselect_layout_tilepos(FileLayout *layout, int tile, int *x, int *y)
{
  if (layout->flag == FILE_LAYOUT_HOR) {
    *x = layout->tile_border_x +
         (tile / layout->rows) * (layout->tile_w + 2 * layout->tile_border_x);
    *y = layout->offset_top + layout->tile_border_y +
         (tile % layout->rows) * (layout->tile_h + 2 * layout->tile_border_y);
  }
  else {
    *x = layout->tile_border_x +
         ((tile) % layout->flow_columns) * (layout->tile_w + 2 * layout->tile_border_x);
    *y = layout->offset_top + layout->tile_border_y +
         ((tile) / layout->flow_columns) * (layout->tile_h + 2 * layout->tile_border_y);
  }
}

/**
 * Check if the region coordinate defined by \a x and \a y are inside the column header.
 */
bool file_attribute_column_header_is_inside(const View2D *v2d,
                                            const FileLayout *layout,
                                            int x,
                                            int y)
{
  rcti header_rect = v2d->mask;
  header_rect.ymin = header_rect.ymax - layout->attribute_column_header_h;
  return BLI_rcti_isect_pt(&header_rect, x, y);
}

bool file_attribute_column_type_enabled(const FileSelectParams *params,
                                        FileAttributeColumnType column)
{
  switch (column) {
    case COLUMN_NAME:
      /* Always enabled */
      return true;
    case COLUMN_DATETIME:
      return (params->details_flags & FILE_DETAILS_DATETIME) != 0;
    case COLUMN_SIZE:
      return (params->details_flags & FILE_DETAILS_SIZE) != 0;
    default:
      return false;
  }
}

/**
 * Find the column type at region coordinate given by \a x (y doesn't matter for this).
 */
FileAttributeColumnType file_attribute_column_type_find_isect(const View2D *v2d,
                                                              const FileSelectParams *params,
                                                              FileLayout *layout,
                                                              int x)
{
  float mx, my;
  int offset_tile;

  UI_view2d_region_to_view(v2d, x, v2d->mask.ymax - layout->offset_top - 1, &mx, &my);
  offset_tile = ED_fileselect_layout_offset(
      layout, (int)(v2d->tot.xmin + mx), (int)(v2d->tot.ymax - my));
  if (offset_tile > -1) {
    int tile_x, tile_y;
    int pos_x = 0;
    int rel_x; /* x relative to the hovered tile */

    ED_fileselect_layout_tilepos(layout, offset_tile, &tile_x, &tile_y);
    /* Column header drawing doesn't use left tile border, so subtract it. */
    rel_x = mx - (tile_x - layout->tile_border_x);

    for (FileAttributeColumnType column = 0; column < ATTRIBUTE_COLUMN_MAX; column++) {
      if (!file_attribute_column_type_enabled(params, column)) {
        continue;
      }
      const int width = layout->attribute_columns[column].width;

      if (IN_RANGE(rel_x, pos_x, pos_x + width)) {
        return column;
      }

      pos_x += width;
    }
  }

  return COLUMN_NONE;
}

float file_string_width(const char *str)
{
  const uiStyle *style = UI_style_get();
  float width;

  UI_fontstyle_set(&style->widget);
  if (style->widget.kerning == 1) { /* for BLF_width */
    BLF_enable(style->widget.uifont_id, BLF_KERNING_DEFAULT);
  }

  width = BLF_width(style->widget.uifont_id, str, BLF_DRAW_STR_DUMMY_MAX);

  if (style->widget.kerning == 1) {
    BLF_disable(style->widget.uifont_id, BLF_KERNING_DEFAULT);
  }

  return width;
}

float file_font_pointsize(void)
{
#if 0
  float s;
  char tmp[2] = "X";
  const uiStyle *style = UI_style_get();
  UI_fontstyle_set(&style->widget);
  s = BLF_height(style->widget.uifont_id, tmp);
  return style->widget.points;
#else
  const uiStyle *style = UI_style_get();
  UI_fontstyle_set(&style->widget);
  return style->widget.points * UI_DPI_FAC;
#endif
}

static void file_attribute_columns_widths(const FileSelectParams *params, FileLayout *layout)
{
  FileAttributeColumn *columns = layout->attribute_columns;
  const bool small_size = SMALL_SIZE_CHECK(params->thumbnail_size);
  const int pad = small_size ? 0 : ATTRIBUTE_COLUMN_PADDING * 2;

  for (int i = 0; i < ATTRIBUTE_COLUMN_MAX; i++) {
    layout->attribute_columns[i].width = 0;
  }

  /* Biggest possible reasonable values... */
  columns[COLUMN_DATETIME].width = file_string_width(small_size ? "23/08/89" :
                                                                  "23 Dec 6789, 23:59") +
                                   pad;
  columns[COLUMN_SIZE].width = file_string_width(small_size ? "98.7 M" : "098.7 MiB") + pad;
  if (params->display == FILE_IMGDISPLAY) {
    columns[COLUMN_NAME].width = ((float)params->thumbnail_size / 8.0f) * UI_UNIT_X;
  }
  /* Name column uses remaining width */
  else {
    int remwidth = layout->tile_w;
    for (FileAttributeColumnType column_type = ATTRIBUTE_COLUMN_MAX - 1; column_type >= 0;
         column_type--) {
      if ((column_type == COLUMN_NAME) ||
          !file_attribute_column_type_enabled(params, column_type)) {
        continue;
      }
      remwidth -= columns[column_type].width;
    }
    columns[COLUMN_NAME].width = remwidth;
  }
}

static void file_attribute_columns_init(const FileSelectParams *params, FileLayout *layout)
{
  file_attribute_columns_widths(params, layout);

  layout->attribute_columns[COLUMN_NAME].name = N_("Name");
  layout->attribute_columns[COLUMN_NAME].sort_type = FILE_SORT_ALPHA;
  layout->attribute_columns[COLUMN_NAME].text_align = UI_STYLE_TEXT_LEFT;
  layout->attribute_columns[COLUMN_DATETIME].name = N_("Date Modified");
  layout->attribute_columns[COLUMN_DATETIME].sort_type = FILE_SORT_TIME;
  layout->attribute_columns[COLUMN_DATETIME].text_align = UI_STYLE_TEXT_LEFT;
  layout->attribute_columns[COLUMN_SIZE].name = N_("Size");
  layout->attribute_columns[COLUMN_SIZE].sort_type = FILE_SORT_SIZE;
  layout->attribute_columns[COLUMN_SIZE].text_align = UI_STYLE_TEXT_RIGHT;
}

void ED_fileselect_init_layout(struct SpaceFile *sfile, ARegion *region)
{
  FileSelectParams *params = ED_fileselect_get_active_params(sfile);
  FileLayout *layout = NULL;
  View2D *v2d = &region->v2d;
  int numfiles;
  int textheight;

  if (sfile->layout == NULL) {
    sfile->layout = MEM_callocN(sizeof(struct FileLayout), "file_layout");
    sfile->layout->dirty = true;
  }
  else if (sfile->layout->dirty == false) {
    return;
  }

  numfiles = filelist_files_ensure(sfile->files);
  textheight = (int)file_font_pointsize();
  layout = sfile->layout;
  layout->textheight = textheight;

  if (params->display == FILE_IMGDISPLAY) {
    layout->prv_w = ((float)params->thumbnail_size / 20.0f) * UI_UNIT_X;
    layout->prv_h = ((float)params->thumbnail_size / 20.0f) * UI_UNIT_Y;
    layout->tile_border_x = 0.3f * UI_UNIT_X;
    layout->tile_border_y = 0.3f * UI_UNIT_X;
    layout->prv_border_x = 0.3f * UI_UNIT_X;
    layout->prv_border_y = 0.3f * UI_UNIT_Y;
    layout->tile_w = layout->prv_w + 2 * layout->prv_border_x;
    layout->tile_h = layout->prv_h + 2 * layout->prv_border_y + textheight;
    layout->width = (int)(BLI_rctf_size_x(&v2d->cur) - 2 * layout->tile_border_x);
    layout->flow_columns = layout->width / (layout->tile_w + 2 * layout->tile_border_x);
    layout->attribute_column_header_h = 0;
    layout->offset_top = 0;
    if (layout->flow_columns > 0) {
      layout->rows = divide_ceil_u(numfiles, layout->flow_columns);
    }
    else {
      layout->flow_columns = 1;
      layout->rows = numfiles;
    }
    layout->height = sfile->layout->rows * (layout->tile_h + 2 * layout->tile_border_y) +
                     layout->tile_border_y * 2 - layout->offset_top;
    layout->flag = FILE_LAYOUT_VER;
  }
  else if (params->display == FILE_VERTICALDISPLAY) {
    int rowcount;

    layout->prv_w = ((float)params->thumbnail_size / 20.0f) * UI_UNIT_X;
    layout->prv_h = ((float)params->thumbnail_size / 20.0f) * UI_UNIT_Y;
    layout->tile_border_x = 0.4f * UI_UNIT_X;
    layout->tile_border_y = 0.1f * UI_UNIT_Y;
    layout->tile_h = textheight * 3 / 2;
    layout->width = (int)(BLI_rctf_size_x(&v2d->cur) - 2 * layout->tile_border_x);
    layout->tile_w = layout->width;
    layout->flow_columns = 1;
    layout->attribute_column_header_h = layout->tile_h * 1.2f + 2 * layout->tile_border_y;
    layout->offset_top = layout->attribute_column_header_h;
    rowcount = (int)(BLI_rctf_size_y(&v2d->cur) - layout->offset_top - 2 * layout->tile_border_y) /
               (layout->tile_h + 2 * layout->tile_border_y);
    file_attribute_columns_init(params, layout);

    layout->rows = MAX2(rowcount, numfiles);
    BLI_assert(layout->rows != 0);
    layout->height = sfile->layout->rows * (layout->tile_h + 2 * layout->tile_border_y) +
                     layout->tile_border_y * 2 + layout->offset_top;
    layout->flag = FILE_LAYOUT_VER;
  }
  else if (params->display == FILE_HORIZONTALDISPLAY) {
    layout->prv_w = ((float)params->thumbnail_size / 20.0f) * UI_UNIT_X;
    layout->prv_h = ((float)params->thumbnail_size / 20.0f) * UI_UNIT_Y;
    layout->tile_border_x = 0.4f * UI_UNIT_X;
    layout->tile_border_y = 0.1f * UI_UNIT_Y;
    layout->tile_h = textheight * 3 / 2;
    layout->attribute_column_header_h = 0;
    layout->offset_top = layout->attribute_column_header_h;
    layout->height = (int)(BLI_rctf_size_y(&v2d->cur) - 2 * layout->tile_border_y);
    /* Padding by full scrollbar H is too much, can overlap tile border Y. */
    layout->rows = (layout->height - V2D_SCROLL_HEIGHT + layout->tile_border_y) /
                   (layout->tile_h + 2 * layout->tile_border_y);
    layout->tile_w = VERTLIST_MAJORCOLUMN_WIDTH;
    file_attribute_columns_init(params, layout);

    if (layout->rows > 0) {
      layout->flow_columns = divide_ceil_u(numfiles, layout->rows);
    }
    else {
      layout->rows = 1;
      layout->flow_columns = numfiles;
    }
    layout->width = sfile->layout->flow_columns * (layout->tile_w + 2 * layout->tile_border_x) +
                    layout->tile_border_x * 2;
    layout->flag = FILE_LAYOUT_HOR;
  }
  layout->dirty = false;
}

FileLayout *ED_fileselect_get_layout(struct SpaceFile *sfile, ARegion *region)
{
  if (!sfile->layout) {
    ED_fileselect_init_layout(sfile, region);
  }
  return sfile->layout;
}

/**
 * Support updating the directory even when this isn't the active space
 * needed so RNA properties update function isn't context sensitive, see T70255.
 */
void ED_file_change_dir_ex(bContext *C, bScreen *screen, ScrArea *area)
{
  /* May happen when manipulating non-active spaces. */
  if (UNLIKELY(area->spacetype != SPACE_FILE)) {
    return;
  }
  SpaceFile *sfile = area->spacedata.first;
  FileSelectParams *params = ED_fileselect_get_active_params(sfile);
  if (params) {
    wmWindowManager *wm = CTX_wm_manager(C);
    Scene *scene = WM_windows_scene_get_from_screen(wm, screen);
    if (LIKELY(scene != NULL)) {
      ED_fileselect_clear(wm, scene, sfile);
    }

    /* Clear search string, it is very rare to want to keep that filter while changing dir,
     * and usually very annoying to keep it actually! */
    params->filter_search[0] = '\0';
    params->active_file = -1;

    if (!filelist_is_dir(sfile->files, params->dir)) {
      BLI_strncpy(params->dir, filelist_dir(sfile->files), sizeof(params->dir));
      /* could return but just refresh the current dir */
    }
    filelist_setdir(sfile->files, params->dir);

    if (folderlist_clear_next(sfile)) {
      folderlist_free(sfile->folders_next);
    }

    folderlist_pushdir(sfile->folders_prev, params->dir);

    file_draw_check_ex(C, area);
  }
}

void ED_file_change_dir(bContext *C)
{
  bScreen *screen = CTX_wm_screen(C);
  ScrArea *area = CTX_wm_area(C);
  ED_file_change_dir_ex(C, screen, area);
}

int file_select_match(struct SpaceFile *sfile, const char *pattern, char *matched_file)
{
  int match = 0;

  int n = filelist_files_ensure(sfile->files);

  /* select any file that matches the pattern, this includes exact match
   * if the user selects a single file by entering the filename
   */
  for (int i = 0; i < n; i++) {
    FileDirEntry *file = filelist_file(sfile->files, i);
    /* Do not check whether file is a file or dir here! Causes T44243
     * (we do accept dirs at this stage). */
    if (fnmatch(pattern, file->relpath, 0) == 0) {
      filelist_entry_select_set(sfile->files, file, FILE_SEL_ADD, FILE_SEL_SELECTED, CHECK_ALL);
      if (!match) {
        BLI_strncpy(matched_file, file->relpath, FILE_MAX);
      }
      match++;
    }
  }

  return match;
}

int autocomplete_directory(struct bContext *C, char *str, void *UNUSED(arg_v))
{
  SpaceFile *sfile = CTX_wm_space_file(C);
  int match = AUTOCOMPLETE_NO_MATCH;

  /* search if str matches the beginning of name */
  if (str[0] && sfile->files) {
    char dirname[FILE_MAX];

    DIR *dir;
    struct dirent *de;

    BLI_split_dir_part(str, dirname, sizeof(dirname));

    dir = opendir(dirname);

    if (dir) {
      AutoComplete *autocpl = UI_autocomplete_begin(str, FILE_MAX);

      while ((de = readdir(dir)) != NULL) {
        if (FILENAME_IS_CURRPAR(de->d_name)) {
          /* pass */
        }
        else {
          char path[FILE_MAX];
          BLI_stat_t status;

          BLI_join_dirfile(path, sizeof(path), dirname, de->d_name);

          if (BLI_stat(path, &status) == 0) {
            if (S_ISDIR(status.st_mode)) { /* is subdir */
              UI_autocomplete_update_name(autocpl, path);
            }
          }
        }
      }
      closedir(dir);

      match = UI_autocomplete_end(autocpl, str);
      if (match == AUTOCOMPLETE_FULL_MATCH) {
        BLI_path_slash_ensure(str);
      }
    }
  }

  return match;
}

int autocomplete_file(struct bContext *C, char *str, void *UNUSED(arg_v))
{
  SpaceFile *sfile = CTX_wm_space_file(C);
  int match = AUTOCOMPLETE_NO_MATCH;

  /* search if str matches the beginning of name */
  if (str[0] && sfile->files) {
    AutoComplete *autocpl = UI_autocomplete_begin(str, FILE_MAX);
    int nentries = filelist_files_ensure(sfile->files);

    for (int i = 0; i < nentries; i++) {
      FileDirEntry *file = filelist_file(sfile->files, i);
      UI_autocomplete_update_name(autocpl, file->relpath);
    }
    match = UI_autocomplete_end(autocpl, str);
  }

  return match;
}

void ED_fileselect_clear(wmWindowManager *wm, Scene *owner_scene, SpaceFile *sfile)
{
  /* only NULL in rare cases - T29734. */
  if (sfile->files) {
    filelist_readjob_stop(wm, owner_scene);
    filelist_freelib(sfile->files);
    filelist_clear(sfile->files);
  }

  FileSelectParams *params = ED_fileselect_get_active_params(sfile);
  params->highlight_file = -1;
  WM_main_add_notifier(NC_SPACE | ND_SPACE_FILE_LIST, NULL);
}

void ED_fileselect_exit(wmWindowManager *wm, Scene *owner_scene, SpaceFile *sfile)
{
  if (!sfile) {
    return;
  }
  if (sfile->op) {
    wmWindow *temp_win = WM_window_is_temp_screen(wm->winactive) ? wm->winactive : NULL;
    if (temp_win) {
      int win_size[2];
      bool is_maximized;

      ED_fileselect_window_params_get(temp_win, win_size, &is_maximized);
      ED_fileselect_params_to_userdef(sfile, win_size, is_maximized);
    }
    else {
      ED_fileselect_params_to_userdef(sfile, NULL, false);
    }

    WM_event_fileselect_event(wm, sfile->op, EVT_FILESELECT_EXTERNAL_CANCEL);
    sfile->op = NULL;
  }

  folder_history_list_free(sfile);

  if (sfile->files) {
    ED_fileselect_clear(wm, owner_scene, sfile);
    filelist_free(sfile->files);
    MEM_freeN(sfile->files);
    sfile->files = NULL;
  }
}

/**
 * Helper used by both main update code, and smooth-scroll timer,
 * to try to enable rename editing from #FileSelectParams.renamefile name.
 */
void file_params_renamefile_activate(SpaceFile *sfile, FileSelectParams *params)
{
  BLI_assert(params->rename_flag != 0);

  if ((params->rename_flag & (FILE_PARAMS_RENAME_ACTIVE | FILE_PARAMS_RENAME_POSTSCROLL_ACTIVE)) !=
      0) {
    return;
  }

  BLI_assert(params->renamefile[0] != '\0');

  const int idx = filelist_file_findpath(sfile->files, params->renamefile);
  if (idx >= 0) {
    FileDirEntry *file = filelist_file(sfile->files, idx);
    BLI_assert(file != NULL);

    if ((params->rename_flag & FILE_PARAMS_RENAME_PENDING) != 0) {
      filelist_entry_select_set(sfile->files, file, FILE_SEL_ADD, FILE_SEL_EDITING, CHECK_ALL);
      params->rename_flag = FILE_PARAMS_RENAME_ACTIVE;
    }
    else if ((params->rename_flag & FILE_PARAMS_RENAME_POSTSCROLL_PENDING) != 0) {
      filelist_entry_select_set(sfile->files, file, FILE_SEL_ADD, FILE_SEL_HIGHLIGHTED, CHECK_ALL);
      params->renamefile[0] = '\0';
      params->rename_flag = FILE_PARAMS_RENAME_POSTSCROLL_ACTIVE;
    }
  }
  /* File listing is now async, only reset renaming if matching entry is not found
   * when file listing is not done. */
  else if (filelist_is_ready(sfile->files)) {
    params->renamefile[0] = '\0';
    params->rename_flag = 0;
  }
}

ScrArea *ED_fileselect_handler_area_find(const wmWindow *win, const wmOperator *file_operator)
{
  bScreen *screen = WM_window_get_active_screen(win);

  ED_screen_areas_iter (win, screen, area) {
    if (area->spacetype == SPACE_FILE) {
      SpaceFile *sfile = area->spacedata.first;

      if (sfile->op == file_operator) {
        return area;
      }
    }
  }

  return NULL;
}<|MERGE_RESOLUTION|>--- conflicted
+++ resolved
@@ -79,7 +79,6 @@
 
 #define VERTLIST_MAJORCOLUMN_WIDTH (25 * UI_UNIT_X)
 
-<<<<<<< HEAD
 static void fileselect_initialize_params_common(SpaceFile *sfile, FileSelectParams *params)
 {
   const char *blendfile_path = BKE_main_blendfile_path_from_global();
@@ -108,7 +107,7 @@
   }
 }
 
-static void fileselect_ensure_asset_params(SpaceFile *sfile)
+static void fileselect_ensure_updated_asset_params(SpaceFile *sfile)
 {
   BLI_assert(sfile->browse_mode == FILE_BROWSE_MODE_ASSETS);
   BLI_assert(sfile->op == NULL);
@@ -140,26 +139,12 @@
   base_params->thumbnail_size = 96;
 
   fileselect_initialize_params_common(sfile, base_params);
-=======
-FileSelectParams *ED_fileselect_get_active_params(const SpaceFile *sfile)
-{
-  if (!sfile) {
-    /* Sometimes called in poll before space type was checked. */
-    return NULL;
-  }
-
-  return sfile->params;
->>>>>>> b379f934
 }
 
 /**
  * \note RNA_struct_property_is_set_ex is used here because we want
  *       the previously used settings to be used here rather than overriding them */
-<<<<<<< HEAD
-static void fileselect_ensure_file_params(SpaceFile *sfile)
-=======
 static FileSelectParams *fileselect_ensure_updated_file_params(SpaceFile *sfile)
->>>>>>> b379f934
 {
   BLI_assert(sfile->browse_mode == FILE_BROWSE_MODE_FILES);
 
@@ -369,6 +354,8 @@
   }
 
   fileselect_initialize_params_common(sfile, params);
+
+  return params;
 }
 
 /**
@@ -379,18 +366,17 @@
   switch ((eFileBrowse_Mode)sfile->browse_mode) {
     case FILE_BROWSE_MODE_FILES:
       if (!sfile->params) {
-        fileselect_ensure_file_params(sfile);
+        fileselect_ensure_updated_file_params(sfile);
       }
       return sfile->params;
     case FILE_BROWSE_MODE_ASSETS:
       if (!sfile->asset_params) {
-        fileselect_ensure_asset_params(sfile);
+        fileselect_ensure_updated_asset_params(sfile);
       }
       return &sfile->asset_params->base_params;
   }
 }
 
-<<<<<<< HEAD
 /**
  * Get the file select parameters for the active browse mode.
  */
@@ -444,21 +430,6 @@
   }
   base_params->type = (repository->type == FILE_ASSET_REPO_LOCAL) ? FILE_MAIN_ASSET : FILE_LOADLIB;
 }
-=======
-  if (!params->dir[0]) {
-    if (blendfile_path[0] != '\0') {
-      BLI_split_dir_part(blendfile_path, params->dir, sizeof(params->dir));
-    }
-    else {
-      const char *doc_path = BKE_appdir_folder_default();
-      if (doc_path) {
-        BLI_strncpy(params->dir, doc_path, sizeof(params->dir));
-      }
-    }
-  }
-
-  folderlist_pushdir(sfile->folders_prev, params->dir);
->>>>>>> b379f934
 
 void fileselect_refresh_params(SpaceFile *sfile)
 {
@@ -468,21 +439,9 @@
   }
 }
 
-<<<<<<< HEAD
 bool ED_fileselect_is_asset_browser(const SpaceFile *sfile)
 {
   return (sfile->browse_mode == FILE_BROWSE_MODE_ASSETS);
-=======
-  return params;
-}
-
-FileSelectParams *ED_fileselect_ensure_active_params(SpaceFile *sfile)
-{
-  if (!sfile->params) {
-    fileselect_ensure_updated_file_params(sfile);
-  }
-  return sfile->params;
->>>>>>> b379f934
 }
 
 /* The subset of FileSelectParams.flag items we store into preferences. Note that FILE_SORT_ALPHA
@@ -521,13 +480,9 @@
   wmOperator *op = sfile->op;
   UserDef_FileSpaceData *sfile_udata = &U.file_space_data;
 
-<<<<<<< HEAD
   BLI_assert(sfile->browse_mode == FILE_BROWSE_MODE_FILES);
 
-  FileSelectParams *params = ED_fileselect_ensure_active_params(sfile);
-=======
   FileSelectParams *params = fileselect_ensure_updated_file_params(sfile);
->>>>>>> b379f934
   if (!op) {
     return;
   }
@@ -594,8 +549,6 @@
   }
 }
 
-<<<<<<< HEAD
-=======
 void ED_fileselect_reset_params(SpaceFile *sfile)
 {
   FileSelectParams *params = ED_fileselect_get_active_params(sfile);
@@ -605,7 +558,6 @@
   params->active_file = -1;
 }
 
->>>>>>> b379f934
 /**
  * Sets FileSelectParams->file (name of selected file)
  */
