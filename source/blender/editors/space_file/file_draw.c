--- conflicted
+++ resolved
@@ -168,9 +168,9 @@
 
 	/* Text input fields for directory and file. */
 	if (available_w > 0) {
-		const struct direntry *file = sfile->files ? filelist_file(sfile->files, params->active_file) : NULL;
+		const struct FileDirEntry *file = sfile->files ? filelist_file(sfile->files, params->active_file) : NULL;
 		int overwrite_alert = file_draw_check_exists(sfile);
-		const bool is_active_dir = file && file->path && BLI_is_dir(file->path);
+		const bool is_active_dir = file && (file->typeflag & FILE_TYPE_FOLDER);
 
 		/* callbacks for operator check functions */
 		UI_block_func_set(block, file_draw_check_cb, NULL, NULL);
@@ -231,8 +231,8 @@
 	
 	/* Execute / cancel buttons. */
 	if (loadbutton) {
-		const struct direntry *file = filelist_file(sfile->files, params->active_file);
-		const char *str_exec = (file && file->path && BLI_is_dir(file->path)) ?
+		const struct FileDirEntry *file = sfile->files ? filelist_file(sfile->files, params->active_file) : NULL;
+		const char *str_exec = (file && (file->typeflag & FILE_TYPE_FOLDER)) ?
 		                        /* params->title is already translated! */
 		                        IFACE_("Open Directory") : params->title;
 
@@ -255,49 +255,7 @@
 }
 
 
-<<<<<<< HEAD
-static void file_draw_icon(uiBlock *block, char *path, int sx, int sy, int icon, int width, int height, bool drag)
-=======
-static int get_file_icon(struct direntry *file)
-{
-	if (file->type & S_IFDIR) {
-		if (FILENAME_IS_PARENT(file->relname)) {
-			return ICON_FILE_PARENT;
-		}
-		if (file->flags & FILE_TYPE_APPLICATIONBUNDLE) {
-			return ICON_UGLYPACKAGE;
-		}
-		if (file->flags & FILE_TYPE_BLENDER) {
-			return ICON_FILE_BLEND;
-		}
-		return ICON_FILE_FOLDER;
-	}
-	else if (file->flags & FILE_TYPE_BLENDER)
-		return ICON_FILE_BLEND;
-	else if (file->flags & FILE_TYPE_BLENDER_BACKUP)
-		return ICON_FILE_BACKUP;
-	else if (file->flags & FILE_TYPE_IMAGE)
-		return ICON_FILE_IMAGE;
-	else if (file->flags & FILE_TYPE_MOVIE)
-		return ICON_FILE_MOVIE;
-	else if (file->flags & FILE_TYPE_PYSCRIPT)
-		return ICON_FILE_SCRIPT;
-	else if (file->flags & FILE_TYPE_SOUND)
-		return ICON_FILE_SOUND;
-	else if (file->flags & FILE_TYPE_FTFONT)
-		return ICON_FILE_FONT;
-	else if (file->flags & FILE_TYPE_BTX)
-		return ICON_FILE_BLANK;
-	else if (file->flags & FILE_TYPE_COLLADA)
-		return ICON_FILE_BLANK;
-	else if (file->flags & FILE_TYPE_TEXT)
-		return ICON_FILE_TEXT;
-	else
-		return ICON_FILE_BLANK;
-}
-
 static void file_draw_icon(uiBlock *block, const char *path, int sx, int sy, int icon, int width, int height, bool drag)
->>>>>>> 5c8fc8e5
 {
 	uiBut *but;
 	int x, y;
@@ -619,15 +577,8 @@
 				int colorid = (file_selflag & FILE_SEL_SELECTED) ? TH_HILITE : TH_BACK;
 				int shade = (params->highlight_file == i) || (file_selflag & FILE_SEL_HIGHLIGHTED) ? 35 : 0;
 
-<<<<<<< HEAD
-				/* readonly files (".." and ".") must not be drawn as selected - set color back to normal */
-				if (FILENAME_IS_CURRPAR(file->relpath)) {
-					colorid = TH_BACK;
-				}
-=======
-				BLI_assert(i > 0 || FILENAME_IS_CURRPAR(file->relname));
-
->>>>>>> 5c8fc8e5
+				BLI_assert(i > 0 || FILENAME_IS_CURRPAR(file->relpath));
+
 				draw_tile(sx, sy - 1, layout->tile_w + 4, sfile->layout->tile_h + layout->tile_border_y, colorid, shade);
 			}
 		}
