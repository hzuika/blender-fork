--- conflicted
+++ resolved
@@ -542,19 +542,12 @@
 		UI_ThemeColor4(TH_TEXT);
 
 
-<<<<<<< HEAD
 		if (!(file_selflag & FILE_SEL_EDITING)) {
-			if ((params->active_file == i) || (file_selflag & FILE_SEL_HIGHLIGHTED) ||
+			if ((params->highlight_file == i) || (file_selflag & FILE_SEL_HIGHLIGHTED) ||
 			    (file_selflag & FILE_SEL_SELECTED))
 			{
 				int colorid = (file_selflag & FILE_SEL_SELECTED) ? TH_HILITE : TH_BACK;
-				int shade = (params->active_file == i) || (file_selflag & FILE_SEL_HIGHLIGHTED) ? 20 : 0;
-=======
-		if (!(file->selflag & FILE_SEL_EDITING)) {
-			if ((params->highlight_file == i) || (file->selflag & FILE_SEL_HIGHLIGHTED) || (file->selflag & FILE_SEL_SELECTED)) {
-				int colorid = (file->selflag & FILE_SEL_SELECTED) ? TH_HILITE : TH_BACK;
-				int shade = (params->highlight_file == i) || (file->selflag & FILE_SEL_HIGHLIGHTED) ? 35 : 0;
->>>>>>> 939948c2
+				int shade = (params->highlight_file == i) || (file_selflag & FILE_SEL_HIGHLIGHTED) ? 35 : 0;
 
 				/* readonly files (".." and ".") must not be drawn as selected - set color back to normal */
 				if (FILENAME_IS_CURRPAR(file->relpath)) {
