--- conflicted
+++ resolved
@@ -41,12 +41,11 @@
 struct FileDirEntryArr;
 
 typedef enum FileSelType {
-  FILE_SEL_REMOVE = 0,
-  FILE_SEL_ADD = 1,
-  FILE_SEL_TOGGLE = 2,
+	FILE_SEL_REMOVE = 0,
+	FILE_SEL_ADD    = 1,
+	FILE_SEL_TOGGLE = 2,
 } FileSelType;
 
-<<<<<<< HEAD
 struct ListBase    *folderlist_new(void);
 void                folderlist_free(struct ListBase *folderlist);
 struct ListBase    *folderlist_duplicate(ListBase *folderlist);
@@ -54,7 +53,6 @@
 void                folderlist_pushdir(struct ListBase *folderlist, const char *dir);
 const char         *folderlist_peeklastdir(struct ListBase *folderdist);
 int                 folderlist_clear_next(struct SpaceFile *sfile);
-
 
 void                filelist_setsorting(struct FileList *filelist, const short sort);
 void                filelist_setfilter_options(struct FileList *filelist, const bool do_filter,
@@ -102,106 +100,20 @@
         struct FileList *filelist, FileCheckType check, const char *name, AssetUUIDList **r_uuids, const bool use_ae);
 
 void                filelist_setrecursion(struct FileList *filelist, const int recursion_level);
-=======
-typedef enum FileCheckType {
-  CHECK_DIRS = 1,
-  CHECK_FILES = 2,
-  CHECK_ALL = 3,
-} FileCheckType;
-
-struct ListBase *folderlist_new(void);
-void folderlist_free(struct ListBase *folderlist);
-struct ListBase *folderlist_duplicate(ListBase *folderlist);
-void folderlist_popdir(struct ListBase *folderlist, char *dir);
-void folderlist_pushdir(struct ListBase *folderlist, const char *dir);
-const char *folderlist_peeklastdir(struct ListBase *folderdist);
-int folderlist_clear_next(struct SpaceFile *sfile);
-
-void filelist_setsorting(struct FileList *filelist, const short sort);
-void filelist_sort(struct FileList *filelist);
-
-void filelist_setfilter_options(struct FileList *filelist,
-                                const bool do_filter,
-                                const bool hide_dot,
-                                const bool hide_parent,
-                                const unsigned int filter,
-                                const unsigned int filter_id,
-                                const char *filter_glob,
-                                const char *filter_search);
-void filelist_filter(struct FileList *filelist);
-
-void filelist_init_icons(void);
-void filelist_free_icons(void);
-void filelist_imgsize(struct FileList *filelist, short w, short h);
-struct ImBuf *filelist_getimage(struct FileList *filelist, const int index);
-struct ImBuf *filelist_geticon_image(struct FileList *filelist, const int index);
-int filelist_geticon(struct FileList *filelist, const int index, const bool is_main);
-
-struct FileList *filelist_new(short type);
-void filelist_clear(struct FileList *filelist);
-void filelist_clear_ex(struct FileList *filelist, const bool do_cache, const bool do_selection);
-void filelist_free(struct FileList *filelist);
-
-const char *filelist_dir(struct FileList *filelist);
-bool filelist_is_dir(struct FileList *filelist, const char *path);
-void filelist_setdir(struct FileList *filelist, char *r_dir);
-
-int filelist_files_ensure(struct FileList *filelist);
-int filelist_empty(struct FileList *filelist);
-FileDirEntry *filelist_file(struct FileList *filelist, int index);
-int filelist_file_findpath(struct FileList *filelist, const char *file);
-FileDirEntry *filelist_entry_find_uuid(struct FileList *filelist, const int uuid[4]);
-void filelist_file_cache_slidingwindow_set(struct FileList *filelist, size_t window_size);
-bool filelist_file_cache_block(struct FileList *filelist, const int index);
-
-bool filelist_force_reset(struct FileList *filelist);
-bool filelist_pending(struct FileList *filelist);
-bool filelist_is_ready(struct FileList *filelist);
-
-unsigned int filelist_entry_select_set(const struct FileList *filelist,
-                                       const struct FileDirEntry *entry,
-                                       FileSelType select,
-                                       unsigned int flag,
-                                       FileCheckType check);
-void filelist_entry_select_index_set(struct FileList *filelist,
-                                     const int index,
-                                     FileSelType select,
-                                     unsigned int flag,
-                                     FileCheckType check);
-void filelist_entries_select_index_range_set(struct FileList *filelist,
-                                             FileSelection *sel,
-                                             FileSelType select,
-                                             unsigned int flag,
-                                             FileCheckType check);
-unsigned int filelist_entry_select_get(struct FileList *filelist,
-                                       struct FileDirEntry *entry,
-                                       FileCheckType check);
-unsigned int filelist_entry_select_index_get(struct FileList *filelist,
-                                             const int index,
-                                             FileCheckType check);
-
-void filelist_setrecursion(struct FileList *filelist, const int recursion_level);
->>>>>>> e12c08e8
 
 struct BlendHandle *filelist_lib(struct FileList *filelist);
-bool filelist_islibrary(struct FileList *filelist, char *dir, char **group);
-void filelist_freelib(struct FileList *filelist);
+bool                filelist_islibrary(struct FileList *filelist, char *dir, char **group);
+void                filelist_freelib(struct FileList *filelist);
 
-<<<<<<< HEAD
 struct AssetEngine *filelist_assetengine_get(struct FileList *filelist);
 
 void                filelist_readjob_start(const struct bContext *C, struct FileList *filelist, FileSelectParams *params);
 void                filelist_readjob_stop(struct wmWindowManager *wm, struct ScrArea *sa);
 int                 filelist_readjob_running(struct wmWindowManager *wm, struct ScrArea *sa);
-=======
-void filelist_readjob_start(struct FileList *filelist, const struct bContext *C);
-void filelist_readjob_stop(struct wmWindowManager *wm, struct ScrArea *sa);
-int filelist_readjob_running(struct wmWindowManager *wm, struct ScrArea *sa);
->>>>>>> e12c08e8
 
-bool filelist_cache_previews_update(struct FileList *filelist);
-void filelist_cache_previews_set(struct FileList *filelist, const bool use_previews);
-bool filelist_cache_previews_running(struct FileList *filelist);
+bool                filelist_cache_previews_update(struct FileList *filelist);
+void                filelist_cache_previews_set(struct FileList *filelist, const bool use_previews);
+bool                filelist_cache_previews_running(struct FileList *filelist);
 
 #ifdef __cplusplus
 }
