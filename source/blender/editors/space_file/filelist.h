--- conflicted
+++ resolved
@@ -144,13 +144,8 @@
 void filelist_readjob_start(struct FileList *filelist,
                             int space_notifier,
                             const struct bContext *C);
-<<<<<<< HEAD
-void filelist_readjob_stop(struct wmWindowManager *wm, struct Scene *owner_scene);
-int filelist_readjob_running(struct wmWindowManager *wm, struct Scene *owner_scene);
-=======
 void filelist_readjob_stop(struct FileList *filelist, struct wmWindowManager *wm);
 int filelist_readjob_running(struct FileList *filelist, struct wmWindowManager *wm);
->>>>>>> c2b041ce
 
 bool filelist_cache_previews_update(struct FileList *filelist);
 void filelist_cache_previews_set(struct FileList *filelist, const bool use_previews);
