/*
 * ***** BEGIN GPL LICENSE BLOCK *****
 *
 * This program is free software; you can redistribute it and/or
 * modify it under the terms of the GNU General Public License
 * as published by the Free Software Foundation; either version 2
 * of the License, or (at your option) any later version. 
 *
 * This program is distributed in the hope that it will be useful,
 * but WITHOUT ANY WARRANTY; without even the implied warranty of
 * MERCHANTABILITY or FITNESS FOR A PARTICULAR PURPOSE.  See the
 * GNU General Public License for more details.
 *
 * You should have received a copy of the GNU General Public License
 * along with this program; if not, write to the Free Software Foundation,
 * Inc., 51 Franklin Street, Fifth Floor, Boston, MA 02110-1301, USA.
 *
 * The Original Code is Copyright (C) 2008 Blender Foundation.
 * All rights reserved.
 *
 * 
 * Contributor(s): Andrea Weikert (c) 2008 Blender Foundation
 *
 * ***** END GPL LICENSE BLOCK *****
 */

/** \file blender/editors/space_file/file_ops.c
 *  \ingroup spfile
 */

#include "BLI_blenlib.h"
#include "BLI_utildefines.h"
#include "BLI_fileops_types.h"
#include "BLI_linklist.h"

#include "RNA_access.h"
#include "RNA_define.h"
#include "RNA_types.h"

#include "BLO_readfile.h"

#include "BKE_appdir.h"
#include "BKE_asset.h"
#include "BKE_context.h"
#include "BKE_screen.h"
#include "BKE_global.h"
#include "BKE_report.h"
#include "BKE_main.h"

#ifdef WIN32
#  include "BLI_winstuff.h"
#endif

#include "ED_screen.h"
#include "ED_fileselect.h"

#include "UI_interface.h"

#include "MEM_guardedalloc.h"

#include "UI_view2d.h"

#include "WM_api.h"
#include "WM_types.h"

#include "file_intern.h"
#include "filelist.h"
#include "fsmenu.h"

#include <stdlib.h>
#include <string.h>
#include <stdio.h>
#include <ctype.h>

/* ---------- FILE SELECTION ------------ */
static FileSelection find_file_mouse_rect(SpaceFile *sfile, ARegion *ar, const rcti *rect_region)
{
	FileSelection sel;
	
	View2D *v2d = &ar->v2d;
	rcti rect_view;
	rctf rect_view_fl;
	rctf rect_region_fl;

	BLI_rctf_rcti_copy(&rect_region_fl, rect_region);

	UI_view2d_region_to_view_rctf(v2d, &rect_region_fl, &rect_view_fl);

	BLI_rcti_init(&rect_view,
	              (int)(v2d->tot.xmin + rect_view_fl.xmin),
	              (int)(v2d->tot.xmin + rect_view_fl.xmax),
	              (int)(v2d->tot.ymax - rect_view_fl.ymin),
	              (int)(v2d->tot.ymax - rect_view_fl.ymax));

	sel  = ED_fileselect_layout_offset_rect(sfile->layout, &rect_view);
	
	return sel;
}

static void file_deselect_all(SpaceFile *sfile, unsigned int flag)
{
	FileSelection sel;
	sel.first = 0;
	sel.last = filelist_files_ensure(sfile->files, ED_fileselect_get_params(sfile)) - 1;
	
	filelist_entries_select_index_range_set(sfile->files, &sel, FILE_SEL_REMOVE, flag, CHECK_ALL);
}

typedef enum FileSelect { 
	FILE_SELECT_NOTHING = 0,
	FILE_SELECT_DIR = 1, 
	FILE_SELECT_FILE = 2 
} FileSelect;

static void clamp_to_filelist(int numfiles, FileSelection *sel)
{
	/* border select before the first file */
	if ( (sel->first < 0) && (sel->last >= 0) ) {
		sel->first = 0;
	}
	/* don't select if everything is outside filelist */
	if ( (sel->first >= numfiles) && ((sel->last < 0) || (sel->last >= numfiles)) ) {
		sel->first = -1;
		sel->last = -1;
	}
	
	/* fix if last file invalid */
	if ( (sel->first > 0) && (sel->last < 0) )
		sel->last = numfiles - 1;

	/* clamp */
	if ( (sel->first >= numfiles) ) {
		sel->first = numfiles - 1;
	}
	if ( (sel->last >= numfiles) ) {
		sel->last = numfiles - 1;
	}
}

static FileSelection file_selection_get(bContext *C, const rcti *rect, bool fill)
{
	ARegion *ar = CTX_wm_region(C);
	SpaceFile *sfile = CTX_wm_space_file(C);
	int numfiles = filelist_files_ensure(sfile->files, ED_fileselect_get_params(sfile));
	FileSelection sel;

	sel = find_file_mouse_rect(sfile, ar, rect);
	if (!((sel.first == -1) && (sel.last == -1)) ) {
		clamp_to_filelist(numfiles, &sel);
	}


	/* if desired, fill the selection up from the last selected file to the current one */
	if (fill && (sel.last >= 0) && (sel.last < numfiles) ) {
		int f = sel.last;
		while (f >= 0) {
			if (filelist_entry_select_index_get(sfile->files, f, CHECK_ALL) )
				break;
			f--;
		}
		if (f >= 0) {
			sel.first = f + 1;
		}
	}
	return sel;
}

static FileSelect file_select_do(bContext *C, int selected_idx, bool do_diropen)
{
	FileSelect retval = FILE_SELECT_NOTHING;
	SpaceFile *sfile = CTX_wm_space_file(C);
	FileSelectParams *params = ED_fileselect_get_params(sfile);
	int numfiles = filelist_files_ensure(sfile->files, ED_fileselect_get_params(sfile));
	const FileDirEntry *file;

	/* make the selected file active */
	if ((selected_idx >= 0) &&
	    (selected_idx < numfiles) &&
	    (file = filelist_file(sfile->files, selected_idx)))
	{
		params->highlight_file = selected_idx;
		params->active_file = selected_idx;

		if (file->typeflag & FILE_TYPE_DIR) {
			const bool is_parent_dir = FILENAME_IS_PARENT(file->relpath);

			if (do_diropen == false) {
				params->file[0] = '\0';
				retval = FILE_SELECT_DIR;
			}
			/* the path is too long and we are not going up! */
			else if (!is_parent_dir && strlen(params->dir) + strlen(file->relpath) >= FILE_MAX) {
				// XXX error("Path too long, cannot enter this directory");
			}
			else {
				if (is_parent_dir) {
					/* avoids /../../ */
					BLI_parent_dir(params->dir);

					if (params->recursion_level > 1) {
						/* Disable 'dirtree' recursion when going up in tree. */
						params->recursion_level = 0;
						filelist_setrecursion(sfile->files, params->recursion_level);
					}
				}
				else {
					BLI_cleanup_dir(G.main->name, params->dir);
					strcat(params->dir, file->relpath);
					BLI_add_slash(params->dir);
				}

				ED_file_change_dir(C, false);
				retval = FILE_SELECT_DIR;
			}
		}
		else {
			retval = FILE_SELECT_FILE;
		}
		fileselect_file_set(sfile, selected_idx);
	}
	return retval;
}

/**
 * \warning: loops over all files so better use cautiously
 */
static bool file_is_any_selected(struct FileList *files, const int numfiles)
{
	int i;

	/* Is any file selected ? */
	for (i = 0; i < numfiles; ++i) {
		if (filelist_entry_select_index_get(files, i, CHECK_ALL)) {
			return true;
		}
	}

	return false;
}


static FileSelect file_select(bContext *C, const rcti *rect, FileSelType select, bool fill, bool do_diropen)
{
	SpaceFile *sfile = CTX_wm_space_file(C);
	FileSelect retval = FILE_SELECT_NOTHING;
	FileSelection sel = file_selection_get(C, rect, fill); /* get the selection */
	const FileCheckType check_type = (sfile->params->flag & FILE_DIRSEL_ONLY) ? CHECK_DIRS : CHECK_ALL;
	const int numfiles = filelist_files_ensure(sfile->files, ED_fileselect_get_params(sfile));

	/* flag the files as selected in the filelist */
	filelist_entries_select_index_range_set(sfile->files, &sel, select, FILE_SEL_SELECTED, check_type);
	
	/* Don't act on multiple selected files */
	if (sel.first != sel.last) select = 0;

	/* Do we have a valid selection and are we actually selecting */
	if ((sel.last >= 0) && (select != FILE_SEL_REMOVE)) {
		/* Check last selection, if selected, act on the file or dir */
		if (filelist_entry_select_index_get(sfile->files, sel.last, check_type)) {
			retval = file_select_do(C, sel.last, do_diropen);
		}
	}

	if (select != FILE_SEL_ADD && !file_is_any_selected(sfile->files, numfiles)) {
		sfile->params->active_file = -1;
	}

	/* update operator for name change event */
	file_draw_check(C);
	
	return retval;
}

static int file_border_select_find_last_selected(
        SpaceFile *sfile, ARegion *ar, const FileSelection *sel,
        const int mouse_xy[2])
{
	FileLayout *layout = ED_fileselect_get_layout(sfile, ar);
	rcti bounds_first, bounds_last;
	int dist_first, dist_last;

	file_tile_boundbox(ar, layout, sel->first, &bounds_first);
	file_tile_boundbox(ar, layout, sel->last, &bounds_last);

	/* are first and last in the same column (horizontal layout)/row (vertical layout)? */
	if ((layout->flag & FILE_LAYOUT_HOR && bounds_first.xmin == bounds_last.xmin) ||
	    (layout->flag & FILE_LAYOUT_VER && bounds_first.ymin != bounds_last.ymin))
	{
		/* use vertical distance */
		const int my_loc = mouse_xy[1] - ar->winrct.ymin;
		dist_first = BLI_rcti_length_y(&bounds_first, my_loc);
		dist_last = BLI_rcti_length_y(&bounds_last, my_loc);
	}
	else {
		/* use horizontal distance */
		const int mx_loc = mouse_xy[0] - ar->winrct.xmin;
		dist_first = BLI_rcti_length_x(&bounds_first, mx_loc);
		dist_last = BLI_rcti_length_x(&bounds_last, mx_loc);
	}

	return dist_first < dist_last ? sel->first : sel->last;
}

static int file_border_select_modal(bContext *C, wmOperator *op, const wmEvent *event)
{
	ARegion *ar = CTX_wm_region(C);
	SpaceFile *sfile = CTX_wm_space_file(C);
	FileSelectParams *params = ED_fileselect_get_params(sfile);
	FileSelection sel;
	rcti rect;

	int result;

	result = WM_border_select_modal(C, op, event);

	if (result == OPERATOR_RUNNING_MODAL) {
		WM_operator_properties_border_to_rcti(op, &rect);

		BLI_rcti_isect(&(ar->v2d.mask), &rect, &rect);

		sel = file_selection_get(C, &rect, 0);
		if ((sel.first != params->sel_first) || (sel.last != params->sel_last)) {
			int idx;

			file_deselect_all(sfile, FILE_SEL_HIGHLIGHTED);
			filelist_entries_select_index_range_set(sfile->files, &sel, FILE_SEL_ADD, FILE_SEL_HIGHLIGHTED, CHECK_ALL);
			WM_event_add_notifier(C, NC_SPACE | ND_SPACE_FILE_PARAMS, NULL);

			for (idx = sel.last; idx >= 0; idx--) {
				const FileDirEntry *file = filelist_file(sfile->files, idx);

				/* dont highlight readonly file (".." or ".") on border select */
				if (FILENAME_IS_CURRPAR(file->relpath)) {
					filelist_entry_select_set(sfile->files, file, FILE_SEL_REMOVE, FILE_SEL_HIGHLIGHTED, CHECK_ALL);
				}

				/* make sure highlight_file is no readonly file */
				if (sel.last == idx) {
					params->highlight_file = idx;
				}
			}
		}
		params->sel_first = sel.first; params->sel_last = sel.last;
		params->active_file = file_border_select_find_last_selected(sfile, ar, &sel, &event->x);
	}
	else {
		params->highlight_file = -1;
		params->sel_first = params->sel_last = -1;
		fileselect_file_set(sfile, params->active_file);
		file_deselect_all(sfile, FILE_SEL_HIGHLIGHTED);
		WM_event_add_notifier(C, NC_SPACE | ND_SPACE_FILE_PARAMS, NULL);
	}

	return result;
}

static int file_border_select_exec(bContext *C, wmOperator *op)
{
	ARegion *ar = CTX_wm_region(C);
	SpaceFile *sfile = CTX_wm_space_file(C);
	rcti rect;
	FileSelect ret;
	const bool select = (RNA_int_get(op->ptr, "gesture_mode") == GESTURE_MODAL_SELECT);
	const bool extend = RNA_boolean_get(op->ptr, "extend");

	WM_operator_properties_border_to_rcti(op, &rect);

	if (!extend) {
		file_deselect_all(sfile, FILE_SEL_SELECTED);
	}

	BLI_rcti_isect(&(ar->v2d.mask), &rect, &rect);

	ret = file_select(C, &rect, select ? FILE_SEL_ADD : FILE_SEL_REMOVE, false, false);

	/* unselect '..' parent entry - it's not supposed to be selected if more than one file is selected */
	filelist_entry_select_index_set(sfile->files, 0, FILE_SEL_REMOVE, FILE_SEL_SELECTED, CHECK_ALL);

	if (FILE_SELECT_DIR == ret) {
		WM_event_add_notifier(C, NC_SPACE | ND_SPACE_FILE_LIST, NULL);
	}
	else if (FILE_SELECT_FILE == ret) {
		WM_event_add_notifier(C, NC_SPACE | ND_SPACE_FILE_PARAMS, NULL);
	}
	return OPERATOR_FINISHED;
}

void FILE_OT_select_border(wmOperatorType *ot)
{
	/* identifiers */
	ot->name = "Activate/Select File";
	ot->description = "Activate/select the file(s) contained in the border";
	ot->idname = "FILE_OT_select_border";
	
	/* api callbacks */
	ot->invoke = WM_border_select_invoke;
	ot->exec = file_border_select_exec;
	ot->modal = file_border_select_modal;
	ot->poll = ED_operator_file_active;
	ot->cancel = WM_border_select_cancel;

	/* properties */
	WM_operator_properties_gesture_border(ot, 1);
}

static int file_select_invoke(bContext *C, wmOperator *op, const wmEvent *event)
{
	ARegion *ar = CTX_wm_region(C);
	SpaceFile *sfile = CTX_wm_space_file(C);
	FileSelect ret;
	rcti rect;
	const bool extend = RNA_boolean_get(op->ptr, "extend");
	const bool fill = RNA_boolean_get(op->ptr, "fill");
	const bool do_diropen = RNA_boolean_get(op->ptr, "open");

	if (ar->regiontype != RGN_TYPE_WINDOW)
		return OPERATOR_CANCELLED;

	rect.xmin = rect.xmax = event->mval[0];
	rect.ymin = rect.ymax = event->mval[1];

	if (!BLI_rcti_isect_pt(&ar->v2d.mask, rect.xmin, rect.ymin))
		return OPERATOR_CANCELLED;

	if (sfile && sfile->params) {
		int idx = sfile->params->highlight_file;
		int numfiles = filelist_files_ensure(sfile->files, ED_fileselect_get_params(sfile));

		if ((idx >= 0) && (idx < numfiles)) {
			/* single select, deselect all selected first */
			if (!extend) {
				file_deselect_all(sfile, FILE_SEL_SELECTED);
			}
		}
	}

	ret = file_select(C, &rect, extend ? FILE_SEL_TOGGLE : FILE_SEL_ADD, fill, do_diropen);

	if (extend) {
		/* unselect '..' parent entry - it's not supposed to be selected if more than one file is selected */
		filelist_entry_select_index_set(sfile->files, 0, FILE_SEL_REMOVE, FILE_SEL_SELECTED, CHECK_ALL);
	}

	if (FILE_SELECT_DIR == ret)
		WM_event_add_notifier(C, NC_SPACE | ND_SPACE_FILE_LIST, NULL);
	else if (FILE_SELECT_FILE == ret)
		WM_event_add_notifier(C, NC_SPACE | ND_SPACE_FILE_PARAMS, NULL);

	WM_event_add_mousemove(C); /* for directory changes */
	WM_event_add_notifier(C, NC_SPACE | ND_SPACE_FILE_PARAMS, NULL);

	return OPERATOR_FINISHED;
}

void FILE_OT_select(wmOperatorType *ot)
{
	PropertyRNA *prop;

	/* identifiers */
	ot->name = "Activate/Select File";
	ot->description = "Activate/select file";
	ot->idname = "FILE_OT_select";
	
	/* api callbacks */
	ot->invoke = file_select_invoke;
	ot->poll = ED_operator_file_active;

	/* properties */
	prop = RNA_def_boolean(ot->srna, "extend", false, "Extend", "Extend selection instead of deselecting everything first");
	RNA_def_property_flag(prop, PROP_SKIP_SAVE);
	prop = RNA_def_boolean(ot->srna, "fill", false, "Fill", "Select everything beginning with the last selection");
	RNA_def_property_flag(prop, PROP_SKIP_SAVE);
	prop = RNA_def_boolean(ot->srna, "open", true, "Open", "Open a directory when selecting it");
	RNA_def_property_flag(prop, PROP_SKIP_SAVE);
}

/**
 * \returns true if selection has changed
 */
static bool file_walk_select_selection_set(
        bContext *C, SpaceFile *sfile,
        const int direction, const int numfiles,
        const int active_old, const int active_new, const int other_site,
        const bool has_selection, const bool extend, const bool fill)
{
	FileSelectParams *params = sfile->params;
	struct FileList *files = sfile->files;
	const int last_sel = params->active_file; /* store old value */
	int active = active_old; /* could use active_old instead, just for readability */
	bool deselect = false;

	BLI_assert(params);

	if (has_selection) {
		if (extend &&
		    filelist_entry_select_index_get(files, active_old, FILE_SEL_SELECTED) &&
		    filelist_entry_select_index_get(files, active_new, FILE_SEL_SELECTED))
		{
			/* conditions for deselecting: initial file is selected, new file is
			 * selected and either other_side isn't selected/found or we use fill */
				deselect = (fill || other_site == -1 ||
				            !filelist_entry_select_index_get(files, other_site, FILE_SEL_SELECTED));

			/* don't change highlight_file here since we either want to deselect active or we want to
			 * walk through a block of selected files without selecting/deselecting anything */
			params->active_file = active_new;
			/* but we want to change active if we use fill (needed to get correct selection bounds) */
			if (deselect && fill) {
				active = active_new;
			}
		}
		else {
			/* regular selection change */
			params->active_file = active = active_new;
		}
	}
	else {
		/* select last file */
		if (ELEM(direction, FILE_SELECT_WALK_UP, FILE_SELECT_WALK_LEFT)) {
			params->active_file = active = numfiles - 1;
		}
		/* select first file */
		else if (ELEM(direction, FILE_SELECT_WALK_DOWN, FILE_SELECT_WALK_RIGHT)) {
			params->active_file = active = extend ? 1 : 0;
		}
		else {
			BLI_assert(0);
		}
	}

	if (active < 0) {
		return false;
	}

	if (extend) {
		/* highlight the active walker file for extended selection for better visual feedback */
		params->highlight_file = params->active_file;

		/* unselect '..' parent entry - it's not supposed to be selected if more than one file is selected */
		filelist_entry_select_index_set(files, 0, FILE_SEL_REMOVE, FILE_SEL_SELECTED, CHECK_ALL);
	}
	else {
		/* deselect all first */
		file_deselect_all(sfile, FILE_SEL_SELECTED);

		/* highlight file under mouse pos */
		params->highlight_file = -1;
		WM_event_add_mousemove(C);
	}

	/* do the actual selection */
	if (fill) {
		FileSelection sel = { MIN2(active, last_sel), MAX2(active, last_sel) };

		/* clamping selection to not include '..' parent entry */
		if (sel.first == 0) {
			sel.first = 1;
		}

		/* fill selection between last and first selected file */
		filelist_entries_select_index_range_set(
		            files, &sel, deselect ? FILE_SEL_REMOVE : FILE_SEL_ADD, FILE_SEL_SELECTED, CHECK_ALL);
		/* entire sel is cleared here, so select active again */
		if (deselect) {
			filelist_entry_select_index_set(files, active, FILE_SEL_ADD, FILE_SEL_SELECTED, CHECK_ALL);
		}
	}
	else {
		filelist_entry_select_index_set(
		            files, active, deselect ? FILE_SEL_REMOVE : FILE_SEL_ADD, FILE_SEL_SELECTED, CHECK_ALL);
	}

	BLI_assert(IN_RANGE(active, -1, numfiles));
	fileselect_file_set(sfile, params->active_file);

	/* selection changed */
	return true;
}

/**
 * \returns true if selection has changed
 */
static bool file_walk_select_do(
        bContext *C, SpaceFile *sfile,
        FileSelectParams *params, const int direction,
        const bool extend, const bool fill)
{
	struct FileList *files = sfile->files;
	const int numfiles = filelist_files_ensure(files, ED_fileselect_get_params(sfile));
	const bool has_selection = file_is_any_selected(files, numfiles);
	const int active_old = params->active_file;
	int active_new = -1;
	int other_site = -1; /* file on the other site of active_old */


	/* *** get all needed files for handling selection *** */

	if (has_selection) {
		ARegion *ar = CTX_wm_region(C);
		FileLayout *layout = ED_fileselect_get_layout(sfile, ar);
		const int idx_shift = (layout->flag & FILE_LAYOUT_HOR) ? layout->rows : layout->columns;

		if ((layout->flag & FILE_LAYOUT_HOR && direction == FILE_SELECT_WALK_UP) ||
		    (layout->flag & FILE_LAYOUT_VER && direction == FILE_SELECT_WALK_LEFT))
		{
			active_new = active_old - 1;
			other_site = active_old + 1;
		}
		else if ((layout->flag & FILE_LAYOUT_HOR && direction == FILE_SELECT_WALK_DOWN) ||
		         (layout->flag & FILE_LAYOUT_VER && direction == FILE_SELECT_WALK_RIGHT))
		{
			active_new = active_old + 1;
			other_site = active_old - 1;
		}
		else if ((layout->flag & FILE_LAYOUT_HOR && direction == FILE_SELECT_WALK_LEFT) ||
		         (layout->flag & FILE_LAYOUT_VER && direction == FILE_SELECT_WALK_UP))
		{
			active_new = active_old - idx_shift;
			other_site = active_old + idx_shift;
		}
		else if ((layout->flag & FILE_LAYOUT_HOR && direction == FILE_SELECT_WALK_RIGHT) ||
		         (layout->flag & FILE_LAYOUT_VER && direction == FILE_SELECT_WALK_DOWN))
		{

			active_new = active_old + idx_shift;
			other_site = active_old - idx_shift;
		}
		else {
			BLI_assert(0);
		}

		if (!IN_RANGE(active_new, 0, numfiles)) {
			if (extend) {
				/* extend to invalid file -> abort */
				return false;
			}
			/* if we don't extend, selecting '..' (index == 0) is allowed so
			 * using key selection to go to parent directory is possible */
			else if (active_new != 0) {
				/* select initial file */
				active_new = active_old;
			}
		}
		if (!IN_RANGE(other_site, 0, numfiles)) {
			other_site = -1;
		}
	}

	return file_walk_select_selection_set(
	            C, sfile, direction, numfiles, active_old, active_new, other_site, has_selection, extend, fill);
}

static int file_walk_select_invoke(bContext *C, wmOperator *op, const wmEvent *UNUSED(event))
{
	SpaceFile *sfile = (SpaceFile *)CTX_wm_space_data(C);
	FileSelectParams *params = sfile->params;
	const int direction = RNA_enum_get(op->ptr, "direction");
	const bool extend = RNA_boolean_get(op->ptr, "extend");
	const bool fill = RNA_boolean_get(op->ptr, "fill");

	if (file_walk_select_do(C, sfile, params, direction, extend, fill)) {
		WM_event_add_notifier(C, NC_SPACE | ND_SPACE_FILE_PARAMS, NULL);
		return OPERATOR_FINISHED;
	}

	return OPERATOR_CANCELLED;
}

void FILE_OT_select_walk(wmOperatorType *ot)
{
	static EnumPropertyItem direction_items[] = {
		{FILE_SELECT_WALK_UP,    "UP",    0, "Prev",  ""},
		{FILE_SELECT_WALK_DOWN,  "DOWN",  0, "Next",  ""},
		{FILE_SELECT_WALK_LEFT,  "LEFT",  0, "Left",  ""},
		{FILE_SELECT_WALK_RIGHT, "RIGHT", 0, "Right", ""},
		{0, NULL, 0, NULL, NULL}
	};
	PropertyRNA *prop;

	/* identifiers */
	ot->name = "Walk Select/Deselect File";
	ot->description = "Select/Deselect files by walking through them";
	ot->idname = "FILE_OT_select_walk";

	/* api callbacks */
	ot->invoke = file_walk_select_invoke;
	ot->poll = ED_operator_file_active;

	/* properties */
	prop = RNA_def_enum(ot->srna, "direction", direction_items, 0, "Walk Direction",
	                    "Select/Deselect file in this direction");
	RNA_def_property_flag(prop, PROP_SKIP_SAVE);
	prop = RNA_def_boolean(ot->srna, "extend", false, "Extend",
	                       "Extend selection instead of deselecting everything first");
	RNA_def_property_flag(prop, PROP_SKIP_SAVE);
	prop = RNA_def_boolean(ot->srna, "fill", false, "Fill", "Select everything beginning with the last selection");
	RNA_def_property_flag(prop, PROP_SKIP_SAVE);
}

static int file_select_all_exec(bContext *C, wmOperator *UNUSED(op))
{
	ScrArea *sa = CTX_wm_area(C);
	SpaceFile *sfile = CTX_wm_space_file(C);
	FileSelection sel;
	const int numfiles = filelist_files_ensure(sfile->files, ED_fileselect_get_params(sfile));
	const bool has_selection = file_is_any_selected(sfile->files, numfiles);

	sel.first = 0; 
	sel.last = numfiles - 1;

	/* select all only if previously no file was selected */
	if (has_selection) {
		filelist_entries_select_index_range_set(sfile->files, &sel, FILE_SEL_REMOVE, FILE_SEL_SELECTED, CHECK_ALL);
		sfile->params->active_file = -1;
	}
	else {
		const FileCheckType check_type = (sfile->params->flag & FILE_DIRSEL_ONLY) ? CHECK_DIRS : CHECK_FILES;
		int i;

		filelist_entries_select_index_range_set(sfile->files, &sel, FILE_SEL_ADD, FILE_SEL_SELECTED, check_type);

		/* set active_file to first selected */
		for (i = 0; i < numfiles; i++) {
			if (filelist_entry_select_index_get(sfile->files, i, check_type)) {
				sfile->params->active_file = i;
				break;
			}
		}
	}

	file_draw_check(C);
	WM_event_add_mousemove(C);
	ED_area_tag_redraw(sa);

	return OPERATOR_FINISHED;
}

void FILE_OT_select_all_toggle(wmOperatorType *ot)
{
	/* identifiers */
	ot->name = "(De)select All Files";
	ot->description = "Select or deselect all files";
	ot->idname = "FILE_OT_select_all_toggle";
	
	/* api callbacks */
	ot->exec = file_select_all_exec;
	ot->poll = ED_operator_file_active;

	/* properties */
}

/* ---------- BOOKMARKS ----------- */

/* Note we could get rid of this one, but it's used by some addon so... Does not hurt keeping it around for now. */
static int bookmark_select_exec(bContext *C, wmOperator *op)
{
	SpaceFile *sfile = CTX_wm_space_file(C);
	PropertyRNA *prop;

	if ((prop = RNA_struct_find_property(op->ptr, "dir"))) {
		char entry[256];
		FileSelectParams *params = sfile->params;

		RNA_property_string_get(op->ptr, prop, entry);
		BLI_strncpy(params->dir, entry, sizeof(params->dir));
		BLI_cleanup_dir(G.main->name, params->dir);
		ED_file_change_dir(C, true);

		WM_event_add_notifier(C, NC_SPACE | ND_SPACE_FILE_LIST, NULL);
	}
	
	return OPERATOR_FINISHED;
}

void FILE_OT_select_bookmark(wmOperatorType *ot)
{
	PropertyRNA *prop;

	/* identifiers */
	ot->name = "Select Directory";
	ot->description = "Select a bookmarked directory";
	ot->idname = "FILE_OT_select_bookmark";
	
	/* api callbacks */
	ot->exec = bookmark_select_exec;
	ot->poll = ED_operator_file_active;

	/* properties */
	prop = RNA_def_string(ot->srna, "dir", NULL, FILE_MAXDIR, "Dir", "");
	RNA_def_property_flag(prop, PROP_SKIP_SAVE);
}

static int bookmark_add_exec(bContext *C, wmOperator *UNUSED(op))
{
	ScrArea *sa = CTX_wm_area(C);
	SpaceFile *sfile = CTX_wm_space_file(C);
	struct FSMenu *fsmenu = ED_fsmenu_get();
	struct FileSelectParams *params = ED_fileselect_get_params(sfile);

	if (params->dir[0] != '\0') {
		char name[FILE_MAX];
	
		fsmenu_insert_entry(fsmenu, FS_CATEGORY_BOOKMARKS, params->dir, NULL, FS_INSERT_SAVE);
		BLI_make_file_string("/", name, BKE_appdir_folder_id_create(BLENDER_USER_CONFIG, NULL), BLENDER_BOOKMARK_FILE);
		fsmenu_write_file(fsmenu, name);
	}

	ED_area_tag_refresh(sa);
	ED_area_tag_redraw(sa);
	return OPERATOR_FINISHED;
}

void FILE_OT_bookmark_add(wmOperatorType *ot)
{
	/* identifiers */
	ot->name = "Add Bookmark";
	ot->description = "Add a bookmark for the selected/active directory";
	ot->idname = "FILE_OT_bookmark_add";
	
	/* api callbacks */
	ot->exec = bookmark_add_exec;
	ot->poll = ED_operator_file_active;
}

static int bookmark_delete_exec(bContext *C, wmOperator *op)
{
	ScrArea *sa = CTX_wm_area(C);
	SpaceFile *sfile = CTX_wm_space_file(C);
	struct FSMenu *fsmenu = ED_fsmenu_get();
	int nentries = ED_fsmenu_get_nentries(fsmenu, FS_CATEGORY_BOOKMARKS);

	PropertyRNA *prop = RNA_struct_find_property(op->ptr, "index");

	if (prop) {
		int index;
		if (RNA_property_is_set(op->ptr, prop)) {
			index = RNA_property_int_get(op->ptr, prop);
		}
		else {  /* if index unset, use active bookmark... */
			index = sfile->bookmarknr;
		}
		if ((index > -1) && (index < nentries)) {
			char name[FILE_MAX];
			
			fsmenu_remove_entry(fsmenu, FS_CATEGORY_BOOKMARKS, index);
			BLI_make_file_string("/", name, BKE_appdir_folder_id_create(BLENDER_USER_CONFIG, NULL), BLENDER_BOOKMARK_FILE);
			fsmenu_write_file(fsmenu, name);
			ED_area_tag_refresh(sa);
			ED_area_tag_redraw(sa);
		}
	}

	return OPERATOR_FINISHED;
}

void FILE_OT_bookmark_delete(wmOperatorType *ot)
{
	PropertyRNA *prop;

	/* identifiers */
	ot->name = "Delete Bookmark";
	ot->description = "Delete selected bookmark";
	ot->idname = "FILE_OT_bookmark_delete";
	
	/* api callbacks */
	ot->exec = bookmark_delete_exec;
	ot->poll = ED_operator_file_active;

	/* properties */
	prop = RNA_def_int(ot->srna, "index", -1, -1, 20000, "Index", "", -1, 20000);
	RNA_def_property_flag(prop, PROP_SKIP_SAVE);
}

static int bookmark_cleanup_exec(bContext *C, wmOperator *UNUSED(op))
{
	ScrArea *sa = CTX_wm_area(C);
	struct FSMenu *fsmenu = ED_fsmenu_get();
	struct FSMenuEntry *fsme_next, *fsme = ED_fsmenu_get_category(fsmenu, FS_CATEGORY_BOOKMARKS);
	int index;
	bool changed = false;

	for (index = 0; fsme; fsme = fsme_next) {
		fsme_next = fsme->next;

		if (!BLI_is_dir(fsme->path)) {
			fsmenu_remove_entry(fsmenu, FS_CATEGORY_BOOKMARKS, index);
			changed = true;
		}
		else {
			index++;
		}
	}

	if (changed) {
		char name[FILE_MAX];

		BLI_make_file_string("/", name, BKE_appdir_folder_id_create(BLENDER_USER_CONFIG, NULL), BLENDER_BOOKMARK_FILE);
		fsmenu_write_file(fsmenu, name);
		fsmenu_refresh_bookmarks_status(fsmenu);
		ED_area_tag_refresh(sa);
		ED_area_tag_redraw(sa);
	}

	return OPERATOR_FINISHED;
}

void FILE_OT_bookmark_cleanup(wmOperatorType *ot)
{
	/* identifiers */
	ot->name = "Cleanup Bookmarks";
	ot->description = "Delete all invalid bookmarks";
	ot->idname = "FILE_OT_bookmark_cleanup";

	/* api callbacks */
	ot->exec = bookmark_cleanup_exec;
	ot->poll = ED_operator_file_active;

	/* properties */
}

enum {
	FILE_BOOKMARK_MOVE_TOP = -2,
	FILE_BOOKMARK_MOVE_UP = -1,
	FILE_BOOKMARK_MOVE_DOWN = 1,
	FILE_BOOKMARK_MOVE_BOTTOM = 2,
};

static int bookmark_move_exec(bContext *C, wmOperator *op)
{
	ScrArea *sa = CTX_wm_area(C);
	SpaceFile *sfile = CTX_wm_space_file(C);
	struct FSMenu *fsmenu = ED_fsmenu_get();
	struct FSMenuEntry *fsmentry = ED_fsmenu_get_category(fsmenu, FS_CATEGORY_BOOKMARKS);
	const struct FSMenuEntry *fsmentry_org = fsmentry;

	char fname[FILE_MAX];

	const int direction = RNA_enum_get(op->ptr, "direction");
	const int totitems = ED_fsmenu_get_nentries(fsmenu, FS_CATEGORY_BOOKMARKS);
	const int act_index = sfile->bookmarknr;
	int new_index;

	if (totitems < 2) {
		return OPERATOR_CANCELLED;
	}

	switch (direction) {
		case FILE_BOOKMARK_MOVE_TOP:
			new_index = 0;
			break;
		case FILE_BOOKMARK_MOVE_BOTTOM:
			new_index = totitems - 1;
			break;
		case FILE_BOOKMARK_MOVE_UP:
		case FILE_BOOKMARK_MOVE_DOWN:
		default:
			new_index = (totitems + act_index + direction) % totitems;
			break;
	}

	if (new_index == act_index) {
		return OPERATOR_CANCELLED;
	}

	BLI_linklist_move_item((LinkNode **)&fsmentry, act_index, new_index);
	if (fsmentry != fsmentry_org) {
		ED_fsmenu_set_category(fsmenu, FS_CATEGORY_BOOKMARKS, fsmentry);
	}

	/* Need to update active bookmark number. */
	sfile->bookmarknr = new_index;

	BLI_make_file_string("/", fname, BKE_appdir_folder_id_create(BLENDER_USER_CONFIG, NULL), BLENDER_BOOKMARK_FILE);
	fsmenu_write_file(fsmenu, fname);

	ED_area_tag_redraw(sa);
	return OPERATOR_FINISHED;
}

void FILE_OT_bookmark_move(wmOperatorType *ot)
{
	static EnumPropertyItem slot_move[] = {
	    {FILE_BOOKMARK_MOVE_TOP, "TOP", 0, "Top", "Top of the list"},
		{FILE_BOOKMARK_MOVE_UP, "UP", 0, "Up", ""},
		{FILE_BOOKMARK_MOVE_DOWN, "DOWN", 0, "Down", ""},
		{FILE_BOOKMARK_MOVE_BOTTOM, "BOTTOM", 0, "Bottom", "Bottom of the list"},
		{ 0, NULL, 0, NULL, NULL }
	};

	/* identifiers */
	ot->name = "Move Bookmark";
	ot->idname = "FILE_OT_bookmark_move";
	ot->description = "Move the active bookmark up/down in the list";

	/* api callbacks */
	ot->poll = ED_operator_file_active;
	ot->exec = bookmark_move_exec;

	/* flags */
	ot->flag = OPTYPE_REGISTER;  /* No undo! */

	RNA_def_enum(ot->srna, "direction", slot_move, 0, "Direction", "Direction to move, UP or DOWN");
}

static int reset_recent_exec(bContext *C, wmOperator *UNUSED(op))
{
	ScrArea *sa = CTX_wm_area(C);
	char name[FILE_MAX];
	struct FSMenu *fsmenu = ED_fsmenu_get();
	
	while (ED_fsmenu_get_entry(fsmenu, FS_CATEGORY_RECENT, 0) != NULL) {
		fsmenu_remove_entry(fsmenu, FS_CATEGORY_RECENT, 0);
	}
	BLI_make_file_string("/", name, BKE_appdir_folder_id_create(BLENDER_USER_CONFIG, NULL), BLENDER_BOOKMARK_FILE);
	fsmenu_write_file(fsmenu, name);
	ED_area_tag_redraw(sa);

	return OPERATOR_FINISHED;
}

void FILE_OT_reset_recent(wmOperatorType *ot)
{
	/* identifiers */
	ot->name = "Reset Recent";
	ot->description = "Reset Recent files";
	ot->idname = "FILE_OT_reset_recent";
	
	/* api callbacks */
	ot->exec = reset_recent_exec;
	ot->poll = ED_operator_file_active;

}

int file_highlight_set(SpaceFile *sfile, ARegion *ar, int mx, int my)
{
	View2D *v2d = &ar->v2d;
	FileSelectParams *params;
	int numfiles, origfile;

	if (sfile == NULL || sfile->files == NULL) return 0;

	params = ED_fileselect_get_params(sfile);
	numfiles = filelist_files_ensure(sfile->files, params);

	origfile = params->highlight_file;

	mx -= ar->winrct.xmin;
	my -= ar->winrct.ymin;

	if (BLI_rcti_isect_pt(&ar->v2d.mask, mx, my)) {
		float fx, fy;
		int highlight_file;

		UI_view2d_region_to_view(v2d, mx, my, &fx, &fy);

		highlight_file = ED_fileselect_layout_offset(sfile->layout, (int)(v2d->tot.xmin + fx), (int)(v2d->tot.ymax - fy));

		if ((highlight_file >= 0) && (highlight_file < numfiles))
			params->highlight_file = highlight_file;
		else
			params->highlight_file = -1;
	}
	else
		params->highlight_file = -1;

	return (params->highlight_file != origfile);
}

static int file_highlight_invoke(bContext *C, wmOperator *UNUSED(op), const wmEvent *event)
{
	ARegion *ar = CTX_wm_region(C);
	SpaceFile *sfile = CTX_wm_space_file(C);

	if (!file_highlight_set(sfile, ar, event->x, event->y))
		return OPERATOR_CANCELLED;

	ED_area_tag_redraw(CTX_wm_area(C));
	
	return OPERATOR_FINISHED;
}

void FILE_OT_highlight(struct wmOperatorType *ot)
{
	/* identifiers */
	ot->name = "Highlight File";
	ot->description = "Highlight selected file(s)";
	ot->idname = "FILE_OT_highlight";
	
	/* api callbacks */
	ot->invoke = file_highlight_invoke;
	ot->poll = ED_operator_file_active;
}

int file_cancel_exec(bContext *C, wmOperator *UNUSED(unused))
{
	wmWindowManager *wm = CTX_wm_manager(C);
	SpaceFile *sfile = CTX_wm_space_file(C);
	wmOperator *op = sfile->op;
	
	sfile->op = NULL;

	WM_event_fileselect_event(wm, op, EVT_FILESELECT_CANCEL);
	
	return OPERATOR_FINISHED;
}

static int file_operator_poll(bContext *C)
{
	int poll = ED_operator_file_active(C);
	SpaceFile *sfile = CTX_wm_space_file(C);

	if (!sfile || !sfile->op) poll = 0;

	return poll;
}

void FILE_OT_cancel(struct wmOperatorType *ot)
{
	/* identifiers */
	ot->name = "Cancel File Load";
	ot->description = "Cancel loading of selected file";
	ot->idname = "FILE_OT_cancel";
	
	/* api callbacks */
	ot->exec = file_cancel_exec;
	ot->poll = file_operator_poll;
}


static void file_sfile_to_operator(
        wmOperator *op, SpaceFile *sfile, char filepath[FILE_MAX_LIBEXTRA], const bool is_fake)
{
	PropertyRNA *prop, *prop_files, *prop_dirs;
	/* Note filebrowser does not create ae for default NONE 'engine', we'll get NULL in this case here. */
	AssetEngine *ae = filelist_assetengine_get(sfile->files);
	AssetUUIDList *uuids;
	FileDirEntryArr *selection;
	FileCheckType check = CHECK_NONE;

	if ((prop_files = RNA_struct_find_property(op->ptr, "files"))) {
	    check |= CHECK_FILES;
	}
	if ((prop_dirs = RNA_struct_find_property(op->ptr, "dirs"))) {
		check |= CHECK_DIRS;
	}

	BLI_assert(STREQ(sfile->params->dir, filelist_dir(sfile->files)));

	selection = filelist_selection_get(sfile->files, check, sfile->params->file, &uuids, !is_fake);

	if (ae && selection->nbr_entries && !is_fake) {  /* We only expect uuids when not is_fake... */
		BLI_assert(uuids);
	}

	if ((prop = RNA_struct_find_property(op->ptr, "directory"))) {
		RNA_property_string_set(op->ptr, prop, selection->root);
	}

	if (selection->nbr_entries != 0) {
		const char *filename;

		filename = ((FileDirEntry *)selection->entries.first)->relpath;
		BLI_join_dirfile(filepath, FILE_MAX_LIBEXTRA /* XXX sizeof(filepath) */, selection->root, filename);

		if ((prop = RNA_struct_find_property(op->ptr, "relative_path"))) {
			if (RNA_property_boolean_get(op->ptr, prop)) {
				BLI_path_rel(filepath, G.main->name);
			}
		}

		if ((prop = RNA_struct_find_property(op->ptr, "filename"))) {
			RNA_property_string_set(op->ptr, prop, filename);
		}
		if ((prop = RNA_struct_find_property(op->ptr, "filepath"))) {
			RNA_property_string_set(op->ptr, prop, filepath);
		}
		if (ae && uuids) {
			if ((prop = RNA_struct_find_property(op->ptr, "asset_uuid"))) {
				RNA_property_int_set_array(op->ptr, prop, uuids->uuids[0].uuid_asset);
			}
			if ((prop = RNA_struct_find_property(op->ptr, "variant_uuid"))) {
				RNA_property_int_set_array(op->ptr, prop, uuids->uuids[0].uuid_variant);
			}
			if ((prop = RNA_struct_find_property(op->ptr, "revision_uuid"))) {
				RNA_property_int_set_array(op->ptr, prop, uuids->uuids[0].uuid_revision);
			}
		}

		/* some ops have multiple files to select */
		/* this is called on operators check() so clear collections first since
		 * they may be already set. */
		{
			if (prop_files) {
				FileDirEntry *entry;
				PointerRNA itemptr;
				int i;

				RNA_property_collection_clear(op->ptr, prop_files);
				for (i = 0, entry = selection->entries.first; entry; entry = entry->next, i++) {
					if (!(entry->typeflag & FILE_TYPE_DIR)) {
						RNA_property_collection_add(op->ptr, prop_files, &itemptr);
						RNA_string_set(&itemptr, "name", entry->relpath);
						if (ae) {
							BLI_assert(i < uuids->nbr_uuids);
							RNA_int_set_array(&itemptr, "asset_uuid", uuids->uuids[i].uuid_asset);
							RNA_int_set_array(&itemptr, "variant_uuid", uuids->uuids[i].uuid_variant);
							RNA_int_set_array(&itemptr, "revision_uuid", uuids->uuids[i].uuid_revision);
						}
					}
				}
			}

			if (prop_dirs) {
				FileDirEntry *entry;
				PointerRNA itemptr;
				int num_dirs = 0;

				RNA_property_collection_clear(op->ptr, prop);
				for (entry = selection->entries.first; entry; entry = entry->next) {
					if (entry->typeflag & FILE_TYPE_DIR) {
						RNA_property_collection_add(op->ptr, prop_dirs, &itemptr);
						RNA_string_set(&itemptr, "name", entry->relpath);
						num_dirs++;
					}
				}

				/* make sure the directory specified in the button is added even if no directory selected */
				if (!num_dirs) {
					RNA_property_collection_add(op->ptr, prop_dirs, &itemptr);
					RNA_string_set(&itemptr, "name", sfile->params->dir);
				}
			}
		}
	}
	else {
		/* We have to ensure those are properly reset!!! */
		if ((prop = RNA_struct_find_property(op->ptr, "filename"))) {
			RNA_property_string_set(op->ptr, prop, sfile->params->file);
		}
		if ((prop = RNA_struct_find_property(op->ptr, "filepath"))) {
			BLI_join_dirfile(filepath, FILE_MAX_LIBEXTRA, sfile->params->dir, sfile->params->file);
			RNA_property_string_set(op->ptr, prop, filepath);
		}
		if (prop_files) {
			RNA_property_reset(op->ptr, prop, 0);
		}
		if (prop_dirs) {
			RNA_property_reset(op->ptr, prop, 0);
		}
	}

	if (!is_fake && ae && (prop = RNA_struct_find_property(op->ptr, "asset_engine"))) {
		RNA_property_string_set(op->ptr, prop, ae->type->idname);
	}

	if (uuids) {
		MEM_freeN(uuids->uuids);
		MEM_freeN(uuids);
	}

	BKE_filedir_entryarr_clear(selection);
	MEM_freeN(selection);
}

static void file_operator_to_sfile(SpaceFile *sfile, wmOperator *op)
{
	PropertyRNA *prop;

	/* If neither of the above are set, split the filepath back */
	if ((prop = RNA_struct_find_property(op->ptr, "filepath"))) {
		char filepath[FILE_MAX];
		RNA_property_string_get(op->ptr, prop, filepath);
		BLI_split_dirfile(filepath, sfile->params->dir, sfile->params->file, sizeof(sfile->params->dir), sizeof(sfile->params->file));
	}
	else {
		if ((prop = RNA_struct_find_property(op->ptr, "filename"))) {
			RNA_property_string_get(op->ptr, prop, sfile->params->file);
		}
		if ((prop = RNA_struct_find_property(op->ptr, "directory"))) {
			RNA_property_string_get(op->ptr, prop, sfile->params->dir);
		}
	}
	
	/* we could check for relative_path property which is used when converting
	 * in the other direction but doesnt hurt to do this every time */
	BLI_path_abs(sfile->params->dir, G.main->name);

	/* XXX, files and dirs updates missing, not really so important though */
}

void file_draw_check(bContext *C)
{
	SpaceFile *sfile = CTX_wm_space_file(C);
	wmOperator *op = sfile->op;
	if (op) { /* fail on reload */
		if (op->type->check) {
			char filepath[FILE_MAX_LIBEXTRA];
			file_sfile_to_operator(op, sfile, filepath, true);
			
			/* redraw */
			if (op->type->check(C, op)) {
				file_operator_to_sfile(sfile, op);
	
				/* redraw, else the changed settings wont get updated */
				ED_area_tag_redraw(CTX_wm_area(C));
			}
		}
	}
}

/* for use with; UI_block_func_set */
void file_draw_check_cb(bContext *C, void *UNUSED(arg1), void *UNUSED(arg2))
{
	file_draw_check(C);
}

bool file_draw_check_exists(SpaceFile *sfile)
{
	if (sfile->op) { /* fails on reload */
		PropertyRNA *prop;
		if ((prop = RNA_struct_find_property(sfile->op->ptr, "check_existing"))) {
			if (RNA_property_boolean_get(sfile->op->ptr, prop)) {
				char filepath[FILE_MAX];
				BLI_join_dirfile(filepath, sizeof(filepath), sfile->params->dir, sfile->params->file);
				if (BLI_is_file(filepath)) {
					return true;
				}
			}
		}
	}

	return false;
}

int file_exec(bContext *C, wmOperator *exec_op)
{
	wmWindowManager *wm = CTX_wm_manager(C);
	SpaceFile *sfile = CTX_wm_space_file(C);
<<<<<<< HEAD
	char filepath[FILE_MAX_LIBEXTRA];
	
	if (sfile->op) {
=======
	const struct FileDirEntry *file = filelist_file(sfile->files, sfile->params->active_file);
	char filepath[FILE_MAX];

	/* directory change */
	if (file && (file->typeflag & FILE_TYPE_DIR)) {
		if (FILENAME_IS_PARENT(file->relpath)) {
			BLI_parent_dir(sfile->params->dir);
		}
		else if (file->relpath) {
			BLI_cleanup_dir(G.main->name, sfile->params->dir);
			strcat(sfile->params->dir, file->relpath);
			BLI_add_slash(sfile->params->dir);
		}

		ED_file_change_dir(C, false);
	}
	/* opening file - sends events now, so things get handled on windowqueue level */
	else if (sfile->op) {
>>>>>>> 5a16f297
		wmOperator *op = sfile->op;
	
		/* when used as a macro, for doubleclick, 
		 * to prevent closing when doubleclicking on .. item */
		if (RNA_boolean_get(exec_op->ptr, "need_active")) {
			const int numfiles = filelist_files_ensure(sfile->files, ED_fileselect_get_params(sfile));
			int i, active = 0;
			
			for (i = 0; i < numfiles; i++) {
				if (filelist_entry_select_index_get(sfile->files, i, CHECK_ALL)) {
					active = 1;
					break;
				}
			}
			if (active == 0)
				return OPERATOR_CANCELLED;
		}
		
		sfile->op = NULL;

		file_sfile_to_operator(op, sfile, filepath, false);

		if (BLI_exists(sfile->params->dir)) {
			fsmenu_insert_entry(ED_fsmenu_get(), FS_CATEGORY_RECENT, sfile->params->dir, NULL,
			                    FS_INSERT_SAVE | FS_INSERT_FIRST);
		}

		BLI_make_file_string(G.main->name, filepath, BKE_appdir_folder_id_create(BLENDER_USER_CONFIG, NULL),
		                     BLENDER_BOOKMARK_FILE);
		fsmenu_write_file(ED_fsmenu_get(), filepath);
		WM_event_fileselect_event(wm, op, EVT_FILESELECT_EXEC);

	}

	return OPERATOR_FINISHED;
}

void FILE_OT_execute(struct wmOperatorType *ot)
{
	PropertyRNA *prop;

	/* identifiers */
	ot->name = "Execute File Window";
	ot->description = "Execute selected file";
	ot->idname = "FILE_OT_execute";
	
	/* api callbacks */
	ot->exec = file_exec;
	ot->poll = file_operator_poll; 

	/* properties */
	prop = RNA_def_boolean(ot->srna, "need_active", 0, "Need Active",
	                       "Only execute if there's an active selected file in the file list");
	RNA_def_property_flag(prop, PROP_SKIP_SAVE);
}


int file_parent_exec(bContext *C, wmOperator *UNUSED(unused))
{
	SpaceFile *sfile = CTX_wm_space_file(C);
	
	if (sfile->params) {
		if (BLI_parent_dir(sfile->params->dir)) {
			BLI_cleanup_dir(G.main->name, sfile->params->dir);
			/* if not browsing in .blend file, we still want to check whether the path is a directory */
			if (sfile->params->type == FILE_LOADLIB) {
				char tdir[FILE_MAX];
				if (BLO_library_path_explode(sfile->params->dir, tdir, NULL, NULL)) {
					ED_file_change_dir(C, false);
				}
				else {
					ED_file_change_dir(C, true);
				}
			}
			else {
				ED_file_change_dir(C, true);
			}
			if (sfile->params->recursion_level > 1) {
				/* Disable 'dirtree' recursion when going up in tree. */
				sfile->params->recursion_level = 0;
				filelist_setrecursion(sfile->files, sfile->params->recursion_level);
			}
			WM_event_add_notifier(C, NC_SPACE | ND_SPACE_FILE_LIST, NULL);
		}
	}
	
	return OPERATOR_FINISHED;

}


void FILE_OT_parent(struct wmOperatorType *ot)
{
	/* identifiers */
	ot->name = "Parent File";
	ot->description = "Move to parent directory";
	ot->idname = "FILE_OT_parent";
	
	/* api callbacks */
	ot->exec = file_parent_exec;
	ot->poll = ED_operator_file_active; /* <- important, handler is on window level */
}


static int file_refresh_exec(bContext *C, wmOperator *UNUSED(unused))
{
	wmWindowManager *wm = CTX_wm_manager(C);
	SpaceFile *sfile = CTX_wm_space_file(C);
	ScrArea *sa = CTX_wm_area(C);
	struct FSMenu *fsmenu = ED_fsmenu_get();

	ED_fileselect_clear(wm, sa, sfile);

	/* refresh system directory menu */
	fsmenu_refresh_system_category(fsmenu);

	WM_event_add_notifier(C, NC_SPACE | ND_SPACE_FILE_LIST, NULL);

	return OPERATOR_FINISHED;

}

void FILE_OT_previous(struct wmOperatorType *ot)
{
	/* identifiers */
	ot->name = "Previous Folder";
	ot->description = "Move to previous folder";
	ot->idname = "FILE_OT_previous";
	
	/* api callbacks */
	ot->exec = file_previous_exec;
	ot->poll = ED_operator_file_active; /* <- important, handler is on window level */
}

int file_previous_exec(bContext *C, wmOperator *UNUSED(unused))
{
	SpaceFile *sfile = CTX_wm_space_file(C);

	if (sfile->params) {
		if (!sfile->folders_next)
			sfile->folders_next = folderlist_new();

		folderlist_pushdir(sfile->folders_next, sfile->params->dir);
		folderlist_popdir(sfile->folders_prev, sfile->params->dir);
		folderlist_pushdir(sfile->folders_next, sfile->params->dir);

		ED_file_change_dir(C, true);
	}
	WM_event_add_notifier(C, NC_SPACE | ND_SPACE_FILE_LIST, NULL);

	return OPERATOR_FINISHED;
}

void FILE_OT_next(struct wmOperatorType *ot)
{
	/* identifiers */
	ot->name = "Next Folder";
	ot->description = "Move to next folder";
	ot->idname = "FILE_OT_next";
	
	/* api callbacks */
	ot->exec = file_next_exec;
	ot->poll = ED_operator_file_active; /* <- important, handler is on window level */
}

int file_next_exec(bContext *C, wmOperator *UNUSED(unused))
{
	SpaceFile *sfile = CTX_wm_space_file(C);
	if (sfile->params) {
		if (!sfile->folders_next)
			sfile->folders_next = folderlist_new();

		folderlist_pushdir(sfile->folders_prev, sfile->params->dir);
		folderlist_popdir(sfile->folders_next, sfile->params->dir);

		// update folders_prev so we can check for it in folderlist_clear_next()
		folderlist_pushdir(sfile->folders_prev, sfile->params->dir);

		ED_file_change_dir(C, true);
	}
	WM_event_add_notifier(C, NC_SPACE | ND_SPACE_FILE_LIST, NULL);

	return OPERATOR_FINISHED;
}


/* only meant for timer usage */
static int file_smoothscroll_invoke(bContext *C, wmOperator *UNUSED(op), const wmEvent *event)
{
	ScrArea *sa = CTX_wm_area(C);
	SpaceFile *sfile = CTX_wm_space_file(C);
	ARegion *ar, *oldar = CTX_wm_region(C);
	int offset;
	int numfiles, numfiles_layout;
	int edit_idx = 0;
	int i;

	/* escape if not our timer */
	if (sfile->smoothscroll_timer == NULL || sfile->smoothscroll_timer != event->customdata)
		return OPERATOR_PASS_THROUGH;
	
	numfiles = filelist_files_ensure(sfile->files, ED_fileselect_get_params(sfile));

	/* check if we are editing a name */
	for (i = 0; i < numfiles; ++i) {
		if (filelist_entry_select_index_get(sfile->files, i, CHECK_ALL) ) {
			edit_idx = i;
			break;
		}
	}

	/* if we are not editing, we are done */
	if (0 == edit_idx) {
		WM_event_remove_timer(CTX_wm_manager(C), CTX_wm_window(C), sfile->smoothscroll_timer);
		sfile->smoothscroll_timer = NULL;
		return OPERATOR_PASS_THROUGH;
	}

	/* we need the correct area for scrolling */
	ar = BKE_area_find_region_type(sa, RGN_TYPE_WINDOW);
	if (!ar || ar->regiontype != RGN_TYPE_WINDOW) {
		WM_event_remove_timer(CTX_wm_manager(C), CTX_wm_window(C), sfile->smoothscroll_timer);
		sfile->smoothscroll_timer = NULL;
		return OPERATOR_PASS_THROUGH;
	}

	offset = ED_fileselect_layout_offset(sfile->layout, (int)ar->v2d.cur.xmin, (int)-ar->v2d.cur.ymax);
	if (offset < 0) offset = 0;

	/* scroll offset is the first file in the row/column we are editing in */
	if (sfile->scroll_offset == 0) {
		if (sfile->layout->flag & FILE_LAYOUT_HOR) {
			sfile->scroll_offset = (edit_idx / sfile->layout->rows) * sfile->layout->rows;
			if (sfile->scroll_offset <= offset) sfile->scroll_offset -= sfile->layout->rows;
		}
		else {
			sfile->scroll_offset = (edit_idx / sfile->layout->columns) * sfile->layout->columns;
			if (sfile->scroll_offset <= offset) sfile->scroll_offset -= sfile->layout->columns;
		}
	}
	
	numfiles_layout = ED_fileselect_layout_numfiles(sfile->layout, ar);
	
	/* check if we have reached our final scroll position */
	if ( (sfile->scroll_offset >= offset) && (sfile->scroll_offset < offset + numfiles_layout) ) {
		WM_event_remove_timer(CTX_wm_manager(C), CTX_wm_window(C), sfile->smoothscroll_timer);
		sfile->smoothscroll_timer = NULL;
		return OPERATOR_FINISHED;
	}

	/* temporarily set context to the main window region, 
	 * so the scroll operators work */
	CTX_wm_region_set(C, ar);
	
	/* scroll one step in the desired direction */
	if (sfile->scroll_offset < offset) {
		if (sfile->layout->flag & FILE_LAYOUT_HOR) {
			WM_operator_name_call(C, "VIEW2D_OT_scroll_left", 0, NULL);
		}
		else {
			WM_operator_name_call(C, "VIEW2D_OT_scroll_up", 0, NULL);
		}
		
	}
	else {
		if (sfile->layout->flag & FILE_LAYOUT_HOR) {
			WM_operator_name_call(C, "VIEW2D_OT_scroll_right", 0, NULL);
		}
		else {
			WM_operator_name_call(C, "VIEW2D_OT_scroll_down", 0, NULL);
		}
	}
	
	ED_region_tag_redraw(ar);
	
	/* and restore context */
	CTX_wm_region_set(C, oldar);
	
	return OPERATOR_FINISHED;
}


void FILE_OT_smoothscroll(wmOperatorType *ot)
{
	
	/* identifiers */
	ot->name = "Smooth Scroll";
	ot->idname = "FILE_OT_smoothscroll";
	ot->description = "Smooth scroll to make editable file visible";
	
	/* api callbacks */
	ot->invoke = file_smoothscroll_invoke;
	
	ot->poll = ED_operator_file_active;
}


/* create a new, non-existing folder name, returns 1 if successful, 0 if name couldn't be created.
 * The actual name is returned in 'name', 'folder' contains the complete path, including the new folder name.
 */
static int new_folder_path(const char *parent, char *folder, char *name)
{
	int i = 1;
	int len = 0;

	BLI_strncpy(name, "New Folder", FILE_MAXFILE);
	BLI_join_dirfile(folder, FILE_MAX, parent, name); /* XXX, not real length */
	/* check whether folder with the name already exists, in this case
	 * add number to the name. Check length of generated name to avoid
	 * crazy case of huge number of folders each named 'New Folder (x)' */
	while (BLI_exists(folder) && (len < FILE_MAXFILE)) {
		len = BLI_snprintf(name, FILE_MAXFILE, "New Folder(%d)", i);
		BLI_join_dirfile(folder, FILE_MAX, parent, name); /* XXX, not real length */
		i++;
	}

	return (len < FILE_MAXFILE);
}

int file_directory_new_exec(bContext *C, wmOperator *op)
{
	char name[FILE_MAXFILE];
	char path[FILE_MAX];
	int generate_name = 1;
	PropertyRNA *prop;

	wmWindowManager *wm = CTX_wm_manager(C);
	SpaceFile *sfile = CTX_wm_space_file(C);
	ScrArea *sa = CTX_wm_area(C);
	
	if (!sfile->params) {
		BKE_report(op->reports, RPT_WARNING, "No parent directory given");
		return OPERATOR_CANCELLED;
	}
	
	path[0] = '\0';

	if ((prop = RNA_struct_find_property(op->ptr, "directory"))) {
		RNA_property_string_get(op->ptr, prop, path);
		if (path[0] != '\0') generate_name = 0;
	}

	if (generate_name) {
		/* create a new, non-existing folder name */
		if (!new_folder_path(sfile->params->dir, path, name)) {
			BKE_report(op->reports, RPT_ERROR, "Could not create new folder name");
			return OPERATOR_CANCELLED;
		}
	}

	/* create the file */
	BLI_dir_create_recursive(path);

	if (!BLI_exists(path)) {
		BKE_report(op->reports, RPT_ERROR, "Could not create new folder");
		return OPERATOR_CANCELLED;
	}

	/* now remember file to jump into editing */
	BLI_strncpy(sfile->params->renamefile, name, FILE_MAXFILE);

	/* set timer to smoothly view newly generated file */
	sfile->smoothscroll_timer = WM_event_add_timer(wm, CTX_wm_window(C), TIMER1, 1.0 / 1000.0);  /* max 30 frs/sec */
	sfile->scroll_offset = 0;

	/* reload dir to make sure we're seeing what's in the directory */
	ED_fileselect_clear(wm, sa, sfile);

	if (RNA_boolean_get(op->ptr, "open")) {
		BLI_strncpy(sfile->params->dir, path, sizeof(sfile->params->dir));
		ED_file_change_dir(C, true);
	}

	WM_event_add_notifier(C, NC_SPACE | ND_SPACE_FILE_LIST, NULL);

	return OPERATOR_FINISHED;
}


void FILE_OT_directory_new(struct wmOperatorType *ot)
{
	PropertyRNA *prop;

	/* identifiers */
	ot->name = "Create New Directory";
	ot->description = "Create a new directory";
	ot->idname = "FILE_OT_directory_new";
	
	/* api callbacks */
	ot->invoke = WM_operator_confirm;
	ot->exec = file_directory_new_exec;
	ot->poll = ED_operator_file_active; /* <- important, handler is on window level */

	prop = RNA_def_string_dir_path(ot->srna, "directory", NULL, FILE_MAX, "Directory", "Name of new directory");
	RNA_def_property_flag(prop, PROP_SKIP_SAVE);
	prop = RNA_def_boolean(ot->srna, "open", false, "Open", "Open new directory");
	RNA_def_property_flag(prop, PROP_SKIP_SAVE);
}


static void file_expand_directory(bContext *C)
{
	SpaceFile *sfile = CTX_wm_space_file(C);
	
	if (sfile->params) {
		/* TODO, what about // when relbase isn't valid? */
		if (G.relbase_valid && BLI_path_is_rel(sfile->params->dir)) {
			BLI_path_abs(sfile->params->dir, G.main->name);
		}
		else if (sfile->params->dir[0] == '~') {
			char tmpstr[sizeof(sfile->params->dir) - 1];
			BLI_strncpy(tmpstr, sfile->params->dir + 1, sizeof(tmpstr));
			BLI_join_dirfile(sfile->params->dir, sizeof(sfile->params->dir), BKE_appdir_folder_default(), tmpstr);
		}

		else if (sfile->params->dir[0] == '\0')
#ifndef WIN32
		{
			sfile->params->dir[0] = '/';
			sfile->params->dir[1] = '\0';
		}
#else
		{
			get_default_root(sfile->params->dir);
		}
		/* change "C:" --> "C:\", [#28102] */
		else if ((isalpha(sfile->params->dir[0]) &&
		          (sfile->params->dir[1] == ':')) &&
		         (sfile->params->dir[2] == '\0'))
		{
			sfile->params->dir[2] = '\\';
			sfile->params->dir[3] = '\0';
		}
		else if (BLI_path_is_unc(sfile->params->dir)) {
			BLI_cleanup_unc(sfile->params->dir, FILE_MAX_LIBEXTRA);
		}
#endif
	}
}

#if defined(WIN32)
static bool can_create_dir(const char *dir)
{
	/* for UNC paths we need to check whether the parent of the new
	 * directory is a proper directory itself and not a share or the
	 * UNC root (server name) itself. Calling BLI_is_dir does this
	 */
	if (BLI_path_is_unc(dir)) {
		char parent[PATH_MAX];
		BLI_strncpy(parent, dir, PATH_MAX);
		BLI_parent_dir(parent);
		return BLI_is_dir(parent);
	}
	return true;
}
#endif

void file_directory_enter_handle(bContext *C, void *UNUSED(arg_unused), void *UNUSED(arg_but))
{
	SpaceFile *sfile = CTX_wm_space_file(C);
	
	if (sfile->params) {
		file_expand_directory(C);

		/* special case, user may have pasted a filepath into the directory */
		if (BLI_is_file(sfile->params->dir)) {
			char path[sizeof(sfile->params->dir)];
			BLI_strncpy(path, sfile->params->dir, sizeof(path));
			BLI_split_dirfile(path, sfile->params->dir, sfile->params->file, sizeof(sfile->params->dir), sizeof(sfile->params->file));
		}

		BLI_cleanup_dir(G.main->name, sfile->params->dir);

		if (BLI_exists(sfile->params->dir)) {
			/* if directory exists, enter it immediately */
			ED_file_change_dir(C, true);

			/* don't do for now because it selects entire text instead of
			 * placing cursor at the end */
			/* UI_textbutton_activate_but(C, but); */
		}
#if defined(WIN32)
		else if (!can_create_dir(sfile->params->dir)) {
			const char *lastdir = folderlist_peeklastdir(sfile->folders_prev);
			if (lastdir)
				BLI_strncpy(sfile->params->dir, lastdir, sizeof(sfile->params->dir));
		}
#endif
		else {
			const char *lastdir = folderlist_peeklastdir(sfile->folders_prev);

			/* if not, ask to create it and enter if confirmed */
			wmOperatorType *ot = WM_operatortype_find("FILE_OT_directory_new", false);
			PointerRNA ptr;
			WM_operator_properties_create_ptr(&ptr, ot);
			RNA_string_set(&ptr, "directory", sfile->params->dir);
			RNA_boolean_set(&ptr, "open", true);

			if (lastdir)
				BLI_strncpy(sfile->params->dir, lastdir, sizeof(sfile->params->dir));


			WM_operator_name_call_ptr(C, ot, WM_OP_INVOKE_DEFAULT, &ptr);
			WM_operator_properties_free(&ptr);
		}

		WM_event_add_notifier(C, NC_SPACE | ND_SPACE_FILE_LIST, NULL);
	}
}

void file_filename_enter_handle(bContext *C, void *UNUSED(arg_unused), void *arg_but)
{
	SpaceFile *sfile = CTX_wm_space_file(C);
	uiBut *but = arg_but;
	char matched_file[FILE_MAX];
	char filepath[sizeof(sfile->params->dir)];

	if (sfile->params) {
		int matches;
		matched_file[0] = '\0';
		filepath[0] = '\0';

		file_expand_directory(C);

		matches = file_select_match(sfile, sfile->params->file, matched_file);

		if (matches) {
			/* int i, numfiles = filelist_numfiles(sfile->files); */ /* XXX UNUSED */
			sfile->params->file[0] = '\0';
			/* replace the pattern (or filename that the user typed in, with the first selected file of the match */
			BLI_strncpy(sfile->params->file, matched_file, sizeof(sfile->params->file));
			
			WM_event_add_notifier(C, NC_SPACE | ND_SPACE_FILE_PARAMS, NULL);
		}

		if (matches == 1) {

			BLI_join_dirfile(filepath, sizeof(sfile->params->dir), sfile->params->dir, sfile->params->file);

			/* if directory, open it and empty filename field */
			if (BLI_is_dir(filepath)) {
				BLI_cleanup_dir(G.main->name, filepath);
				BLI_strncpy(sfile->params->dir, filepath, sizeof(sfile->params->dir));
				sfile->params->file[0] = '\0';
				ED_file_change_dir(C, true);
				UI_textbutton_activate_but(C, but);
				WM_event_add_notifier(C, NC_SPACE | ND_SPACE_FILE_PARAMS, NULL);
			}
			else if (sfile->params->type == FILE_LOADLIB) {
				char tdir[FILE_MAX];
				BLI_add_slash(filepath);
				if (BLO_library_path_explode(filepath, tdir, NULL, NULL)) {
					BLI_cleanup_dir(G.main->name, filepath);
					BLI_strncpy(sfile->params->dir, filepath, sizeof(sfile->params->dir));
					sfile->params->file[0] = '\0';
					ED_file_change_dir(C, false);
					UI_textbutton_activate_but(C, but);
					WM_event_add_notifier(C, NC_SPACE | ND_SPACE_FILE_LIST, NULL);
				}
			}
		}
		else if (matches > 1) {
			file_draw_check(C);
		}
	}
}

void FILE_OT_refresh(struct wmOperatorType *ot)
{
	/* identifiers */
	ot->name = "Refresh Filelist";
	ot->description = "Refresh the file list";
	ot->idname = "FILE_OT_refresh";
	
	/* api callbacks */
	ot->exec = file_refresh_exec;
	ot->poll = ED_operator_file_active; /* <- important, handler is on window level */
}

static int file_hidedot_exec(bContext *C, wmOperator *UNUSED(unused))
{
	wmWindowManager *wm = CTX_wm_manager(C);
	SpaceFile *sfile = CTX_wm_space_file(C);
	ScrArea *sa = CTX_wm_area(C);
	
	if (sfile->params) {
		sfile->params->flag ^= FILE_HIDE_DOT;
		ED_fileselect_clear(wm, sa, sfile);
		WM_event_add_notifier(C, NC_SPACE | ND_SPACE_FILE_LIST, NULL);
	}
	
	return OPERATOR_FINISHED;
}


void FILE_OT_hidedot(struct wmOperatorType *ot)
{
	/* identifiers */
	ot->name = "Toggle Hide Dot Files";
	ot->description = "Toggle hide hidden dot files";
	ot->idname = "FILE_OT_hidedot";
	
	/* api callbacks */
	ot->exec = file_hidedot_exec;
	ot->poll = ED_operator_file_active; /* <- important, handler is on window level */
}

ARegion *file_tools_region(ScrArea *sa)
{
	ARegion *ar, *arnew;

	if ((ar = BKE_area_find_region_type(sa, RGN_TYPE_TOOLS)) != NULL)
		return ar;

	/* add subdiv level; after header */
	ar = BKE_area_find_region_type(sa, RGN_TYPE_HEADER);
	
	/* is error! */
	if (ar == NULL)
		return NULL;
	
	arnew = MEM_callocN(sizeof(ARegion), "tools for file");
	BLI_insertlinkafter(&sa->regionbase, ar, arnew);
	arnew->regiontype = RGN_TYPE_TOOLS;
	arnew->alignment = RGN_ALIGN_LEFT;

	ar = MEM_callocN(sizeof(ARegion), "tool props for file");
	BLI_insertlinkafter(&sa->regionbase, arnew, ar);
	ar->regiontype = RGN_TYPE_TOOL_PROPS;
	ar->alignment = RGN_ALIGN_BOTTOM | RGN_SPLIT_PREV;

	return arnew;
}

static int file_bookmark_toggle_exec(bContext *C, wmOperator *UNUSED(unused))
{
	ScrArea *sa = CTX_wm_area(C);
	ARegion *ar = file_tools_region(sa);
	
	if (ar)
		ED_region_toggle_hidden(C, ar);

	return OPERATOR_FINISHED;
}

void FILE_OT_bookmark_toggle(struct wmOperatorType *ot)
{
	/* identifiers */
	ot->name = "Toggle Bookmarks";
	ot->description = "Toggle bookmarks display";
	ot->idname = "FILE_OT_bookmark_toggle";
	
	/* api callbacks */
	ot->exec = file_bookmark_toggle_exec;
	ot->poll = ED_operator_file_active; /* <- important, handler is on window level */
}


static int file_filenum_exec(bContext *C, wmOperator *op)
{
	SpaceFile *sfile = CTX_wm_space_file(C);
	ScrArea *sa = CTX_wm_area(C);
	
	int inc = RNA_int_get(op->ptr, "increment");
	if (sfile->params && (inc != 0)) {
		BLI_newname(sfile->params->file, inc);
		ED_area_tag_redraw(sa);
		file_draw_check(C);
		// WM_event_add_notifier(C, NC_WINDOW, NULL);
	}
	
	return OPERATOR_FINISHED;

}

void FILE_OT_filenum(struct wmOperatorType *ot)
{
	/* identifiers */
	ot->name = "Increment Number in Filename";
	ot->description = "Increment number in filename";
	ot->idname = "FILE_OT_filenum";
	
	/* api callbacks */
	ot->exec = file_filenum_exec;
	ot->poll = ED_operator_file_active; /* <- important, handler is on window level */

	/* props */
	RNA_def_int(ot->srna, "increment", 1, -100, 100, "Increment", "", -100, 100);
}

static int file_rename_exec(bContext *C, wmOperator *UNUSED(op))
{
	ScrArea *sa = CTX_wm_area(C);
	SpaceFile *sfile = (SpaceFile *)CTX_wm_space_data(C);
	
	if (sfile->params) {
		int idx = sfile->params->highlight_file;
		int numfiles = filelist_files_ensure(sfile->files, sfile->params);
		if ( (0 <= idx) && (idx < numfiles) ) {
			FileDirEntry *file = filelist_file(sfile->files, idx);
			filelist_entry_select_index_set(sfile->files, idx, FILE_SEL_ADD, FILE_SEL_EDITING, CHECK_ALL);
			BLI_strncpy(sfile->params->renameedit, file->relpath, FILE_MAXFILE);
			sfile->params->renamefile[0] = '\0';
		}
		ED_area_tag_redraw(sa);
	}
	
	return OPERATOR_FINISHED;

}

static int file_rename_poll(bContext *C)
{
	bool poll = ED_operator_file_active(C);
	SpaceFile *sfile = CTX_wm_space_file(C);

	if (sfile && sfile->params) {
		int idx = sfile->params->highlight_file;
		int numfiles = filelist_files_ensure(sfile->files, sfile->params);

		if ((0 <= idx) && (idx < numfiles)) {
			FileDirEntry *file = filelist_file(sfile->files, idx);
			if (FILENAME_IS_CURRPAR(file->relpath)) {
				poll = false;
			}
		}

		if (sfile->params->highlight_file < 0) {
			poll = false;
		}
		else {
			char dir[FILE_MAX];
			if (filelist_islibrary(sfile->files, dir, NULL)) {
				poll = false;
			}
		}
	}
	else {
		poll = false;
	}

	return poll;
}

void FILE_OT_rename(struct wmOperatorType *ot)
{
	/* identifiers */
	ot->name = "Rename File or Directory";
	ot->description = "Rename file or file directory";
	ot->idname = "FILE_OT_rename";
	
	/* api callbacks */
	ot->exec = file_rename_exec;
	ot->poll = file_rename_poll; 

}

static int file_delete_poll(bContext *C)
{
	int poll = ED_operator_file_active(C);
	SpaceFile *sfile = CTX_wm_space_file(C);

	if (sfile && sfile->params) {
		char dir[FILE_MAX];
		int numfiles = filelist_files_ensure(sfile->files, sfile->params);
		int i;
		int num_selected = 0;

		if (filelist_islibrary(sfile->files, dir, NULL)) poll = 0;
		for (i = 0; i < numfiles; i++) {
			if (filelist_entry_select_index_get(sfile->files, i, CHECK_FILES)) {
				num_selected++;
			}
		}
		if (num_selected <= 0) {
			poll = 0;
		}
	}
	else
		poll = 0;
		
	return poll;
}

int file_delete_exec(bContext *C, wmOperator *UNUSED(op))
{
	char str[FILE_MAX];
	wmWindowManager *wm = CTX_wm_manager(C);
	SpaceFile *sfile = CTX_wm_space_file(C);
	ScrArea *sa = CTX_wm_area(C);
	FileDirEntry *file;
	int numfiles = filelist_files_ensure(sfile->files, ED_fileselect_get_params(sfile));
	int i;

	for (i = 0; i < numfiles; i++) {
		if (filelist_entry_select_index_get(sfile->files, i, CHECK_FILES)) {
			file = filelist_file(sfile->files, i);
			BLI_make_file_string(G.main->name, str, sfile->params->dir, file->relpath);
			BLI_delete(str, false, false);
		}
	}
	
	ED_fileselect_clear(wm, sa, sfile);
	WM_event_add_notifier(C, NC_SPACE | ND_SPACE_FILE_LIST, NULL);
	
	return OPERATOR_FINISHED;

}

void FILE_OT_delete(struct wmOperatorType *ot)
{
	/* identifiers */
	ot->name = "Delete Selected Files";
	ot->description = "Delete selected files";
	ot->idname = "FILE_OT_delete";
	
	/* api callbacks */
	ot->invoke = WM_operator_confirm;
	ot->exec = file_delete_exec;
	ot->poll = file_delete_poll; /* <- important, handler is on window level */
}


void ED_operatormacros_file(void)
{
//	wmOperatorType *ot;
//	wmOperatorTypeMacro *otmacro;
	
	/* future macros */
}<|MERGE_RESOLUTION|>--- conflicted
+++ resolved
@@ -1336,14 +1336,9 @@
 {
 	wmWindowManager *wm = CTX_wm_manager(C);
 	SpaceFile *sfile = CTX_wm_space_file(C);
-<<<<<<< HEAD
+	const struct FileDirEntry *file = filelist_file(sfile->files, sfile->params->active_file);
 	char filepath[FILE_MAX_LIBEXTRA];
 	
-	if (sfile->op) {
-=======
-	const struct FileDirEntry *file = filelist_file(sfile->files, sfile->params->active_file);
-	char filepath[FILE_MAX];
-
 	/* directory change */
 	if (file && (file->typeflag & FILE_TYPE_DIR)) {
 		if (FILENAME_IS_PARENT(file->relpath)) {
@@ -1359,7 +1354,6 @@
 	}
 	/* opening file - sends events now, so things get handled on windowqueue level */
 	else if (sfile->op) {
->>>>>>> 5a16f297
 		wmOperator *op = sfile->op;
 	
 		/* when used as a macro, for doubleclick, 
