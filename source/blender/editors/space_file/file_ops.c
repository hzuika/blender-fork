/*
 * ***** BEGIN GPL LICENSE BLOCK *****
 *
 * This program is free software; you can redistribute it and/or
 * modify it under the terms of the GNU General Public License
 * as published by the Free Software Foundation; either version 2
 * of the License, or (at your option) any later version. 
 *
 * This program is distributed in the hope that it will be useful,
 * but WITHOUT ANY WARRANTY; without even the implied warranty of
 * MERCHANTABILITY or FITNESS FOR A PARTICULAR PURPOSE.  See the
 * GNU General Public License for more details.
 *
 * You should have received a copy of the GNU General Public License
 * along with this program; if not, write to the Free Software Foundation,
 * Inc., 51 Franklin Street, Fifth Floor, Boston, MA 02110-1301, USA.
 *
 * The Original Code is Copyright (C) 2008 Blender Foundation.
 * All rights reserved.
 *
 * 
 * Contributor(s): Andrea Weikert (c) 2008 Blender Foundation
 *
 * ***** END GPL LICENSE BLOCK *****
 */

/** \file blender/editors/space_file/file_ops.c
 *  \ingroup spfile
 */

#include "BLI_blenlib.h"
#include "BLI_utildefines.h"
#include "BLI_fileops_types.h"
#include "BLI_linklist.h"

#include "BLO_readfile.h"

#include "BKE_appdir.h"
#include "BKE_context.h"
#include "BKE_screen.h"
#include "BKE_global.h"
#include "BKE_report.h"
#include "BKE_main.h"

#ifdef WIN32
#  include "BLI_winstuff.h"
#endif

#include "ED_screen.h"
#include "ED_fileselect.h"

#include "UI_interface.h"

#include "MEM_guardedalloc.h"

#include "RNA_access.h"
#include "RNA_define.h"

#include "UI_view2d.h"

#include "WM_api.h"
#include "WM_types.h"

#include "file_intern.h"
#include "filelist.h"
#include "fsmenu.h"

#include <stdlib.h>
#include <string.h>
#include <stdio.h>
#include <ctype.h>

/* ---------- FILE SELECTION ------------ */
static FileSelection find_file_mouse_rect(SpaceFile *sfile, ARegion *ar, const rcti *rect_region)
{
	FileSelection sel;
	
	View2D *v2d = &ar->v2d;
	rcti rect_view;
	rctf rect_view_fl;
	rctf rect_region_fl;

	BLI_rctf_rcti_copy(&rect_region_fl, rect_region);

	UI_view2d_region_to_view_rctf(v2d, &rect_region_fl, &rect_view_fl);

	BLI_rcti_init(&rect_view,
	              (int)(v2d->tot.xmin + rect_view_fl.xmin),
	              (int)(v2d->tot.xmin + rect_view_fl.xmax),
	              (int)(v2d->tot.ymax - rect_view_fl.ymin),
	              (int)(v2d->tot.ymax - rect_view_fl.ymax));

	sel  = ED_fileselect_layout_offset_rect(sfile->layout, &rect_view);
	
	return sel;
}

static void file_deselect_all(SpaceFile *sfile, unsigned int flag)
{
	FileSelection sel;
	sel.first = 0;
	sel.last = filelist_files_ensure(sfile->files) - 1;
	
	filelist_entries_select_index_range_set(sfile->files, &sel, FILE_SEL_REMOVE, flag, CHECK_ALL);
}

typedef enum FileSelect { 
	FILE_SELECT_NOTHING = 0,
	FILE_SELECT_DIR = 1, 
	FILE_SELECT_FILE = 2 
} FileSelect;

static void clamp_to_filelist(int numfiles, FileSelection *sel)
{
	/* border select before the first file */
	if ( (sel->first < 0) && (sel->last >= 0) ) {
		sel->first = 0;
	}
	/* don't select if everything is outside filelist */
	if ( (sel->first >= numfiles) && ((sel->last < 0) || (sel->last >= numfiles)) ) {
		sel->first = -1;
		sel->last = -1;
	}
	
	/* fix if last file invalid */
	if ( (sel->first > 0) && (sel->last < 0) )
		sel->last = numfiles - 1;

	/* clamp */
	if ( (sel->first >= numfiles) ) {
		sel->first = numfiles - 1;
	}
	if ( (sel->last >= numfiles) ) {
		sel->last = numfiles - 1;
	}
}

static FileSelection file_selection_get(bContext *C, const rcti *rect, bool fill)
{
	ARegion *ar = CTX_wm_region(C);
	SpaceFile *sfile = CTX_wm_space_file(C);
	int numfiles = filelist_files_ensure(sfile->files);
	FileSelection sel;

	sel = find_file_mouse_rect(sfile, ar, rect);
	if (!((sel.first == -1) && (sel.last == -1)) ) {
		clamp_to_filelist(numfiles, &sel);
	}


	/* if desired, fill the selection up from the last selected file to the current one */
	if (fill && (sel.last >= 0) && (sel.last < numfiles) ) {
		int f = sel.last;
		while (f >= 0) {
			if (filelist_entry_select_index_get(sfile->files, f, CHECK_ALL) )
				break;
			f--;
		}
		if (f >= 0) {
			sel.first = f + 1;
		}
	}
	return sel;
}

static FileSelect file_select_do(bContext *C, int selected_idx, bool do_diropen)
{
	FileSelect retval = FILE_SELECT_NOTHING;
	SpaceFile *sfile = CTX_wm_space_file(C);
	FileSelectParams *params = ED_fileselect_get_params(sfile);
	int numfiles = filelist_files_ensure(sfile->files);
	const FileDirEntry *file;

	/* make the selected file active */
	if ((selected_idx >= 0) &&
	    (selected_idx < numfiles) &&
	    (file = filelist_file(sfile->files, selected_idx)))
	{
		params->highlight_file = selected_idx;
		params->active_file = selected_idx;

		if (file->typeflag & FILE_TYPE_DIR) {
			const bool is_parent_dir = FILENAME_IS_PARENT(file->relpath);

			if (do_diropen == false) {
				params->file[0] = '\0';
				retval = FILE_SELECT_DIR;
			}
			/* the path is too long and we are not going up! */
			else if (!is_parent_dir && strlen(params->dir) + strlen(file->relpath) >= FILE_MAX) {
				// XXX error("Path too long, cannot enter this directory");
			}
			else {
				if (is_parent_dir) {
					/* avoids /../../ */
					BLI_parent_dir(params->dir);

					if (params->recursion_level > 1) {
						/* Disable 'dirtree' recursion when going up in tree. */
						params->recursion_level = 0;
						filelist_setrecursion(sfile->files, params->recursion_level);
					}
				}
				else {
					BLI_cleanup_dir(G.main->name, params->dir);
					strcat(params->dir, file->relpath);
					BLI_add_slash(params->dir);
				}

				ED_file_change_dir(C, false);
				retval = FILE_SELECT_DIR;
			}
		}
		else {
			retval = FILE_SELECT_FILE;
		}
		fileselect_file_set(sfile, selected_idx);
	}
	return retval;
}

/**
 * \warning: loops over all files so better use cautiously
 */
static bool file_is_any_selected(struct FileList *files)
{
	const int numfiles = filelist_files_ensure(files);
	int i;

	/* Is any file selected ? */
	for (i = 0; i < numfiles; ++i) {
		if (filelist_entry_select_index_get(files, i, CHECK_ALL)) {
			return true;
		}
	}

	return false;
}


static FileSelect file_select(bContext *C, const rcti *rect, FileSelType select, bool fill, bool do_diropen)
{
	SpaceFile *sfile = CTX_wm_space_file(C);
	FileSelect retval = FILE_SELECT_NOTHING;
	FileSelection sel = file_selection_get(C, rect, fill); /* get the selection */
	const FileCheckType check_type = (sfile->params->flag & FILE_DIRSEL_ONLY) ? CHECK_DIRS : CHECK_ALL;
	
	/* flag the files as selected in the filelist */
	filelist_entries_select_index_range_set(sfile->files, &sel, select, FILE_SEL_SELECTED, check_type);
	
	/* Don't act on multiple selected files */
	if (sel.first != sel.last) select = 0;

	/* Do we have a valid selection and are we actually selecting */
	if ((sel.last >= 0) && (select != FILE_SEL_REMOVE)) {
		/* Check last selection, if selected, act on the file or dir */
		if (filelist_entry_select_index_get(sfile->files, sel.last, check_type)) {
			retval = file_select_do(C, sel.last, do_diropen);
		}
	}

	if (select != FILE_SEL_ADD && !file_is_any_selected(sfile->files)) {
		sfile->params->active_file = -1;
	}

	/* update operator for name change event */
	file_draw_check(C);
	
	return retval;
}

static int file_border_select_find_last_selected(
        SpaceFile *sfile, ARegion *ar, const FileSelection *sel,
        const int mouse_xy[2])
{
	FileLayout *layout = ED_fileselect_get_layout(sfile, ar);
	rcti bounds_first, bounds_last;
	int dist_first, dist_last;

	file_tile_boundbox(ar, layout, sel->first, &bounds_first);
	file_tile_boundbox(ar, layout, sel->last, &bounds_last);

	/* are first and last in the same column (horizontal layout)/row (vertical layout)? */
	if ((layout->flag & FILE_LAYOUT_HOR && bounds_first.xmin == bounds_last.xmin) ||
	    (layout->flag & FILE_LAYOUT_VER && bounds_first.ymin != bounds_last.ymin))
	{
		/* use vertical distance */
		const int my_loc = mouse_xy[1] - ar->winrct.ymin;
		dist_first = BLI_rcti_length_y(&bounds_first, my_loc);
		dist_last = BLI_rcti_length_y(&bounds_last, my_loc);
	}
	else {
		/* use horizontal distance */
		const int mx_loc = mouse_xy[0] - ar->winrct.xmin;
		dist_first = BLI_rcti_length_x(&bounds_first, mx_loc);
		dist_last = BLI_rcti_length_x(&bounds_last, mx_loc);
	}

	return dist_first < dist_last ? sel->first : sel->last;
}

static int file_border_select_modal(bContext *C, wmOperator *op, const wmEvent *event)
{
	ARegion *ar = CTX_wm_region(C);
	SpaceFile *sfile = CTX_wm_space_file(C);
	FileSelectParams *params = ED_fileselect_get_params(sfile);
	FileSelection sel;
	rcti rect;

	int result;

	result = WM_border_select_modal(C, op, event);

	if (result == OPERATOR_RUNNING_MODAL) {
		WM_operator_properties_border_to_rcti(op, &rect);

		BLI_rcti_isect(&(ar->v2d.mask), &rect, &rect);

		sel = file_selection_get(C, &rect, 0);
		if ((sel.first != params->sel_first) || (sel.last != params->sel_last)) {
			int idx;

			file_deselect_all(sfile, FILE_SEL_HIGHLIGHTED);
			filelist_entries_select_index_range_set(sfile->files, &sel, FILE_SEL_ADD, FILE_SEL_HIGHLIGHTED, CHECK_ALL);
			WM_event_add_notifier(C, NC_SPACE | ND_SPACE_FILE_PARAMS, NULL);

			for (idx = sel.last; idx >= 0; idx--) {
				const FileDirEntry *file = filelist_file(sfile->files, idx);

				/* dont highlight readonly file (".." or ".") on border select */
				if (FILENAME_IS_CURRPAR(file->relpath)) {
					filelist_entry_select_set(sfile->files, file, FILE_SEL_REMOVE, FILE_SEL_HIGHLIGHTED, CHECK_ALL);
				}

				/* make sure highlight_file is no readonly file */
				if (sel.last == idx) {
					params->highlight_file = idx;
				}
			}
		}
		params->sel_first = sel.first; params->sel_last = sel.last;
		params->active_file = file_border_select_find_last_selected(sfile, ar, &sel, &event->x);
	}
	else {
		params->highlight_file = -1;
		params->sel_first = params->sel_last = -1;
		fileselect_file_set(sfile, params->active_file);
		file_deselect_all(sfile, FILE_SEL_HIGHLIGHTED);
		WM_event_add_notifier(C, NC_SPACE | ND_SPACE_FILE_PARAMS, NULL);
	}

	return result;
}

static int file_border_select_exec(bContext *C, wmOperator *op)
{
	ARegion *ar = CTX_wm_region(C);
	SpaceFile *sfile = CTX_wm_space_file(C);
	rcti rect;
	FileSelect ret;
	const bool select = (RNA_int_get(op->ptr, "gesture_mode") == GESTURE_MODAL_SELECT);
	const bool extend = RNA_boolean_get(op->ptr, "extend");

	WM_operator_properties_border_to_rcti(op, &rect);

	if (!extend) {
		file_deselect_all(sfile, FILE_SEL_SELECTED);
	}

	BLI_rcti_isect(&(ar->v2d.mask), &rect, &rect);

	ret = file_select(C, &rect, select ? FILE_SEL_ADD : FILE_SEL_REMOVE, false, false);

	/* unselect '..' parent entry - it's not supposed to be selected if more than one file is selected */
	filelist_entry_select_index_set(sfile->files, 0, FILE_SEL_REMOVE, FILE_SEL_SELECTED, CHECK_ALL);

	if (FILE_SELECT_DIR == ret) {
		WM_event_add_notifier(C, NC_SPACE | ND_SPACE_FILE_LIST, NULL);
	}
	else if (FILE_SELECT_FILE == ret) {
		WM_event_add_notifier(C, NC_SPACE | ND_SPACE_FILE_PARAMS, NULL);
	}
	return OPERATOR_FINISHED;
}

void FILE_OT_select_border(wmOperatorType *ot)
{
	/* identifiers */
	ot->name = "Activate/Select File";
	ot->description = "Activate/select the file(s) contained in the border";
	ot->idname = "FILE_OT_select_border";
	
	/* api callbacks */
	ot->invoke = WM_border_select_invoke;
	ot->exec = file_border_select_exec;
	ot->modal = file_border_select_modal;
	ot->poll = ED_operator_file_active;
	ot->cancel = WM_border_select_cancel;

	/* properties */
	WM_operator_properties_gesture_border(ot, 1);
}

static int file_select_invoke(bContext *C, wmOperator *op, const wmEvent *event)
{
	ARegion *ar = CTX_wm_region(C);
	SpaceFile *sfile = CTX_wm_space_file(C);
	FileSelect ret;
	rcti rect;
	const bool extend = RNA_boolean_get(op->ptr, "extend");
	const bool fill = RNA_boolean_get(op->ptr, "fill");
	const bool do_diropen = RNA_boolean_get(op->ptr, "open");

	if (ar->regiontype != RGN_TYPE_WINDOW)
		return OPERATOR_CANCELLED;

	rect.xmin = rect.xmax = event->mval[0];
	rect.ymin = rect.ymax = event->mval[1];

	if (!BLI_rcti_isect_pt(&ar->v2d.mask, rect.xmin, rect.ymin))
		return OPERATOR_CANCELLED;

	if (sfile && sfile->params) {
		int idx = sfile->params->highlight_file;
		int numfiles = filelist_files_ensure(sfile->files);

		if ((idx >= 0) && (idx < numfiles)) {
			/* single select, deselect all selected first */
			if (!extend) {
				file_deselect_all(sfile, FILE_SEL_SELECTED);
			}
		}
	}

	ret = file_select(C, &rect, extend ? FILE_SEL_TOGGLE : FILE_SEL_ADD, fill, do_diropen);

	if (extend) {
		/* unselect '..' parent entry - it's not supposed to be selected if more than one file is selected */
		filelist_entry_select_index_set(sfile->files, 0, FILE_SEL_REMOVE, FILE_SEL_SELECTED, CHECK_ALL);
	}

	if (FILE_SELECT_DIR == ret)
		WM_event_add_notifier(C, NC_SPACE | ND_SPACE_FILE_LIST, NULL);
	else if (FILE_SELECT_FILE == ret)
		WM_event_add_notifier(C, NC_SPACE | ND_SPACE_FILE_PARAMS, NULL);

	WM_event_add_mousemove(C); /* for directory changes */
	WM_event_add_notifier(C, NC_SPACE | ND_SPACE_FILE_PARAMS, NULL);

	return OPERATOR_FINISHED;
}

void FILE_OT_select(wmOperatorType *ot)
{
	PropertyRNA *prop;

	/* identifiers */
	ot->name = "Activate/Select File";
	ot->description = "Activate/select file";
	ot->idname = "FILE_OT_select";
	
	/* api callbacks */
	ot->invoke = file_select_invoke;
	ot->poll = ED_operator_file_active;

	/* properties */
	prop = RNA_def_boolean(ot->srna, "extend", false, "Extend", "Extend selection instead of deselecting everything first");
	RNA_def_property_flag(prop, PROP_SKIP_SAVE);
	prop = RNA_def_boolean(ot->srna, "fill", false, "Fill", "Select everything beginning with the last selection");
	RNA_def_property_flag(prop, PROP_SKIP_SAVE);
	prop = RNA_def_boolean(ot->srna, "open", true, "Open", "Open a directory when selecting it");
	RNA_def_property_flag(prop, PROP_SKIP_SAVE);
}

/**
 * \returns true if selection has changed
 */
static bool file_walk_select_selection_set(
        bContext *C, SpaceFile *sfile,
        const int direction, const int numfiles,
        const int active_old, const int active_new, const int other_site,
        const bool has_selection, const bool extend, const bool fill)
{
	FileSelectParams *params = sfile->params;
	struct FileList *files = sfile->files;
	const int last_sel = params->active_file; /* store old value */
	int active = active_old; /* could use active_old instead, just for readability */
	bool deselect = false;

	BLI_assert(params);

	if (has_selection) {
		if (extend &&
<<<<<<< HEAD
		    filelist_entry_select_index_get(files, active_old, FILE_SEL_SELECTED) &&
		    filelist_entry_select_index_get(files, active_new, FILE_SEL_SELECTED))
		{
			/* conditions for deselecting: initial file is selected, new file is
			 * selected and either other_side isn't selected/found or we use fill */
				deselect = (fill || other_site == -1 ||
				            !filelist_entry_select_index_get(files, other_site, FILE_SEL_SELECTED));
=======
		    filelist_entry_select_index_get(files, active_old, CHECK_ALL) &&
		    filelist_entry_select_index_get(files, active_new, CHECK_ALL))
		{
			/* conditions for deselecting: initial file is selected, new file is
			 * selected and either other_side isn't selected/found or we use fill */
			deselect = (fill || other_site == -1 ||
			            !filelist_entry_select_index_get(files, other_site, CHECK_ALL));
>>>>>>> 6a80c2c4

			/* don't change highlight_file here since we either want to deselect active or we want to
			 * walk through a block of selected files without selecting/deselecting anything */
			params->active_file = active_new;
			/* but we want to change active if we use fill (needed to get correct selection bounds) */
			if (deselect && fill) {
				active = active_new;
			}
		}
		else {
			/* regular selection change */
			params->active_file = active = active_new;
		}
	}
	else {
		/* select last file */
		if (ELEM(direction, FILE_SELECT_WALK_UP, FILE_SELECT_WALK_LEFT)) {
			params->active_file = active = numfiles - 1;
		}
		/* select first file */
		else if (ELEM(direction, FILE_SELECT_WALK_DOWN, FILE_SELECT_WALK_RIGHT)) {
			params->active_file = active = extend ? 1 : 0;
		}
		else {
			BLI_assert(0);
		}
	}

	if (active < 0) {
		return false;
	}

	if (extend) {
		/* highlight the active walker file for extended selection for better visual feedback */
		params->highlight_file = params->active_file;

		/* unselect '..' parent entry - it's not supposed to be selected if more than one file is selected */
		filelist_entry_select_index_set(files, 0, FILE_SEL_REMOVE, FILE_SEL_SELECTED, CHECK_ALL);
	}
	else {
		/* deselect all first */
		file_deselect_all(sfile, FILE_SEL_SELECTED);

		/* highlight file under mouse pos */
		params->highlight_file = -1;
		WM_event_add_mousemove(C);
	}

	/* do the actual selection */
	if (fill) {
		FileSelection sel = { MIN2(active, last_sel), MAX2(active, last_sel) };

		/* clamping selection to not include '..' parent entry */
		if (sel.first == 0) {
			sel.first = 1;
		}

		/* fill selection between last and first selected file */
		filelist_entries_select_index_range_set(
		            files, &sel, deselect ? FILE_SEL_REMOVE : FILE_SEL_ADD, FILE_SEL_SELECTED, CHECK_ALL);
		/* entire sel is cleared here, so select active again */
		if (deselect) {
			filelist_entry_select_index_set(files, active, FILE_SEL_ADD, FILE_SEL_SELECTED, CHECK_ALL);
		}
	}
	else {
		filelist_entry_select_index_set(
		            files, active, deselect ? FILE_SEL_REMOVE : FILE_SEL_ADD, FILE_SEL_SELECTED, CHECK_ALL);
	}

	BLI_assert(IN_RANGE(active, -1, numfiles));
	fileselect_file_set(sfile, params->active_file);

	/* selection changed */
	return true;
}

/**
 * \returns true if selection has changed
 */
static bool file_walk_select_do(
        bContext *C, SpaceFile *sfile,
        FileSelectParams *params, const int direction,
        const bool extend, const bool fill)
{
	struct FileList *files = sfile->files;
	const int numfiles = filelist_files_ensure(files);
	const bool has_selection = file_is_any_selected(files);
	const int active_old = params->active_file;
	int active_new = -1;
	int other_site = -1; /* file on the other site of active_old */


	/* *** get all needed files for handling selection *** */

	if (has_selection) {
		ARegion *ar = CTX_wm_region(C);
		FileLayout *layout = ED_fileselect_get_layout(sfile, ar);
		const int idx_shift = (layout->flag & FILE_LAYOUT_HOR) ? layout->rows : layout->columns;

		if ((layout->flag & FILE_LAYOUT_HOR && direction == FILE_SELECT_WALK_UP) ||
		    (layout->flag & FILE_LAYOUT_VER && direction == FILE_SELECT_WALK_LEFT))
		{
			active_new = active_old - 1;
			other_site = active_old + 1;
		}
		else if ((layout->flag & FILE_LAYOUT_HOR && direction == FILE_SELECT_WALK_DOWN) ||
		         (layout->flag & FILE_LAYOUT_VER && direction == FILE_SELECT_WALK_RIGHT))
		{
			active_new = active_old + 1;
			other_site = active_old - 1;
		}
		else if ((layout->flag & FILE_LAYOUT_HOR && direction == FILE_SELECT_WALK_LEFT) ||
		         (layout->flag & FILE_LAYOUT_VER && direction == FILE_SELECT_WALK_UP))
		{
			active_new = active_old - idx_shift;
			other_site = active_old + idx_shift;
		}
		else if ((layout->flag & FILE_LAYOUT_HOR && direction == FILE_SELECT_WALK_RIGHT) ||
		         (layout->flag & FILE_LAYOUT_VER && direction == FILE_SELECT_WALK_DOWN))
		{

			active_new = active_old + idx_shift;
			other_site = active_old - idx_shift;
		}
		else {
			BLI_assert(0);
		}

		if (!IN_RANGE(active_new, 0, numfiles)) {
			if (extend) {
				/* extend to invalid file -> abort */
				return false;
			}
			/* if we don't extend, selecting '..' (index == 0) is allowed so
			 * using key selection to go to parent directory is possible */
			else if (active_new != 0) {
				/* select initial file */
				active_new = active_old;
			}
		}
		if (!IN_RANGE(other_site, 0, numfiles)) {
			other_site = -1;
		}
	}

	return file_walk_select_selection_set(
	            C, sfile, direction, numfiles, active_old, active_new, other_site, has_selection, extend, fill);
}

static int file_walk_select_invoke(bContext *C, wmOperator *op, const wmEvent *UNUSED(event))
{
	SpaceFile *sfile = (SpaceFile *)CTX_wm_space_data(C);
	FileSelectParams *params = sfile->params;
	const int direction = RNA_enum_get(op->ptr, "direction");
	const bool extend = RNA_boolean_get(op->ptr, "extend");
	const bool fill = RNA_boolean_get(op->ptr, "fill");

	if (file_walk_select_do(C, sfile, params, direction, extend, fill)) {
		WM_event_add_notifier(C, NC_SPACE | ND_SPACE_FILE_PARAMS, NULL);
		return OPERATOR_FINISHED;
	}

	return OPERATOR_CANCELLED;
}

void FILE_OT_select_walk(wmOperatorType *ot)
{
	static EnumPropertyItem direction_items[] = {
		{FILE_SELECT_WALK_UP,    "UP",    0, "Prev",  ""},
		{FILE_SELECT_WALK_DOWN,  "DOWN",  0, "Next",  ""},
		{FILE_SELECT_WALK_LEFT,  "LEFT",  0, "Left",  ""},
		{FILE_SELECT_WALK_RIGHT, "RIGHT", 0, "Right", ""},
		{0, NULL, 0, NULL, NULL}
	};
	PropertyRNA *prop;

	/* identifiers */
	ot->name = "Walk Select/Deselect File";
	ot->description = "Select/Deselect files by walking through them";
	ot->idname = "FILE_OT_select_walk";

	/* api callbacks */
	ot->invoke = file_walk_select_invoke;
	ot->poll = ED_operator_file_active;

	/* properties */
	prop = RNA_def_enum(ot->srna, "direction", direction_items, 0, "Walk Direction",
	                    "Select/Deselect file in this direction");
	RNA_def_property_flag(prop, PROP_SKIP_SAVE);
	prop = RNA_def_boolean(ot->srna, "extend", false, "Extend",
	                       "Extend selection instead of deselecting everything first");
	RNA_def_property_flag(prop, PROP_SKIP_SAVE);
	prop = RNA_def_boolean(ot->srna, "fill", false, "Fill", "Select everything beginning with the last selection");
	RNA_def_property_flag(prop, PROP_SKIP_SAVE);
}

static int file_select_all_exec(bContext *C, wmOperator *UNUSED(op))
{
	ScrArea *sa = CTX_wm_area(C);
	SpaceFile *sfile = CTX_wm_space_file(C);
	FileSelection sel;
	const int numfiles = filelist_files_ensure(sfile->files);
	const bool has_selection = file_is_any_selected(sfile->files);

	sel.first = 0; 
	sel.last = numfiles - 1;

	/* select all only if previously no file was selected */
	if (has_selection) {
		filelist_entries_select_index_range_set(sfile->files, &sel, FILE_SEL_REMOVE, FILE_SEL_SELECTED, CHECK_ALL);
		sfile->params->active_file = -1;
	}
	else {
		const FileCheckType check_type = (sfile->params->flag & FILE_DIRSEL_ONLY) ? CHECK_DIRS : CHECK_FILES;
		int i;

		filelist_entries_select_index_range_set(sfile->files, &sel, FILE_SEL_ADD, FILE_SEL_SELECTED, check_type);

		/* set active_file to first selected */
		for (i = 0; i < numfiles; i++) {
			if (filelist_entry_select_index_get(sfile->files, i, check_type)) {
				sfile->params->active_file = i;
				break;
			}
		}
	}

	file_draw_check(C);
	WM_event_add_mousemove(C);
	ED_area_tag_redraw(sa);

	return OPERATOR_FINISHED;
}

void FILE_OT_select_all_toggle(wmOperatorType *ot)
{
	/* identifiers */
	ot->name = "(De)select All Files";
	ot->description = "Select or deselect all files";
	ot->idname = "FILE_OT_select_all_toggle";
	
	/* api callbacks */
	ot->exec = file_select_all_exec;
	ot->poll = ED_operator_file_active;

	/* properties */
}

/* ---------- BOOKMARKS ----------- */

/* Note we could get rid of this one, but it's used by some addon so... Does not hurt keeping it around for now. */
static int bookmark_select_exec(bContext *C, wmOperator *op)
{
	SpaceFile *sfile = CTX_wm_space_file(C);
	PropertyRNA *prop;

	if ((prop = RNA_struct_find_property(op->ptr, "dir"))) {
		char entry[256];
		FileSelectParams *params = sfile->params;

		RNA_property_string_get(op->ptr, prop, entry);
		BLI_strncpy(params->dir, entry, sizeof(params->dir));
		BLI_cleanup_dir(G.main->name, params->dir);
		ED_file_change_dir(C, true);

		WM_event_add_notifier(C, NC_SPACE | ND_SPACE_FILE_LIST, NULL);
	}
	
	return OPERATOR_FINISHED;
}

void FILE_OT_select_bookmark(wmOperatorType *ot)
{
	PropertyRNA *prop;

	/* identifiers */
	ot->name = "Select Directory";
	ot->description = "Select a bookmarked directory";
	ot->idname = "FILE_OT_select_bookmark";
	
	/* api callbacks */
	ot->exec = bookmark_select_exec;
	ot->poll = ED_operator_file_active;

	/* properties */
	prop = RNA_def_string(ot->srna, "dir", NULL, FILE_MAXDIR, "Dir", "");
	RNA_def_property_flag(prop, PROP_SKIP_SAVE);
}

static int bookmark_add_exec(bContext *C, wmOperator *UNUSED(op))
{
	ScrArea *sa = CTX_wm_area(C);
	SpaceFile *sfile = CTX_wm_space_file(C);
	struct FSMenu *fsmenu = ED_fsmenu_get();
	struct FileSelectParams *params = ED_fileselect_get_params(sfile);

	if (params->dir[0] != '\0') {
		char name[FILE_MAX];
	
		fsmenu_insert_entry(fsmenu, FS_CATEGORY_BOOKMARKS, params->dir, NULL, FS_INSERT_SAVE);
		BLI_make_file_string("/", name, BKE_appdir_folder_id_create(BLENDER_USER_CONFIG, NULL), BLENDER_BOOKMARK_FILE);
		fsmenu_write_file(fsmenu, name);
	}

	ED_area_tag_refresh(sa);
	ED_area_tag_redraw(sa);
	return OPERATOR_FINISHED;
}

void FILE_OT_bookmark_add(wmOperatorType *ot)
{
	/* identifiers */
	ot->name = "Add Bookmark";
	ot->description = "Add a bookmark for the selected/active directory";
	ot->idname = "FILE_OT_bookmark_add";
	
	/* api callbacks */
	ot->exec = bookmark_add_exec;
	ot->poll = ED_operator_file_active;
}

static int bookmark_delete_exec(bContext *C, wmOperator *op)
{
	ScrArea *sa = CTX_wm_area(C);
	SpaceFile *sfile = CTX_wm_space_file(C);
	struct FSMenu *fsmenu = ED_fsmenu_get();
	int nentries = ED_fsmenu_get_nentries(fsmenu, FS_CATEGORY_BOOKMARKS);

	PropertyRNA *prop = RNA_struct_find_property(op->ptr, "index");

	if (prop) {
		int index;
		if (RNA_property_is_set(op->ptr, prop)) {
			index = RNA_property_int_get(op->ptr, prop);
		}
		else {  /* if index unset, use active bookmark... */
			index = sfile->bookmarknr;
		}
		if ((index > -1) && (index < nentries)) {
			char name[FILE_MAX];
			
			fsmenu_remove_entry(fsmenu, FS_CATEGORY_BOOKMARKS, index);
			BLI_make_file_string("/", name, BKE_appdir_folder_id_create(BLENDER_USER_CONFIG, NULL), BLENDER_BOOKMARK_FILE);
			fsmenu_write_file(fsmenu, name);
			ED_area_tag_refresh(sa);
			ED_area_tag_redraw(sa);
		}
	}

	return OPERATOR_FINISHED;
}

void FILE_OT_bookmark_delete(wmOperatorType *ot)
{
	PropertyRNA *prop;

	/* identifiers */
	ot->name = "Delete Bookmark";
	ot->description = "Delete selected bookmark";
	ot->idname = "FILE_OT_bookmark_delete";
	
	/* api callbacks */
	ot->exec = bookmark_delete_exec;
	ot->poll = ED_operator_file_active;

	/* properties */
	prop = RNA_def_int(ot->srna, "index", -1, -1, 20000, "Index", "", -1, 20000);
	RNA_def_property_flag(prop, PROP_SKIP_SAVE);
}

static int bookmark_cleanup_exec(bContext *C, wmOperator *UNUSED(op))
{
	ScrArea *sa = CTX_wm_area(C);
	struct FSMenu *fsmenu = ED_fsmenu_get();
	struct FSMenuEntry *fsme_next, *fsme = ED_fsmenu_get_category(fsmenu, FS_CATEGORY_BOOKMARKS);
	int index;
	bool changed = false;

	for (index = 0; fsme; fsme = fsme_next) {
		fsme_next = fsme->next;

		if (!BLI_is_dir(fsme->path)) {
			fsmenu_remove_entry(fsmenu, FS_CATEGORY_BOOKMARKS, index);
			changed = true;
		}
		else {
			index++;
		}
	}

	if (changed) {
		char name[FILE_MAX];

		BLI_make_file_string("/", name, BKE_appdir_folder_id_create(BLENDER_USER_CONFIG, NULL), BLENDER_BOOKMARK_FILE);
		fsmenu_write_file(fsmenu, name);
		fsmenu_refresh_bookmarks_status(fsmenu);
		ED_area_tag_refresh(sa);
		ED_area_tag_redraw(sa);
	}

	return OPERATOR_FINISHED;
}

void FILE_OT_bookmark_cleanup(wmOperatorType *ot)
{
	/* identifiers */
	ot->name = "Cleanup Bookmarks";
	ot->description = "Delete all invalid bookmarks";
	ot->idname = "FILE_OT_bookmark_cleanup";

	/* api callbacks */
	ot->exec = bookmark_cleanup_exec;
	ot->poll = ED_operator_file_active;

	/* properties */
}

enum {
	FILE_BOOKMARK_MOVE_TOP = -2,
	FILE_BOOKMARK_MOVE_UP = -1,
	FILE_BOOKMARK_MOVE_DOWN = 1,
	FILE_BOOKMARK_MOVE_BOTTOM = 2,
};

static int bookmark_move_exec(bContext *C, wmOperator *op)
{
	ScrArea *sa = CTX_wm_area(C);
	SpaceFile *sfile = CTX_wm_space_file(C);
	struct FSMenu *fsmenu = ED_fsmenu_get();
	struct FSMenuEntry *fsmentry = ED_fsmenu_get_category(fsmenu, FS_CATEGORY_BOOKMARKS);
	const struct FSMenuEntry *fsmentry_org = fsmentry;

	char fname[FILE_MAX];

	const int direction = RNA_enum_get(op->ptr, "direction");
	const int totitems = ED_fsmenu_get_nentries(fsmenu, FS_CATEGORY_BOOKMARKS);
	const int act_index = sfile->bookmarknr;
	int new_index;

	if (totitems < 2) {
		return OPERATOR_CANCELLED;
	}

	switch (direction) {
		case FILE_BOOKMARK_MOVE_TOP:
			new_index = 0;
			break;
		case FILE_BOOKMARK_MOVE_BOTTOM:
			new_index = totitems - 1;
			break;
		case FILE_BOOKMARK_MOVE_UP:
		case FILE_BOOKMARK_MOVE_DOWN:
		default:
			new_index = (totitems + act_index + direction) % totitems;
			break;
	}

	if (new_index == act_index) {
		return OPERATOR_CANCELLED;
	}

	BLI_linklist_move_item((LinkNode **)&fsmentry, act_index, new_index);
	if (fsmentry != fsmentry_org) {
		ED_fsmenu_set_category(fsmenu, FS_CATEGORY_BOOKMARKS, fsmentry);
	}

	/* Need to update active bookmark number. */
	sfile->bookmarknr = new_index;

	BLI_make_file_string("/", fname, BKE_appdir_folder_id_create(BLENDER_USER_CONFIG, NULL), BLENDER_BOOKMARK_FILE);
	fsmenu_write_file(fsmenu, fname);

	ED_area_tag_redraw(sa);
	return OPERATOR_FINISHED;
}

void FILE_OT_bookmark_move(wmOperatorType *ot)
{
	static EnumPropertyItem slot_move[] = {
	    {FILE_BOOKMARK_MOVE_TOP, "TOP", 0, "Top", "Top of the list"},
		{FILE_BOOKMARK_MOVE_UP, "UP", 0, "Up", ""},
		{FILE_BOOKMARK_MOVE_DOWN, "DOWN", 0, "Down", ""},
		{FILE_BOOKMARK_MOVE_BOTTOM, "BOTTOM", 0, "Bottom", "Bottom of the list"},
		{ 0, NULL, 0, NULL, NULL }
	};

	/* identifiers */
	ot->name = "Move Bookmark";
	ot->idname = "FILE_OT_bookmark_move";
	ot->description = "Move the active bookmark up/down in the list";

	/* api callbacks */
	ot->poll = ED_operator_file_active;
	ot->exec = bookmark_move_exec;

	/* flags */
	ot->flag = OPTYPE_REGISTER;  /* No undo! */

	RNA_def_enum(ot->srna, "direction", slot_move, 0, "Direction", "Direction to move, UP or DOWN");
}

static int reset_recent_exec(bContext *C, wmOperator *UNUSED(op))
{
	ScrArea *sa = CTX_wm_area(C);
	char name[FILE_MAX];
	struct FSMenu *fsmenu = ED_fsmenu_get();
	
	while (ED_fsmenu_get_entry(fsmenu, FS_CATEGORY_RECENT, 0) != NULL) {
		fsmenu_remove_entry(fsmenu, FS_CATEGORY_RECENT, 0);
	}
	BLI_make_file_string("/", name, BKE_appdir_folder_id_create(BLENDER_USER_CONFIG, NULL), BLENDER_BOOKMARK_FILE);
	fsmenu_write_file(fsmenu, name);
	ED_area_tag_redraw(sa);

	return OPERATOR_FINISHED;
}

void FILE_OT_reset_recent(wmOperatorType *ot)
{
	/* identifiers */
	ot->name = "Reset Recent";
	ot->description = "Reset Recent files";
	ot->idname = "FILE_OT_reset_recent";
	
	/* api callbacks */
	ot->exec = reset_recent_exec;
	ot->poll = ED_operator_file_active;

}

int file_highlight_set(SpaceFile *sfile, ARegion *ar, int mx, int my)
{
	View2D *v2d = &ar->v2d;
	FileSelectParams *params;
	int numfiles, origfile;

	if (sfile == NULL || sfile->files == NULL) return 0;

	numfiles = filelist_files_ensure(sfile->files);
	params = ED_fileselect_get_params(sfile);

	origfile = params->highlight_file;

	mx -= ar->winrct.xmin;
	my -= ar->winrct.ymin;

	if (BLI_rcti_isect_pt(&ar->v2d.mask, mx, my)) {
		float fx, fy;
		int highlight_file;

		UI_view2d_region_to_view(v2d, mx, my, &fx, &fy);

		highlight_file = ED_fileselect_layout_offset(sfile->layout, (int)(v2d->tot.xmin + fx), (int)(v2d->tot.ymax - fy));

		if ((highlight_file >= 0) && (highlight_file < numfiles))
			params->highlight_file = highlight_file;
		else
			params->highlight_file = -1;
	}
	else
		params->highlight_file = -1;

	return (params->highlight_file != origfile);
}

static int file_highlight_invoke(bContext *C, wmOperator *UNUSED(op), const wmEvent *event)
{
	ARegion *ar = CTX_wm_region(C);
	SpaceFile *sfile = CTX_wm_space_file(C);

	if (!file_highlight_set(sfile, ar, event->x, event->y))
		return OPERATOR_CANCELLED;

	ED_area_tag_redraw(CTX_wm_area(C));
	
	return OPERATOR_FINISHED;
}

void FILE_OT_highlight(struct wmOperatorType *ot)
{
	/* identifiers */
	ot->name = "Highlight File";
	ot->description = "Highlight selected file(s)";
	ot->idname = "FILE_OT_highlight";
	
	/* api callbacks */
	ot->invoke = file_highlight_invoke;
	ot->poll = ED_operator_file_active;
}

int file_cancel_exec(bContext *C, wmOperator *UNUSED(unused))
{
	wmWindowManager *wm = CTX_wm_manager(C);
	SpaceFile *sfile = CTX_wm_space_file(C);
	wmOperator *op = sfile->op;
	
	sfile->op = NULL;

	WM_event_fileselect_event(wm, op, EVT_FILESELECT_CANCEL);
	
	return OPERATOR_FINISHED;
}

static int file_operator_poll(bContext *C)
{
	int poll = ED_operator_file_active(C);
	SpaceFile *sfile = CTX_wm_space_file(C);

	if (!sfile || !sfile->op) poll = 0;

	return poll;
}

void FILE_OT_cancel(struct wmOperatorType *ot)
{
	/* identifiers */
	ot->name = "Cancel File Load";
	ot->description = "Cancel loading of selected file";
	ot->idname = "FILE_OT_cancel";
	
	/* api callbacks */
	ot->exec = file_cancel_exec;
	ot->poll = file_operator_poll;
}


void file_sfile_to_operator(wmOperator *op, SpaceFile *sfile, char *filepath)
{
	PropertyRNA *prop;

	BLI_join_dirfile(filepath, FILE_MAX, sfile->params->dir, sfile->params->file); /* XXX, not real length */

	if ((prop = RNA_struct_find_property(op->ptr, "relative_path"))) {
		if (RNA_property_boolean_get(op->ptr, prop)) {
			BLI_path_rel(filepath, G.main->name);
		}
	}

	if ((prop = RNA_struct_find_property(op->ptr, "filename"))) {
		RNA_property_string_set(op->ptr, prop, sfile->params->file);
	}
	if ((prop = RNA_struct_find_property(op->ptr, "directory"))) {
		RNA_property_string_set(op->ptr, prop, sfile->params->dir);
	}
	if ((prop = RNA_struct_find_property(op->ptr, "filepath"))) {
		RNA_property_string_set(op->ptr, prop, filepath);
	}
	
	/* some ops have multiple files to select */
	/* this is called on operators check() so clear collections first since
	 * they may be already set. */
	{
		int i, numfiles = filelist_files_ensure(sfile->files);

		if ((prop = RNA_struct_find_property(op->ptr, "files"))) {
			PointerRNA itemptr;
			int num_files = 0;
			RNA_property_collection_clear(op->ptr, prop);
			for (i = 0; i < numfiles; i++) {
				if (filelist_entry_select_index_get(sfile->files, i, CHECK_FILES)) {
					FileDirEntry *file = filelist_file(sfile->files, i);
					RNA_property_collection_add(op->ptr, prop, &itemptr);
					RNA_string_set(&itemptr, "name", file->relpath);
					num_files++;
				}
			}
			/* make sure the file specified in the filename button is added even if no files selected */
			if (0 == num_files) {
				RNA_property_collection_add(op->ptr, prop, &itemptr);
				RNA_string_set(&itemptr, "name", sfile->params->file);
			}
		}

		if ((prop = RNA_struct_find_property(op->ptr, "dirs"))) {
			PointerRNA itemptr;
			int num_dirs = 0;
			RNA_property_collection_clear(op->ptr, prop);
			for (i = 0; i < numfiles; i++) {
				if (filelist_entry_select_index_get(sfile->files, i, CHECK_DIRS)) {
					FileDirEntry *file = filelist_file(sfile->files, i);
					RNA_property_collection_add(op->ptr, prop, &itemptr);
					RNA_string_set(&itemptr, "name", file->relpath);
					num_dirs++;
				}
			}
			
			/* make sure the directory specified in the button is added even if no directory selected */
			if (0 == num_dirs) {
				RNA_property_collection_add(op->ptr, prop, &itemptr);
				RNA_string_set(&itemptr, "name", sfile->params->dir);
			}
		}


	}
}

void file_operator_to_sfile(SpaceFile *sfile, wmOperator *op)
{
	PropertyRNA *prop;

	/* If neither of the above are set, split the filepath back */
	if ((prop = RNA_struct_find_property(op->ptr, "filepath"))) {
		char filepath[FILE_MAX];
		RNA_property_string_get(op->ptr, prop, filepath);
		BLI_split_dirfile(filepath, sfile->params->dir, sfile->params->file, sizeof(sfile->params->dir), sizeof(sfile->params->file));
	}
	else {
		if ((prop = RNA_struct_find_property(op->ptr, "filename"))) {
			RNA_property_string_get(op->ptr, prop, sfile->params->file);
		}
		if ((prop = RNA_struct_find_property(op->ptr, "directory"))) {
			RNA_property_string_get(op->ptr, prop, sfile->params->dir);
		}
	}
	
	/* we could check for relative_path property which is used when converting
	 * in the other direction but doesnt hurt to do this every time */
	BLI_path_abs(sfile->params->dir, G.main->name);

	/* XXX, files and dirs updates missing, not really so important though */
}

void file_draw_check(bContext *C)
{
	SpaceFile *sfile = CTX_wm_space_file(C);
	wmOperator *op = sfile->op;
	if (op) { /* fail on reload */
		if (op->type->check) {
			char filepath[FILE_MAX];
			file_sfile_to_operator(op, sfile, filepath);
			
			/* redraw */
			if (op->type->check(C, op)) {
				file_operator_to_sfile(sfile, op);
	
				/* redraw, else the changed settings wont get updated */
				ED_area_tag_redraw(CTX_wm_area(C));
			}
		}
	}
}

/* for use with; UI_block_func_set */
void file_draw_check_cb(bContext *C, void *UNUSED(arg1), void *UNUSED(arg2))
{
	file_draw_check(C);
}

bool file_draw_check_exists(SpaceFile *sfile)
{
	if (sfile->op) { /* fails on reload */
		PropertyRNA *prop;
		if ((prop = RNA_struct_find_property(sfile->op->ptr, "check_existing"))) {
			if (RNA_property_boolean_get(sfile->op->ptr, prop)) {
				char filepath[FILE_MAX];
				BLI_join_dirfile(filepath, sizeof(filepath), sfile->params->dir, sfile->params->file);
				if (BLI_is_file(filepath)) {
					return true;
				}
			}
		}
	}

	return false;
}

int file_exec(bContext *C, wmOperator *exec_op)
{
	wmWindowManager *wm = CTX_wm_manager(C);
	SpaceFile *sfile = CTX_wm_space_file(C);
	const struct FileDirEntry *file = filelist_file(sfile->files, sfile->params->active_file);
	char filepath[FILE_MAX];

	/* directory change */
	if (file && (file->typeflag & FILE_TYPE_DIR)) {
<<<<<<< HEAD
		if (FILENAME_IS_PARENT(file->relpath)) {
			BLI_parent_dir(sfile->params->dir);
		}
		else if (file->relpath) {
=======
		if (!file->relpath) {
			return OPERATOR_CANCELLED;
		}

		if (FILENAME_IS_PARENT(file->relpath)) {
			BLI_parent_dir(sfile->params->dir);
		}
		else {
>>>>>>> 6a80c2c4
			BLI_cleanup_dir(G.main->name, sfile->params->dir);
			strcat(sfile->params->dir, file->relpath);
			BLI_add_slash(sfile->params->dir);
		}

		ED_file_change_dir(C, false);
	}
	/* opening file - sends events now, so things get handled on windowqueue level */
	else if (sfile->op) {
		wmOperator *op = sfile->op;
	
		/* when used as a macro, for doubleclick, 
		 * to prevent closing when doubleclicking on .. item */
		if (RNA_boolean_get(exec_op->ptr, "need_active")) {
			const int numfiles = filelist_files_ensure(sfile->files);
			int i, active = 0;
			
			for (i = 0; i < numfiles; i++) {
				if (filelist_entry_select_index_get(sfile->files, i, CHECK_ALL)) {
					active = 1;
					break;
				}
			}
			if (active == 0)
				return OPERATOR_CANCELLED;
		}
		
		sfile->op = NULL;

		file_sfile_to_operator(op, sfile, filepath);

		if (BLI_exists(sfile->params->dir)) {
			fsmenu_insert_entry(ED_fsmenu_get(), FS_CATEGORY_RECENT, sfile->params->dir, NULL,
			                    FS_INSERT_SAVE | FS_INSERT_FIRST);
		}

		BLI_make_file_string(G.main->name, filepath, BKE_appdir_folder_id_create(BLENDER_USER_CONFIG, NULL),
		                     BLENDER_BOOKMARK_FILE);
		fsmenu_write_file(ED_fsmenu_get(), filepath);
		WM_event_fileselect_event(wm, op, EVT_FILESELECT_EXEC);

	}

	return OPERATOR_FINISHED;
}

void FILE_OT_execute(struct wmOperatorType *ot)
{
	PropertyRNA *prop;

	/* identifiers */
	ot->name = "Execute File Window";
	ot->description = "Execute selected file";
	ot->idname = "FILE_OT_execute";
	
	/* api callbacks */
	ot->exec = file_exec;
	ot->poll = file_operator_poll; 

	/* properties */
	prop = RNA_def_boolean(ot->srna, "need_active", 0, "Need Active",
	                       "Only execute if there's an active selected file in the file list");
	RNA_def_property_flag(prop, PROP_SKIP_SAVE);
}


int file_parent_exec(bContext *C, wmOperator *UNUSED(unused))
{
	SpaceFile *sfile = CTX_wm_space_file(C);
	
	if (sfile->params) {
		if (BLI_parent_dir(sfile->params->dir)) {
			BLI_cleanup_dir(G.main->name, sfile->params->dir);
			/* if not browsing in .blend file, we still want to check whether the path is a directory */
			if (sfile->params->type == FILE_LOADLIB) {
				char tdir[FILE_MAX];
				if (BLO_library_path_explode(sfile->params->dir, tdir, NULL, NULL)) {
					ED_file_change_dir(C, false);
				}
				else {
					ED_file_change_dir(C, true);
				}
			}
			else {
				ED_file_change_dir(C, true);
			}
			if (sfile->params->recursion_level > 1) {
				/* Disable 'dirtree' recursion when going up in tree. */
				sfile->params->recursion_level = 0;
				filelist_setrecursion(sfile->files, sfile->params->recursion_level);
			}
			WM_event_add_notifier(C, NC_SPACE | ND_SPACE_FILE_LIST, NULL);
		}
	}
	
	return OPERATOR_FINISHED;

}


void FILE_OT_parent(struct wmOperatorType *ot)
{
	/* identifiers */
	ot->name = "Parent File";
	ot->description = "Move to parent directory";
	ot->idname = "FILE_OT_parent";
	
	/* api callbacks */
	ot->exec = file_parent_exec;
	ot->poll = ED_operator_file_active; /* <- important, handler is on window level */
}


static int file_refresh_exec(bContext *C, wmOperator *UNUSED(unused))
{
	wmWindowManager *wm = CTX_wm_manager(C);
	SpaceFile *sfile = CTX_wm_space_file(C);
	ScrArea *sa = CTX_wm_area(C);
	struct FSMenu *fsmenu = ED_fsmenu_get();

	ED_fileselect_clear(wm, sa, sfile);

	/* refresh system directory menu */
	fsmenu_refresh_system_category(fsmenu);

	WM_event_add_notifier(C, NC_SPACE | ND_SPACE_FILE_LIST, NULL);

	return OPERATOR_FINISHED;

}

void FILE_OT_previous(struct wmOperatorType *ot)
{
	/* identifiers */
	ot->name = "Previous Folder";
	ot->description = "Move to previous folder";
	ot->idname = "FILE_OT_previous";
	
	/* api callbacks */
	ot->exec = file_previous_exec;
	ot->poll = ED_operator_file_active; /* <- important, handler is on window level */
}

int file_previous_exec(bContext *C, wmOperator *UNUSED(unused))
{
	SpaceFile *sfile = CTX_wm_space_file(C);

	if (sfile->params) {
		if (!sfile->folders_next)
			sfile->folders_next = folderlist_new();

		folderlist_pushdir(sfile->folders_next, sfile->params->dir);
		folderlist_popdir(sfile->folders_prev, sfile->params->dir);
		folderlist_pushdir(sfile->folders_next, sfile->params->dir);

		ED_file_change_dir(C, true);
	}
	WM_event_add_notifier(C, NC_SPACE | ND_SPACE_FILE_LIST, NULL);

	return OPERATOR_FINISHED;
}

void FILE_OT_next(struct wmOperatorType *ot)
{
	/* identifiers */
	ot->name = "Next Folder";
	ot->description = "Move to next folder";
	ot->idname = "FILE_OT_next";
	
	/* api callbacks */
	ot->exec = file_next_exec;
	ot->poll = ED_operator_file_active; /* <- important, handler is on window level */
}

int file_next_exec(bContext *C, wmOperator *UNUSED(unused))
{
	SpaceFile *sfile = CTX_wm_space_file(C);
	if (sfile->params) {
		if (!sfile->folders_next)
			sfile->folders_next = folderlist_new();

		folderlist_pushdir(sfile->folders_prev, sfile->params->dir);
		folderlist_popdir(sfile->folders_next, sfile->params->dir);

		// update folders_prev so we can check for it in folderlist_clear_next()
		folderlist_pushdir(sfile->folders_prev, sfile->params->dir);

		ED_file_change_dir(C, true);
	}
	WM_event_add_notifier(C, NC_SPACE | ND_SPACE_FILE_LIST, NULL);

	return OPERATOR_FINISHED;
}


/* only meant for timer usage */
static int file_smoothscroll_invoke(bContext *C, wmOperator *UNUSED(op), const wmEvent *event)
{
	ScrArea *sa = CTX_wm_area(C);
	SpaceFile *sfile = CTX_wm_space_file(C);
	ARegion *ar, *oldar = CTX_wm_region(C);
	int offset;
	int numfiles, numfiles_layout;
	int edit_idx = 0;
	int i;

	/* escape if not our timer */
	if (sfile->smoothscroll_timer == NULL || sfile->smoothscroll_timer != event->customdata)
		return OPERATOR_PASS_THROUGH;
	
	numfiles = filelist_files_ensure(sfile->files);

	/* check if we are editing a name */
	for (i = 0; i < numfiles; ++i) {
		if (filelist_entry_select_index_get(sfile->files, i, CHECK_ALL) ) {
			edit_idx = i;
			break;
		}
	}

	/* if we are not editing, we are done */
	if (0 == edit_idx) {
		WM_event_remove_timer(CTX_wm_manager(C), CTX_wm_window(C), sfile->smoothscroll_timer);
		sfile->smoothscroll_timer = NULL;
		return OPERATOR_PASS_THROUGH;
	}

	/* we need the correct area for scrolling */
	ar = BKE_area_find_region_type(sa, RGN_TYPE_WINDOW);
	if (!ar || ar->regiontype != RGN_TYPE_WINDOW) {
		WM_event_remove_timer(CTX_wm_manager(C), CTX_wm_window(C), sfile->smoothscroll_timer);
		sfile->smoothscroll_timer = NULL;
		return OPERATOR_PASS_THROUGH;
	}

	offset = ED_fileselect_layout_offset(sfile->layout, (int)ar->v2d.cur.xmin, (int)-ar->v2d.cur.ymax);
	if (offset < 0) offset = 0;

	/* scroll offset is the first file in the row/column we are editing in */
	if (sfile->scroll_offset == 0) {
		if (sfile->layout->flag & FILE_LAYOUT_HOR) {
			sfile->scroll_offset = (edit_idx / sfile->layout->rows) * sfile->layout->rows;
			if (sfile->scroll_offset <= offset) sfile->scroll_offset -= sfile->layout->rows;
		}
		else {
			sfile->scroll_offset = (edit_idx / sfile->layout->columns) * sfile->layout->columns;
			if (sfile->scroll_offset <= offset) sfile->scroll_offset -= sfile->layout->columns;
		}
	}
	
	numfiles_layout = ED_fileselect_layout_numfiles(sfile->layout, ar);
	
	/* check if we have reached our final scroll position */
	if ( (sfile->scroll_offset >= offset) && (sfile->scroll_offset < offset + numfiles_layout) ) {
		WM_event_remove_timer(CTX_wm_manager(C), CTX_wm_window(C), sfile->smoothscroll_timer);
		sfile->smoothscroll_timer = NULL;
		return OPERATOR_FINISHED;
	}

	/* temporarily set context to the main window region, 
	 * so the scroll operators work */
	CTX_wm_region_set(C, ar);
	
	/* scroll one step in the desired direction */
	if (sfile->scroll_offset < offset) {
		if (sfile->layout->flag & FILE_LAYOUT_HOR) {
			WM_operator_name_call(C, "VIEW2D_OT_scroll_left", 0, NULL);
		}
		else {
			WM_operator_name_call(C, "VIEW2D_OT_scroll_up", 0, NULL);
		}
		
	}
	else {
		if (sfile->layout->flag & FILE_LAYOUT_HOR) {
			WM_operator_name_call(C, "VIEW2D_OT_scroll_right", 0, NULL);
		}
		else {
			WM_operator_name_call(C, "VIEW2D_OT_scroll_down", 0, NULL);
		}
	}
	
	ED_region_tag_redraw(ar);
	
	/* and restore context */
	CTX_wm_region_set(C, oldar);
	
	return OPERATOR_FINISHED;
}


void FILE_OT_smoothscroll(wmOperatorType *ot)
{
	
	/* identifiers */
	ot->name = "Smooth Scroll";
	ot->idname = "FILE_OT_smoothscroll";
	ot->description = "Smooth scroll to make editable file visible";
	
	/* api callbacks */
	ot->invoke = file_smoothscroll_invoke;
	
	ot->poll = ED_operator_file_active;
}


/* create a new, non-existing folder name, returns 1 if successful, 0 if name couldn't be created.
 * The actual name is returned in 'name', 'folder' contains the complete path, including the new folder name.
 */
static int new_folder_path(const char *parent, char *folder, char *name)
{
	int i = 1;
	int len = 0;

	BLI_strncpy(name, "New Folder", FILE_MAXFILE);
	BLI_join_dirfile(folder, FILE_MAX, parent, name); /* XXX, not real length */
	/* check whether folder with the name already exists, in this case
	 * add number to the name. Check length of generated name to avoid
	 * crazy case of huge number of folders each named 'New Folder (x)' */
	while (BLI_exists(folder) && (len < FILE_MAXFILE)) {
		len = BLI_snprintf(name, FILE_MAXFILE, "New Folder(%d)", i);
		BLI_join_dirfile(folder, FILE_MAX, parent, name); /* XXX, not real length */
		i++;
	}

	return (len < FILE_MAXFILE);
}

int file_directory_new_exec(bContext *C, wmOperator *op)
{
	char name[FILE_MAXFILE];
	char path[FILE_MAX];
	bool generate_name = true;
	PropertyRNA *prop;

	wmWindowManager *wm = CTX_wm_manager(C);
	SpaceFile *sfile = CTX_wm_space_file(C);
	ScrArea *sa = CTX_wm_area(C);
	
	if (!sfile->params) {
		BKE_report(op->reports, RPT_WARNING, "No parent directory given");
		return OPERATOR_CANCELLED;
	}
	
	path[0] = '\0';

	if ((prop = RNA_struct_find_property(op->ptr, "directory"))) {
		RNA_property_string_get(op->ptr, prop, path);
		if (path[0] != '\0') {
			generate_name = false;
		}
	}

	if (generate_name) {
		/* create a new, non-existing folder name */
		if (!new_folder_path(sfile->params->dir, path, name)) {
			BKE_report(op->reports, RPT_ERROR, "Could not create new folder name");
			return OPERATOR_CANCELLED;
		}
	}
	else { /* We assume we are able to generate a valid name! */
		char org_path[FILE_MAX];

		BLI_strncpy(org_path, path, sizeof(org_path));
		if (BLI_path_make_safe(path)) {
			BKE_reportf(op->reports, RPT_WARNING, "'%s' given path is OS-invalid, creating '%s' path instead",
			            org_path, path);
		}
	}

	/* create the file */
	if (!BLI_dir_create_recursive(path)) {
		BKE_report(op->reports, RPT_ERROR, "Could not create new folder");
		return OPERATOR_CANCELLED;
	}

	/* Should no more be needed, now that BLI_dir_create_recursive returns a success state - but kept just in case. */
	if (!BLI_exists(path)) {
		BKE_report(op->reports, RPT_ERROR, "Could not create new folder");
		return OPERATOR_CANCELLED;
	}

	/* now remember file to jump into editing */
	BLI_strncpy(sfile->params->renamefile, name, FILE_MAXFILE);

	/* set timer to smoothly view newly generated file */
	sfile->smoothscroll_timer = WM_event_add_timer(wm, CTX_wm_window(C), TIMER1, 1.0 / 1000.0);  /* max 30 frs/sec */
	sfile->scroll_offset = 0;

	/* reload dir to make sure we're seeing what's in the directory */
	ED_fileselect_clear(wm, sa, sfile);

	if (RNA_boolean_get(op->ptr, "open")) {
		BLI_strncpy(sfile->params->dir, path, sizeof(sfile->params->dir));
		ED_file_change_dir(C, true);
	}

	WM_event_add_notifier(C, NC_SPACE | ND_SPACE_FILE_LIST, NULL);

	return OPERATOR_FINISHED;
}


void FILE_OT_directory_new(struct wmOperatorType *ot)
{
	PropertyRNA *prop;

	/* identifiers */
	ot->name = "Create New Directory";
	ot->description = "Create a new directory";
	ot->idname = "FILE_OT_directory_new";
	
	/* api callbacks */
	ot->invoke = WM_operator_confirm;
	ot->exec = file_directory_new_exec;
	ot->poll = ED_operator_file_active; /* <- important, handler is on window level */

	prop = RNA_def_string_dir_path(ot->srna, "directory", NULL, FILE_MAX, "Directory", "Name of new directory");
	RNA_def_property_flag(prop, PROP_SKIP_SAVE);
	prop = RNA_def_boolean(ot->srna, "open", false, "Open", "Open new directory");
	RNA_def_property_flag(prop, PROP_SKIP_SAVE);
}


/* TODO This should go to BLI_path_utils. */
static void file_expand_directory(bContext *C)
{
	SpaceFile *sfile = CTX_wm_space_file(C);
	
	if (sfile->params) {
		/* TODO, what about // when relbase isn't valid? */
		if (G.relbase_valid && BLI_path_is_rel(sfile->params->dir)) {
			BLI_path_abs(sfile->params->dir, G.main->name);
		}
		else if (sfile->params->dir[0] == '~') {
			char tmpstr[sizeof(sfile->params->dir) - 1];
			BLI_strncpy(tmpstr, sfile->params->dir + 1, sizeof(tmpstr));
			BLI_join_dirfile(sfile->params->dir, sizeof(sfile->params->dir), BKE_appdir_folder_default(), tmpstr);
		}

		else if (sfile->params->dir[0] == '\0')
#ifndef WIN32
		{
			sfile->params->dir[0] = '/';
			sfile->params->dir[1] = '\0';
		}
#else
		{
			get_default_root(sfile->params->dir);
		}
		/* change "C:" --> "C:\", [#28102] */
		else if ((isalpha(sfile->params->dir[0]) &&
		          (sfile->params->dir[1] == ':')) &&
		         (sfile->params->dir[2] == '\0'))
		{
			sfile->params->dir[2] = '\\';
			sfile->params->dir[3] = '\0';
		}
		else if (BLI_path_is_unc(sfile->params->dir)) {
			BLI_cleanup_unc(sfile->params->dir, FILE_MAX_LIBEXTRA);
		}
#endif
	}
}

/* TODO check we still need this, it's annoying to have OS-specific code here... :/ */
#if defined(WIN32)
static bool can_create_dir(const char *dir)
{
	/* for UNC paths we need to check whether the parent of the new
	 * directory is a proper directory itself and not a share or the
	 * UNC root (server name) itself. Calling BLI_is_dir does this
	 */
	if (BLI_path_is_unc(dir)) {
		char parent[PATH_MAX];
		BLI_strncpy(parent, dir, PATH_MAX);
		BLI_parent_dir(parent);
		return BLI_is_dir(parent);
	}
	return true;
}
#endif

void file_directory_enter_handle(bContext *C, void *UNUSED(arg_unused), void *UNUSED(arg_but))
{
	SpaceFile *sfile = CTX_wm_space_file(C);
	
	if (sfile->params) {
		file_expand_directory(C);

		/* special case, user may have pasted a filepath into the directory */
		if (BLI_is_file(sfile->params->dir)) {
			char path[sizeof(sfile->params->dir)];
			BLI_strncpy(path, sfile->params->dir, sizeof(path));
			BLI_split_dirfile(path, sfile->params->dir, sfile->params->file, sizeof(sfile->params->dir), sizeof(sfile->params->file));
		}

		BLI_cleanup_dir(G.main->name, sfile->params->dir);

		if (BLI_exists(sfile->params->dir)) {
			/* if directory exists, enter it immediately */
			ED_file_change_dir(C, true);

			/* don't do for now because it selects entire text instead of
			 * placing cursor at the end */
			/* UI_textbutton_activate_but(C, but); */
		}
#if defined(WIN32)
		else if (!can_create_dir(sfile->params->dir)) {
			const char *lastdir = folderlist_peeklastdir(sfile->folders_prev);
			if (lastdir)
				BLI_strncpy(sfile->params->dir, lastdir, sizeof(sfile->params->dir));
		}
#endif
		else {
			const char *lastdir = folderlist_peeklastdir(sfile->folders_prev);

			/* if not, ask to create it and enter if confirmed */
			wmOperatorType *ot = WM_operatortype_find("FILE_OT_directory_new", false);
			PointerRNA ptr;
			WM_operator_properties_create_ptr(&ptr, ot);
			RNA_string_set(&ptr, "directory", sfile->params->dir);
			RNA_boolean_set(&ptr, "open", true);

			if (lastdir)
				BLI_strncpy(sfile->params->dir, lastdir, sizeof(sfile->params->dir));


			WM_operator_name_call_ptr(C, ot, WM_OP_INVOKE_DEFAULT, &ptr);
			WM_operator_properties_free(&ptr);
		}

		WM_event_add_notifier(C, NC_SPACE | ND_SPACE_FILE_LIST, NULL);
	}
}

void file_filename_enter_handle(bContext *C, void *UNUSED(arg_unused), void *arg_but)
{
	SpaceFile *sfile = CTX_wm_space_file(C);
	uiBut *but = arg_but;
	char matched_file[FILE_MAX];
	char filepath[sizeof(sfile->params->dir)];

	if (sfile->params) {
		int matches;
		matched_file[0] = '\0';
		filepath[0] = '\0';

		BLI_filename_make_safe(sfile->params->file);

		file_expand_directory(C);

		matches = file_select_match(sfile, sfile->params->file, matched_file);

		if (matches) {
			/* int i, numfiles = filelist_numfiles(sfile->files); */ /* XXX UNUSED */
			sfile->params->file[0] = '\0';
			/* replace the pattern (or filename that the user typed in, with the first selected file of the match */
			BLI_strncpy(sfile->params->file, matched_file, sizeof(sfile->params->file));
			
			WM_event_add_notifier(C, NC_SPACE | ND_SPACE_FILE_PARAMS, NULL);
		}

		if (matches == 1) {

			BLI_join_dirfile(filepath, sizeof(sfile->params->dir), sfile->params->dir, sfile->params->file);

			/* if directory, open it and empty filename field */
			if (BLI_is_dir(filepath)) {
				BLI_cleanup_dir(G.main->name, filepath);
				BLI_strncpy(sfile->params->dir, filepath, sizeof(sfile->params->dir));
				sfile->params->file[0] = '\0';
				ED_file_change_dir(C, true);
				UI_textbutton_activate_but(C, but);
				WM_event_add_notifier(C, NC_SPACE | ND_SPACE_FILE_PARAMS, NULL);
			}
			else if (sfile->params->type == FILE_LOADLIB) {
				char tdir[FILE_MAX];
				BLI_add_slash(filepath);
				if (BLO_library_path_explode(filepath, tdir, NULL, NULL)) {
					BLI_cleanup_dir(G.main->name, filepath);
					BLI_strncpy(sfile->params->dir, filepath, sizeof(sfile->params->dir));
					sfile->params->file[0] = '\0';
					ED_file_change_dir(C, false);
					UI_textbutton_activate_but(C, but);
					WM_event_add_notifier(C, NC_SPACE | ND_SPACE_FILE_LIST, NULL);
				}
			}
		}
		else if (matches > 1) {
			file_draw_check(C);
		}
	}
}

void FILE_OT_refresh(struct wmOperatorType *ot)
{
	/* identifiers */
	ot->name = "Refresh Filelist";
	ot->description = "Refresh the file list";
	ot->idname = "FILE_OT_refresh";
	
	/* api callbacks */
	ot->exec = file_refresh_exec;
	ot->poll = ED_operator_file_active; /* <- important, handler is on window level */
}

static int file_hidedot_exec(bContext *C, wmOperator *UNUSED(unused))
{
	wmWindowManager *wm = CTX_wm_manager(C);
	SpaceFile *sfile = CTX_wm_space_file(C);
	ScrArea *sa = CTX_wm_area(C);
	
	if (sfile->params) {
		sfile->params->flag ^= FILE_HIDE_DOT;
		ED_fileselect_clear(wm, sa, sfile);
		WM_event_add_notifier(C, NC_SPACE | ND_SPACE_FILE_LIST, NULL);
	}
	
	return OPERATOR_FINISHED;
}


void FILE_OT_hidedot(struct wmOperatorType *ot)
{
	/* identifiers */
	ot->name = "Toggle Hide Dot Files";
	ot->description = "Toggle hide hidden dot files";
	ot->idname = "FILE_OT_hidedot";
	
	/* api callbacks */
	ot->exec = file_hidedot_exec;
	ot->poll = ED_operator_file_active; /* <- important, handler is on window level */
}

ARegion *file_tools_region(ScrArea *sa)
{
	ARegion *ar, *arnew;

	if ((ar = BKE_area_find_region_type(sa, RGN_TYPE_TOOLS)) != NULL)
		return ar;

	/* add subdiv level; after header */
	ar = BKE_area_find_region_type(sa, RGN_TYPE_HEADER);
	
	/* is error! */
	if (ar == NULL)
		return NULL;
	
	arnew = MEM_callocN(sizeof(ARegion), "tools for file");
	BLI_insertlinkafter(&sa->regionbase, ar, arnew);
	arnew->regiontype = RGN_TYPE_TOOLS;
	arnew->alignment = RGN_ALIGN_LEFT;

	ar = MEM_callocN(sizeof(ARegion), "tool props for file");
	BLI_insertlinkafter(&sa->regionbase, arnew, ar);
	ar->regiontype = RGN_TYPE_TOOL_PROPS;
	ar->alignment = RGN_ALIGN_BOTTOM | RGN_SPLIT_PREV;

	return arnew;
}

static int file_bookmark_toggle_exec(bContext *C, wmOperator *UNUSED(unused))
{
	ScrArea *sa = CTX_wm_area(C);
	ARegion *ar = file_tools_region(sa);
	
	if (ar)
		ED_region_toggle_hidden(C, ar);

	return OPERATOR_FINISHED;
}

void FILE_OT_bookmark_toggle(struct wmOperatorType *ot)
{
	/* identifiers */
	ot->name = "Toggle Bookmarks";
	ot->description = "Toggle bookmarks display";
	ot->idname = "FILE_OT_bookmark_toggle";
	
	/* api callbacks */
	ot->exec = file_bookmark_toggle_exec;
	ot->poll = ED_operator_file_active; /* <- important, handler is on window level */
}


static int file_filenum_exec(bContext *C, wmOperator *op)
{
	SpaceFile *sfile = CTX_wm_space_file(C);
	ScrArea *sa = CTX_wm_area(C);
	
	int inc = RNA_int_get(op->ptr, "increment");
	if (sfile->params && (inc != 0)) {
		BLI_newname(sfile->params->file, inc);
		ED_area_tag_redraw(sa);
		file_draw_check(C);
		// WM_event_add_notifier(C, NC_WINDOW, NULL);
	}
	
	return OPERATOR_FINISHED;

}

void FILE_OT_filenum(struct wmOperatorType *ot)
{
	/* identifiers */
	ot->name = "Increment Number in Filename";
	ot->description = "Increment number in filename";
	ot->idname = "FILE_OT_filenum";
	
	/* api callbacks */
	ot->exec = file_filenum_exec;
	ot->poll = ED_operator_file_active; /* <- important, handler is on window level */

	/* props */
	RNA_def_int(ot->srna, "increment", 1, -100, 100, "Increment", "", -100, 100);
}

static int file_rename_exec(bContext *C, wmOperator *UNUSED(op))
{
	ScrArea *sa = CTX_wm_area(C);
	SpaceFile *sfile = (SpaceFile *)CTX_wm_space_data(C);
	
	if (sfile->params) {
		int idx = sfile->params->highlight_file;
		int numfiles = filelist_files_ensure(sfile->files);
		if ((0 <= idx) && (idx < numfiles)) {
			FileDirEntry *file = filelist_file(sfile->files, idx);
			filelist_entry_select_index_set(sfile->files, idx, FILE_SEL_ADD, FILE_SEL_EDITING, CHECK_ALL);
			BLI_strncpy(sfile->params->renameedit, file->relpath, FILE_MAXFILE);
			sfile->params->renamefile[0] = '\0';
		}
		ED_area_tag_redraw(sa);
	}
	
	return OPERATOR_FINISHED;

}

static int file_rename_poll(bContext *C)
{
	bool poll = ED_operator_file_active(C);
	SpaceFile *sfile = CTX_wm_space_file(C);

	if (sfile && sfile->params) {
		int idx = sfile->params->highlight_file;
		int numfiles = filelist_files_ensure(sfile->files);

		if ((0 <= idx) && (idx < numfiles)) {
			FileDirEntry *file = filelist_file(sfile->files, idx);
			if (FILENAME_IS_CURRPAR(file->relpath)) {
				poll = false;
			}
		}

		if (sfile->params->highlight_file < 0) {
			poll = false;
		}
		else {
			char dir[FILE_MAX];
			if (filelist_islibrary(sfile->files, dir, NULL)) {
				poll = false;
			}
		}
	}
	else {
		poll = false;
	}

	return poll;
}

void FILE_OT_rename(struct wmOperatorType *ot)
{
	/* identifiers */
	ot->name = "Rename File or Directory";
	ot->description = "Rename file or file directory";
	ot->idname = "FILE_OT_rename";
	
	/* api callbacks */
	ot->exec = file_rename_exec;
	ot->poll = file_rename_poll; 

}

static int file_delete_poll(bContext *C)
{
	int poll = ED_operator_file_active(C);
	SpaceFile *sfile = CTX_wm_space_file(C);

	if (sfile && sfile->params) {
		char dir[FILE_MAX];
		int numfiles = filelist_files_ensure(sfile->files);
		int i;
		int num_selected = 0;

		if (filelist_islibrary(sfile->files, dir, NULL)) poll = 0;
		for (i = 0; i < numfiles; i++) {
			if (filelist_entry_select_index_get(sfile->files, i, CHECK_FILES)) {
				num_selected++;
			}
		}
		if (num_selected <= 0) {
			poll = 0;
		}
	}
	else
		poll = 0;
		
	return poll;
}

int file_delete_exec(bContext *C, wmOperator *UNUSED(op))
{
	char str[FILE_MAX];
	wmWindowManager *wm = CTX_wm_manager(C);
	SpaceFile *sfile = CTX_wm_space_file(C);
	ScrArea *sa = CTX_wm_area(C);
	FileDirEntry *file;
	int numfiles = filelist_files_ensure(sfile->files);
	int i;

	for (i = 0; i < numfiles; i++) {
		if (filelist_entry_select_index_get(sfile->files, i, CHECK_FILES)) {
			file = filelist_file(sfile->files, i);
			BLI_make_file_string(G.main->name, str, sfile->params->dir, file->relpath);
			BLI_delete(str, false, false);
		}
	}
	
	ED_fileselect_clear(wm, sa, sfile);
	WM_event_add_notifier(C, NC_SPACE | ND_SPACE_FILE_LIST, NULL);
	
	return OPERATOR_FINISHED;

}

void FILE_OT_delete(struct wmOperatorType *ot)
{
	/* identifiers */
	ot->name = "Delete Selected Files";
	ot->description = "Delete selected files";
	ot->idname = "FILE_OT_delete";
	
	/* api callbacks */
	ot->invoke = WM_operator_confirm;
	ot->exec = file_delete_exec;
	ot->poll = file_delete_poll; /* <- important, handler is on window level */
}


void ED_operatormacros_file(void)
{
//	wmOperatorType *ot;
//	wmOperatorTypeMacro *otmacro;
	
	/* future macros */
}<|MERGE_RESOLUTION|>--- conflicted
+++ resolved
@@ -491,15 +491,6 @@
 
 	if (has_selection) {
 		if (extend &&
-<<<<<<< HEAD
-		    filelist_entry_select_index_get(files, active_old, FILE_SEL_SELECTED) &&
-		    filelist_entry_select_index_get(files, active_new, FILE_SEL_SELECTED))
-		{
-			/* conditions for deselecting: initial file is selected, new file is
-			 * selected and either other_side isn't selected/found or we use fill */
-				deselect = (fill || other_site == -1 ||
-				            !filelist_entry_select_index_get(files, other_site, FILE_SEL_SELECTED));
-=======
 		    filelist_entry_select_index_get(files, active_old, CHECK_ALL) &&
 		    filelist_entry_select_index_get(files, active_new, CHECK_ALL))
 		{
@@ -507,7 +498,6 @@
 			 * selected and either other_side isn't selected/found or we use fill */
 			deselect = (fill || other_site == -1 ||
 			            !filelist_entry_select_index_get(files, other_site, CHECK_ALL));
->>>>>>> 6a80c2c4
 
 			/* don't change highlight_file here since we either want to deselect active or we want to
 			 * walk through a block of selected files without selecting/deselecting anything */
@@ -1285,21 +1275,14 @@
 
 	/* directory change */
 	if (file && (file->typeflag & FILE_TYPE_DIR)) {
-<<<<<<< HEAD
+		if (!file->relpath) {
+			return OPERATOR_CANCELLED;
+		}
+
 		if (FILENAME_IS_PARENT(file->relpath)) {
 			BLI_parent_dir(sfile->params->dir);
 		}
-		else if (file->relpath) {
-=======
-		if (!file->relpath) {
-			return OPERATOR_CANCELLED;
-		}
-
-		if (FILENAME_IS_PARENT(file->relpath)) {
-			BLI_parent_dir(sfile->params->dir);
-		}
 		else {
->>>>>>> 6a80c2c4
 			BLI_cleanup_dir(G.main->name, sfile->params->dir);
 			strcat(sfile->params->dir, file->relpath);
 			BLI_add_slash(sfile->params->dir);
