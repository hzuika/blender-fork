/*
 * ***** BEGIN GPL LICENSE BLOCK *****
 *
 * This program is free software; you can redistribute it and/or
 * modify it under the terms of the GNU General Public License
 * as published by the Free Software Foundation; either version 2
 * of the License, or (at your option) any later version.
 *
 * This program is distributed in the hope that it will be useful,
 * but WITHOUT ANY WARRANTY; without even the implied warranty of
 * MERCHANTABILITY or FITNESS FOR A PARTICULAR PURPOSE.  See the
 * GNU General Public License for more details.
 *
 * You should have received a copy of the GNU General Public License
 * along with this program; if not, write to the Free Software Foundation,
 * Inc., 51 Franklin Street, Fifth Floor, Boston, MA 02110-1301, USA.
 *
 * The Original Code is Copyright (C) 2009 Blender Foundation, Joshua Leung
 * All rights reserved.
 *
 * The Original Code is: all of this file.
 *
 * Contributor(s): Joshua Leung (full recode)
 *
 * ***** END GPL LICENSE BLOCK *****
 */

/** \file blender/editors/animation/keyframing.c
 *  \ingroup edanimation
 */

 
#include <stdio.h>
#include <stddef.h>
#include <string.h>
#include <math.h>
#include <float.h>

#include "MEM_guardedalloc.h"

#include "BLI_blenlib.h"
#include "BLI_math.h"
#include "BLI_dynstr.h"
#include "BLI_utildefines.h"

#include "DNA_anim_types.h"
#include "DNA_armature_types.h"
#include "DNA_constraint_types.h"
#include "DNA_key_types.h"
#include "DNA_material_types.h"
#include "DNA_scene_types.h"
#include "DNA_object_types.h"

#include "BKE_animsys.h"
#include "BKE_action.h"
#include "BKE_armature.h"
#include "BKE_constraint.h"
#include "BKE_depsgraph.h"
#include "BKE_fcurve.h"
#include "BKE_main.h"
#include "BKE_nla.h"
#include "BKE_global.h"
#include "BKE_context.h"
#include "BKE_report.h"
#include "BKE_key.h"
#include "BKE_material.h"

#include "ED_anim_api.h"
#include "ED_keyframing.h"
#include "ED_keyframes_edit.h"
#include "ED_screen.h"

#include "UI_interface.h"
#include "UI_resources.h"

#include "WM_api.h"
#include "WM_types.h"

#include "RNA_access.h"
#include "RNA_define.h"
#include "RNA_enum_types.h"

#include "anim_intern.h"

/* ************************************************** */
/* Keyframing Setting Wrangling */

/* Get the active settings for keyframing settings from context (specifically the given scene) */
short ANIM_get_keyframing_flags(Scene *scene, short incl_mode)
{
	short flag = 0;
	
	/* standard flags */
	{
		/* visual keying */
		if (IS_AUTOKEY_FLAG(scene, AUTOMATKEY)) 
			flag |= INSERTKEY_MATRIX;
		
		/* only needed */
		if (IS_AUTOKEY_FLAG(scene, INSERTNEEDED)) 
			flag |= INSERTKEY_NEEDED;
		
		/* default F-Curve color mode - RGB from XYZ indices */
		if (IS_AUTOKEY_FLAG(scene, XYZ2RGB)) 
			flag |= INSERTKEY_XYZ2RGB;
	}
		
	/* only if including settings from the autokeying mode... */
	if (incl_mode) { 
		/* keyframing mode - only replace existing keyframes */
		if (IS_AUTOKEY_MODE(scene, EDITKEYS)) 
			flag |= INSERTKEY_REPLACE;
	}
		
	return flag;
}

/* ******************************************* */
/* Animation Data Validation */

/* Get (or add relevant data to be able to do so) the Active Action for the given 
 * Animation Data block, given an ID block where the Animation Data should reside.
 */
bAction *verify_adt_action(ID *id, short add)
{
	AnimData *adt;
	
	/* init animdata if none available yet */
	adt = BKE_animdata_from_id(id);
	if ((adt == NULL) && (add))
		adt = BKE_id_add_animdata(id);
	if (adt == NULL) { 
		/* if still none (as not allowed to add, or ID doesn't have animdata for some reason) */
		printf("ERROR: Couldn't add AnimData (ID = %s)\n", (id) ? (id->name) : "<None>");
		return NULL;
	}

	/* init action if none available yet */
	/* TODO: need some wizardry to handle NLA stuff correct */
	if ((adt->action == NULL) && (add)) {
		char actname[sizeof(id->name) - 2];
		BLI_snprintf(actname, sizeof(actname), "%sAction", id->name + 2);
		adt->action = add_empty_action(actname);
	}
		
	/* return the action */
	return adt->action;
}

/* Get (or add relevant data to be able to do so) F-Curve from the Active Action, 
 * for the given Animation Data block. This assumes that all the destinations are valid.
 */
FCurve *verify_fcurve(bAction *act, const char group[], PointerRNA *ptr, 
                      const char rna_path[], const int array_index, short add)
{
	bActionGroup *agrp;
	FCurve *fcu;
	
	/* sanity checks */
	if (ELEM(NULL, act, rna_path))
		return NULL;
		
	/* try to find f-curve matching for this setting 
	 *	- add if not found and allowed to add one
	 *		TODO: add auto-grouping support? how this works will need to be resolved
	 */
	if (act)
		fcu = list_find_fcurve(&act->curves, rna_path, array_index);
	else
		fcu = NULL;
	
	if ((fcu == NULL) && (add)) {
		/* use default settings to make a F-Curve */
		fcu = MEM_callocN(sizeof(FCurve), "FCurve");
		
		fcu->flag = (FCURVE_VISIBLE | FCURVE_SELECTED);
		if (act->curves.first == NULL)
			fcu->flag |= FCURVE_ACTIVE;  /* first one added active */
			
		/* store path - make copy, and store that */
		fcu->rna_path = BLI_strdupn(rna_path, strlen(rna_path));
		fcu->array_index = array_index;
		
		/* if a group name has been provided, try to add or find a group, then add F-Curve to it */
		if (group) {
			/* try to find group */
			agrp = BKE_action_group_find_name(act, group);
			
			/* no matching groups, so add one */
			if (agrp == NULL) {
				agrp = action_groups_add_new(act, group);
				
				/* sync bone group colors if applicable */
				if (ptr && (ptr->type == &RNA_PoseBone)) {
					Object *ob = (Object *)ptr->id.data;
					bPoseChannel *pchan = (bPoseChannel *)ptr->data;
					bPose *pose = ob->pose;
					bActionGroup *grp;
					
					/* find bone group (if present), and use the color from that */
					grp = (bActionGroup *)BLI_findlink(&pose->agroups, (pchan->agrp_index - 1));
					if (grp) {
						agrp->customCol = grp->customCol;
						action_group_colors_sync(agrp, grp);
					}
				}
			}
			
			/* add F-Curve to group */
			action_groups_add_channel(act, agrp, fcu);
		}
		else {
			/* just add F-Curve to end of Action's list */
			BLI_addtail(&act->curves, fcu);
		}
	}
	
	/* return the F-Curve */
	return fcu;
}

/* ************************************************** */
/* KEYFRAME INSERTION */

/* -------------- BezTriple Insertion -------------------- */

/* This function adds a given BezTriple to an F-Curve. It will allocate 
 * memory for the array if needed, and will insert the BezTriple into a
 * suitable place in chronological order.
 * 
 * NOTE: any recalculate of the F-Curve that needs to be done will need to 
 *      be done by the caller.
 */
int insert_bezt_fcurve(FCurve *fcu, BezTriple *bezt, short flag)
{
	int i = 0;
	
	/* are there already keyframes? */
	if (fcu->bezt) {
		short replace = -1;
		i = binarysearch_bezt_index(fcu->bezt, bezt->vec[1][0], fcu->totvert, &replace);
		
		/* replace an existing keyframe? */
		if (replace) {			
			/* sanity check: 'i' may in rare cases exceed arraylen */
			if ((i >= 0) && (i < fcu->totvert)) {
				/* just change the values when replacing, so as to not overwrite handles */
				BezTriple *dst = (fcu->bezt + i);
				float dy = bezt->vec[1][1] - dst->vec[1][1];
				
				/* just apply delta value change to the handle values */
				dst->vec[0][1] += dy;
				dst->vec[1][1] += dy;
				dst->vec[2][1] += dy;
				
				dst->f1 = bezt->f1;
				dst->f2 = bezt->f2;
				dst->f3 = bezt->f3;

				/* TODO: perform some other operations? */
			}
		}
		/* keyframing modes allow to not replace keyframe */
		else if ((flag & INSERTKEY_REPLACE) == 0) {
			/* insert new - if we're not restricted to replacing keyframes only */
			BezTriple *newb = MEM_callocN((fcu->totvert + 1) * sizeof(BezTriple), "beztriple");
			
			/* add the beztriples that should occur before the beztriple to be pasted (originally in fcu) */
			if (i > 0)
				memcpy(newb, fcu->bezt, i * sizeof(BezTriple));
			
			/* add beztriple to paste at index i */
			*(newb + i) = *bezt;
			
			/* add the beztriples that occur after the beztriple to be pasted (originally in fcu) */
			if (i < fcu->totvert) 
				memcpy(newb + i + 1, fcu->bezt + i, (fcu->totvert - i) * sizeof(BezTriple));
			
			/* replace (+ free) old with new, only if necessary to do so */
			MEM_freeN(fcu->bezt);
			fcu->bezt = newb;
			
			fcu->totvert++;
		}
	}
	/* no keyframes already, but can only add if...
	 *	1) keyframing modes say that keyframes can only be replaced, so adding new ones won't know
	 *	2) there are no samples on the curve
	 *		// NOTE: maybe we may want to allow this later when doing samples -> bezt conversions, 
	 *		// but for now, having both is asking for trouble
	 */
	else if ((flag & INSERTKEY_REPLACE) == 0 && (fcu->fpt == NULL)) {
		/* create new keyframes array */
		fcu->bezt = MEM_callocN(sizeof(BezTriple), "beztriple");
		*(fcu->bezt) = *bezt;
		fcu->totvert = 1;
	}
	/* cannot add anything */
	else {
		/* return error code -1 to prevent any misunderstandings */
		return -1;
	}
	
	
	/* we need to return the index, so that some tools which do post-processing can 
	 * detect where we added the BezTriple in the array
	 */
	return i;
}

/* This function is a wrapper for insert_bezt_fcurve_internal(), and should be used when
 * adding a new keyframe to a curve, when the keyframe doesn't exist anywhere else yet. 
 * It returns the index at which the keyframe was added.
 */
int insert_vert_fcurve(FCurve *fcu, float x, float y, short flag)
{
	BezTriple beztr = {{{0}}};
	unsigned int oldTot = fcu->totvert;
	int a;
	
	/* set all three points, for nicer start position 
	 * NOTE: +/- 1 on vec.x for left and right handles is so that 'free' handles work ok...
	 */
	beztr.vec[0][0] = x - 1.0f;
	beztr.vec[0][1] = y;
	beztr.vec[1][0] = x;
	beztr.vec[1][1] = y;
	beztr.vec[2][0] = x + 1.0f;
	beztr.vec[2][1] = y;
	beztr.f1 = beztr.f2 = beztr.f3 = SELECT;
	beztr.h1 = beztr.h2 = U.keyhandles_new; /* use default handle type here */
	//BEZKEYTYPE(&beztr)= scene->keytype; /* default keyframe type */

	/* use default interpolation mode, with exceptions for int/discrete values */
	beztr.ipo = U.ipo_new;

	if (fcu->flag & FCURVE_DISCRETE_VALUES)
		beztr.ipo = BEZT_IPO_CONST;
	else if (beztr.ipo == BEZT_IPO_BEZ && (fcu->flag & FCURVE_INT_VALUES))
		beztr.ipo = BEZT_IPO_LIN;
	
	/* add temp beztriple to keyframes */
	a = insert_bezt_fcurve(fcu, &beztr, flag);
	
	/* what if 'a' is a negative index? 
	 * for now, just exit to prevent any segfaults
	 */
	if (a < 0) return -1;
	
	/* don't recalculate handles if fast is set
	 *	- this is a hack to make importers faster
	 *	- we may calculate twice (due to autohandle needing to be calculated twice)
	 */
	if ((flag & INSERTKEY_FAST) == 0) 
		calchandles_fcurve(fcu);
	
	/* set handletype and interpolation */
	if ((fcu->totvert > 2) && (flag & INSERTKEY_REPLACE) == 0) {
		BezTriple *bezt = (fcu->bezt + a);
		
		/* set interpolation from previous (if available), but only if we didn't just replace some keyframe 
		 *  - replacement is indicated by no-change in number of verts
		 *	- when replacing, the user may have specified some interpolation that should be kept
		 */
		if (fcu->totvert > oldTot) {
			if (a > 0) 
				bezt->ipo = (bezt - 1)->ipo;
			else if (a < fcu->totvert - 1)
				bezt->ipo = (bezt + 1)->ipo;
		}
			
		/* don't recalculate handles if fast is set
		 *	- this is a hack to make importers faster
		 *	- we may calculate twice (due to autohandle needing to be calculated twice)
		 */
		if ((flag & INSERTKEY_FAST) == 0) 
			calchandles_fcurve(fcu);
	}
	
	/* return the index at which the keyframe was added */
	return a;
}

/* -------------- 'Smarter' Keyframing Functions -------------------- */
/* return codes for new_key_needed */
enum {
	KEYNEEDED_DONTADD = 0,
	KEYNEEDED_JUSTADD,
	KEYNEEDED_DELPREV,
	KEYNEEDED_DELNEXT
} /*eKeyNeededStatus*/;

/* This helper function determines whether a new keyframe is needed */
/* Cases where keyframes should not be added:
 *	1. Keyframe to be added between two keyframes with similar values
 *	2. Keyframe to be added on frame where two keyframes are already situated
 *	3. Keyframe lies at point that intersects the linear line between two keyframes
 */
static short new_key_needed(FCurve *fcu, float cFrame, float nValue)
{
	BezTriple *bezt = NULL, *prev = NULL;
	int totCount, i;
	float valA = 0.0f, valB = 0.0f;
	
	/* safety checking */
	if (fcu == NULL) return KEYNEEDED_JUSTADD;
	totCount = fcu->totvert;
	if (totCount == 0) return KEYNEEDED_JUSTADD;
	
	/* loop through checking if any are the same */
	bezt = fcu->bezt;
	for (i = 0; i < totCount; i++) {
		float prevPosi = 0.0f, prevVal = 0.0f;
		float beztPosi = 0.0f, beztVal = 0.0f;
			
		/* get current time+value */	
		beztPosi = bezt->vec[1][0];
		beztVal = bezt->vec[1][1];
			
		if (prev) {
			/* there is a keyframe before the one currently being examined */		
			
			/* get previous time+value */
			prevPosi = prev->vec[1][0];
			prevVal = prev->vec[1][1];
			
			/* keyframe to be added at point where there are already two similar points? */
			if (IS_EQF(prevPosi, cFrame) && IS_EQF(beztPosi, cFrame) && IS_EQF(beztPosi, prevPosi)) {
				return KEYNEEDED_DONTADD;
			}
			
			/* keyframe between prev+current points ? */
			if ((prevPosi <= cFrame) && (cFrame <= beztPosi)) {
				/* is the value of keyframe to be added the same as keyframes on either side ? */
				if (IS_EQF(prevVal, nValue) && IS_EQF(beztVal, nValue) && IS_EQF(prevVal, beztVal)) {
					return KEYNEEDED_DONTADD;
				}
				else {
					float realVal;
					
					/* get real value of curve at that point */
					realVal = evaluate_fcurve(fcu, cFrame);
					
					/* compare whether it's the same as proposed */
					if (IS_EQF(realVal, nValue))
						return KEYNEEDED_DONTADD;
					else 
						return KEYNEEDED_JUSTADD;
				}
			}
			
			/* new keyframe before prev beztriple? */
			if (cFrame < prevPosi) {
				/* A new keyframe will be added. However, whether the previous beztriple
				 * stays around or not depends on whether the values of previous/current
				 * beztriples and new keyframe are the same.
				 */
				if (IS_EQF(prevVal, nValue) && IS_EQF(beztVal, nValue) && IS_EQF(prevVal, beztVal))
					return KEYNEEDED_DELNEXT;
				else 
					return KEYNEEDED_JUSTADD;
			}
		}
		else {
			/* just add a keyframe if there's only one keyframe 
			 * and the new one occurs before the existing one does.
			 */
			if ((cFrame < beztPosi) && (totCount == 1))
				return KEYNEEDED_JUSTADD;
		}
		
		/* continue. frame to do not yet passed (or other conditions not met) */
		if (i < (totCount - 1)) {
			prev = bezt;
			bezt++;
		}
		else
			break;
	}
	
	/* Frame in which to add a new-keyframe occurs after all other keys
	 * -> If there are at least two existing keyframes, then if the values of the
	 *	 last two keyframes and the new-keyframe match, the last existing keyframe
	 *	 gets deleted as it is no longer required.
	 * -> Otherwise, a keyframe is just added. 1.0 is added so that fake-2nd-to-last
	 *	 keyframe is not equal to last keyframe.
	 */
	bezt = (fcu->bezt + (fcu->totvert - 1));
	valA = bezt->vec[1][1];
	
	if (prev)
		valB = prev->vec[1][1];
	else 
		valB = bezt->vec[1][1] + 1.0f;
		
	if (IS_EQF(valA, nValue) && IS_EQF(valA, valB))
		return KEYNEEDED_DELPREV;
	else 
		return KEYNEEDED_JUSTADD;
}

/* ------------------ RNA Data-Access Functions ------------------ */

/* Try to read value using RNA-properties obtained already */
static float setting_get_rna_value(PointerRNA *ptr, PropertyRNA *prop, int index)
{
	float value = 0.0f;
	
	switch (RNA_property_type(prop)) {
		case PROP_BOOLEAN:
			if (RNA_property_array_length(ptr, prop))
				value = (float)RNA_property_boolean_get_index(ptr, prop, index);
			else
				value = (float)RNA_property_boolean_get(ptr, prop);
			break;
		case PROP_INT:
			if (RNA_property_array_length(ptr, prop))
				value = (float)RNA_property_int_get_index(ptr, prop, index);
			else
				value = (float)RNA_property_int_get(ptr, prop);
			break;
		case PROP_FLOAT:
			if (RNA_property_array_length(ptr, prop))
				value = RNA_property_float_get_index(ptr, prop, index);
			else
				value = RNA_property_float_get(ptr, prop);
			break;
		case PROP_ENUM:
			value = (float)RNA_property_enum_get(ptr, prop);
			break;
		default:
			break;
	}
	
	return value;
}

/* ------------------ 'Visual' Keyframing Functions ------------------ */

/* internal status codes for visualkey_can_use */
enum {
	VISUALKEY_NONE = 0,
	VISUALKEY_LOC,
	VISUALKEY_ROT
	/* VISUALKEY_SCA */ /* TODO - looks like support can be added now */
};

/* This helper function determines if visual-keyframing should be used when  
 * inserting keyframes for the given channel. As visual-keyframing only works
 * on Object and Pose-Channel blocks, this should only get called for those 
 * blocktypes, when using "standard" keying but 'Visual Keying' option in Auto-Keying 
 * settings is on.
 */
static short visualkey_can_use(PointerRNA *ptr, PropertyRNA *prop)
{
	bConstraint *con = NULL;
	short searchtype = VISUALKEY_NONE;
	short has_parent = FALSE;
	const char *identifier = NULL;
	
	/* validate data */
	if (ELEM3(NULL, ptr, ptr->data, prop))
		return 0;
		
	/* get first constraint and determine type of keyframe constraints to check for 
	 *  - constraints can be on either Objects or PoseChannels, so we only check if the
	 *    ptr->type is RNA_Object or RNA_PoseBone, which are the RNA wrapping-info for
	 *    those structs, allowing us to identify the owner of the data
	 */
	if (ptr->type == &RNA_Object) {
		/* Object */
		Object *ob = (Object *)ptr->data;
		
		con = ob->constraints.first;
		identifier = RNA_property_identifier(prop);
		has_parent = (ob->parent != NULL);
	}
	else if (ptr->type == &RNA_PoseBone) {
		/* Pose Channel */
		bPoseChannel *pchan = (bPoseChannel *)ptr->data;
		
		con = pchan->constraints.first;
		identifier = RNA_property_identifier(prop);
		has_parent = (pchan->parent != NULL);
	}
	
	/* check if any data to search using */
	if (ELEM(NULL, con, identifier) && (has_parent == FALSE))
		return 0;
		
	/* location or rotation identifiers only... */
	if (identifier == NULL) {
		printf("%s failed: NULL identifier\n", __func__);
		return 0;
	}
	else if (strstr(identifier, "location")) {
		searchtype = VISUALKEY_LOC;
	}
	else if (strstr(identifier, "rotation")) {
		searchtype = VISUALKEY_ROT;
	}
	else {
		printf("%s failed: identifier - '%s'\n", __func__, identifier);
		return 0;
	}
	
	
	/* only search if a searchtype and initial constraint are available */
	if (searchtype) {
		/* parent is always matching */
		if (has_parent)
			return 1;
		
		/* constraints */
		for (; con; con = con->next) {
			/* only consider constraint if it is not disabled, and has influence */
			if (con->flag & CONSTRAINT_DISABLE) continue;
			if (con->enforce == 0.0f) continue;
			
			/* some constraints may alter these transforms */
			switch (con->type) {
				/* multi-transform constraints */
				case CONSTRAINT_TYPE_CHILDOF:
					return 1;
				case CONSTRAINT_TYPE_TRANSFORM:
				case CONSTRAINT_TYPE_TRANSLIKE:
					return 1;
				case CONSTRAINT_TYPE_FOLLOWPATH:
					return 1;
				case CONSTRAINT_TYPE_KINEMATIC:
					return 1;
					
				/* single-transform constraits  */
				case CONSTRAINT_TYPE_TRACKTO:
					if (searchtype == VISUALKEY_ROT) return 1;
					break;
				case CONSTRAINT_TYPE_DAMPTRACK:
					if (searchtype == VISUALKEY_ROT) return 1;
					break;
				case CONSTRAINT_TYPE_ROTLIMIT:
					if (searchtype == VISUALKEY_ROT) return 1;
					break;
				case CONSTRAINT_TYPE_LOCLIMIT:
					if (searchtype == VISUALKEY_LOC) return 1;
					break;
				case CONSTRAINT_TYPE_ROTLIKE:
					if (searchtype == VISUALKEY_ROT) return 1;
					break;
				case CONSTRAINT_TYPE_DISTLIMIT:
					if (searchtype == VISUALKEY_LOC) return 1;
					break;
				case CONSTRAINT_TYPE_LOCLIKE:
					if (searchtype == VISUALKEY_LOC) return 1;
					break;
				case CONSTRAINT_TYPE_LOCKTRACK:
					if (searchtype == VISUALKEY_ROT) return 1;
					break;
				case CONSTRAINT_TYPE_MINMAX:
					if (searchtype == VISUALKEY_LOC) return 1;
					break;
				
				default:
					break;
			}
		}
	}
	
	/* when some condition is met, this function returns, so here it can be 0 */
	return 0;
}

/* This helper function extracts the value to use for visual-keyframing 
 * In the event that it is not possible to perform visual keying, try to fall-back
 * to using the default method. Assumes that all data it has been passed is valid.
 */
static float visualkey_get_value(PointerRNA *ptr, PropertyRNA *prop, int array_index)
{
	const char *identifier = RNA_property_identifier(prop);
	
	/* handle for Objects or PoseChannels only 
	 *  - constraints can be on either Objects or PoseChannels, so we only check if the
	 *	  ptr->type is RNA_Object or RNA_PoseBone, which are the RNA wrapping-info for
	 *        those structs, allowing us to identify the owner of the data
	 *	- assume that array_index will be sane
	 */
	if (ptr->type == &RNA_Object) {
		Object *ob = (Object *)ptr->data;
		
		/* only Location or Rotation keyframes are supported now */
		if (strstr(identifier, "location")) {
			return ob->obmat[3][array_index];
		}
		else if (strstr(identifier, "rotation_euler")) {
			float eul[3];
			
			mat4_to_eulO(eul, ob->rotmode, ob->obmat);
			return eul[array_index];
		}
		else if (strstr(identifier, "rotation_quaternion")) {
			float trimat[3][3], quat[4];
			
			copy_m3_m4(trimat, ob->obmat);
			mat3_to_quat_is_ok(quat, trimat);
			
			return quat[array_index];
		}
		else if (strstr(identifier, "rotation_axis_angle")) {
			float axis[3], angle;
			
			mat4_to_axis_angle(axis, &angle, ob->obmat);
			
			/* w = 0, x,y,z = 1,2,3 */
			if (array_index == 0)
				return angle;
			else
				return axis[array_index - 1];
		}
	}
	else if (ptr->type == &RNA_PoseBone) {
		Object *ob = (Object *)ptr->id.data; /* we assume that this is always set, and is an object */
		bPoseChannel *pchan = (bPoseChannel *)ptr->data;
		float tmat[4][4];
		
		/* Although it is not strictly required for this particular space conversion, 
		 * arg1 must not be null, as there is a null check for the other conversions to
		 * be safe. Therefore, the active object is passed here, and in many cases, this
		 * will be what owns the pose-channel that is getting this anyway.
		 */
		copy_m4_m4(tmat, pchan->pose_mat);
		constraint_mat_convertspace(ob, pchan, tmat, CONSTRAINT_SPACE_POSE, CONSTRAINT_SPACE_LOCAL);
		
		/* Loc, Rot/Quat keyframes are supported... */
		if (strstr(identifier, "location")) {
			/* only use for non-connected bones */
			if ((pchan->bone->parent) && !(pchan->bone->flag & BONE_CONNECTED))
				return tmat[3][array_index];
			else if (pchan->bone->parent == NULL)
				return tmat[3][array_index];
		}
		else if (strstr(identifier, "rotation_euler")) {
			float eul[3];
			
			mat4_to_eulO(eul, pchan->rotmode, tmat);
			return eul[array_index];
		}
		else if (strstr(identifier, "rotation_quaternion")) {
			float trimat[3][3], quat[4];
			
			copy_m3_m4(trimat, tmat);
			mat3_to_quat_is_ok(quat, trimat);
			
			return quat[array_index];
		}
		else if (strstr(identifier, "rotation_axis_angle")) {
			float axis[3], angle;
			
			mat4_to_axis_angle(axis, &angle, tmat);
			
			/* w = 0, x,y,z = 1,2,3 */
			if (array_index == 0)
				return angle;
			else
				return axis[array_index - 1];
		}
	}
	
	/* as the function hasn't returned yet, read value from system in the default way */
	return setting_get_rna_value(ptr, prop, array_index);
}

/* ------------------------- Insert Key API ------------------------- */

/* Secondary Keyframing API call: 
 *  Use this when validation of necessary animation data is not necessary, since an RNA-pointer to the necessary
 *	data being keyframed, and a pointer to the F-Curve to use have both been provided.
 *
 *	The flag argument is used for special settings that alter the behavior of
 *	the keyframe insertion. These include the 'visual' keyframing modes, quick refresh,
 *	and extra keyframe filtering.
 */
short insert_keyframe_direct(ReportList *reports, PointerRNA ptr, PropertyRNA *prop, FCurve *fcu, float cfra, short flag)
{
	float curval = 0.0f;
	
	/* no F-Curve to add keyframe to? */
	if (fcu == NULL) {
		BKE_report(reports, RPT_ERROR, "No F-Curve to add keyframes to");
		return 0;
	}
	/* F-Curve not editable? */
	if (fcurve_is_keyframable(fcu) == 0) {
		BKE_reportf(reports, RPT_ERROR, 
		            "F-Curve with path = '%s' [%d] cannot be keyframed. Ensure that it is not locked or sampled. Also, try removing F-Modifiers",
		            fcu->rna_path, fcu->array_index);
		return 0;
	}
	
	/* if no property given yet, try to validate from F-Curve info */
	if ((ptr.id.data == NULL) && (ptr.data == NULL)) {
		BKE_report(reports, RPT_ERROR, "No RNA-pointer available to retrieve values for keyframing from");
		return 0;
	}
	if (prop == NULL) {
		PointerRNA tmp_ptr;
		
		/* try to get property we should be affecting */
		if ((RNA_path_resolve(&ptr, fcu->rna_path, &tmp_ptr, &prop) == 0) || (prop == NULL)) {
			/* property not found... */
			const char *idname = (ptr.id.data) ? ((ID *)ptr.id.data)->name : "<No ID-Pointer>";
			
			BKE_reportf(reports, RPT_ERROR,
			            "Could not insert keyframe, as RNA Path is invalid for the given ID (ID = %s, Path = %s)",
			            idname, fcu->rna_path);
			return 0;
		}
		else {
			/* property found, so overwrite 'ptr' to make later code easier */
			ptr = tmp_ptr;
		}
	}
	
	/* set additional flags for the F-Curve (i.e. only integer values) */
	fcu->flag &= ~(FCURVE_INT_VALUES | FCURVE_DISCRETE_VALUES);
	switch (RNA_property_type(prop)) {
		case PROP_FLOAT:
			/* do nothing */
			break;
		case PROP_INT:
			/* do integer (only 'whole' numbers) interpolation between all points */
			fcu->flag |= FCURVE_INT_VALUES;
			break;
		default:
			/* do 'discrete' (i.e. enum, boolean values which cannot take any intermediate
			 * values at all) interpolation between all points
			 *	- however, we must also ensure that evaluated values are only integers still
			 */
			fcu->flag |= (FCURVE_DISCRETE_VALUES | FCURVE_INT_VALUES);
			break;
	}
	
	/* obtain value to give keyframe */
	if ( (flag & INSERTKEY_MATRIX) && 
	     (visualkey_can_use(&ptr, prop)) )
	{
		/* visual-keying is only available for object and pchan datablocks, as 
		 * it works by keyframing using a value extracted from the final matrix 
		 * instead of using the kt system to extract a value.
		 */
		curval = visualkey_get_value(&ptr, prop, fcu->array_index);
	}
	else {
		/* read value from system */
		curval = setting_get_rna_value(&ptr, prop, fcu->array_index);
	}
	
	/* only insert keyframes where they are needed */
	if (flag & INSERTKEY_NEEDED) {
		short insert_mode;
		
		/* check whether this curve really needs a new keyframe */
		insert_mode = new_key_needed(fcu, cfra, curval);
		
		/* insert new keyframe at current frame */
		if (insert_mode)
			insert_vert_fcurve(fcu, cfra, curval, flag);
		
		/* delete keyframe immediately before/after newly added */
		switch (insert_mode) {
			case KEYNEEDED_DELPREV:
				delete_fcurve_key(fcu, fcu->totvert - 2, 1);
				break;
			case KEYNEEDED_DELNEXT:
				delete_fcurve_key(fcu, 1, 1);
				break;
		}
		
		/* only return success if keyframe added */
		if (insert_mode)
			return 1;
	}
	else {
		/* just insert keyframe */
		insert_vert_fcurve(fcu, cfra, curval, flag);
		
		/* return success */
		return 1;
	}
	
	/* failed */
	return 0;
}

/* Main Keyframing API call:
 *	Use this when validation of necessary animation data is necessary, since it may not exist yet.
 *	
 *	The flag argument is used for special settings that alter the behavior of
 *	the keyframe insertion. These include the 'visual' keyframing modes, quick refresh,
 *	and extra keyframe filtering.
 *
 *	index of -1 keys all array indices
 */
short insert_keyframe(ReportList *reports, ID *id, bAction *act, const char group[], const char rna_path[], int array_index, float cfra, short flag)
{	
	PointerRNA id_ptr, ptr;
	PropertyRNA *prop = NULL;
	FCurve *fcu;
	int array_index_max = array_index + 1;
	int ret = 0;
	
	/* validate pointer first - exit if failure */
	if (id == NULL) {
		BKE_reportf(reports, RPT_ERROR, "No ID-block to insert keyframe in (Path = %s)", rna_path);
		return 0;
	}
	
	RNA_id_pointer_create(id, &id_ptr);
	if ((RNA_path_resolve(&id_ptr, rna_path, &ptr, &prop) == 0) || (prop == NULL)) {
		BKE_reportf(reports, RPT_ERROR,
		            "Could not insert keyframe, as RNA Path is invalid for the given ID (ID = %s, Path = %s)",
		            (id) ? id->name : "<Missing ID-Block>", rna_path);
		return 0;
	}
	
	/* if no action is provided, keyframe to the default one attached to this ID-block */
	if (act == NULL) {
		AnimData *adt = BKE_animdata_from_id(id);
		
		/* get action to add F-Curve+keyframe to */
		act = verify_adt_action(id, 1);
		
		if (act == NULL) {
			BKE_reportf(reports, RPT_ERROR, 
			            "Could not insert keyframe, as this type does not support animation data (ID = %s, Path = %s)",
			            id->name, rna_path);
			return 0;
		}
		
		/* apply NLA-mapping to frame to use (if applicable) */
		cfra = BKE_nla_tweakedit_remap(adt, cfra, NLATIME_CONVERT_UNMAP);
	}
	
	/* key entire array convenience method */
	if (array_index == -1) { 
		array_index = 0;
		array_index_max = RNA_property_array_length(&ptr, prop);
		
		/* for single properties, increase max_index so that the property itself gets included,
		 * but don't do this for standard arrays since that can cause corruption issues 
		 * (extra unused curves)
		 */
		if (array_index_max == array_index)
			array_index_max++;
	}
	
	/* will only loop once unless the array index was -1 */
	for (; array_index < array_index_max; array_index++) {
		/* make sure the F-Curve exists 
		 *	- if we're replacing keyframes only, DO NOT create new F-Curves if they do not exist yet
		 *	  but still try to get the F-Curve if it exists...
		 */
		fcu = verify_fcurve(act, group, &ptr, rna_path, array_index, (flag & INSERTKEY_REPLACE) == 0);
		
		/* we may not have a F-Curve when we're replacing only... */
		if (fcu) {
			/* set color mode if the F-Curve is new (i.e. without any keyframes) */
			if ((fcu->totvert == 0) && (flag & INSERTKEY_XYZ2RGB)) {
				/* for Loc/Rot/Scale and also Color F-Curves, the color of the F-Curve in the Graph Editor,
				 * is determined by the array index for the F-Curve
				 */
				if (ELEM5(RNA_property_subtype(prop), PROP_TRANSLATION, PROP_XYZ, PROP_EULER, PROP_COLOR, PROP_COORDS)) {
					fcu->color_mode = FCURVE_COLOR_AUTO_RGB;
				}
			}
			
			/* insert keyframe */
			ret += insert_keyframe_direct(reports, ptr, prop, fcu, cfra, flag);
		}
	}
	
	return ret;
}

/* ************************************************** */
/* KEYFRAME DELETION */

/* Main Keyframing API call:
 *	Use this when validation of necessary animation data isn't necessary as it
 *	already exists. It will delete a keyframe at the current frame.
 *	
 *	The flag argument is used for special settings that alter the behavior of
 *	the keyframe deletion. These include the quick refresh options.
 */
short delete_keyframe(ReportList *reports, ID *id, bAction *act, const char group[], const char rna_path[], int array_index, float cfra, short UNUSED(flag))
{
	AnimData *adt = BKE_animdata_from_id(id);
	PointerRNA id_ptr, ptr;
	PropertyRNA *prop;
	int array_index_max = array_index + 1;
	int ret = 0;
	
	/* sanity checks */
	if (ELEM(NULL, id, adt)) {
		BKE_report(reports, RPT_ERROR, "No ID-Block and/Or AnimData to delete keyframe from");
		return 0;
	}
	
	/* validate pointer first - exit if failure */
	RNA_id_pointer_create(id, &id_ptr);
	if ((RNA_path_resolve(&id_ptr, rna_path, &ptr, &prop) == 0) || (prop == NULL)) {
		BKE_reportf(reports, RPT_ERROR, "Could not delete keyframe, as RNA Path is invalid for the given ID (ID = %s, Path = %s)", id->name, rna_path);
		return 0;
	}
	
	/* get F-Curve
	 * Note: here is one of the places where we don't want new Action + F-Curve added!
	 *      so 'add' var must be 0
	 */
	if (act == NULL) {
		/* if no action is provided, use the default one attached to this ID-block 
		 *  - if it doesn't exist, then we're out of options...
		 */
		if (adt->action) {
			act = adt->action;
			
			/* apply NLA-mapping to frame to use (if applicable) */
			cfra = BKE_nla_tweakedit_remap(adt, cfra, NLATIME_CONVERT_UNMAP);
		}
		else {
			BKE_reportf(reports, RPT_ERROR, "No Action to delete keyframes from for ID = %s\n", id->name);
			return 0;
		}
	}
	
	/* key entire array convenience method */
	if (array_index == -1) { 
		array_index = 0;
		array_index_max = RNA_property_array_length(&ptr, prop);
		
		/* for single properties, increase max_index so that the property itself gets included,
		 * but don't do this for standard arrays since that can cause corruption issues 
		 * (extra unused curves)
		 */
		if (array_index_max == array_index)
			array_index_max++;
	}
	
	/* will only loop once unless the array index was -1 */
	for (; array_index < array_index_max; array_index++) {
		FCurve *fcu = verify_fcurve(act, group, &ptr, rna_path, array_index, 0);
		short found = -1;
		int i;
		
		/* check if F-Curve exists and/or whether it can be edited */
		if (fcu == NULL)
			continue;
			
		if ( (fcu->flag & FCURVE_PROTECTED) || ((fcu->grp) && (fcu->grp->flag & AGRP_PROTECTED)) ) {
			if (G.debug & G_DEBUG)
				printf("WARNING: not deleting keyframe for locked F-Curve\n");
			continue;
		}
		
		/* try to find index of beztriple to get rid of */
		i = binarysearch_bezt_index(fcu->bezt, cfra, fcu->totvert, &found);
		if (found) {			
			/* delete the key at the index (will sanity check + do recalc afterwards) */
			delete_fcurve_key(fcu, i, 1);
			
			/* Only delete curve too if it won't be doing anything anymore */
			if ((fcu->totvert == 0) && (list_has_suitable_fmodifier(&fcu->modifiers, 0, FMI_TYPE_GENERATE_CURVE) == 0))
				ANIM_fcurve_delete_from_animdata(NULL, adt, fcu);
			
			/* return success */
			ret++;
		}
	}
	
	/* return success/failure */
	return ret;
}

/* ************************************************** */
/* KEYFRAME CLEAR */

/* Main Keyframing API call:
 *	Use this when validation of necessary animation data isn't necessary as it
 *	already exists. It will clear the current buttons fcurve(s).
 *
 *	The flag argument is used for special settings that alter the behavior of
 *	the keyframe deletion. These include the quick refresh options.
 */
short clear_keyframe(ReportList *reports, ID *id, bAction *act, const char group[], const char rna_path[], int array_index, short UNUSED(flag))
{
	AnimData *adt = BKE_animdata_from_id(id);
	PointerRNA id_ptr, ptr;
	PropertyRNA *prop;
	int array_index_max = array_index + 1;
	int ret = 0;

	/* sanity checks */
	if (ELEM(NULL, id, adt)) {
		BKE_report(reports, RPT_ERROR, "No ID-Block and/Or AnimData to delete keyframe from");
		return 0;
	}

	/* validate pointer first - exit if failure */
	RNA_id_pointer_create(id, &id_ptr);
	if ((RNA_path_resolve(&id_ptr, rna_path, &ptr, &prop) == 0) || (prop == NULL)) {
		BKE_reportf(reports, RPT_ERROR, "Could not clear keyframe, as RNA Path is invalid for the given ID (ID = %s, Path = %s)", id->name, rna_path);
		return 0;
	}

	/* get F-Curve
	 * Note: here is one of the places where we don't want new Action + F-Curve added!
	 *      so 'add' var must be 0
	 */
	if (act == NULL) {
		/* if no action is provided, use the default one attached to this ID-block
		 *  - if it doesn't exist, then we're out of options...
		 */
		if (adt->action) {
			act = adt->action;
		}
		else {
			BKE_reportf(reports, RPT_ERROR, "No Action to delete keyframes from for ID = %s\n", id->name);
			return 0;
		}
	}

	/* key entire array convenience method */
	if (array_index == -1) {
		array_index = 0;
		array_index_max = RNA_property_array_length(&ptr, prop);

		/* for single properties, increase max_index so that the property itself gets included,
		 * but don't do this for standard arrays since that can cause corruption issues
		 * (extra unused curves)
		 */
		if (array_index_max == array_index)
			array_index_max++;
	}

	/* will only loop once unless the array index was -1 */
	for (; array_index < array_index_max; array_index++) {
		FCurve *fcu = verify_fcurve(act, group, &ptr, rna_path, array_index, 0);

		/* check if F-Curve exists and/or whether it can be edited */
		if (fcu == NULL)
			continue;

		if ( (fcu->flag & FCURVE_PROTECTED) || ((fcu->grp) && (fcu->grp->flag & AGRP_PROTECTED)) ) {
			if (G.debug & G_DEBUG)
				printf("WARNING: not deleting keyframe for locked F-Curve\n");
			continue;
		}

		ANIM_fcurve_delete_from_animdata(NULL, adt, fcu);

		/* return success */
		ret++;
	}

	/* return success/failure */
	return ret;
}

/* ******************************************* */
/* KEYFRAME MODIFICATION */

/* mode for commonkey_modifykey */
enum {
	COMMONKEY_MODE_INSERT = 0,
	COMMONKEY_MODE_DELETE,
} /*eCommonModifyKey_Modes*/;

/* Polling callback for use with ANIM_*_keyframe() operators
 * This is based on the standard ED_operator_areaactive callback,
 * except that it does special checks for a few spacetypes too...
 */
static int modify_key_op_poll(bContext *C)
{
	ScrArea *sa = CTX_wm_area(C);
	Scene *scene = CTX_data_scene(C);
	SpaceOops *so = CTX_wm_space_outliner(C);
	
	/* if no area or active scene */
	if (ELEM(NULL, sa, scene)) 
		return 0;
	
	/* if Outliner, don't allow in some views */
	if (so) {
		if (ELEM4(so->outlinevis, SO_GROUPS, SO_LIBRARIES, SO_VERSE_SESSION, SO_VERSE_SESSION))
			return 0;
		if (ELEM3(so->outlinevis, SO_SEQUENCE, SO_USERDEF, SO_KEYMAP))
			return 0;
	}
	
	/* TODO: checks for other space types can be added here */
	
	/* should be fine */
	return 1;
}

/* Insert Key Operator ------------------------ */

static int insert_key_exec(bContext *C, wmOperator *op)
{
	Main *bmain = CTX_data_main(C);
	Scene *scene = CTX_data_scene(C);
	KeyingSet *ks = NULL;
	int type = RNA_enum_get(op->ptr, "type");
	float cfra = (float)CFRA; // XXX for now, don't bother about all the yucky offset crap
	short success;
	
	/* type is the Keying Set the user specified to use when calling the operator:
	 *	- type == 0: use scene's active Keying Set
	 *	- type > 0: use a user-defined Keying Set from the active scene
	 *	- type < 0: use a builtin Keying Set
	 */
	if (type == 0) 
		type = scene->active_keyingset;
	if (type > 0)
		ks = BLI_findlink(&scene->keyingsets, type - 1);
	else
		ks = BLI_findlink(&builtin_keyingsets, -type - 1);
		
	/* report failures */
	if (ks == NULL) {
		BKE_report(op->reports, RPT_ERROR, "No active Keying Set");
		return OPERATOR_CANCELLED;
	}
	
	/* try to insert keyframes for the channels specified by KeyingSet */
	success = ANIM_apply_keyingset(C, NULL, NULL, ks, MODIFYKEY_MODE_INSERT, cfra);
	if (G.debug & G_DEBUG)
		BKE_reportf(op->reports, RPT_INFO, "KeyingSet '%s' - Successfully added %d Keyframes\n", ks->name, success);
	
	/* report failure or do updates? */
	if (success == MODIFYKEY_INVALID_CONTEXT) {
		BKE_report(op->reports, RPT_ERROR, "No suitable context info for active Keying Set");
		return OPERATOR_CANCELLED;
	}
	else if (success) {
		/* if the appropriate properties have been set, make a note that we've inserted something */
		if (RNA_boolean_get(op->ptr, "confirm_success"))
			BKE_reportf(op->reports, RPT_INFO, "Successfully added %d Keyframes for KeyingSet '%s'", success, ks->name);
		
		/* send notifiers that keyframes have been changed */
		WM_event_add_notifier(C, NC_ANIMATION | ND_KEYFRAME | NA_EDITED, NULL);
	}
	else
		BKE_report(op->reports, RPT_WARNING, "Keying Set failed to insert any keyframes");
	
	/* send updates */
	DAG_ids_flush_update(bmain, 0);
	
	return OPERATOR_FINISHED;
}

void ANIM_OT_keyframe_insert(wmOperatorType *ot)
{
	PropertyRNA *prop;
	
	/* identifiers */
	ot->name = "Insert Keyframe";
	ot->idname = "ANIM_OT_keyframe_insert";
	ot->description = "Insert keyframes on the current frame for all properties in the specified Keying Set";
	
	/* callbacks */
	ot->exec = insert_key_exec; 
	ot->poll = modify_key_op_poll;
	
	/* flags */
	ot->flag = OPTYPE_REGISTER | OPTYPE_UNDO;
	
	/* keyingset to use (dynamic enum) */
	prop = RNA_def_enum(ot->srna, "type", DummyRNA_DEFAULT_items, 0, "Keying Set", "The Keying Set to use");
	RNA_def_enum_funcs(prop, ANIM_keying_sets_enum_itemf);
	RNA_def_property_flag(prop, PROP_HIDDEN);
	ot->prop = prop;
	
	/* confirm whether a keyframe was added by showing a popup 
	 *	- by default, this is enabled, since this operator is assumed to be called independently
	 */
	prop = RNA_def_boolean(ot->srna, "confirm_success", 1, "Confirm Successful Insert",
	                       "Show a popup when the keyframes get successfully added");
	RNA_def_property_flag(prop, PROP_HIDDEN);
}

/* Insert Key Operator (With Menu) ------------------------ */
/* This operator checks if a menu should be shown for choosing the KeyingSet to use, 
 * then calls the menu if necessary before 
 */

static int insert_key_menu_invoke(bContext *C, wmOperator *op, wmEvent *UNUSED(event))
{
	Scene *scene = CTX_data_scene(C);
	
	/* if prompting or no active Keying Set, show the menu */
	if ((scene->active_keyingset == 0) || RNA_boolean_get(op->ptr, "always_prompt")) {
		uiPopupMenu *pup;
		uiLayout *layout;
		
		/* call the menu, which will call this operator again, hence the canceled */
		pup = uiPupMenuBegin(C, op->type->name, ICON_NONE);
		layout = uiPupMenuLayout(pup);
		uiItemsEnumO(layout, "ANIM_OT_keyframe_insert_menu", "type");
		uiPupMenuEnd(C, pup);
		
		return OPERATOR_CANCELLED;
	}
	else {
		/* just call the exec() on the active keyingset */
		RNA_enum_set(op->ptr, "type", 0);
		RNA_boolean_set(op->ptr, "confirm_success", TRUE);
		
		return op->type->exec(C, op);
	}
}
 
void ANIM_OT_keyframe_insert_menu(wmOperatorType *ot)
{
	PropertyRNA *prop;
	
	/* identifiers */
	ot->name = "Insert Keyframe Menu";
	ot->idname = "ANIM_OT_keyframe_insert_menu";
	ot->description = "Insert Keyframes for specified Keying Set, with menu of available Keying Sets if undefined";
	
	/* callbacks */
	ot->invoke = insert_key_menu_invoke;
	ot->exec = insert_key_exec; 
	ot->poll = ED_operator_areaactive;
	
	/* flags */
	ot->flag = OPTYPE_REGISTER | OPTYPE_UNDO;
	
	/* keyingset to use (dynamic enum) */
	prop = RNA_def_enum(ot->srna, "type", DummyRNA_DEFAULT_items, 0, "Keying Set", "The Keying Set to use");
	RNA_def_enum_funcs(prop, ANIM_keying_sets_enum_itemf);
	RNA_def_property_flag(prop, PROP_HIDDEN);
	ot->prop = prop;
	
	/* confirm whether a keyframe was added by showing a popup 
	 *	- by default, this is disabled so that if a menu is shown, this doesn't come up too
	 */
	// XXX should this just be always on?
	prop = RNA_def_boolean(ot->srna, "confirm_success", 0, "Confirm Successful Insert",
	                       "Show a popup when the keyframes get successfully added");
	RNA_def_property_flag(prop, PROP_HIDDEN);
	
	/* whether the menu should always be shown 
	 *	- by default, the menu should only be shown when there is no active Keying Set (2.5 behavior),
	 *	  although in some cases it might be useful to always shown (pre 2.5 behavior)
	 */
	prop = RNA_def_boolean(ot->srna, "always_prompt", 0, "Always Show Menu", "");
	RNA_def_property_flag(prop, PROP_HIDDEN);
}

/* Delete Key Operator ------------------------ */

static int delete_key_exec(bContext *C, wmOperator *op)
{
	Main *bmain = CTX_data_main(C);
	Scene *scene = CTX_data_scene(C);
	KeyingSet *ks = NULL;
	int type = RNA_enum_get(op->ptr, "type");
	float cfra = (float)CFRA; // XXX for now, don't bother about all the yucky offset crap
	short success;
	
	/* type is the Keying Set the user specified to use when calling the operator:
	 *	- type == 0: use scene's active Keying Set
	 *	- type > 0: use a user-defined Keying Set from the active scene
	 *	- type < 0: use a builtin Keying Set
	 */
	if (type == 0) 
		type = scene->active_keyingset;
	if (type > 0)
		ks = BLI_findlink(&scene->keyingsets, type - 1);
	else
		ks = BLI_findlink(&builtin_keyingsets, -type - 1);
	
	/* report failure */
	if (ks == NULL) {
		BKE_report(op->reports, RPT_ERROR, "No active Keying Set");
		return OPERATOR_CANCELLED;
	}
	
	/* try to delete keyframes for the channels specified by KeyingSet */
	success = ANIM_apply_keyingset(C, NULL, NULL, ks, MODIFYKEY_MODE_DELETE, cfra);
	if (G.debug & G_DEBUG)
		printf("KeyingSet '%s' - Successfully removed %d Keyframes\n", ks->name, success);
	
	/* report failure or do updates? */
	if (success == MODIFYKEY_INVALID_CONTEXT) {
		BKE_report(op->reports, RPT_ERROR, "No suitable context info for active Keying Set");
		return OPERATOR_CANCELLED;
	}
	else if (success) {
		/* if the appropriate properties have been set, make a note that we've inserted something */
		if (RNA_boolean_get(op->ptr, "confirm_success"))
			BKE_reportf(op->reports, RPT_INFO, "Successfully removed %d Keyframes for KeyingSet '%s'", success, ks->name);
		
		/* send notifiers that keyframes have been changed */
		WM_event_add_notifier(C, NC_ANIMATION | ND_KEYFRAME | NA_EDITED, NULL);
	}
	else
		BKE_report(op->reports, RPT_WARNING, "Keying Set failed to remove any keyframes");
	
	/* send updates */
	DAG_ids_flush_update(bmain, 0);
	
	return OPERATOR_FINISHED;
}

void ANIM_OT_keyframe_delete(wmOperatorType *ot)
{
	PropertyRNA *prop;
	
	/* identifiers */
	ot->name = "Delete Keying-Set Keyframe";
	ot->idname = "ANIM_OT_keyframe_delete";
	ot->description = "Delete keyframes on the current frame for all properties in the specified Keying Set";
	
	/* callbacks */
	ot->exec = delete_key_exec; 
	ot->poll = modify_key_op_poll;
	
	/* flags */
	ot->flag = OPTYPE_REGISTER | OPTYPE_UNDO;
	
	/* keyingset to use (dynamic enum) */
	prop = RNA_def_enum(ot->srna, "type", DummyRNA_DEFAULT_items, 0, "Keying Set", "The Keying Set to use");
	RNA_def_enum_funcs(prop, ANIM_keying_sets_enum_itemf);
	RNA_def_property_flag(prop, PROP_HIDDEN);
	ot->prop = prop;
	
	/* confirm whether a keyframe was added by showing a popup 
	 *	- by default, this is enabled, since this operator is assumed to be called independently
	 */
	RNA_def_boolean(ot->srna, "confirm_success", 1, "Confirm Successful Delete",
	                "Show a popup when the keyframes get successfully removed");
}

/* Delete Key Operator ------------------------ */

/* XXX WARNING:
 * This is currently just a basic operator, which work in 3d-view context on objects only. 
 * Should this be kept? It does have advantages over a version which requires selecting a keyingset to use...
 * -- Joshua Leung, Jan 2009
 */
 
static int delete_key_v3d_exec(bContext *C, wmOperator *op)
{
	Main *bmain = CTX_data_main(C);
	Scene *scene = CTX_data_scene(C);
	float cfra = (float)CFRA; // XXX for now, don't bother about all the yucky offset crap
	
	// XXX more comprehensive tests will be needed
	CTX_DATA_BEGIN (C, Object *, ob, selected_objects)
	{
		ID *id = (ID *)ob;
		FCurve *fcu, *fcn;
		short success = 0;
		
		/* loop through all curves in animdata and delete keys on this frame */
		if ((ob->adt) && (ob->adt->action)) {
			AnimData *adt = ob->adt;
			bAction *act = adt->action;
			
			for (fcu = act->curves.first; fcu; fcu = fcn) {
				fcn = fcu->next;
				success += delete_keyframe(op->reports, id, NULL, NULL, fcu->rna_path, fcu->array_index, cfra, 0);
			}
		}
		
		BKE_reportf(op->reports, RPT_INFO, "Ob '%s' - Successfully had %d keyframes removed", id->name + 2, success);
		
		ob->recalc |= OB_RECALC_OB;
	}
	CTX_DATA_END;
	
	/* send updates */
	DAG_ids_flush_update(bmain, 0);
	
	WM_event_add_notifier(C, NC_OBJECT | ND_KEYS, NULL);
	
	return OPERATOR_FINISHED;
}

void ANIM_OT_keyframe_delete_v3d(wmOperatorType *ot)
{
	/* identifiers */
	ot->name = "Delete Keyframe";
	ot->description = "Remove keyframes on current frame for selected object";
	ot->idname = "ANIM_OT_keyframe_delete_v3d";
	
	/* callbacks */
	ot->invoke = WM_operator_confirm;
	ot->exec = delete_key_v3d_exec; 
	
	ot->poll = ED_operator_areaactive;
	
	/* flags */
	ot->flag = OPTYPE_REGISTER | OPTYPE_UNDO;
}


/* Insert Key Button Operator ------------------------ */

static int insert_key_button_exec(bContext *C, wmOperator *op)
{
	Main *bmain = CTX_data_main(C);
	Scene *scene = CTX_data_scene(C);
	PointerRNA ptr = {{NULL}};
	PropertyRNA *prop = NULL;
	char *path;
	float cfra = (float)CFRA; // XXX for now, don't bother about all the yucky offset crap
	short success = 0;
	int a, index, length, all = RNA_boolean_get(op->ptr, "all");
	short flag = 0;
	
	/* flags for inserting keyframes */
	flag = ANIM_get_keyframing_flags(scene, 1);
	
	/* try to insert keyframe using property retrieved from UI */
	uiContextActiveProperty(C, &ptr, &prop, &index);
	
	if ((ptr.id.data && ptr.data && prop) && RNA_property_animateable(&ptr, prop)) {
		path = RNA_path_from_ID_to_property(&ptr, prop);
		
		if (path) {
			if (all) {
				length = RNA_property_array_length(&ptr, prop);
				
				if (length) index = 0;
				else length = 1;
			}
			else
				length = 1;
			
			for (a = 0; a < length; a++)
				success += insert_keyframe(op->reports, ptr.id.data, NULL, NULL, path, index + a, cfra, flag);
			
			MEM_freeN(path);
		}
		else if (ptr.type == &RNA_NlaStrip) {
			/* handle special vars for NLA-strips */
			NlaStrip *strip = (NlaStrip *)ptr.data;
			FCurve *fcu = list_find_fcurve(&strip->fcurves, RNA_property_identifier(prop), flag);
			
			success += insert_keyframe_direct(op->reports, ptr, prop, fcu, cfra, 0);
		}
		else {
			if (G.debug & G_DEBUG)
				printf("Button Insert-Key: no path to property\n");
			BKE_report(op->reports, RPT_WARNING, "Failed to resolve path to property. Try using a Keying Set instead");
		}
	}
	else if (G.debug & G_DEBUG) {
		printf("ptr.data = %p, prop = %p,", (void *)ptr.data, (void *)prop);
		if (prop)
			printf("animatable = %d\n", RNA_property_animateable(&ptr, prop));
		else
			printf("animatable = NULL\n");
	}
	
	if (success) {
		/* send updates */
		uiContextAnimUpdate(C);
		
		DAG_ids_flush_update(bmain, 0);
		
		/* send notifiers that keyframes have been changed */
		WM_event_add_notifier(C, NC_ANIMATION | ND_KEYFRAME | NA_EDITED, NULL);
	}
	
	return (success) ? OPERATOR_FINISHED : OPERATOR_CANCELLED;
}

void ANIM_OT_keyframe_insert_button(wmOperatorType *ot)
{
	/* identifiers */
	ot->name = "Insert Keyframe (Buttons)";
	ot->idname = "ANIM_OT_keyframe_insert_button";
	ot->description = "Insert a keyframe for current UI-active property";
	
	/* callbacks */
	ot->exec = insert_key_button_exec; 
	ot->poll = modify_key_op_poll;
	
	/* flags */
	ot->flag = OPTYPE_UNDO;

	/* properties */
	RNA_def_boolean(ot->srna, "all", 1, "All", "Insert a keyframe for all element of the array");
}

/* Delete Key Button Operator ------------------------ */

static int delete_key_button_exec(bContext *C, wmOperator *op)
{
	Main *bmain = CTX_data_main(C);
	Scene *scene = CTX_data_scene(C);
	PointerRNA ptr = {{NULL}};
	PropertyRNA *prop = NULL;
	char *path;
	float cfra = (float)CFRA; // XXX for now, don't bother about all the yucky offset crap
	short success = 0;
	int a, index, length, all = RNA_boolean_get(op->ptr, "all");
	
	/* try to insert keyframe using property retrieved from UI */
	uiContextActiveProperty(C, &ptr, &prop, &index);

	if (ptr.id.data && ptr.data && prop) {
		path = RNA_path_from_ID_to_property(&ptr, prop);
		
		if (path) {
			if (all) {
				length = RNA_property_array_length(&ptr, prop);
				
				if (length) index = 0;
				else length = 1;
			}
			else
				length = 1;
			
			for (a = 0; a < length; a++)
				success += delete_keyframe(op->reports, ptr.id.data, NULL, NULL, path, index + a, cfra, 0);
			
			MEM_freeN(path);
		}
		else if (G.debug & G_DEBUG)
			printf("Button Delete-Key: no path to property\n");
	}
	else if (G.debug & G_DEBUG) {
		printf("ptr.data = %p, prop = %p\n", (void *)ptr.data, (void *)prop);
	}
	
	
	if (success) {
		/* send updates */
		uiContextAnimUpdate(C);
		
		DAG_ids_flush_update(bmain, 0);
		
		/* send notifiers that keyframes have been changed */
		WM_event_add_notifier(C, NC_ANIMATION | ND_KEYFRAME | NA_EDITED, NULL);
	}
	
	return (success) ? OPERATOR_FINISHED : OPERATOR_CANCELLED;
}

void ANIM_OT_keyframe_delete_button(wmOperatorType *ot)
{
	/* identifiers */
	ot->name = "Delete Keyframe (Buttons)";
	ot->idname = "ANIM_OT_keyframe_delete_button";
	ot->description = "Delete current keyframe of current UI-active property";
	
	/* callbacks */
	ot->exec = delete_key_button_exec; 
	ot->poll = modify_key_op_poll;
	
	/* flags */
	ot->flag = OPTYPE_UNDO;

	/* properties */
	RNA_def_boolean(ot->srna, "all", 1, "All", "Delete keyframes from all elements of the array");
<<<<<<< HEAD
=======
}


/* Clear Key Button Operator ------------------------ */

static int clear_key_button_exec(bContext *C, wmOperator *op)
{
	Main *bmain = CTX_data_main(C);
	PointerRNA ptr = {{NULL}};
	PropertyRNA *prop = NULL;
	char *path;
	short success = 0;
	int a, index, length, all = RNA_boolean_get(op->ptr, "all");

	/* try to insert keyframe using property retrieved from UI */
	uiContextActiveProperty(C, &ptr, &prop, &index);

	if (ptr.id.data && ptr.data && prop) {
		path = RNA_path_from_ID_to_property(&ptr, prop);

		if (path) {
			if (all) {
				length = RNA_property_array_length(&ptr, prop);

				if (length) index = 0;
				else length = 1;
			}
			else
				length = 1;

			for (a = 0; a < length; a++)
				success += clear_keyframe(op->reports, ptr.id.data, NULL, NULL, path, index + a, 0);

			MEM_freeN(path);
		}
		else if (G.debug & G_DEBUG)
			printf("Button Clear-Key: no path to property\n");
	}
	else if (G.debug & G_DEBUG) {
		printf("ptr.data = %p, prop = %p\n", (void *)ptr.data, (void *)prop);
	}


	if (success) {
		/* send updates */
		uiContextAnimUpdate(C);

		DAG_ids_flush_update(bmain, 0);

		/* send notifiers that keyframes have been changed */
		WM_event_add_notifier(C, NC_ANIMATION | ND_KEYFRAME | NA_EDITED, NULL);
	}

	return (success) ? OPERATOR_FINISHED : OPERATOR_CANCELLED;
}

void ANIM_OT_keyframe_clear_button(wmOperatorType *ot)
{
	/* identifiers */
	ot->name = "Clear Keyframe (Buttons)";
	ot->idname = "ANIM_OT_keyframe_clear_button";
	ot->description = "Clear all keyframes on the currently active property";

	/* callbacks */
	ot->exec = clear_key_button_exec;
	ot->poll = modify_key_op_poll;

	/* flags */
	ot->flag = OPTYPE_UNDO;

	/* properties */
	RNA_def_boolean(ot->srna, "all", 1, "All", "Clear keyframes from all elements of the array");
>>>>>>> 9b515033
}

/* ******************************************* */
/* AUTO KEYFRAME */

int autokeyframe_cfra_can_key(Scene *scene, ID *id)
{
	float cfra = (float)CFRA; // XXX for now, this will do
	
	/* only filter if auto-key mode requires this */
	if (IS_AUTOKEY_ON(scene) == 0)
		return 0;
		
	if (IS_AUTOKEY_MODE(scene, NORMAL)) {
		/* can insert anytime we like... */
		return 1;
	}
	else { /* REPLACE */
		/* for whole block - only key if there's a keyframe on that frame already
		 *	this is a valid assumption when we're blocking + tweaking
		 */
		return id_frame_has_keyframe(id, cfra, ANIMFILTER_KEYS_LOCAL);
	}
}

/* ******************************************* */
/* KEYFRAME DETECTION */

/* --------------- API/Per-Datablock Handling ------------------- */

/* Checks if some F-Curve has a keyframe for a given frame */
short fcurve_frame_has_keyframe(FCurve *fcu, float frame, short filter)
{
	/* quick sanity check */
	if (ELEM(NULL, fcu, fcu->bezt))
		return 0;
	
	/* we either include all regardless of muting, or only non-muted  */
	if ((filter & ANIMFILTER_KEYS_MUTED) || (fcu->flag & FCURVE_MUTED) == 0) {
		short replace = -1;
		int i = binarysearch_bezt_index(fcu->bezt, frame, fcu->totvert, &replace);
		
		/* binarysearch_bezt_index will set replace to be 0 or 1
		 * - obviously, 1 represents a match
		 */
		if (replace) {			
			/* sanity check: 'i' may in rare cases exceed arraylen */
			if ((i >= 0) && (i < fcu->totvert))
				return 1;
		}
	}
	
	return 0;
}

/* Checks whether an Action has a keyframe for a given frame 
 * Since we're only concerned whether a keyframe exists, we can simply loop until a match is found...
 */
static short action_frame_has_keyframe(bAction *act, float frame, short filter)
{
	FCurve *fcu;
	
	/* can only find if there is data */
	if (act == NULL)
		return 0;
		
	/* if only check non-muted, check if muted */
	if ((filter & ANIMFILTER_KEYS_MUTED) || (act->flag & ACT_MUTED))
		return 0;
	
	/* loop over F-Curves, using binary-search to try to find matches 
	 *	- this assumes that keyframes are only beztriples
	 */
	for (fcu = act->curves.first; fcu; fcu = fcu->next) {
		/* only check if there are keyframes (currently only of type BezTriple) */
		if (fcu->bezt && fcu->totvert) {
			if (fcurve_frame_has_keyframe(fcu, frame, filter))
				return 1;
		}
	}
	
	/* nothing found */
	return 0;
}

/* Checks whether an Object has a keyframe for a given frame */
static short object_frame_has_keyframe(Object *ob, float frame, short filter)
{
	/* error checking */
	if (ob == NULL)
		return 0;
	
	/* check own animation data - specifically, the action it contains */
	if ((ob->adt) && (ob->adt->action)) {
		if (action_frame_has_keyframe(ob->adt->action, frame, filter))
			return 1;
	}
	
	/* try shapekey keyframes (if available, and allowed by filter) */
	if (!(filter & ANIMFILTER_KEYS_LOCAL) && !(filter & ANIMFILTER_KEYS_NOSKEY) ) {
		Key *key = ob_get_key(ob);
		
		/* shapekeys can have keyframes ('Relative Shape Keys') 
		 * or depend on time (old 'Absolute Shape Keys') 
		 */
		 
		/* 1. test for relative (with keyframes) */
		if (id_frame_has_keyframe((ID *)key, frame, filter))
			return 1;

		/* 2. test for time */
		/* TODO... yet to be implemented (this feature may evolve before then anyway) */
	}

	/* try materials */
	if (!(filter & ANIMFILTER_KEYS_LOCAL) && !(filter & ANIMFILTER_KEYS_NOMAT) ) {
		/* if only active, then we can skip a lot of looping */
		if (filter & ANIMFILTER_KEYS_ACTIVE) {
			Material *ma = give_current_material(ob, (ob->actcol + 1));
			
			/* we only retrieve the active material... */
			if (id_frame_has_keyframe((ID *)ma, frame, filter))
				return 1;
		}
		else {
			int a;
			
			/* loop over materials */
			for (a = 0; a < ob->totcol; a++) {
				Material *ma = give_current_material(ob, a + 1);
				
				if (id_frame_has_keyframe((ID *)ma, frame, filter))
					return 1;
			}
		}
	}
	
	/* nothing found */
	return 0;
}

/* --------------- API ------------------- */

/* Checks whether a keyframe exists for the given ID-block one the given frame */
short id_frame_has_keyframe(ID *id, float frame, short filter)
{
	/* sanity checks */
	if (id == NULL)
		return 0;
	
	/* perform special checks for 'macro' types */
	switch (GS(id->name)) {
		case ID_OB: /* object */
			return object_frame_has_keyframe((Object *)id, frame, filter);
			break;
			
		case ID_SCE: /* scene */
		// XXX TODO... for now, just use 'normal' behavior
		//	break;
		
		default:  /* 'normal type' */
		{
			AnimData *adt = BKE_animdata_from_id(id);
			
			/* only check keyframes in active action */
			if (adt)
				return action_frame_has_keyframe(adt->action, frame, filter);
		}
		break;
	}
	
	
	/* no keyframe found */
	return 0;
}

/* ************************************************** */

int ED_autokeyframe_object(bContext *C, Scene *scene, Object *ob, KeyingSet *ks)
{
	/* auto keyframing */
	if (autokeyframe_cfra_can_key(scene, &ob->id)) {
		ListBase dsources = {NULL, NULL};

		/* now insert the keyframe(s) using the Keying Set
		 *	1) add datasource override for the Object
		 *	2) insert keyframes
		 *	3) free the extra info
		 */
		ANIM_relative_keyingset_add_source(&dsources, &ob->id, NULL, NULL);
		ANIM_apply_keyingset(C, &dsources, NULL, ks, MODIFYKEY_MODE_INSERT, (float)CFRA);
		BLI_freelistN(&dsources);

		return TRUE;
	}
	else {
		return FALSE;
	}
}

int ED_autokeyframe_pchan(bContext *C, Scene *scene, Object *ob, bPoseChannel *pchan, KeyingSet *ks)
{
	if (autokeyframe_cfra_can_key(scene, &ob->id)) {
		ListBase dsources = {NULL, NULL};

		/* now insert the keyframe(s) using the Keying Set
		 *	1) add datasource override for the PoseChannel
		 *	2) insert keyframes
		 *	3) free the extra info
		 */
		ANIM_relative_keyingset_add_source(&dsources, &ob->id, &RNA_PoseBone, pchan);
		ANIM_apply_keyingset(C, &dsources, NULL, ks, MODIFYKEY_MODE_INSERT, (float)CFRA);
		BLI_freelistN(&dsources);

		/* clear any unkeyed tags */
		if (pchan->bone) {
			pchan->bone->flag &= ~BONE_UNKEYED;
		}

		return TRUE;
	}
	else {
		/* add unkeyed tags */
		if (pchan->bone) {
			pchan->bone->flag |= BONE_UNKEYED;
		}

		return FALSE;
	}
}<|MERGE_RESOLUTION|>--- conflicted
+++ resolved
@@ -1667,8 +1667,6 @@
 
 	/* properties */
 	RNA_def_boolean(ot->srna, "all", 1, "All", "Delete keyframes from all elements of the array");
-<<<<<<< HEAD
-=======
 }
 
 
@@ -1741,7 +1739,6 @@
 
 	/* properties */
 	RNA_def_boolean(ot->srna, "all", 1, "All", "Clear keyframes from all elements of the array");
->>>>>>> 9b515033
 }
 
 /* ******************************************* */
