--- conflicted
+++ resolved
@@ -443,17 +443,12 @@
       {BMESH_ISECT_BOOLEAN_DIFFERENCE, "DIFFERENCE", 0, "Difference", ""},
       {0, NULL, 0, NULL, NULL},
   };
-<<<<<<< HEAD
-#ifdef WITH_GMP
-=======
-
->>>>>>> d2d3ab05
+
   static const EnumPropertyItem isect_boolean_solver_items[] = {
       {ISECT_SOLVER_FAST, "FAST", 0, "Fast", "Faster Solver, some limitations"},
       {ISECT_SOLVER_EXACT, "EXACT", 0, "Exact", "Exact Solver, slower, handles more cases"},
       {0, NULL, 0, NULL, NULL},
   };
-#endif
 
   /* identifiers */
   ot->name = "Intersect (Boolean)";
