/**
 * $Id$
 *
 * ***** BEGIN GPL LICENSE BLOCK *****
 *
 * This program is free software; you can redistribute it and/or
 * modify it under the terms of the GNU General Public License
 * as published by the Free Software Foundation; either version 2
 * of the License, or (at your option) any later version. 
 *
 * This program is distributed in the hope that it will be useful,
 * but WITHOUT ANY WARRANTY; without even the implied warranty of
 * MERCHANTABILITY or FITNESS FOR A PARTICULAR PURPOSE.  See the
 * GNU General Public License for more details.
 *
 * You should have received a copy of the GNU General Public License
 * along with this program; if not, write to the Free Software Foundation,
 * Inc., 51 Franklin Street, Fifth Floor, Boston, MA 02110-1301, USA.
 *
 * The Original Code is Copyright (C) 2009 Blender Foundation.
 * All rights reserved.
 *
 * 
 * Contributor(s): Blender Foundation
 *
 * ***** END GPL LICENSE BLOCK *****
 */

#include <math.h>
#include <stdlib.h>
#include <string.h>

#include "MEM_guardedalloc.h"

#include "DNA_customdata_types.h"
#include "DNA_material_types.h"
#include "DNA_mesh_types.h"
#include "DNA_meshdata_types.h"
#include "DNA_object_types.h"
#include "DNA_scene_types.h"
#include "DNA_view3d_types.h"
#include "DNA_windowmanager_types.h"

#include "BKE_context.h"
#include "BKE_customdata.h"
#include "BKE_depsgraph.h"
#include "BKE_displist.h"
#include "BKE_global.h"
#include "BKE_library.h"
#include "BKE_material.h"
#include "BKE_mesh.h"
#include "BKE_report.h"

#include "BLI_math.h"
#include "BLI_editVert.h"
#include "BLI_edgehash.h"

#include "RNA_access.h"
#include "RNA_define.h"

#include "WM_api.h"
#include "WM_types.h"

#include "ED_mesh.h"
#include "ED_object.h"
#include "ED_uvedit.h"
#include "ED_view3d.h"

#include "mesh_intern.h"

static void delete_customdata_layer(bContext *C, Object *ob, CustomDataLayer *layer)
{
	Mesh *me = ob->data;
	CustomData *data= (me->edit_mesh)? &me->edit_mesh->fdata: &me->fdata;
	void *actlayerdata, *rndlayerdata, *clonelayerdata, *stencillayerdata, *layerdata=layer->data;
	int type= layer->type;
	int index= CustomData_get_layer_index(data, type);
	int i, actindex, rndindex, cloneindex, stencilindex;
	
	/* ok, deleting a non-active layer needs to preserve the active layer indices.
	  to do this, we store a pointer to the .data member of both layer and the active layer,
	  (to detect if we're deleting the active layer or not), then use the active
	  layer data pointer to find where the active layer has ended up.
	  
	  this is necassary because the deletion functions only support deleting the active
	  layer. */
	actlayerdata = data->layers[CustomData_get_active_layer_index(data, type)].data;
	rndlayerdata = data->layers[CustomData_get_render_layer_index(data, type)].data;
	clonelayerdata = data->layers[CustomData_get_clone_layer_index(data, type)].data;
	stencillayerdata = data->layers[CustomData_get_stencil_layer_index(data, type)].data;
	CustomData_set_layer_active(data, type, layer - &data->layers[index]);

	if(me->edit_mesh) {
		EM_free_data_layer(me->edit_mesh, data, type);
	}
	else {
		CustomData_free_layer_active(data, type, me->totface);
		mesh_update_customdata_pointers(me);
	}

	if(!CustomData_has_layer(data, type) && (type == CD_MCOL && (ob->mode & OB_MODE_VERTEX_PAINT)))
		ED_object_toggle_modes(C, OB_MODE_VERTEX_PAINT);

	/* reconstruct active layer */
	if (actlayerdata != layerdata) {
		/* find index */
		actindex = CustomData_get_layer_index(data, type);
		for (i=actindex; i<data->totlayer; i++) {
			if (data->layers[i].data == actlayerdata) {
				actindex = i - actindex;
				break;
			}
		}
		
		/* set index */
		CustomData_set_layer_active(data, type, actindex);
	}
	
	if (rndlayerdata != layerdata) {
		/* find index */
		rndindex = CustomData_get_layer_index(data, type);
		for (i=rndindex; i<data->totlayer; i++) {
			if (data->layers[i].data == rndlayerdata) {
				rndindex = i - rndindex;
				break;
			}
		}
		
		/* set index */
		CustomData_set_layer_render(data, type, rndindex);
	}
	
	if (clonelayerdata != layerdata) {
		/* find index */
		cloneindex = CustomData_get_layer_index(data, type);
		for (i=cloneindex; i<data->totlayer; i++) {
			if (data->layers[i].data == clonelayerdata) {
				cloneindex = i - cloneindex;
				break;
			}
		}
		
		/* set index */
		CustomData_set_layer_clone(data, type, cloneindex);
	}
	
	if (stencillayerdata != layerdata) {
		/* find index */
		stencilindex = CustomData_get_layer_index(data, type);
		for (i=stencilindex; i<data->totlayer; i++) {
			if (data->layers[i].data == stencillayerdata) {
				stencilindex = i - stencilindex;
				break;
			}
		}
		
		/* set index */
		CustomData_set_layer_stencil(data, type, stencilindex);
	}
}

int ED_mesh_uv_texture_add(bContext *C, Scene *scene, Object *ob, Mesh *me)
{
	EditMesh *em;
	int layernum;

	if(me->edit_mesh) {
		em= me->edit_mesh;

		layernum= CustomData_number_of_layers(&em->fdata, CD_MTFACE);
		if(layernum >= MAX_MTFACE)
			return OPERATOR_CANCELLED;

		EM_add_data_layer(em, &em->fdata, CD_MTFACE);
		CustomData_set_layer_active(&em->fdata, CD_MTFACE, layernum);
	}
	else {
		layernum= CustomData_number_of_layers(&me->fdata, CD_MTFACE);
		if(layernum >= MAX_MTFACE)
			return OPERATOR_CANCELLED;

		if(me->mtface)
			CustomData_add_layer(&me->fdata, CD_MTFACE, CD_DUPLICATE, me->mtface, me->totface);
		else
			CustomData_add_layer(&me->fdata, CD_MTFACE, CD_DEFAULT, NULL, me->totface);

		CustomData_set_layer_active(&me->fdata, CD_MTFACE, layernum);
		mesh_update_customdata_pointers(me);
	}

	DAG_id_flush_update(&me->id, OB_RECALC_DATA);
	WM_event_add_notifier(C, NC_GEOM|ND_DATA, me);

	return 1;
}

int ED_mesh_uv_texture_remove(bContext *C, Object *ob, Mesh *me)
{
	CustomData *data= (me->edit_mesh)? &me->edit_mesh->fdata: &me->fdata;
	CustomDataLayer *cdl;
	int index;

 	index= CustomData_get_active_layer_index(data, CD_MTFACE);
	cdl= (index == -1) ? NULL: &data->layers[index];

	if(!cdl)
		return 0;

	delete_customdata_layer(C, ob, cdl);
	DAG_id_flush_update(&me->id, OB_RECALC_DATA);
	WM_event_add_notifier(C, NC_GEOM|ND_DATA, me);

	return 1;
}

int ED_mesh_color_add(bContext *C, Scene *scene, Object *ob, Mesh *me)
{
	EditMesh *em;
	MCol *mcol;
	int layernum;

	if(me->edit_mesh) {
		em= me->edit_mesh;

		layernum= CustomData_number_of_layers(&em->fdata, CD_MCOL);
		if(layernum >= MAX_MCOL)
			return 0;

		EM_add_data_layer(em, &em->fdata, CD_MCOL);
		CustomData_set_layer_active(&em->fdata, CD_MCOL, layernum);
	}
	else {
		layernum= CustomData_number_of_layers(&me->fdata, CD_MCOL);
		if(layernum >= MAX_MCOL)
			return 0;

		mcol= me->mcol;

		if(me->mcol)
			CustomData_add_layer(&me->fdata, CD_MCOL, CD_DUPLICATE, me->mcol, me->totface);
		else
			CustomData_add_layer(&me->fdata, CD_MCOL, CD_DEFAULT, NULL, me->totface);

		CustomData_set_layer_active(&me->fdata, CD_MCOL, layernum);
		mesh_update_customdata_pointers(me);

		if(!mcol)
			shadeMeshMCol(scene, ob, me);
	}

	DAG_id_flush_update(&me->id, OB_RECALC_DATA);
	WM_event_add_notifier(C, NC_GEOM|ND_DATA, me);

	return 1;
}

int ED_mesh_color_remove(bContext *C, Object *ob, Mesh *me)
{
	CustomData *data= (me->edit_mesh)? &me->edit_mesh->fdata: &me->fdata;
	CustomDataLayer *cdl;
	int index;

 	index= CustomData_get_active_layer_index(data, CD_MCOL);
	cdl= (index == -1)? NULL: &data->layers[index];

	if(!cdl)
		return 0;

	delete_customdata_layer(C, ob, cdl);
	DAG_id_flush_update(&me->id, OB_RECALC_DATA);
	WM_event_add_notifier(C, NC_GEOM|ND_DATA, me);

	return 1;
}

/*********************** UV texture operators ************************/

static int layers_poll(bContext *C)
{
	Object *ob= CTX_data_pointer_get_type(C, "object", &RNA_Object).data;
	ID *data= (ob)? ob->data: NULL;
	return (ob && !ob->id.lib && ob->type==OB_MESH && data && !data->lib);
}

static int uv_texture_add_exec(bContext *C, wmOperator *op)
{
	Scene *scene= CTX_data_scene(C);
	Object *ob= CTX_data_pointer_get_type(C, "object", &RNA_Object).data;
	Mesh *me= ob->data;

	if(!ED_mesh_uv_texture_add(C, scene, ob, me))
		return OPERATOR_CANCELLED;

	return OPERATOR_FINISHED;
}

void MESH_OT_uv_texture_add(wmOperatorType *ot)
{
	/* identifiers */
	ot->name= "Add UV Texture";
	ot->description= "Add UV texture layer";
	ot->idname= "MESH_OT_uv_texture_add";
	
	/* api callbacks */
	ot->poll= layers_poll;
	ot->exec= uv_texture_add_exec;

	/* flags */
	ot->flag= OPTYPE_REGISTER|OPTYPE_UNDO;
}

static int drop_named_image_invoke(bContext *C, wmOperator *op, wmEvent *event)
{
	Scene *scene= CTX_data_scene(C);
	Base *base= ED_view3d_give_base_under_cursor(C, event->mval);
	Image *ima;
	Mesh *me;
	Object *obedit;
	int exitmode= 0;
	char name[32];
	
	/* check input variables */
	RNA_string_get(op->ptr, "name", name);
	ima= (Image *)find_id("IM", name);
	if(base==NULL || base->object->type!=OB_MESH || ima==NULL) {
		BKE_report(op->reports, RPT_ERROR, "Not a Mesh or no Image.");
		return OPERATOR_CANCELLED;
	}
	
	/* turn mesh in editmode */
	/* BKE_mesh_get/end_editmesh: ED_uvedit_assign_image also calls this */

	obedit= base->object;
	me= obedit->data;
	if(me->edit_mesh==NULL) {
		make_editMesh(scene, obedit);
		exitmode= 1;
	}
	if(me->edit_mesh==NULL)
		return OPERATOR_CANCELLED;
	
	ED_uvedit_assign_image(scene, obedit, ima, NULL);

	if(exitmode) {
		load_editMesh(scene, obedit);
		free_editMesh(me->edit_mesh);
		MEM_freeN(me->edit_mesh);
		me->edit_mesh= NULL;
	}

	WM_event_add_notifier(C, NC_GEOM|ND_DATA, obedit->data);
	
	return OPERATOR_FINISHED;
}

void MESH_OT_drop_named_image(wmOperatorType *ot)
{
	/* identifiers */
	ot->name= "Assign Image to UV Texture";
	ot->description= "Assigns Image to active UV layer, or creates a UV layer";
	ot->idname= "MESH_OT_drop_named_image";
	
	/* api callbacks */
	ot->poll= layers_poll;
	ot->invoke= drop_named_image_invoke;
	
	/* flags */
	ot->flag= OPTYPE_UNDO;
	
	/* properties */
	RNA_def_string(ot->srna, "name", "Image", 24, "Name", "Image name to assign.");
}

static int uv_texture_remove_exec(bContext *C, wmOperator *op)
{
	Object *ob= CTX_data_pointer_get_type(C, "object", &RNA_Object).data;
	Mesh *me= ob->data;

	if(!ED_mesh_uv_texture_remove(C, ob, me))
		return OPERATOR_CANCELLED;

	return OPERATOR_FINISHED;
}

void MESH_OT_uv_texture_remove(wmOperatorType *ot)
{
	/* identifiers */
	ot->name= "Remove UV Texture";
	ot->description= "Remove UV texture layer";
	ot->idname= "MESH_OT_uv_texture_remove";
	
	/* api callbacks */
	ot->poll= layers_poll;
	ot->exec= uv_texture_remove_exec;

	/* flags */
	ot->flag= OPTYPE_REGISTER|OPTYPE_UNDO;
}

/*********************** vertex color operators ************************/

static int vertex_color_add_exec(bContext *C, wmOperator *op)
{
	Scene *scene= CTX_data_scene(C);
	Object *ob= CTX_data_pointer_get_type(C, "object", &RNA_Object).data;
	Mesh *me= ob->data;

	if(!ED_mesh_color_add(C, scene, ob, me))
		return OPERATOR_CANCELLED;

	return OPERATOR_FINISHED;
}

void MESH_OT_vertex_color_add(wmOperatorType *ot)
{
	/* identifiers */
	ot->name= "Add Vertex Color";
	ot->description= "Add vertex color layer";
	ot->idname= "MESH_OT_vertex_color_add";
	
	/* api callbacks */
	ot->poll= layers_poll;
	ot->exec= vertex_color_add_exec;

	/* flags */
	ot->flag= OPTYPE_REGISTER|OPTYPE_UNDO;
}

static int vertex_color_remove_exec(bContext *C, wmOperator *op)
{
	Object *ob= CTX_data_pointer_get_type(C, "object", &RNA_Object).data;
	Mesh *me= ob->data;

	if(!ED_mesh_color_remove(C, ob, me))
		return OPERATOR_CANCELLED;

	return OPERATOR_FINISHED;
}

void MESH_OT_vertex_color_remove(wmOperatorType *ot)
{
	/* identifiers */
	ot->name= "Remove Vertex Color";
	ot->description= "Remove vertex color layer";
	ot->idname= "MESH_OT_vertex_color_remove";
	
	/* api callbacks */
	ot->exec= vertex_color_remove_exec;
	ot->poll= layers_poll;

	/* flags */
	ot->flag= OPTYPE_REGISTER|OPTYPE_UNDO;
}

<<<<<<< HEAD
=======
/*********************** sticky operators ************************/

static int sticky_add_exec(bContext *C, wmOperator *op)
{
	Scene *scene= CTX_data_scene(C);
	View3D *v3d= CTX_wm_view3d(C);
	Object *ob= CTX_data_pointer_get_type(C, "object", &RNA_Object).data;
	Mesh *me= ob->data;

	/*if(me->msticky)
		return OPERATOR_CANCELLED;*/

	RE_make_sticky(scene, v3d);

	DAG_id_flush_update(&me->id, OB_RECALC_DATA);
	WM_event_add_notifier(C, NC_GEOM|ND_DATA, me);

	return OPERATOR_FINISHED;
}

void MESH_OT_sticky_add(wmOperatorType *ot)
{
	/* identifiers */
	ot->name= "Add Sticky";
	ot->description= "Add sticky UV texture layer";
	ot->idname= "MESH_OT_sticky_add";
	
	/* api callbacks */
	ot->poll= layers_poll;
	ot->exec= sticky_add_exec;

	/* flags */
	ot->flag= OPTYPE_REGISTER|OPTYPE_UNDO;
}

static int sticky_remove_exec(bContext *C, wmOperator *op)
{
	Object *ob= CTX_data_pointer_get_type(C, "object", &RNA_Object).data;
	Mesh *me= ob->data;

	if(!me->msticky)
		return OPERATOR_CANCELLED;

	CustomData_free_layer_active(&me->vdata, CD_MSTICKY, me->totvert);
	me->msticky= NULL;

	DAG_id_flush_update(&me->id, OB_RECALC_DATA);
	WM_event_add_notifier(C, NC_GEOM|ND_DATA, me);

	return OPERATOR_FINISHED;
}

void MESH_OT_sticky_remove(wmOperatorType *ot)
{
	/* identifiers */
	ot->name= "Remove Sticky";
	ot->description= "Remove sticky UV texture layer";
	ot->idname= "MESH_OT_sticky_remove";
	
	/* api callbacks */
	ot->poll= layers_poll;
	ot->exec= sticky_remove_exec;

	/* flags */
	ot->flag= OPTYPE_REGISTER|OPTYPE_UNDO;
}

>>>>>>> da3802f5
/************************** Add Geometry Layers *************************/

static void mesh_calc_edges(Mesh *mesh, int update)
{
	CustomData edata;
	EdgeHashIterator *ehi;
	MFace *mf = mesh->mface;
	MEdge *med, *med_orig;
	EdgeHash *eh = BLI_edgehash_new();
	int i, totedge, totface = mesh->totface;

	if(mesh->totedge==0)
		update= 0;

	if(update) {
		/* assume existing edges are valid
		 * useful when adding more faces and generating edges from them */
		med= mesh->medge;
		for(i= 0; i<mesh->totedge; i++, med++)
			BLI_edgehash_insert(eh, med->v1, med->v2, med);
	}

	for (i = 0; i < totface; i++, mf++) {
		if (!BLI_edgehash_haskey(eh, mf->v1, mf->v2))
			BLI_edgehash_insert(eh, mf->v1, mf->v2, NULL);
		if (!BLI_edgehash_haskey(eh, mf->v2, mf->v3))
			BLI_edgehash_insert(eh, mf->v2, mf->v3, NULL);
		
		if (mf->v4) {
			if (!BLI_edgehash_haskey(eh, mf->v3, mf->v4))
				BLI_edgehash_insert(eh, mf->v3, mf->v4, NULL);
			if (!BLI_edgehash_haskey(eh, mf->v4, mf->v1))
				BLI_edgehash_insert(eh, mf->v4, mf->v1, NULL);
		} else {
			if (!BLI_edgehash_haskey(eh, mf->v3, mf->v1))
				BLI_edgehash_insert(eh, mf->v3, mf->v1, NULL);
		}
	}

	totedge = BLI_edgehash_size(eh);

	/* write new edges into a temporary CustomData */
	memset(&edata, 0, sizeof(edata));
	CustomData_add_layer(&edata, CD_MEDGE, CD_CALLOC, NULL, totedge);

	ehi = BLI_edgehashIterator_new(eh);
	med = CustomData_get_layer(&edata, CD_MEDGE);
	for(i = 0; !BLI_edgehashIterator_isDone(ehi);
	    BLI_edgehashIterator_step(ehi), ++i, ++med) {

		if(update && (med_orig=BLI_edgehashIterator_getValue(ehi))) {
			*med= *med_orig; /* copy from the original */
		} else {
			BLI_edgehashIterator_getKey(ehi, (int*)&med->v1, (int*)&med->v2);
			med->flag = ME_EDGEDRAW|ME_EDGERENDER;
		}
	}
	BLI_edgehashIterator_free(ehi);

	/* free old CustomData and assign new one */
	CustomData_free(&mesh->edata, mesh->totedge);
	mesh->edata = edata;
	mesh->totedge = totedge;

	mesh->medge = CustomData_get_layer(&mesh->edata, CD_MEDGE);

	BLI_edgehash_free(eh, NULL);
}

void ED_mesh_update(Mesh *mesh, bContext *C, int calc_edges)
{
	if(calc_edges || (mesh->totface && mesh->totedge == 0))
		mesh_calc_edges(mesh, calc_edges);

	mesh_calc_normals(mesh->mvert, mesh->totvert, mesh->mface, mesh->totface, NULL);

	DAG_id_flush_update(&mesh->id, OB_RECALC_DATA);
	WM_event_add_notifier(C, NC_GEOM|ND_DATA, mesh);
}

static void mesh_add_verts(Mesh *mesh, int len)
{
	CustomData vdata;
	MVert *mvert;
	int i, totvert;

	if(len == 0)
		return;

	totvert= mesh->totvert + len;
	CustomData_copy(&mesh->vdata, &vdata, CD_MASK_MESH, CD_DEFAULT, totvert);
	CustomData_copy_data(&mesh->vdata, &vdata, 0, 0, mesh->totvert);

	if(!CustomData_has_layer(&vdata, CD_MVERT))
		CustomData_add_layer(&vdata, CD_MVERT, CD_CALLOC, NULL, totvert);

	CustomData_free(&mesh->vdata, mesh->totvert);
	mesh->vdata= vdata;
	mesh_update_customdata_pointers(mesh);

	/* scan the input list and insert the new vertices */

	mvert= &mesh->mvert[mesh->totvert];
	for(i=0; i<len; i++, mvert++)
		mvert->flag |= SELECT;

	/* set final vertex list size */
	mesh->totvert= totvert;
}

void ED_mesh_transform(Mesh *me, float *mat)
{
	int i;
	MVert *mvert= me->mvert;

	for(i= 0; i < me->totvert; i++, mvert++)
		mul_m4_v3((float (*)[4])mat, mvert->co);

	mesh_calc_normals(me->mvert, me->totvert, me->mface, me->totface, NULL);
}

static void mesh_add_edges(Mesh *mesh, int len)
{
	CustomData edata;
	MEdge *medge;
	int i, totedge;

	if(len == 0)
		return;

	totedge= mesh->totedge+len;

	/* update customdata  */
	CustomData_copy(&mesh->edata, &edata, CD_MASK_MESH, CD_DEFAULT, totedge);
	CustomData_copy_data(&mesh->edata, &edata, 0, 0, mesh->totedge);

	if(!CustomData_has_layer(&edata, CD_MEDGE))
		CustomData_add_layer(&edata, CD_MEDGE, CD_CALLOC, NULL, totedge);

	CustomData_free(&mesh->edata, mesh->totedge);
	mesh->edata= edata;
	mesh_update_customdata_pointers(mesh);

	/* set default flags */
	medge= &mesh->medge[mesh->totedge];
	for(i=0; i<len; i++, medge++)
		medge->flag= ME_EDGEDRAW|ME_EDGERENDER|SELECT;

	mesh->totedge= totedge;
}

static void mesh_add_faces(Mesh *mesh, int len)
{
	CustomData fdata;
	MFace *mface;
	int i, totface;

	if(len == 0)
		return;

	totface= mesh->totface + len;	/* new face count */

	/* update customdata */
	CustomData_copy(&mesh->fdata, &fdata, CD_MASK_MESH, CD_DEFAULT, totface);
	CustomData_copy_data(&mesh->fdata, &fdata, 0, 0, mesh->totface);

	if(!CustomData_has_layer(&fdata, CD_MFACE))
		CustomData_add_layer(&fdata, CD_MFACE, CD_CALLOC, NULL, totface);

	CustomData_free(&mesh->fdata, mesh->totface);
	mesh->fdata= fdata;
	mesh_update_customdata_pointers(mesh);

	/* set default flags */
	mface= &mesh->mface[mesh->totface];
	for(i=0; i<len; i++, mface++)
		mface->flag= SELECT;

	mesh->totface= totface;
}

void ED_mesh_geometry_add(Mesh *mesh, ReportList *reports, int verts, int edges, int faces)
{
	if(mesh->edit_mesh) {
		BKE_report(reports, RPT_ERROR, "Can't add geometry in edit mode.");
		return;
	}

	if(verts)
		mesh_add_verts(mesh, verts);
	if(edges)
		mesh_add_edges(mesh, edges);
	if(faces)
		mesh_add_faces(mesh, faces);
}

void ED_mesh_calc_normals(Mesh *me)
{
	mesh_calc_normals(me->mvert, me->totvert, me->mface, me->totface, NULL);
}

void ED_mesh_material_add(Mesh *me, Material *ma)
{
	int i;
	int totcol = me->totcol + 1;
	Material **mat;

	/* don't add if mesh already has it */
	for(i = 0; i < me->totcol; i++)
		if(me->mat[i] == ma)
			return;

	mat= MEM_callocN(sizeof(void*)*totcol, "newmatar");

	if(me->totcol) memcpy(mat, me->mat, sizeof(void*) * me->totcol);
	if(me->mat) MEM_freeN(me->mat);

	me->mat = mat;
	me->mat[me->totcol++] = ma;
	if(ma)
		ma->id.us++;

	test_object_materials((ID*)me);
}
<|MERGE_RESOLUTION|>--- conflicted
+++ resolved
@@ -452,76 +452,6 @@
 	ot->flag= OPTYPE_REGISTER|OPTYPE_UNDO;
 }
 
-<<<<<<< HEAD
-=======
-/*********************** sticky operators ************************/
-
-static int sticky_add_exec(bContext *C, wmOperator *op)
-{
-	Scene *scene= CTX_data_scene(C);
-	View3D *v3d= CTX_wm_view3d(C);
-	Object *ob= CTX_data_pointer_get_type(C, "object", &RNA_Object).data;
-	Mesh *me= ob->data;
-
-	/*if(me->msticky)
-		return OPERATOR_CANCELLED;*/
-
-	RE_make_sticky(scene, v3d);
-
-	DAG_id_flush_update(&me->id, OB_RECALC_DATA);
-	WM_event_add_notifier(C, NC_GEOM|ND_DATA, me);
-
-	return OPERATOR_FINISHED;
-}
-
-void MESH_OT_sticky_add(wmOperatorType *ot)
-{
-	/* identifiers */
-	ot->name= "Add Sticky";
-	ot->description= "Add sticky UV texture layer";
-	ot->idname= "MESH_OT_sticky_add";
-	
-	/* api callbacks */
-	ot->poll= layers_poll;
-	ot->exec= sticky_add_exec;
-
-	/* flags */
-	ot->flag= OPTYPE_REGISTER|OPTYPE_UNDO;
-}
-
-static int sticky_remove_exec(bContext *C, wmOperator *op)
-{
-	Object *ob= CTX_data_pointer_get_type(C, "object", &RNA_Object).data;
-	Mesh *me= ob->data;
-
-	if(!me->msticky)
-		return OPERATOR_CANCELLED;
-
-	CustomData_free_layer_active(&me->vdata, CD_MSTICKY, me->totvert);
-	me->msticky= NULL;
-
-	DAG_id_flush_update(&me->id, OB_RECALC_DATA);
-	WM_event_add_notifier(C, NC_GEOM|ND_DATA, me);
-
-	return OPERATOR_FINISHED;
-}
-
-void MESH_OT_sticky_remove(wmOperatorType *ot)
-{
-	/* identifiers */
-	ot->name= "Remove Sticky";
-	ot->description= "Remove sticky UV texture layer";
-	ot->idname= "MESH_OT_sticky_remove";
-	
-	/* api callbacks */
-	ot->poll= layers_poll;
-	ot->exec= sticky_remove_exec;
-
-	/* flags */
-	ot->flag= OPTYPE_REGISTER|OPTYPE_UNDO;
-}
-
->>>>>>> da3802f5
 /************************** Add Geometry Layers *************************/
 
 static void mesh_calc_edges(Mesh *mesh, int update)
