--- conflicted
+++ resolved
@@ -420,7 +420,6 @@
 
 /*********************** vertex color operators ************************/
 
-<<<<<<< HEAD
 static int vertex_color_multires_toggle(Object *ob)
 {
 	Mesh *me= ob->data;
@@ -452,10 +451,7 @@
 	return 1;
 }
 
-static int vertex_color_add_exec(bContext *C, wmOperator *op)
-=======
 static int vertex_color_add_exec(bContext *C, wmOperator *UNUSED(op))
->>>>>>> b743454c
 {
 	Scene *scene= CTX_data_scene(C);
 	Object *ob= CTX_data_pointer_get_type(C, "object", &RNA_Object).data;
