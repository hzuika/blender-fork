--- conflicted
+++ resolved
@@ -165,7 +165,7 @@
 	bool changed = false;
 
 	if (!hovered_te || !(hovered_te->store_elem->flag & TSE_HIGHLIGHTED)) {
-		changed = outliner_set_flag(&soops->tree, TSE_HIGHLIGHTED, false);
+		changed = outliner_flag_set(&soops->tree, TSE_HIGHLIGHTED, false);
 		if (hovered_te) {
 			hovered_te->store_elem->flag |= TSE_HIGHLIGHTED;
 			changed = true;
@@ -850,15 +850,11 @@
 	return 0;
 }
 
-<<<<<<< HEAD
 /**
  * Set or unset \a flag for all outliner elements in \a lb and sub-trees.
  * \return if any flag was modified.
  */
-bool outliner_set_flag(ListBase *lb, short flag, short set)
-=======
-void outliner_flag_set(ListBase *lb, short flag, short set)
->>>>>>> 3527857c
+bool outliner_flag_set(ListBase *lb, short flag, short set)
 {
 	TreeElement *te;
 	TreeStoreElem *tselem;
@@ -867,7 +863,6 @@
 
 	for (te = lb->first; te; te = te->next) {
 		tselem = TREESTORE(te);
-<<<<<<< HEAD
 		has_flag = (tselem->flag & flag);
 		if (set == 0) {
 			if (has_flag) {
@@ -879,12 +874,7 @@
 			tselem->flag |= flag;
 			changed = true;
 		}
-		changed |= outliner_set_flag(&te->subtree, flag, set);
-=======
-		if (set == 0) tselem->flag &= ~flag;
-		else tselem->flag |= flag;
-		outliner_flag_set(&te->subtree, flag, set);
->>>>>>> 3527857c
+		changed |= outliner_flag_set(&te->subtree, flag, set);
 	}
 
 	return changed;
