/*
 * ***** BEGIN GPL LICENSE BLOCK *****
 *
 * This program is free software; you can redistribute it and/or
 * modify it under the terms of the GNU General Public License
 * as published by the Free Software Foundation; either version 2
 * of the License, or (at your option) any later version. 
 *
 * This program is distributed in the hope that it will be useful,
 * but WITHOUT ANY WARRANTY; without even the implied warranty of
 * MERCHANTABILITY or FITNESS FOR A PARTICULAR PURPOSE.  See the
 * GNU General Public License for more details.
 *
 * You should have received a copy of the GNU General Public License
 * along with this program; if not, write to the Free Software Foundation,
 * Inc., 51 Franklin Street, Fifth Floor, Boston, MA 02110-1301, USA.
 *
 * The Original Code is Copyright (C) 2004 Blender Foundation.
 * All rights reserved.
 *
 * The Original Code is: all of this file.
 *
 * Contributor(s): Joshua Leung
 *
 * ***** END GPL LICENSE BLOCK *****
 */

/** \file blender/editors/space_outliner/outliner_draw.c
 *  \ingroup spoutliner
 */

#include <stddef.h>

#include "DNA_armature_types.h"
#include "DNA_group_types.h"
#include "DNA_lamp_types.h"
#include "DNA_object_types.h"
#include "DNA_scene_types.h"
#include "DNA_sequence_types.h"

#include "BLI_math.h"
#include "BLI_blenlib.h"
#include "BLI_utildefines.h"
#include "BLI_mempool.h"

#include "BLF_translation.h"

#include "BKE_context.h"
#include "BKE_deform.h"
#include "BKE_depsgraph.h"
#include "BKE_global.h"
#include "BKE_library.h"
#include "BKE_main.h"
#include "BKE_modifier.h"
#include "BKE_report.h"
#include "BKE_scene.h"
#include "BKE_object.h"

#include "ED_armature.h"
#include "ED_object.h"
#include "ED_screen.h"

#include "WM_api.h"
#include "WM_types.h"

#include "GPU_colors.h"
#include "GPU_primitives.h"
#include "GPU_pixels.h"

#include "BIF_glutil.h"

#include "UI_interface.h"
#include "UI_interface_icons.h"
#include "UI_resources.h"
#include "UI_view2d.h"

#include "RNA_access.h"

#include "outliner_intern.h"

/* disable - this is far too slow - campbell */
// #define USE_GROUP_SELECT

/* ****************************************************** */
/* Tree Size Functions */

static void outliner_height(SpaceOops *soops, ListBase *lb, int *h)
{
	TreeElement *te = lb->first;
	while (te) {
		TreeStoreElem *tselem = TREESTORE(te);
		if (TSELEM_OPEN(tselem, soops))
			outliner_height(soops, &te->subtree, h);
		(*h) += UI_UNIT_Y;
		te = te->next;
	}
}

#if 0  // XXX this is currently disabled until te->xend is set correctly
static void outliner_width(SpaceOops *soops, ListBase *lb, int *w)
{
	TreeElement *te = lb->first;
	while (te) {
//		TreeStoreElem *tselem = TREESTORE(te);
		
		// XXX fixme... te->xend is not set yet
		if (!TSELEM_OPEN(tselem, soops)) {
			if (te->xend > *w)
				*w = te->xend;
		}
		outliner_width(soops, &te->subtree, w);
		te = te->next;
	}
}
#endif

static void outliner_rna_width(SpaceOops *soops, ListBase *lb, int *w, int startx)
{
	TreeElement *te = lb->first;
	while (te) {
		TreeStoreElem *tselem = TREESTORE(te);
		// XXX fixme... (currently, we're using a fixed length of 100)!
#if 0
		if (te->xend) {
			if (te->xend > *w)
				*w = te->xend;
		}
#endif
		if (startx + 100 > *w)
			*w = startx + 100;

		if (TSELEM_OPEN(tselem, soops))
			outliner_rna_width(soops, &te->subtree, w, startx + UI_UNIT_X);
		te = te->next;
	}
}

/* ****************************************************** */

static void restrictbutton_recursive_ebone(bContext *C, EditBone *ebone_parent, int flag, bool set_flag)
{
	Object *obedit = CTX_data_edit_object(C);
	bArmature *arm = obedit->data;
	EditBone *ebone;
	
	for (ebone = arm->edbo->first; ebone; ebone = ebone->next) {
		if (ED_armature_ebone_is_child_recursive(ebone_parent, ebone)) {
			if (set_flag) {
				ebone->flag &= ~(BONE_TIPSEL | BONE_SELECTED | BONE_ROOTSEL);
				ebone->flag |= flag;
			}
			else {
				ebone->flag &= ~flag;
			}
		}
	}
}

static void restrictbutton_recursive_bone(bContext *C, bArmature *arm, Bone *bone_parent, int flag, bool set_flag)
{
	Bone *bone;
	for (bone = bone_parent->childbase.first; bone; bone = bone->next) {
		if (set_flag) {
			bone->flag &= ~(BONE_TIPSEL | BONE_SELECTED | BONE_ROOTSEL);
			bone->flag |= flag;
		}
		else {
			bone->flag &= ~flag;
		}
		restrictbutton_recursive_bone(C, arm, bone, flag, set_flag);
	}

}

static void restrictbutton_recursive_child(bContext *C, Scene *scene, Object *ob_parent, char flag,
                                           bool state, bool deselect)
{
	Main *bmain = CTX_data_main(C);
	Object *ob;
	for (ob = bmain->object.first; ob; ob = ob->id.next) {
		if (BKE_object_is_child_recursive(ob_parent, ob)) {
			if (state) {
				ob->restrictflag |= flag;
				if (deselect) {
					ED_base_object_select(BKE_scene_base_find(scene, ob), BA_DESELECT);
				}
			}
			else {
				ob->restrictflag &= ~flag;
			}
		}
	}
}

static void restrictbutton_view_cb(bContext *C, void *poin, void *poin2)
{
	Scene *scene = (Scene *)poin;
	Object *ob = (Object *)poin2;
	
	if (!common_restrict_check(C, ob)) return;
	
	/* deselect objects that are invisible */
	if (ob->restrictflag & OB_RESTRICT_VIEW) {
		/* Ouch! There is no backwards pointer from Object to Base, 
		 * so have to do loop to find it. */
		ED_base_object_select(BKE_scene_base_find(scene, ob), BA_DESELECT);
	}

	if (CTX_wm_window(C)->eventstate->ctrl) {
		restrictbutton_recursive_child(C, scene, ob, OB_RESTRICT_VIEW,
		                               (ob->restrictflag & OB_RESTRICT_VIEW) != 0, true);
	}

	WM_event_add_notifier(C, NC_SCENE | ND_OB_SELECT, scene);

}

static void restrictbutton_sel_cb(bContext *C, void *poin, void *poin2)
{
	Scene *scene = (Scene *)poin;
	Object *ob = (Object *)poin2;
	
	if (!common_restrict_check(C, ob)) return;
	
	/* if select restriction has just been turned on */
	if (ob->restrictflag & OB_RESTRICT_SELECT) {
		/* Ouch! There is no backwards pointer from Object to Base, 
		 * so have to do loop to find it. */
		ED_base_object_select(BKE_scene_base_find(scene, ob), BA_DESELECT);
	}

	if (CTX_wm_window(C)->eventstate->ctrl) {
		restrictbutton_recursive_child(C, scene, ob, OB_RESTRICT_SELECT,
		                               (ob->restrictflag & OB_RESTRICT_SELECT) != 0, true);
	}

	WM_event_add_notifier(C, NC_SCENE | ND_OB_SELECT, scene);

}

static void restrictbutton_rend_cb(bContext *C, void *poin, void *poin2)
{
	Object *ob = (Object *)poin2;

	if (CTX_wm_window(C)->eventstate->ctrl) {
		restrictbutton_recursive_child(C, (Scene *)poin, ob, OB_RESTRICT_RENDER,
		                               (ob->restrictflag & OB_RESTRICT_RENDER) != 0, false);
	}

	WM_event_add_notifier(C, NC_SCENE | ND_OB_RENDER, poin);
}

static void restrictbutton_r_lay_cb(bContext *C, void *poin, void *UNUSED(poin2))
{
	WM_event_add_notifier(C, NC_SCENE | ND_RENDER_OPTIONS, poin);
}

static void restrictbutton_modifier_cb(bContext *C, void *UNUSED(poin), void *poin2)
{
	Object *ob = (Object *)poin2;
	
	DAG_id_tag_update(&ob->id, OB_RECALC_DATA);

	WM_event_add_notifier(C, NC_OBJECT | ND_DRAW, ob);
}

static void restrictbutton_bone_visibility_cb(bContext *C, void *poin, void *poin2)
{
	bArmature *arm = (bArmature *)poin;
	Bone *bone = (Bone *)poin2;
	if (bone->flag & BONE_HIDDEN_P)
		bone->flag &= ~(BONE_SELECTED | BONE_TIPSEL | BONE_ROOTSEL);

	if (CTX_wm_window(C)->eventstate->ctrl) {
		restrictbutton_recursive_bone(C, arm, bone, BONE_HIDDEN_P, (bone->flag & BONE_HIDDEN_P) != 0);
	}

	WM_event_add_notifier(C, NC_OBJECT | ND_POSE, NULL);
}

static void restrictbutton_bone_select_cb(bContext *C, void *poin, void *poin2)
{
	bArmature *arm = (bArmature *)poin;
	Bone *bone = (Bone *)poin2;
	if (bone->flag & BONE_UNSELECTABLE)
		bone->flag &= ~(BONE_SELECTED | BONE_TIPSEL | BONE_ROOTSEL);

	if (CTX_wm_window(C)->eventstate->ctrl) {
		restrictbutton_recursive_bone(C, arm, bone, BONE_UNSELECTABLE, (bone->flag & BONE_UNSELECTABLE) != 0);
	}

	WM_event_add_notifier(C, NC_OBJECT | ND_POSE, NULL);
}

static void restrictbutton_ebone_select_cb(bContext *C, void *UNUSED(poin), void *poin2)
{
	EditBone *ebone = (EditBone *)poin2;

	if (ebone->flag & BONE_UNSELECTABLE) {
		ebone->flag &= ~(BONE_SELECTED | BONE_TIPSEL | BONE_ROOTSEL);
	}

	if (CTX_wm_window(C)->eventstate->ctrl) {
		restrictbutton_recursive_ebone(C, ebone, BONE_UNSELECTABLE, (ebone->flag & BONE_UNSELECTABLE) != 0);
	}

	WM_event_add_notifier(C, NC_OBJECT | ND_POSE, NULL);
}

static void restrictbutton_ebone_visibility_cb(bContext *C, void *UNUSED(poin), void *poin2)
{
	EditBone *ebone = (EditBone *)poin2;
	if (ebone->flag & BONE_HIDDEN_A) {
		ebone->flag &= ~(BONE_SELECTED | BONE_TIPSEL | BONE_ROOTSEL);
	}

	if (CTX_wm_window(C)->eventstate->ctrl) {
		restrictbutton_recursive_ebone(C, ebone, BONE_HIDDEN_A, (ebone->flag & BONE_HIDDEN_A) != 0);
	}

	WM_event_add_notifier(C, NC_OBJECT | ND_POSE, NULL);
}

static int group_restrict_flag(Group *gr, int flag)
{
	GroupObject *gob;

#ifdef USE_GROUP_SELECT
	for (gob = gr->gobject.first; gob; gob = gob->next) {
		if ((gob->ob->restrictflag & flag) == 0)
			return 0;
	}
	return 1;
#else
	/* weak but fast */
	if ((gob = gr->gobject.first))
		if ((gob->ob->restrictflag & flag) == 0)
			return 0;
	return 1;
#endif
}

static int group_select_flag(Group *gr)
{
	GroupObject *gob;

#ifdef USE_GROUP_SELECT
	for (gob = gr->gobject.first; gob; gob = gob->next)
		if ((gob->ob->flag & SELECT))
			return 1;

	return 0;
#else
	/* weak but fast */
	if ((gob = gr->gobject.first))
		if (gob->ob->flag & SELECT)
			return 1;
	return 0;
#endif
}

void restrictbutton_gr_restrict_flag(void *poin, void *poin2, int flag)
{
	Scene *scene = (Scene *)poin;
	GroupObject *gob;
	Group *gr = (Group *)poin2;

	if (group_restrict_flag(gr, flag)) {
		for (gob = gr->gobject.first; gob; gob = gob->next) {
			if (gob->ob->id.lib)
				continue;

			gob->ob->restrictflag &= ~flag;
			
			if (flag == OB_RESTRICT_VIEW)
				if (gob->ob->flag & SELECT)
					ED_base_object_select(BKE_scene_base_find(scene, gob->ob), BA_DESELECT);
		}
	}
	else {
		for (gob = gr->gobject.first; gob; gob = gob->next) {
			if (gob->ob->id.lib)
				continue;

			/* not in editmode */
			if (scene->obedit != gob->ob) {
				gob->ob->restrictflag |= flag;

				if (ELEM(flag, OB_RESTRICT_SELECT, OB_RESTRICT_VIEW)) {
					if ((gob->ob->flag & SELECT)) {
						ED_base_object_select(BKE_scene_base_find(scene, gob->ob), BA_DESELECT);
					}
				}
			}
		}
	}
} 

static void restrictbutton_gr_restrict_view(bContext *C, void *poin, void *poin2)
{
	restrictbutton_gr_restrict_flag(poin, poin2, OB_RESTRICT_VIEW);
	WM_event_add_notifier(C, NC_GROUP, NULL);
}
static void restrictbutton_gr_restrict_select(bContext *C, void *poin, void *poin2)
{
	restrictbutton_gr_restrict_flag(poin, poin2, OB_RESTRICT_SELECT);
	WM_event_add_notifier(C, NC_GROUP, NULL);
}
static void restrictbutton_gr_restrict_render(bContext *C, void *poin, void *poin2)
{
	restrictbutton_gr_restrict_flag(poin, poin2, OB_RESTRICT_RENDER);
	WM_event_add_notifier(C, NC_GROUP, NULL);
}


static void namebutton_cb(bContext *C, void *tsep, char *oldname)
{
	SpaceOops *soops = CTX_wm_space_outliner(C);
	Scene *scene = CTX_data_scene(C);
	Object *obedit = CTX_data_edit_object(C);
	BLI_mempool *ts = soops->treestore;
	TreeStoreElem *tselem = tsep;
	
	if (ts && tselem) {
		TreeElement *te = outliner_find_tse(soops, tselem);
		
		if (tselem->type == 0) {
			test_idbutton(tselem->id->name);  // library.c, unique name and alpha sort
			
			switch (GS(tselem->id->name)) {
				case ID_MA:
					WM_event_add_notifier(C, NC_MATERIAL, NULL); break;
				case ID_TE:
					WM_event_add_notifier(C, NC_TEXTURE, NULL); break;
				case ID_IM:
					WM_event_add_notifier(C, NC_IMAGE, NULL); break;
				case ID_SCE:
					WM_event_add_notifier(C, NC_SCENE, NULL); break;
				default:
					WM_event_add_notifier(C, NC_ID | NA_RENAME, NULL); break;
			}
			/* Check the library target exists */
			if (te->idcode == ID_LI) {
				Library *lib = (Library *)tselem->id;
				char expanded[FILE_MAX];

				BKE_library_filepath_set(lib, lib->name);

				BLI_strncpy(expanded, lib->name, sizeof(expanded));
				BLI_path_abs(expanded, G.main->name);
				if (!BLI_exists(expanded)) {
					BKE_reportf(CTX_wm_reports(C), RPT_ERROR,
					            "Library path '%s' does not exist, correct this before saving", expanded);
				}
			}
		}
		else {
			switch (tselem->type) {
				case TSE_DEFGROUP:
					defgroup_unique_name(te->directdata, (Object *)tselem->id); //	id = object
					break;
				case TSE_NLA_ACTION:
					test_idbutton(tselem->id->name);
					break;
				case TSE_EBONE:
				{
					bArmature *arm = (bArmature *)tselem->id;
					if (arm->edbo) {
						EditBone *ebone = te->directdata;
						char newname[sizeof(ebone->name)];

						/* restore bone name */
						BLI_strncpy(newname, ebone->name, sizeof(ebone->name));
						BLI_strncpy(ebone->name, oldname, sizeof(ebone->name));
						ED_armature_bone_rename(obedit->data, oldname, newname);
						WM_event_add_notifier(C, NC_OBJECT | ND_POSE, OBACT);
					}
					break;
				}

				case TSE_BONE:
				{
					Bone *bone = te->directdata;
					Object *ob;
					char newname[sizeof(bone->name)];
					
					/* always make current object active */
					tree_element_active(C, scene, soops, te, OL_SETSEL_NORMAL, true);
					ob = OBACT;
					
					/* restore bone name */
					BLI_strncpy(newname, bone->name, sizeof(bone->name));
					BLI_strncpy(bone->name, oldname, sizeof(bone->name));
					ED_armature_bone_rename(ob->data, oldname, newname);
					WM_event_add_notifier(C, NC_OBJECT | ND_POSE, ob);
					break;
				}
				case TSE_POSE_CHANNEL:
				{
					bPoseChannel *pchan = te->directdata;
					Object *ob;
					char newname[sizeof(pchan->name)];
					
					/* always make current pose-bone active */
					tree_element_active(C, scene, soops, te, OL_SETSEL_NORMAL, true);
					ob = OBACT;

					BLI_assert(ob->type == OB_ARMATURE);
					
					/* restore bone name */
					BLI_strncpy(newname, pchan->name, sizeof(pchan->name));
					BLI_strncpy(pchan->name, oldname, sizeof(pchan->name));
					ED_armature_bone_rename(ob->data, oldname, newname);
					WM_event_add_notifier(C, NC_OBJECT | ND_POSE, ob);
					break;
				}
				case TSE_POSEGRP:
				{
					Object *ob = (Object *)tselem->id; // id = object
					bActionGroup *grp = te->directdata;
					
					BLI_uniquename(&ob->pose->agroups, grp, CTX_DATA_(BLF_I18NCONTEXT_ID_ACTION, "Group"), '.',
					               offsetof(bActionGroup, name), sizeof(grp->name));
					WM_event_add_notifier(C, NC_OBJECT | ND_POSE, ob);
					break;
				}
				case TSE_R_LAYER:
					break;
			}
		}
		tselem->flag &= ~TSE_TEXTBUT;
	}
}

static void outliner_draw_restrictbuts(uiBlock *block, Scene *scene, ARegion *ar, SpaceOops *soops, ListBase *lb)
{	
	uiBut *bt;
	TreeElement *te;
	TreeStoreElem *tselem;
	Object *ob = NULL;
	Group  *gr = NULL;

	PropertyRNA *object_prop_hide, *object_prop_hide_select, *object_prop_hide_render;

	/* get RNA properties (once) */
	object_prop_hide = RNA_struct_type_find_property(&RNA_Object, "hide");
	object_prop_hide_select = RNA_struct_type_find_property(&RNA_Object, "hide_select");
	object_prop_hide_render = RNA_struct_type_find_property(&RNA_Object, "hide_render");
	BLI_assert(object_prop_hide && object_prop_hide_select  && object_prop_hide_render);


	for (te = lb->first; te; te = te->next) {
		tselem = TREESTORE(te);
		if (te->ys + 2 * UI_UNIT_Y >= ar->v2d.cur.ymin && te->ys <= ar->v2d.cur.ymax) {
			/* objects have toggle-able restriction flags */
			if (tselem->type == 0 && te->idcode == ID_OB) {
				PointerRNA ptr;

				ob = (Object *)tselem->id;
				RNA_pointer_create((ID *)ob, &RNA_Object, ob, &ptr);

				uiBlockSetEmboss(block, UI_EMBOSSN);
				bt = uiDefIconButR_prop(block, ICONTOG, 0, ICON_RESTRICT_VIEW_OFF,
				                        (int)(ar->v2d.cur.xmax - OL_TOG_RESTRICT_VIEWX), te->ys, UI_UNIT_X, UI_UNIT_Y,
				                        &ptr, object_prop_hide, -1, 0, 0, -1, -1,
				                        TIP_("Restrict viewport visibility (Ctrl - Recursive)"));
				uiButSetFunc(bt, restrictbutton_view_cb, scene, ob);
				uiButSetFlag(bt, UI_BUT_DRAG_LOCK);
				
				bt = uiDefIconButR_prop(block, ICONTOG, 0, ICON_RESTRICT_SELECT_OFF,
				                        (int)(ar->v2d.cur.xmax - OL_TOG_RESTRICT_SELECTX), te->ys, UI_UNIT_X, UI_UNIT_Y,
				                        &ptr, object_prop_hide_select, -1, 0, 0, -1, -1,
				                        TIP_("Restrict viewport selection (Ctrl - Recursive)"));
				uiButSetFunc(bt, restrictbutton_sel_cb, scene, ob);
				uiButSetFlag(bt, UI_BUT_DRAG_LOCK);
				
				bt = uiDefIconButR_prop(block, ICONTOG, 0, ICON_RESTRICT_RENDER_OFF,
				                        (int)(ar->v2d.cur.xmax - OL_TOG_RESTRICT_RENDERX), te->ys, UI_UNIT_X, UI_UNIT_Y,
				                        &ptr, object_prop_hide_render, -1, 0, 0, -1, -1,
				                        TIP_("Restrict rendering (Ctrl - Recursive)"));
				uiButSetFunc(bt, restrictbutton_rend_cb, scene, ob);
				uiButSetFlag(bt, UI_BUT_DRAG_LOCK);
				
				uiBlockSetEmboss(block, UI_EMBOSS);
				
			}
			if (tselem->type == 0 && te->idcode == ID_GR) {
				int restrict_bool;
				int but_flag = UI_BUT_DRAG_LOCK;
				gr = (Group *)tselem->id;

				if (gr->id.lib)
					but_flag |= UI_BUT_DISABLED;
				
				uiBlockSetEmboss(block, UI_EMBOSSN);

				restrict_bool = group_restrict_flag(gr, OB_RESTRICT_VIEW);
				bt = uiDefIconBut(block, ICONTOG, 0, restrict_bool ? ICON_RESTRICT_VIEW_ON : ICON_RESTRICT_VIEW_OFF,
				                  (int)(ar->v2d.cur.xmax - OL_TOG_RESTRICT_VIEWX), te->ys, UI_UNIT_X, UI_UNIT_Y,
				                  NULL, 0, 0, 0, 0, TIP_("Restrict/Allow visibility in the 3D View"));
				uiButSetFunc(bt, restrictbutton_gr_restrict_view, scene, gr);
				uiButSetFlag(bt, but_flag);

				restrict_bool = group_restrict_flag(gr, OB_RESTRICT_SELECT);
				bt = uiDefIconBut(block, ICONTOG, 0, restrict_bool ? ICON_RESTRICT_SELECT_ON : ICON_RESTRICT_SELECT_OFF,
				                  (int)(ar->v2d.cur.xmax - OL_TOG_RESTRICT_SELECTX), te->ys, UI_UNIT_X, UI_UNIT_Y,
				                  NULL, 0, 0, 0, 0, TIP_("Restrict/Allow selection in the 3D View"));
				uiButSetFunc(bt, restrictbutton_gr_restrict_select, scene, gr);
				uiButSetFlag(bt, but_flag);

				restrict_bool = group_restrict_flag(gr, OB_RESTRICT_RENDER);
				bt = uiDefIconBut(block, ICONTOG, 0, restrict_bool ? ICON_RESTRICT_RENDER_ON : ICON_RESTRICT_RENDER_OFF,
				                  (int)(ar->v2d.cur.xmax - OL_TOG_RESTRICT_RENDERX), te->ys, UI_UNIT_X, UI_UNIT_Y,
				                  NULL, 0, 0, 0, 0, TIP_("Restrict/Allow renderability"));
				uiButSetFunc(bt, restrictbutton_gr_restrict_render, scene, gr);
				uiButSetFlag(bt, but_flag);

				uiBlockSetEmboss(block, UI_EMBOSS);
			}
			/* scene render layers and passes have toggle-able flags too! */
			else if (tselem->type == TSE_R_LAYER) {
				uiBlockSetEmboss(block, UI_EMBOSSN);
				
				bt = uiDefIconButBitI(block, ICONTOGN, SCE_LAY_DISABLE, 0, ICON_CHECKBOX_HLT - 1,
				                      (int)(ar->v2d.cur.xmax - OL_TOG_RESTRICT_VIEWX), te->ys, UI_UNIT_X,
				                      UI_UNIT_Y, te->directdata, 0, 0, 0, 0, TIP_("Render this RenderLayer"));
				uiButSetFunc(bt, restrictbutton_r_lay_cb, tselem->id, NULL);
				uiButSetFlag(bt, UI_BUT_DRAG_LOCK);
				
				uiBlockSetEmboss(block, UI_EMBOSS);
			}
			else if (tselem->type == TSE_R_PASS) {
				int *layflag = te->directdata;
				int passflag = 1 << tselem->nr;
				
				uiBlockSetEmboss(block, UI_EMBOSSN);
				
				
				bt = uiDefIconButBitI(block, ICONTOG, passflag, 0, ICON_CHECKBOX_HLT - 1,
				                      (int)(ar->v2d.cur.xmax - OL_TOG_RESTRICT_VIEWX), te->ys, UI_UNIT_X,
				                      UI_UNIT_Y, layflag, 0, 0, 0, 0, TIP_("Render this Pass"));
				uiButSetFunc(bt, restrictbutton_r_lay_cb, tselem->id, NULL);
				uiButSetFlag(bt, UI_BUT_DRAG_LOCK);
				
				layflag++;  /* is lay_xor */
				if (ELEM8(passflag, SCE_PASS_SPEC, SCE_PASS_SHADOW, SCE_PASS_AO, SCE_PASS_REFLECT, SCE_PASS_REFRACT,
				          SCE_PASS_INDIRECT, SCE_PASS_EMIT, SCE_PASS_ENVIRONMENT))
				{
					bt = uiDefIconButBitI(block, TOG, passflag, 0, (*layflag & passflag) ? ICON_DOT : ICON_BLANK1,
					                      (int)(ar->v2d.cur.xmax - OL_TOG_RESTRICT_SELECTX), te->ys, UI_UNIT_X,
					                      UI_UNIT_Y, layflag, 0, 0, 0, 0, TIP_("Exclude this Pass from Combined"));
					uiButSetFunc(bt, restrictbutton_r_lay_cb, tselem->id, NULL);
					uiButSetFlag(bt, UI_BUT_DRAG_LOCK);
				}
				
				uiBlockSetEmboss(block, UI_EMBOSS);
			}
			else if (tselem->type == TSE_MODIFIER) {
				ModifierData *md = (ModifierData *)te->directdata;
				ob = (Object *)tselem->id;
				
				uiBlockSetEmboss(block, UI_EMBOSSN);
				bt = uiDefIconButBitI(block, ICONTOGN, eModifierMode_Realtime, 0, ICON_RESTRICT_VIEW_OFF,
				                      (int)(ar->v2d.cur.xmax - OL_TOG_RESTRICT_VIEWX), te->ys, UI_UNIT_X,
				                      UI_UNIT_Y, &(md->mode), 0, 0, 0, 0,
				                      TIP_("Restrict/Allow visibility in the 3D View"));
				uiButSetFunc(bt, restrictbutton_modifier_cb, scene, ob);
				uiButSetFlag(bt, UI_BUT_DRAG_LOCK);
				
				bt = uiDefIconButBitI(block, ICONTOGN, eModifierMode_Render, 0, ICON_RESTRICT_RENDER_OFF,
				                      (int)(ar->v2d.cur.xmax - OL_TOG_RESTRICT_RENDERX), te->ys, UI_UNIT_X,
				                      UI_UNIT_Y, &(md->mode), 0, 0, 0, 0, TIP_("Restrict/Allow renderability"));
				uiButSetFunc(bt, restrictbutton_modifier_cb, scene, ob);
				uiButSetFlag(bt, UI_BUT_DRAG_LOCK);

				uiBlockSetEmboss(block, UI_EMBOSS);
			}
			else if (tselem->type == TSE_POSE_CHANNEL) {
				bPoseChannel *pchan = (bPoseChannel *)te->directdata;
				Bone *bone = pchan->bone;
				ob = (Object *)tselem->id;
				
				uiBlockSetEmboss(block, UI_EMBOSSN);
				bt = uiDefIconButBitI(block, ICONTOG, BONE_HIDDEN_P, 0, ICON_RESTRICT_VIEW_OFF,
				                      (int)(ar->v2d.cur.xmax - OL_TOG_RESTRICT_VIEWX), te->ys, UI_UNIT_X,
				                      UI_UNIT_Y, &(bone->flag), 0, 0, 0, 0,
				                      TIP_("Restrict/Allow visibility in the 3D View"));
				uiButSetFunc(bt, restrictbutton_bone_visibility_cb, ob->data, bone);
				uiButSetFlag(bt, UI_BUT_DRAG_LOCK);
				
				bt = uiDefIconButBitI(block, ICONTOG, BONE_UNSELECTABLE, 0, ICON_RESTRICT_SELECT_OFF,
				                      (int)(ar->v2d.cur.xmax - OL_TOG_RESTRICT_SELECTX), te->ys, UI_UNIT_X,
				                      UI_UNIT_Y, &(bone->flag), 0, 0, 0, 0,
				                      TIP_("Restrict/Allow selection in the 3D View"));
				uiButSetFunc(bt, restrictbutton_bone_select_cb, ob->data, bone);
				uiButSetFlag(bt, UI_BUT_DRAG_LOCK);

				uiBlockSetEmboss(block, UI_EMBOSS);
			}
			else if (tselem->type == TSE_EBONE) {
				EditBone *ebone = (EditBone *)te->directdata;
				
				uiBlockSetEmboss(block, UI_EMBOSSN);
				bt = uiDefIconButBitI(block, ICONTOG, BONE_HIDDEN_A, 0, ICON_RESTRICT_VIEW_OFF,
				                      (int)(ar->v2d.cur.xmax - OL_TOG_RESTRICT_VIEWX), te->ys, UI_UNIT_X,
				                      UI_UNIT_Y, &(ebone->flag), 0, 0, 0, 0,
				                      TIP_("Restrict/Allow visibility in the 3D View"));
				uiButSetFunc(bt, restrictbutton_ebone_visibility_cb, NULL, ebone);
				uiButSetFlag(bt, UI_BUT_DRAG_LOCK);
				
				bt = uiDefIconButBitI(block, ICONTOG, BONE_UNSELECTABLE, 0, ICON_RESTRICT_SELECT_OFF,
				                      (int)(ar->v2d.cur.xmax - OL_TOG_RESTRICT_SELECTX), te->ys, UI_UNIT_X,
				                      UI_UNIT_Y, &(ebone->flag), 0, 0, 0, 0,
				                      TIP_("Restrict/Allow selection in the 3D View"));
				uiButSetFunc(bt, restrictbutton_ebone_select_cb, NULL, ebone);
				uiButSetFlag(bt, UI_BUT_DRAG_LOCK);

				uiBlockSetEmboss(block, UI_EMBOSS);
			}
		}
		
		if (TSELEM_OPEN(tselem, soops)) outliner_draw_restrictbuts(block, scene, ar, soops, &te->subtree);
	}
}

static void outliner_draw_rnacols(ARegion *ar, int sizex)
{
	View2D *v2d = &ar->v2d;

	float miny = v2d->cur.ymin;
	if (miny < v2d->tot.ymin) miny = v2d->tot.ymin;

	UI_ThemeColorShadeAlpha(TH_BACK, -15, -200);

	gpuImmediateFormat_V2(); // DOODLE: a pair of mono lines
	gpuBegin(GL_LINES);

	/* draw column separator lines */
	gpuAppendLinef((float)sizex,
	          v2d->cur.ymax,
	          (float)sizex,
	          miny);

	gpuAppendLinef((float)sizex + OL_RNA_COL_SIZEX,
	          v2d->cur.ymax,
	          (float)sizex + OL_RNA_COL_SIZEX,
	          miny);

	gpuEnd();
	gpuImmediateUnformat();
}

static void outliner_draw_rnabuts(uiBlock *block, Scene *scene, ARegion *ar, SpaceOops *soops, int sizex, ListBase *lb)
{
	TreeElement *te;
	TreeStoreElem *tselem;
	PointerRNA *ptr;
	PropertyRNA *prop;
	
	uiBlockSetEmboss(block, UI_EMBOSST);

	for (te = lb->first; te; te = te->next) {
		tselem = TREESTORE(te);
		if (te->ys + 2 * UI_UNIT_Y >= ar->v2d.cur.ymin && te->ys <= ar->v2d.cur.ymax) {
			if (tselem->type == TSE_RNA_PROPERTY) {
				ptr = &te->rnaptr;
				prop = te->directdata;

				if (!TSELEM_OPEN(tselem, soops)) {
					if (RNA_property_type(prop) == PROP_POINTER) {
						uiBut *but = uiDefAutoButR(block, ptr, prop, -1, "", ICON_NONE, sizex, te->ys,
						                           OL_RNA_COL_SIZEX, UI_UNIT_Y - 1);
						uiButSetFlag(but, UI_BUT_DISABLED);
					}
					else if (RNA_property_type(prop) == PROP_ENUM) {
						uiDefAutoButR(block, ptr, prop, -1, NULL, ICON_NONE, sizex, te->ys, OL_RNA_COL_SIZEX,
						              UI_UNIT_Y - 1);
					}
					else {
						uiDefAutoButR(block, ptr, prop, -1, "", ICON_NONE, sizex, te->ys, OL_RNA_COL_SIZEX,
						              UI_UNIT_Y - 1);
					}
				}
			}
			else if (tselem->type == TSE_RNA_ARRAY_ELEM) {
				ptr = &te->rnaptr;
				prop = te->directdata;
				
				uiDefAutoButR(block, ptr, prop, te->index, "", ICON_NONE, sizex, te->ys, OL_RNA_COL_SIZEX,
				              UI_UNIT_Y - 1);
			}
		}
		
		if (TSELEM_OPEN(tselem, soops)) outliner_draw_rnabuts(block, scene, ar, soops, sizex, &te->subtree);
	}

	uiBlockSetEmboss(block, UI_EMBOSS);
}

static void outliner_buttons(const bContext *C, uiBlock *block, ARegion *ar, TreeElement *te)
{
	uiBut *bt;
	TreeStoreElem *tselem;
	int spx, dx, len;

	tselem = TREESTORE(te);

	BLI_assert(tselem->flag & TSE_TEXTBUT);
	/* If we add support to rename Sequence.
	 * need change this.
	 */

	if (tselem->type == TSE_EBONE) len = sizeof(((EditBone *) 0)->name);
	else if (tselem->type == TSE_MODIFIER) len = sizeof(((ModifierData *) 0)->name);
	else if (tselem->id && GS(tselem->id->name) == ID_LI) len = sizeof(((Library *) 0)->name);
	else len = MAX_ID_NAME - 2;

	spx = te->xs + 1.8f * UI_UNIT_X;
	dx = ar->v2d.cur.xmax - (spx + 3.2f * UI_UNIT_X);

	bt = uiDefBut(block, TEX, OL_NAMEBUTTON, "", spx, te->ys, dx, UI_UNIT_Y - 1, (void *)te->name,
	              1.0, (float)len, 0, 0, "");
	uiButSetRenameFunc(bt, namebutton_cb, tselem);

	/* returns false if button got removed */
	if (false == uiButActiveOnly(C, ar, block, bt)) {
		tselem->flag &= ~TSE_TEXTBUT;

		/* bad! (notifier within draw) without this, we don't get a refesh */
		WM_event_add_notifier(C, NC_SPACE | ND_SPACE_OUTLINER, NULL);
	}
}

/* ****************************************************** */
/* Normal Drawing... */

/* make function calls a bit compacter */
struct DrawIconArg {
	uiBlock *block;
	ID *id;
	float xmax, x, y, xb, yb;
	float alpha;
};

static void tselem_draw_icon_uibut(struct DrawIconArg *arg, int icon)
{
	/* restrict column clip... it has been coded by simply overdrawing, doesnt work for buttons */
	if (arg->x >= arg->xmax) {
		glEnable(GL_BLEND);
		UI_icon_draw_aspect(arg->x, arg->y, icon, 1.0f / UI_DPI_FAC, arg->alpha);
		glDisable(GL_BLEND);
	}
	else {
		uiBut *but = uiDefIconBut(arg->block, LABEL, 0, icon, arg->xb, arg->yb, UI_UNIT_X, UI_UNIT_Y, NULL,
		                          0.0, 0.0, 1.0, arg->alpha, (arg->id && arg->id->lib) ? arg->id->lib->name : "");
		
		if (arg->id)
			uiButSetDragID(but, arg->id);
	}

}

static void tselem_draw_icon(uiBlock *block, int xmax, float x, float y, TreeStoreElem *tselem, TreeElement *te,
                             float alpha)
{
	struct DrawIconArg arg;
	float aspect;
	
	/* icons tiny bit away from text */
	x -= 0.15f * UI_UNIT_Y;
	
	/* make function calls a bit compacter */
	arg.block = block;
	arg.id = tselem->id;
	arg.xmax = xmax;
	arg.xb = x;	/* for ui buttons */
	arg.yb = y;
	arg.alpha = alpha;
	
	/* placement of icons, copied from interface_widgets.c */
	aspect = (0.8f * UI_UNIT_Y) / ICON_DEFAULT_HEIGHT;
	arg.x = x = x + 4.0f * aspect;
	arg.y = y = y + 0.1f * UI_UNIT_Y;

	if (tselem->type) {
		switch (tselem->type) {
			case TSE_ANIM_DATA:
				UI_icon_draw(x, y, ICON_ANIM_DATA); break; // xxx
			case TSE_NLA:
				UI_icon_draw(x, y, ICON_NLA); break;
			case TSE_NLA_TRACK:
				UI_icon_draw(x, y, ICON_NLA); break; // XXX
			case TSE_NLA_ACTION:
				UI_icon_draw(x, y, ICON_ACTION); break;
			case TSE_DRIVER_BASE:
				UI_icon_draw(x, y, ICON_DRIVER); break;
			case TSE_DEFGROUP_BASE:
				UI_icon_draw(x, y, ICON_GROUP_VERTEX); break;
			case TSE_BONE:
			case TSE_EBONE:
				UI_icon_draw(x, y, ICON_BONE_DATA); break;
			case TSE_CONSTRAINT_BASE:
				UI_icon_draw(x, y, ICON_CONSTRAINT); break;
			case TSE_MODIFIER_BASE:
				UI_icon_draw(x, y, ICON_MODIFIER); break;
			case TSE_LINKED_OB:
				UI_icon_draw(x, y, ICON_OBJECT_DATA); break;
			case TSE_LINKED_PSYS:
				UI_icon_draw(x, y, ICON_PARTICLES); break;
			case TSE_MODIFIER:
			{
				Object *ob = (Object *)tselem->id;
				ModifierData *md = BLI_findlink(&ob->modifiers, tselem->nr);
				switch ((ModifierType)md->type) {
					case eModifierType_Subsurf: 
						UI_icon_draw(x, y, ICON_MOD_SUBSURF); break;
					case eModifierType_Armature: 
						UI_icon_draw(x, y, ICON_MOD_ARMATURE); break;
					case eModifierType_Lattice: 
						UI_icon_draw(x, y, ICON_MOD_LATTICE); break;
					case eModifierType_Curve: 
						UI_icon_draw(x, y, ICON_MOD_CURVE); break;
					case eModifierType_Build: 
						UI_icon_draw(x, y, ICON_MOD_BUILD); break;
					case eModifierType_Mirror: 
						UI_icon_draw(x, y, ICON_MOD_MIRROR); break;
					case eModifierType_Decimate: 
						UI_icon_draw(x, y, ICON_MOD_DECIM); break;
					case eModifierType_Wave: 
						UI_icon_draw(x, y, ICON_MOD_WAVE); break;
					case eModifierType_Hook: 
						UI_icon_draw(x, y, ICON_HOOK); break;
					case eModifierType_Softbody: 
						UI_icon_draw(x, y, ICON_MOD_SOFT); break;
					case eModifierType_Boolean: 
						UI_icon_draw(x, y, ICON_MOD_BOOLEAN); break;
					case eModifierType_ParticleSystem: 
						UI_icon_draw(x, y, ICON_MOD_PARTICLES); break;
					case eModifierType_ParticleInstance:
						UI_icon_draw(x, y, ICON_MOD_PARTICLES); break;
					case eModifierType_EdgeSplit:
						UI_icon_draw(x, y, ICON_MOD_EDGESPLIT); break;
					case eModifierType_Array:
						UI_icon_draw(x, y, ICON_MOD_ARRAY); break;
					case eModifierType_UVProject:
					case eModifierType_UVWarp:  /* TODO, get own icon */
						UI_icon_draw(x, y, ICON_MOD_UVPROJECT); break;
					case eModifierType_Displace:
						UI_icon_draw(x, y, ICON_MOD_DISPLACE); break;
					case eModifierType_Shrinkwrap:
						UI_icon_draw(x, y, ICON_MOD_SHRINKWRAP); break;
					case eModifierType_Cast:
						UI_icon_draw(x, y, ICON_MOD_CAST); break;
					case eModifierType_MeshDeform:
						UI_icon_draw(x, y, ICON_MOD_MESHDEFORM); break;
					case eModifierType_Bevel:
						UI_icon_draw(x, y, ICON_MOD_BEVEL); break;
					case eModifierType_Smooth:
					case eModifierType_LaplacianSmooth:
						UI_icon_draw(x, y, ICON_MOD_SMOOTH); break;
					case eModifierType_SimpleDeform:
						UI_icon_draw(x, y, ICON_MOD_SIMPLEDEFORM); break;
					case eModifierType_Mask:
						UI_icon_draw(x, y, ICON_MOD_MASK); break;
					case eModifierType_Cloth:
						UI_icon_draw(x, y, ICON_MOD_CLOTH); break;
					case eModifierType_Explode:
						UI_icon_draw(x, y, ICON_MOD_EXPLODE); break;
					case eModifierType_Collision:
					case eModifierType_Surface:
						UI_icon_draw(x, y, ICON_MOD_PHYSICS); break;
					case eModifierType_Fluidsim:
						UI_icon_draw(x, y, ICON_MOD_FLUIDSIM); break;
					case eModifierType_Multires:
						UI_icon_draw(x, y, ICON_MOD_MULTIRES); break;
					case eModifierType_Smoke:
						UI_icon_draw(x, y, ICON_MOD_SMOKE); break;
					case eModifierType_Solidify:
						UI_icon_draw(x, y, ICON_MOD_SOLIDIFY); break;
					case eModifierType_Screw:
						UI_icon_draw(x, y, ICON_MOD_SCREW); break;
					case eModifierType_Remesh:
						UI_icon_draw(x, y, ICON_MOD_REMESH); break;
					case eModifierType_WeightVGEdit:
					case eModifierType_WeightVGMix:
					case eModifierType_WeightVGProximity:
						UI_icon_draw(x, y, ICON_MOD_VERTEX_WEIGHT); break;
					case eModifierType_DynamicPaint:
						UI_icon_draw(x, y, ICON_MOD_DYNAMICPAINT); break;
					case eModifierType_Ocean:
						UI_icon_draw(x, y, ICON_MOD_OCEAN); break;
					case eModifierType_Warp:
						UI_icon_draw(x, y, ICON_MOD_WARP); break;
					case eModifierType_Skin:
						UI_icon_draw(x, y, ICON_MOD_SKIN); break;
					case eModifierType_Triangulate:
						UI_icon_draw(x, y, ICON_MOD_TRIANGULATE); break;
					case eModifierType_MeshCache:
						UI_icon_draw(x, y, ICON_MOD_MESHDEFORM); break;  /* XXX, needs own icon */
					case eModifierType_Wireframe:
						UI_icon_draw(x, y, ICON_MOD_WIREFRAME); break;
					case eModifierType_LaplacianDeform:
						UI_icon_draw(x, y, ICON_MOD_MESHDEFORM); break;  /* XXX, needs own icon */
					/* Default */
					case eModifierType_None:
					case eModifierType_ShapeKey:
					case NUM_MODIFIER_TYPES:
						UI_icon_draw(x, y, ICON_DOT); break;
				}
				break;
			}
			case TSE_POSE_BASE:
				UI_icon_draw(x, y, ICON_ARMATURE_DATA); break;
			case TSE_POSE_CHANNEL:
				UI_icon_draw(x, y, ICON_BONE_DATA); break;
			case TSE_PROXY:
				UI_icon_draw(x, y, ICON_GHOST); break;
			case TSE_R_LAYER_BASE:
				UI_icon_draw(x, y, ICON_RENDERLAYERS); break;
			case TSE_R_LAYER:
				UI_icon_draw(x, y, ICON_RENDERLAYERS); break;
			case TSE_LINKED_LAMP:
				UI_icon_draw(x, y, ICON_LAMP_DATA); break;
			case TSE_LINKED_MAT:
				UI_icon_draw(x, y, ICON_MATERIAL_DATA); break;
			case TSE_POSEGRP_BASE:
				UI_icon_draw(x, y, ICON_GROUP_BONE); break;
			case TSE_SEQUENCE:
				if (te->idcode == SEQ_TYPE_MOVIE)
					UI_icon_draw(x, y, ICON_SEQUENCE);
				else if (te->idcode == SEQ_TYPE_META)
					UI_icon_draw(x, y, ICON_DOT);
				else if (te->idcode == SEQ_TYPE_SCENE)
					UI_icon_draw(x, y, ICON_SCENE);
				else if (te->idcode == SEQ_TYPE_SOUND_RAM)
					UI_icon_draw(x, y, ICON_SOUND);
				else if (te->idcode == SEQ_TYPE_IMAGE)
					UI_icon_draw(x, y, ICON_IMAGE_COL);
				else
					UI_icon_draw(x, y, ICON_PARTICLES);
				break;
			case TSE_SEQ_STRIP:
				UI_icon_draw(x, y, ICON_LIBRARY_DATA_DIRECT);
				break;
			case TSE_SEQUENCE_DUP:
				UI_icon_draw(x, y, ICON_OBJECT_DATA);
				break;
			case TSE_RNA_STRUCT:
				if (RNA_struct_is_ID(te->rnaptr.type)) {
					arg.id = (ID *)te->rnaptr.data;
					tselem_draw_icon_uibut(&arg, RNA_struct_ui_icon(te->rnaptr.type));
				}
				else
					UI_icon_draw(x, y, RNA_struct_ui_icon(te->rnaptr.type));
				break;
			default:
				UI_icon_draw(x, y, ICON_DOT); break;
		}
	}
	else if (GS(tselem->id->name) == ID_OB) {
		Object *ob = (Object *)tselem->id;
		switch (ob->type) {
			case OB_LAMP:
				tselem_draw_icon_uibut(&arg, ICON_OUTLINER_OB_LAMP); break;
			case OB_MESH: 
				tselem_draw_icon_uibut(&arg, ICON_OUTLINER_OB_MESH); break;
			case OB_CAMERA: 
				tselem_draw_icon_uibut(&arg, ICON_OUTLINER_OB_CAMERA); break;
			case OB_CURVE: 
				tselem_draw_icon_uibut(&arg, ICON_OUTLINER_OB_CURVE); break;
			case OB_MBALL: 
				tselem_draw_icon_uibut(&arg, ICON_OUTLINER_OB_META); break;
			case OB_LATTICE: 
				tselem_draw_icon_uibut(&arg, ICON_OUTLINER_OB_LATTICE); break;
			case OB_ARMATURE: 
				tselem_draw_icon_uibut(&arg, ICON_OUTLINER_OB_ARMATURE); break;
			case OB_FONT: 
				tselem_draw_icon_uibut(&arg, ICON_OUTLINER_OB_FONT); break;
			case OB_SURF: 
				tselem_draw_icon_uibut(&arg, ICON_OUTLINER_OB_SURFACE); break;
			case OB_SPEAKER:
				tselem_draw_icon_uibut(&arg, ICON_OUTLINER_OB_SPEAKER); break;
			case OB_EMPTY: 
				tselem_draw_icon_uibut(&arg, ICON_OUTLINER_OB_EMPTY); break;
		
		}
	}
	else {
		switch (GS(tselem->id->name)) {
			case ID_SCE:
				tselem_draw_icon_uibut(&arg, ICON_SCENE_DATA); break;
			case ID_ME:
				tselem_draw_icon_uibut(&arg, ICON_OUTLINER_DATA_MESH); break;
			case ID_CU:
				tselem_draw_icon_uibut(&arg, ICON_OUTLINER_DATA_CURVE); break;
			case ID_MB:
				tselem_draw_icon_uibut(&arg, ICON_OUTLINER_DATA_META); break;
			case ID_LT:
				tselem_draw_icon_uibut(&arg, ICON_OUTLINER_DATA_LATTICE); break;
			case ID_LA:
			{
				Lamp *la = (Lamp *)tselem->id;
				
				switch (la->type) {
					case LA_LOCAL:
						tselem_draw_icon_uibut(&arg, ICON_LAMP_POINT); break;
					case LA_SUN:
						tselem_draw_icon_uibut(&arg, ICON_LAMP_SUN); break;
					case LA_SPOT:
						tselem_draw_icon_uibut(&arg, ICON_LAMP_SPOT); break;
					case LA_HEMI:
						tselem_draw_icon_uibut(&arg, ICON_LAMP_HEMI); break;
					case LA_AREA:
						tselem_draw_icon_uibut(&arg, ICON_LAMP_AREA); break;
					default:
						tselem_draw_icon_uibut(&arg, ICON_OUTLINER_DATA_LAMP); break;
				}
				break;
			}
			case ID_MA:
				tselem_draw_icon_uibut(&arg, ICON_MATERIAL_DATA); break;
			case ID_TE:
				tselem_draw_icon_uibut(&arg, ICON_TEXTURE_DATA); break;
			case ID_IM:
				tselem_draw_icon_uibut(&arg, ICON_IMAGE_DATA); break;
			case ID_SPK:
			case ID_SO:
				tselem_draw_icon_uibut(&arg, ICON_OUTLINER_DATA_SPEAKER); break;
			case ID_AR:
				tselem_draw_icon_uibut(&arg, ICON_OUTLINER_DATA_ARMATURE); break;
			case ID_CA:
				tselem_draw_icon_uibut(&arg, ICON_OUTLINER_DATA_CAMERA); break;
			case ID_KE:
				tselem_draw_icon_uibut(&arg, ICON_SHAPEKEY_DATA); break;
			case ID_WO:
				tselem_draw_icon_uibut(&arg, ICON_WORLD_DATA); break;
			case ID_AC:
				tselem_draw_icon_uibut(&arg, ICON_ACTION); break;
			case ID_NLA:
				tselem_draw_icon_uibut(&arg, ICON_NLA); break;
			case ID_TXT:
				tselem_draw_icon_uibut(&arg, ICON_SCRIPT); break;
			case ID_GR:
				tselem_draw_icon_uibut(&arg, ICON_GROUP); break;
			case ID_LI:
				tselem_draw_icon_uibut(&arg, ICON_LIBRARY_DATA_DIRECT); break;
			case ID_LS:
				tselem_draw_icon_uibut(&arg, ICON_LINE_DATA); break;
		}
	}
}

static void outliner_draw_iconrow(bContext *C, uiBlock *block, Scene *scene, SpaceOops *soops, ListBase *lb, int level,
                                  int xmax, int *offsx, int ys)
{
	TreeElement *te;
	TreeStoreElem *tselem;
	eOLDrawState active;

	for (te = lb->first; te; te = te->next) {
		
		/* exit drawing early */
		if ((*offsx) - UI_UNIT_X > xmax)
			break;

		tselem = TREESTORE(te);
		
		/* object hierarchy always, further constrained on level */
		if (level < 1 || (tselem->type == 0 && te->idcode == ID_OB)) {

			/* active blocks get white circle */
			if (tselem->type == 0) {
				if (te->idcode == ID_OB) {
					active = (OBACT == (Object *)tselem->id) ? OL_DRAWSEL_NORMAL : OL_DRAWSEL_NONE;
				}
				else if (scene->obedit && scene->obedit->data == tselem->id) {
					active = OL_DRAWSEL_NORMAL;
				}
				else {
					active = tree_element_active(C, scene, soops, te, OL_SETSEL_NONE, false);
				}
			}
			else {
				active = tree_element_type_active(NULL, scene, soops, te, tselem, OL_SETSEL_NONE, false);
			}

			if (active != OL_DRAWSEL_NONE) {
				float ufac = UI_UNIT_X / 20.0f;

				uiSetRoundBox(UI_CNR_ALL);
				gpuColor4P(CPACK_WHITE, 0.392f);
				uiRoundBox((float) *offsx - 1.0f * ufac,
				           (float)ys + 1.0f * ufac,
				           (float)*offsx + UI_UNIT_X - 2.0f * ufac,
				           (float)ys + UI_UNIT_Y - ufac,
				           (float)UI_UNIT_Y / 2.0f - ufac);
				glEnable(GL_BLEND); /* roundbox disables */
			}
			
			tselem_draw_icon(block, xmax, (float)*offsx, (float)ys, tselem, te, 0.5f);
			te->xs = *offsx;
			te->ys = ys;
			te->xend = (short)*offsx + UI_UNIT_X;
			te->flag |= TE_ICONROW; // for click
			
			(*offsx) += UI_UNIT_X;
		}
		
		/* this tree element always has same amount of branches, so don't draw */
		if (tselem->type != TSE_R_LAYER)
			outliner_draw_iconrow(C, block, scene, soops, &te->subtree, level + 1, xmax, offsx, ys);
	}
	
}

/* closed tree element */
static void outliner_set_coord_tree_element(SpaceOops *soops, TreeElement *te, int startx, int starty)
{
	TreeElement *ten;
	
	/* store coord and continue, we need coordinates for elements outside view too */
	te->xs = startx;
	te->ys = starty;
	
	for (ten = te->subtree.first; ten; ten = ten->next) {
		outliner_set_coord_tree_element(soops, ten, startx + UI_UNIT_X, starty);
	}
}


static void outliner_draw_tree_element(bContext *C, uiBlock *block, Scene *scene, ARegion *ar, SpaceOops *soops,
                                       TreeElement *te, int startx, int *starty, TreeElement **te_edit)
{
	TreeElement *ten;
	TreeStoreElem *tselem;
	float ufac = UI_UNIT_X / 20.0f;
	int offsx = 0;
	eOLDrawState active = OL_DRAWSEL_NONE;
	
	tselem = TREESTORE(te);

	if (*starty + 2 * UI_UNIT_Y >= ar->v2d.cur.ymin && *starty <= ar->v2d.cur.ymax) {
		int xmax = ar->v2d.cur.xmax;
		unsigned char alpha = 128;
		
		if ((tselem->flag & TSE_TEXTBUT) && (*te_edit == NULL)) {
			*te_edit = te;
		}

		/* icons can be ui buts, we don't want it to overlap with restrict */
		if ((soops->flag & SO_HIDE_RESTRICTCOLS) == 0)
			xmax -= OL_TOGW + UI_UNIT_X;
		
		glEnable(GL_BLEND);

		/* start by highlighting search matches 
		 *	we don't expand items when searching in the datablocks but we 
		 *	still want to highlight any filter matches. 
		 */
		if ((SEARCHING_OUTLINER(soops) || (soops->outlinevis == SO_DATABLOCKS && soops->search_string[0] != 0)) &&
		    (tselem->flag & TSE_SEARCHMATCH))
		{
			char col[4];
			UI_GetThemeColorType4ubv(TH_MATCH, SPACE_OUTLINER, col);
			col[3] = alpha;
			gpuColor4ubv((GLubyte *)col);
			gpuSingleFilledRecti(startx, *starty + 1, ar->v2d.cur.xmax, *starty + UI_UNIT_Y - 1);
		}

		/* colors for active/selected data */
		if (tselem->type == 0) {
			
			if (te->idcode == ID_SCE) {
				if (tselem->id == (ID *)scene) {
					gpuColor4P(CPACK_WHITE, alpha);
					active = OL_DRAWSEL_ACTIVE;
				}
			}
			else if (te->idcode == ID_GR) {
				Group *gr = (Group *)tselem->id;
				if (group_select_flag(gr)) {
					char col[4];
					UI_GetThemeColorType4ubv(TH_SELECT, SPACE_VIEW3D, col);
					col[3] = alpha;
					gpuColor4ubv((GLubyte *)col);
					
					active = OL_DRAWSEL_ACTIVE;
				}
			}
			else if (te->idcode == ID_OB) {
				Object *ob = (Object *)tselem->id;
				
				if (ob == OBACT || (ob->flag & SELECT)) {
					char col[4] = {0, 0, 0, 0};
					
					/* outliner active ob: always white text, circle color now similar to view3d */
					
					active = OL_DRAWSEL_ACTIVE;
					if (ob == OBACT) {
						if (ob->flag & SELECT) {
							UI_GetThemeColorType4ubv(TH_ACTIVE, SPACE_VIEW3D, col);
							col[3] = alpha;
						}
						
						active = OL_DRAWSEL_NORMAL;
					}
					else if (ob->flag & SELECT) {
						UI_GetThemeColorType4ubv(TH_SELECT, SPACE_VIEW3D, col);
						col[3] = alpha;
					}
					
					gpuColor4ubv((GLubyte *)col);
				}
			}
			else if (scene->obedit && scene->obedit->data == tselem->id) {
				gpuColor4P(CPACK_WHITE, alpha);
				active = OL_DRAWSEL_ACTIVE;
			}
			else {
<<<<<<< HEAD
				if (tree_element_active(C, scene, soops, te, OL_SETSEL_NONE)) {
					gpuColor4ub(220, 220, 255, alpha);
=======
				if (tree_element_active(C, scene, soops, te, OL_SETSEL_NONE, false)) {
					glColor4ub(220, 220, 255, alpha);
>>>>>>> 146a1c77
					active = OL_DRAWSEL_ACTIVE;
				}
			}
		}
		else {
			if (tree_element_type_active(NULL, scene, soops, te, tselem, OL_SETSEL_NONE, false) != OL_DRAWSEL_NONE) {
				active = OL_DRAWSEL_ACTIVE;
			}
			
			gpuColor4ub(220, 220, 255, alpha);
		}
		
		/* active circle */
		if (active != OL_DRAWSEL_NONE) {
			uiSetRoundBox(UI_CNR_ALL);
			uiRoundBox((float)startx + UI_UNIT_X,
			           (float)*starty + 1.0f * ufac,
			           (float)startx + 2.0f * UI_UNIT_X - 2.0f * ufac,
			           (float)*starty + UI_UNIT_Y - 1.0f * ufac,
			           UI_UNIT_Y / 2.0f - 1.0f * ufac);
			glEnable(GL_BLEND); /* roundbox disables it */
			
			te->flag |= TE_ACTIVE; // for lookup in display hierarchies
		}
		
		/* open/close icon, only when sublevels, except for scene */
		if (te->subtree.first || (tselem->type == 0 && te->idcode == ID_SCE) || (te->flag & TE_LAZY_CLOSED)) {
			int icon_x;
			if (tselem->type == 0 && ELEM(te->idcode, ID_OB, ID_SCE))
				icon_x = startx;
			else
				icon_x = startx + 5 * ufac;
			
			// icons a bit higher
			if (TSELEM_OPEN(tselem, soops))
				UI_icon_draw((float)icon_x, (float)*starty + 2 * ufac, ICON_DISCLOSURE_TRI_DOWN);
			else
				UI_icon_draw((float)icon_x, (float)*starty + 2 * ufac, ICON_DISCLOSURE_TRI_RIGHT);
		}
		offsx += UI_UNIT_X;
		
		/* datatype icon */
		
		if (!(ELEM(tselem->type, TSE_RNA_PROPERTY, TSE_RNA_ARRAY_ELEM))) {
			
			tselem_draw_icon(block, xmax, (float)startx + offsx, (float)*starty, tselem, te, 1.0f);
			
			offsx += UI_UNIT_X;
		}
		else
			offsx += 2 * ufac;
		
		if (tselem->type == 0 && tselem->id->lib) {
			GPU_pixels_uniform_1f(GL_ALPHA_SCALE, 0.5f);
			if (tselem->id->flag & LIB_INDIRECT)
				UI_icon_draw((float)startx + offsx, (float)*starty + 2 * ufac, ICON_LIBRARY_DATA_INDIRECT);
			else
				UI_icon_draw((float)startx + offsx, (float)*starty + 2 * ufac, ICON_LIBRARY_DATA_DIRECT);
			GPU_pixels_uniform_1f(GL_ALPHA_SCALE, 1.0f); /* restore default value */
			offsx += UI_UNIT_X;
		}
		glDisable(GL_BLEND);
		
		/* name */
		if (active == OL_DRAWSEL_NORMAL) UI_ThemeColor(TH_TEXT_HI);
		else if (ELEM(tselem->type, TSE_RNA_PROPERTY, TSE_RNA_ARRAY_ELEM)) UI_ThemeColorBlend(TH_BACK, TH_TEXT, 0.75f);
		else UI_ThemeColor(TH_TEXT);
		
		UI_DrawString(startx + offsx, *starty + 5 * ufac, te->name);
		
		offsx += (int)(UI_UNIT_X + UI_GetStringWidth(te->name));
		
		/* closed item, we draw the icons, not when it's a scene, or master-server list though */
		if (!TSELEM_OPEN(tselem, soops)) {
			if (te->subtree.first) {
				if (tselem->type == 0 && te->idcode == ID_SCE) {
					/* pass */
				}
				else if (tselem->type != TSE_R_LAYER) {
					/* this tree element always has same amount of branches, so don't draw */

					int tempx = startx + offsx;

					/* divider */

					UI_ThemeColorShade(TH_BACK, -40);

					gpuSingleFilledRecti(
						tempx   - 10.0f * ufac,
						*starty +  4.0f * ufac,
						tempx  -  8.0f * ufac,
						*starty + UI_UNIT_Y - 4.0f * ufac);

					glEnable(GL_BLEND);
					GPU_pixels_uniform_1f(GL_ALPHA_SCALE, 0.5);

					outliner_draw_iconrow(C, block, scene, soops, &te->subtree, 0, xmax, &tempx, *starty);

					GPU_pixels_uniform_1f(GL_ALPHA_SCALE, 1.0); /* restore default value */
					glDisable(GL_BLEND);
				}
			}
		}
	}
	/* store coord and continue, we need coordinates for elements outside view too */
	te->xs = startx;
	te->ys = *starty;
	te->xend = startx + offsx;
		
	if (TSELEM_OPEN(tselem, soops)) {
		*starty -= UI_UNIT_Y;
		
		for (ten = te->subtree.first; ten; ten = ten->next)
			outliner_draw_tree_element(C, block, scene, ar, soops, ten, startx + UI_UNIT_X, starty, te_edit);
	}
	else {
		for (ten = te->subtree.first; ten; ten = ten->next)
			outliner_set_coord_tree_element(soops, ten, startx, *starty);
		
		*starty -= UI_UNIT_Y;
	}
}

static void outliner_draw_hierarchy(SpaceOops *soops, ListBase *lb, int startx, int *starty)
{
	TreeElement *te;
	TreeStoreElem *tselem;
	int y1, y2;
	
	if (BLI_listbase_is_empty(lb)) return;
	
	y1 = y2 = *starty; /* for vertical lines between objects */
	for (te = lb->first; te; te = te->next) {
		y2 = *starty;
		tselem = TREESTORE(te);
		
		/* horizontal line? */
		if (tselem->type == 0 && (te->idcode == ID_OB || te->idcode == ID_SCE))
			gpuSingleFilledRecti(startx, *starty, startx + UI_UNIT_X, *starty - 1);
			
		*starty -= UI_UNIT_Y;
		
		if (TSELEM_OPEN(tselem, soops))
			outliner_draw_hierarchy(soops, &te->subtree, startx + UI_UNIT_X, starty);
	}
	
	/* vertical line */
	te = lb->last;
	if (te->parent || lb->first != lb->last) {
		tselem = TREESTORE(te);
		if (tselem->type == 0 && te->idcode == ID_OB) {
			
			gpuSingleFilledRecti(startx, y1 + UI_UNIT_Y, startx + 1, y2);
		}
	}
}

static void outliner_draw_struct_marks(ARegion *ar, SpaceOops *soops, ListBase *lb, int *starty) 
{
	TreeElement *te;
	TreeStoreElem *tselem;

	gpuImmediateFormat_V2(); // DOODLE: struct marks, drawn recursively
	gpuBegin(GL_LINES);

	for (te = lb->first; te; te = te->next) {
		tselem = TREESTORE(te);
		
		/* selection status */
		if (TSELEM_OPEN(tselem, soops)) {
			if (tselem->type == TSE_RNA_STRUCT) {
				gpuEnd();
				gpuDrawFilledRecti(0, *starty + 1, (int)ar->v2d.cur.xmax, *starty + UI_UNIT_Y - 1);
				gpuBegin(GL_LINES);
			}
		}

		*starty -= UI_UNIT_Y;

		if (TSELEM_OPEN(tselem, soops)) {
			outliner_draw_struct_marks(ar, soops, &te->subtree, starty);
			if (tselem->type == TSE_RNA_STRUCT) {
				gpuAppendLinef(0, (float)*starty + UI_UNIT_Y, ar->v2d.cur.xmax, (float)*starty + UI_UNIT_Y);
			}
		}
	}

	gpuEnd();
	gpuImmediateUnformat();
}

static void outliner_draw_selection(ARegion *ar, SpaceOops *soops, ListBase *lb, int *starty) 
{
	TreeElement *te;
	TreeStoreElem *tselem;
	
	for (te = lb->first; te; te = te->next) {
		tselem = TREESTORE(te);
		
		/* selection status */
		if (tselem->flag & TSE_SELECTED) {
			gpuSingleFilledRecti(0, *starty + 1, (int)ar->v2d.cur.xmax, *starty + UI_UNIT_Y - 1);
		}
		*starty -= UI_UNIT_Y;
		if (TSELEM_OPEN(tselem, soops)) outliner_draw_selection(ar, soops, &te->subtree, starty);
	}
}


static void outliner_draw_tree(bContext *C, uiBlock *block, Scene *scene, ARegion *ar,
                               SpaceOops *soops, TreeElement **te_edit)
{
	TreeElement *te;
	int starty, startx;
	float col[3];

	if (ELEM(soops->outlinevis, SO_DATABLOCKS, SO_USERDEF)) {
		/* struct marks */
		UI_ThemeColorShadeAlpha(TH_BACK, -15, -200);
		//UI_ThemeColorShade(TH_BACK, -20);
		starty = (int)ar->v2d.tot.ymax - UI_UNIT_Y - OL_Y_OFFSET;
		outliner_draw_struct_marks(ar, soops, &soops->tree, &starty);
	}
	
	/* always draw selection fill before hierarchy */
	UI_GetThemeColor3fv(TH_SELECT_HIGHLIGHT, col);
	gpuColor3fv(col);
	starty = (int)ar->v2d.tot.ymax - UI_UNIT_Y - OL_Y_OFFSET;
	outliner_draw_selection(ar, soops, &soops->tree, &starty);
	
	// gray hierarchy lines
	UI_ThemeColorBlend(TH_BACK, TH_TEXT, 0.4f);
	starty = (int)ar->v2d.tot.ymax - UI_UNIT_Y / 2 - OL_Y_OFFSET;
	startx = 6;
	outliner_draw_hierarchy(soops, &soops->tree, startx, &starty);
	
	// items themselves
	starty = (int)ar->v2d.tot.ymax - UI_UNIT_Y - OL_Y_OFFSET;
	startx = 0;
	for (te = soops->tree.first; te; te = te->next) {
		outliner_draw_tree_element(C, block, scene, ar, soops, te, startx, &starty, te_edit);
	}
}


static void outliner_back(ARegion *ar)
{
	int ystart;
	
	UI_ThemeColorShade(TH_BACK, 6);
	ystart = (int)ar->v2d.tot.ymax;
	ystart = UI_UNIT_Y * (ystart / (UI_UNIT_Y)) - OL_Y_OFFSET;
	
	while (ystart + 2 * UI_UNIT_Y > ar->v2d.cur.ymin) {
		gpuSingleFilledRecti(0, ystart, (int)ar->v2d.cur.xmax, ystart + UI_UNIT_Y);
		ystart -= 2 * UI_UNIT_Y;
	}
}

static void outliner_draw_restrictcols(ARegion *ar)
{
	int ystart;
	
	/* background underneath */
	UI_ThemeColor(TH_BACK);
	gpuSingleFilledRecti((int)(ar->v2d.cur.xmax - OL_TOGW),
	        (int)(ar->v2d.cur.ymin - 1), (int)ar->v2d.cur.xmax, (int)ar->v2d.cur.ymax);
	
	UI_ThemeColorShade(TH_BACK, 6);
	ystart = (int)ar->v2d.tot.ymax;
	ystart = UI_UNIT_Y * (ystart / (UI_UNIT_Y)) - OL_Y_OFFSET;
	
	while (ystart + 2 * UI_UNIT_Y > ar->v2d.cur.ymin) {
		gpuSingleFilledRecti((int)ar->v2d.cur.xmax - OL_TOGW, ystart, (int)ar->v2d.cur.xmax, ystart + UI_UNIT_Y);
		ystart -= 2 * UI_UNIT_Y;
	}
	
	UI_ThemeColorShadeAlpha(TH_BACK, -15, -200);

	gpuImmediateFormat_V2(); // DOODLE: 3 mono lines
	gpuBegin(GL_LINES);

	/* view */
	gpuAppendLinei((int)(ar->v2d.cur.xmax - OL_TOG_RESTRICT_VIEWX),
	               (int)(ar->v2d.cur.ymax),
	               (int)(ar->v2d.cur.xmax - OL_TOG_RESTRICT_VIEWX),
	               (int)(ar->v2d.cur.ymin));

	/* render */
	gpuAppendLinei((int)(ar->v2d.cur.xmax - OL_TOG_RESTRICT_SELECTX),
	               (int)(ar->v2d.cur.ymax),
	               (int)(ar->v2d.cur.xmax - OL_TOG_RESTRICT_SELECTX),
	               (int)(ar->v2d.cur.ymin));

	/* render */
	gpuAppendLinei((int)(ar->v2d.cur.xmax - OL_TOG_RESTRICT_RENDERX),
	               (int)(ar->v2d.cur.ymax),
	               (int)(ar->v2d.cur.xmax - OL_TOG_RESTRICT_RENDERX),
	               (int)(ar->v2d.cur.ymin));

	gpuEnd();
	gpuImmediateUnformat();
}

/* ****************************************************** */
/* Main Entrypoint - Draw contents of Outliner editor */

void draw_outliner(const bContext *C)
{
	Main *mainvar = CTX_data_main(C); 
	Scene *scene = CTX_data_scene(C);
	ARegion *ar = CTX_wm_region(C);
	View2D *v2d = &ar->v2d;
	SpaceOops *soops = CTX_wm_space_outliner(C);
	uiBlock *block;
	int sizey = 0, sizex = 0, sizex_rna = 0;
	TreeElement *te_edit = NULL;

	outliner_build_tree(mainvar, scene, soops); // always
	
	/* get extents of data */
	outliner_height(soops, &soops->tree, &sizey);

	if (ELEM(soops->outlinevis, SO_DATABLOCKS, SO_USERDEF)) {
		/* RNA has two columns:
		 *  - column 1 is (max_width + OL_RNA_COL_SPACEX) or
		 *				 (OL_RNA_COL_X), whichever is wider...
		 *	- column 2 is fixed at OL_RNA_COL_SIZEX
		 *
		 *  (*) XXX max width for now is a fixed factor of (UI_UNIT_X * (max_indention + 100))
		 */
		 
		/* get actual width of column 1 */
		outliner_rna_width(soops, &soops->tree, &sizex_rna, 0);
		sizex_rna = max_ii(OL_RNA_COLX, sizex_rna + OL_RNA_COL_SPACEX);
		
		/* get width of data (for setting 'tot' rect, this is column 1 + column 2 + a bit extra) */
		sizex = sizex_rna + OL_RNA_COL_SIZEX + 50;
	}
	else {
		/* width must take into account restriction columns (if visible) so that entries will still be visible */
		//outliner_width(soops, &soops->tree, &sizex);
		// XXX should use outliner_width instead when te->xend will be set correctly...
		outliner_rna_width(soops, &soops->tree, &sizex, 0);
		
		/* constant offset for restriction columns */
		// XXX this isn't that great yet...
		if ((soops->flag & SO_HIDE_RESTRICTCOLS) == 0)
			sizex += OL_TOGW * 3;
		
	}
	
	/* adds vertical offset */
	sizey += OL_Y_OFFSET;

	/* update size of tot-rect (extents of data/viewable area) */
	UI_view2d_totRect_set(v2d, sizex, sizey);

	/* force display to pixel coords */
	v2d->flag |= (V2D_PIXELOFS_X | V2D_PIXELOFS_Y);
	/* set matrix for 2d-view controls */
	UI_view2d_view_ortho(v2d);

	/* draw outliner stuff (background, hierarchy lines and names) */
	outliner_back(ar);
	block = uiBeginBlock(C, ar, __func__, UI_EMBOSS);
	outliner_draw_tree((bContext *)C, block, scene, ar, soops, &te_edit);
	
	if (ELEM(soops->outlinevis, SO_DATABLOCKS, SO_USERDEF)) {
		/* draw rna buttons */
		outliner_draw_rnacols(ar, sizex_rna);
		outliner_draw_rnabuts(block, scene, ar, soops, sizex_rna, &soops->tree);
	}
	else if (!(soops->flag & SO_HIDE_RESTRICTCOLS)) {
		/* draw restriction columns */
		outliner_draw_restrictcols(ar);
		outliner_draw_restrictbuts(block, scene, ar, soops, &soops->tree);
	}

	/* draw edit buttons if nessecery */
	if (te_edit) {
		outliner_buttons(C, block, ar, te_edit);
	}

	uiEndBlock(C, block);
	uiDrawBlock(C, block);

	/* clear flag that allows quick redraws */
	soops->storeflag &= ~SO_TREESTORE_REDRAW;
} <|MERGE_RESOLUTION|>--- conflicted
+++ resolved
@@ -1317,13 +1317,8 @@
 				active = OL_DRAWSEL_ACTIVE;
 			}
 			else {
-<<<<<<< HEAD
-				if (tree_element_active(C, scene, soops, te, OL_SETSEL_NONE)) {
+				if (tree_element_active(C, scene, soops, te, OL_SETSEL_NONE, false)) {
 					gpuColor4ub(220, 220, 255, alpha);
-=======
-				if (tree_element_active(C, scene, soops, te, OL_SETSEL_NONE, false)) {
-					glColor4ub(220, 220, 255, alpha);
->>>>>>> 146a1c77
 					active = OL_DRAWSEL_ACTIVE;
 				}
 			}
