/*
 * ***** BEGIN GPL LICENSE BLOCK *****
 *
 * This program is free software; you can redistribute it and/or
 * modify it under the terms of the GNU General Public License
 * as published by the Free Software Foundation; either version 2
 * of the License, or (at your option) any later version.
 *
 * This program is distributed in the hope that it will be useful,
 * but WITHOUT ANY WARRANTY; without even the implied warranty of
 * MERCHANTABILITY or FITNESS FOR A PARTICULAR PURPOSE.  See the
 * GNU General Public License for more details.
 *
 * You should have received a copy of the GNU General Public License
 * along with this program; if not, write to the Free Software Foundation,
 * Inc., 51 Franklin Street, Fifth Floor, Boston, MA 02110-1301, USA.
 *
 * The Original Code is Copyright (C) 2004 Blender Foundation.
 * All rights reserved.
 *
 * The Original Code is: all of this file.
 *
 * Contributor(s): Joshua Leung
 *
 * ***** END GPL LICENSE BLOCK *****
 */

/** \file blender/editors/space_outliner/outliner_draw.c
 *  \ingroup spoutliner
 */

#include "DNA_anim_types.h"
#include "DNA_armature_types.h"
#include "DNA_gpencil_types.h"
#include "DNA_group_types.h"
#include "DNA_lamp_types.h"
#include "DNA_lightprobe_types.h"
#include "DNA_object_types.h"
#include "DNA_scene_types.h"
#include "DNA_sequence_types.h"

#include "BLI_math.h"
#include "BLI_blenlib.h"
#include "BLI_string_utils.h"
#include "BLI_utildefines.h"
#include "BLI_mempool.h"

#include "BLT_translation.h"

#include "BKE_context.h"
#include "BKE_deform.h"
#include "BKE_fcurve.h"
#include "BKE_global.h"
#include "BKE_idcode.h"
#include "BKE_layer.h"
#include "BKE_library.h"
#include "BKE_main.h"
#include "BKE_modifier.h"
#include "BKE_report.h"
#include "BKE_scene.h"
#include "BKE_object.h"

#include "DEG_depsgraph.h"
#include "DEG_depsgraph_build.h"

#include "ED_armature.h"
#include "ED_keyframing.h"
#include "ED_object.h"
#include "ED_screen.h"

#include "WM_api.h"
#include "WM_types.h"

#include "GPU_immediate.h"

#include "UI_interface.h"
#include "UI_interface_icons.h"
#include "UI_resources.h"
#include "UI_view2d.h"

#include "RNA_access.h"

#include "outliner_intern.h"

/* disable - this is far too slow - campbell */
// #define USE_GROUP_SELECT

/* ****************************************************** */
/* Tree Size Functions */

static void outliner_height(SpaceOops *soops, ListBase *lb, int *h)
{
	TreeElement *te = lb->first;
	while (te) {
		TreeStoreElem *tselem = TREESTORE(te);
		if (TSELEM_OPEN(tselem, soops)) {
			outliner_height(soops, &te->subtree, h);
		}
		(*h) += UI_UNIT_Y;
		te = te->next;
	}
}

#if 0  // XXX this is currently disabled until te->xend is set correctly
static void outliner_width(SpaceOops *soops, ListBase *lb, int *w)
{
	TreeElement *te = lb->first;
	while (te) {
//		TreeStoreElem *tselem = TREESTORE(te);

		// XXX fixme... te->xend is not set yet
		if (!TSELEM_OPEN(tselem, soops)) {
			if (te->xend > *w)
				*w = te->xend;
		}
		outliner_width(soops, &te->subtree, w);
		te = te->next;
	}
}
#endif

static void outliner_rna_width(SpaceOops *soops, ListBase *lb, int *w, int startx)
{
	TreeElement *te = lb->first;
	while (te) {
		TreeStoreElem *tselem = TREESTORE(te);
		// XXX fixme... (currently, we're using a fixed length of 100)!
#if 0
		if (te->xend) {
			if (te->xend > *w)
				*w = te->xend;
		}
#endif
		if (startx + 100 > *w)
			*w = startx + 100;

		if (TSELEM_OPEN(tselem, soops)) {
			outliner_rna_width(soops, &te->subtree, w, startx + UI_UNIT_X);
		}
		te = te->next;
	}
}

/**
 * The active object is only needed for reference.
 */
static bool is_object_data_in_editmode(const ID *id, const Object *obact)
{
	const short id_type = GS(id->name);
	return (
	        (obact && (obact->mode & OB_MODE_EDIT)) &&
	        (id && OB_DATA_SUPPORT_EDITMODE(id_type)) &&
	        (GS(((ID *)obact->data)->name) == id_type) &&
	        BKE_object_data_is_in_editmode(id)
	);
}

/* ****************************************************** */

static void restrictbutton_recursive_ebone(bContext *C, EditBone *ebone_parent, int flag, bool set_flag)
{
	Object *obedit = CTX_data_edit_object(C);
	bArmature *arm = obedit->data;
	EditBone *ebone;

	for (ebone = arm->edbo->first; ebone; ebone = ebone->next) {
		if (ED_armature_ebone_is_child_recursive(ebone_parent, ebone)) {
			if (set_flag) {
				ebone->flag &= ~(BONE_TIPSEL | BONE_SELECTED | BONE_ROOTSEL);
				ebone->flag |= flag;
			}
			else {
				ebone->flag &= ~flag;
			}
		}
	}
}

static void restrictbutton_recursive_bone(Bone *bone_parent, int flag, bool set_flag)
{
	Bone *bone;
	for (bone = bone_parent->childbase.first; bone; bone = bone->next) {
		if (set_flag) {
			bone->flag &= ~(BONE_TIPSEL | BONE_SELECTED | BONE_ROOTSEL);
			bone->flag |= flag;
		}
		else {
			bone->flag &= ~flag;
		}
		restrictbutton_recursive_bone(bone, flag, set_flag);
	}

}

static void restrictbutton_r_lay_cb(bContext *C, void *poin, void *UNUSED(poin2))
{
	WM_event_add_notifier(C, NC_SCENE | ND_RENDER_OPTIONS, poin);
}

static void restrictbutton_modifier_cb(bContext *C, void *UNUSED(poin), void *poin2)
{
	Object *ob = (Object *)poin2;

	DEG_id_tag_update(&ob->id, OB_RECALC_DATA);
	WM_event_add_notifier(C, NC_OBJECT | ND_MODIFIER, ob);
}

static void restrictbutton_bone_visibility_cb(bContext *C, void *UNUSED(poin), void *poin2)
{
	Bone *bone = (Bone *)poin2;
	if (bone->flag & BONE_HIDDEN_P)
		bone->flag &= ~(BONE_SELECTED | BONE_TIPSEL | BONE_ROOTSEL);

	if (CTX_wm_window(C)->eventstate->ctrl) {
		restrictbutton_recursive_bone(bone, BONE_HIDDEN_P, (bone->flag & BONE_HIDDEN_P) != 0);
	}

	WM_event_add_notifier(C, NC_OBJECT | ND_POSE, NULL);
}

static void restrictbutton_bone_select_cb(bContext *C, void *UNUSED(poin), void *poin2)
{
	Bone *bone = (Bone *)poin2;
	if (bone->flag & BONE_UNSELECTABLE)
		bone->flag &= ~(BONE_SELECTED | BONE_TIPSEL | BONE_ROOTSEL);

	if (CTX_wm_window(C)->eventstate->ctrl) {
		restrictbutton_recursive_bone(bone, BONE_UNSELECTABLE, (bone->flag & BONE_UNSELECTABLE) != 0);
	}

	WM_event_add_notifier(C, NC_OBJECT | ND_POSE, NULL);
}

static void restrictbutton_ebone_select_cb(bContext *C, void *UNUSED(poin), void *poin2)
{
	EditBone *ebone = (EditBone *)poin2;

	if (ebone->flag & BONE_UNSELECTABLE) {
		ebone->flag &= ~(BONE_SELECTED | BONE_TIPSEL | BONE_ROOTSEL);
	}

	if (CTX_wm_window(C)->eventstate->ctrl) {
		restrictbutton_recursive_ebone(C, ebone, BONE_UNSELECTABLE, (ebone->flag & BONE_UNSELECTABLE) != 0);
	}

	WM_event_add_notifier(C, NC_OBJECT | ND_POSE, NULL);
}

static void restrictbutton_ebone_visibility_cb(bContext *C, void *UNUSED(poin), void *poin2)
{
	EditBone *ebone = (EditBone *)poin2;
	if (ebone->flag & BONE_HIDDEN_A) {
		ebone->flag &= ~(BONE_SELECTED | BONE_TIPSEL | BONE_ROOTSEL);
	}

	if (CTX_wm_window(C)->eventstate->ctrl) {
		restrictbutton_recursive_ebone(C, ebone, BONE_HIDDEN_A, (ebone->flag & BONE_HIDDEN_A) != 0);
	}

	WM_event_add_notifier(C, NC_OBJECT | ND_POSE, NULL);
}

static void restrictbutton_gp_layer_flag_cb(bContext *C, void *UNUSED(poin), void *UNUSED(poin2))
{
	WM_event_add_notifier(C, NC_GPENCIL | ND_DATA | NA_EDITED, NULL);
}

static void restrictbutton_id_user_toggle(bContext *UNUSED(C), void *poin, void *UNUSED(poin2))
{
	ID *id = (ID *)poin;

	BLI_assert(id != NULL);

	if (id->flag & LIB_FAKEUSER) {
		id_us_plus(id);
	}
	else {
		id_us_min(id);
	}
}

static void hidebutton_base_flag_cb(bContext *C, void *poin, void *poin2)
{
	Scene *scene = CTX_data_scene(C);
	ViewLayer *view_layer = poin;
	Base *base = poin2;
	bool extend = (CTX_wm_window(C)->eventstate->ctrl == 0);

	/* Undo button toggle, let function do it. */
	base->flag ^= BASE_HIDDEN;

	BKE_base_set_visible(scene, view_layer, base, extend);

	if (!extend && (base->flag & BASE_VISIBLE)) {
		/* Auto select solo-ed object. */
		ED_object_base_select(base, BA_SELECT);
		view_layer->basact = base;
	}

	DEG_id_tag_update(&scene->id, DEG_TAG_BASE_FLAGS_UPDATE);
	WM_event_add_notifier(C, NC_SCENE | ND_OB_SELECT, scene);
}

static void hidebutton_layer_collection_flag_cb(bContext *C, void *poin, void *poin2)
{
	Scene *scene = CTX_data_scene(C);
	ViewLayer *view_layer = poin;
	LayerCollection *lc = poin2;
	bool extend = (CTX_wm_window(C)->eventstate->ctrl == 0);

	/* Undo button toggle, let function do it. */
	lc->runtime_flag ^= LAYER_COLLECTION_HAS_VISIBLE_OBJECTS;

	BKE_layer_collection_set_visible(scene, view_layer, lc, extend);

	DEG_id_tag_update(&scene->id, DEG_TAG_BASE_FLAGS_UPDATE);
	WM_event_add_notifier(C, NC_SCENE | ND_OB_SELECT, scene);
}

static void namebutton_cb(bContext *C, void *tsep, char *oldname)
{
	Main *bmain = CTX_data_main(C);
	SpaceOops *soops = CTX_wm_space_outliner(C);
	Object *obedit = CTX_data_edit_object(C);
	BLI_mempool *ts = soops->treestore;
	TreeStoreElem *tselem = tsep;

	if (ts && tselem) {
		TreeElement *te = outliner_find_tree_element(&soops->tree, tselem);

		if (tselem->type == 0) {
			BLI_libblock_ensure_unique_name(bmain, tselem->id->name);

			switch (GS(tselem->id->name)) {
				case ID_MA:
					WM_event_add_notifier(C, NC_MATERIAL, NULL); break;
				case ID_TE:
					WM_event_add_notifier(C, NC_TEXTURE, NULL); break;
				case ID_IM:
					WM_event_add_notifier(C, NC_IMAGE, NULL); break;
				case ID_SCE:
					WM_event_add_notifier(C, NC_SCENE, NULL); break;
				default:
					WM_event_add_notifier(C, NC_ID | NA_RENAME, NULL); break;
			}
			/* Check the library target exists */
			if (te->idcode == ID_LI) {
				Library *lib = (Library *)tselem->id;
				char expanded[FILE_MAX];

				BKE_library_filepath_set(bmain, lib, lib->name);

				BLI_strncpy(expanded, lib->name, sizeof(expanded));
				BLI_path_abs(expanded, BKE_main_blendfile_path(bmain));
				if (!BLI_exists(expanded)) {
					BKE_reportf(CTX_wm_reports(C), RPT_ERROR,
					            "Library path '%s' does not exist, correct this before saving", expanded);
				}
				else if (lib->id.tag & LIB_TAG_MISSING) {
					BKE_reportf(CTX_wm_reports(C), RPT_INFO,
					            "Library path '%s' is now valid, please reload the library", expanded);
					lib->id.tag &= ~LIB_TAG_MISSING;
				}
			}
		}
		else {
			switch (tselem->type) {
				case TSE_DEFGROUP:
					defgroup_unique_name(te->directdata, (Object *)tselem->id); //	id = object
					break;
				case TSE_NLA_ACTION:
					BLI_libblock_ensure_unique_name(bmain, tselem->id->name);
					break;
				case TSE_EBONE:
				{
					bArmature *arm = (bArmature *)tselem->id;
					if (arm->edbo) {
						EditBone *ebone = te->directdata;
						char newname[sizeof(ebone->name)];

						/* restore bone name */
						BLI_strncpy(newname, ebone->name, sizeof(ebone->name));
						BLI_strncpy(ebone->name, oldname, sizeof(ebone->name));
						ED_armature_bone_rename(bmain, obedit->data, oldname, newname);
						WM_event_add_notifier(C, NC_OBJECT | ND_POSE, NULL);
					}
					break;
				}

				case TSE_BONE:
				{
					ViewLayer *view_layer = CTX_data_view_layer(C);
					Scene *scene = CTX_data_scene(C);
					bArmature *arm = (bArmature *)tselem->id;
					Bone *bone = te->directdata;
					char newname[sizeof(bone->name)];

					/* always make current object active */
					tree_element_active(C, scene, view_layer, soops, te, OL_SETSEL_NORMAL, true);

					/* restore bone name */
					BLI_strncpy(newname, bone->name, sizeof(bone->name));
					BLI_strncpy(bone->name, oldname, sizeof(bone->name));
					ED_armature_bone_rename(bmain, arm, oldname, newname);
					WM_event_add_notifier(C, NC_OBJECT | ND_POSE, NULL);
					break;
				}
				case TSE_POSE_CHANNEL:
				{
					Scene *scene = CTX_data_scene(C);
					ViewLayer *view_layer = CTX_data_view_layer(C);
					Object *ob = (Object *)tselem->id;
					bPoseChannel *pchan = te->directdata;
					char newname[sizeof(pchan->name)];

					/* always make current pose-bone active */
					tree_element_active(C, scene, view_layer, soops, te, OL_SETSEL_NORMAL, true);

					BLI_assert(ob->type == OB_ARMATURE);

					/* restore bone name */
					BLI_strncpy(newname, pchan->name, sizeof(pchan->name));
					BLI_strncpy(pchan->name, oldname, sizeof(pchan->name));
					ED_armature_bone_rename(bmain, ob->data, oldname, newname);
					WM_event_add_notifier(C, NC_OBJECT | ND_POSE, NULL);
					break;
				}
				case TSE_POSEGRP:
				{
					Object *ob = (Object *)tselem->id; // id = object
					bActionGroup *grp = te->directdata;

					BLI_uniquename(&ob->pose->agroups, grp, CTX_DATA_(BLT_I18NCONTEXT_ID_ACTION, "Group"), '.',
					               offsetof(bActionGroup, name), sizeof(grp->name));
					WM_event_add_notifier(C, NC_OBJECT | ND_POSE, ob);
					break;
				}
				case TSE_GP_LAYER:
				{
					bGPdata *gpd = (bGPdata *)tselem->id; // id = GP Datablock
					bGPDlayer *gpl = te->directdata;

					// XXX: name needs translation stuff
					BLI_uniquename(&gpd->layers, gpl, "GP Layer", '.',
					               offsetof(bGPDlayer, info), sizeof(gpl->info));
					WM_event_add_notifier(C, NC_GPENCIL | ND_DATA, gpd);
					break;
				}
				case TSE_R_LAYER:
				{
					Scene *scene = (Scene *)tselem->id;
					ViewLayer *view_layer = te->directdata;

					/* Restore old name. */
					char newname[sizeof(view_layer->name)];
					BLI_strncpy(newname, view_layer->name, sizeof(view_layer->name));
					BLI_strncpy(view_layer->name, oldname, sizeof(view_layer->name));

					/* Rename, preserving animation and compositing data. */
					BKE_view_layer_rename(bmain, scene, view_layer, newname);
					WM_event_add_notifier(C, NC_ID | NA_RENAME, NULL);
					break;
				}
				case TSE_LAYER_COLLECTION:
				{
					BLI_libblock_ensure_unique_name(bmain, tselem->id->name);
					WM_event_add_notifier(C, NC_ID | NA_RENAME, NULL);
					break;
				}
			}
		}
		tselem->flag &= ~TSE_TEXTBUT;
	}
}

static void outliner_draw_restrictbuts(
        uiBlock *block, Scene *scene, ViewLayer *view_layer, ARegion *ar, SpaceOops *soops, ListBase *lb)
{
	uiBut *bt;

	/* get RNA properties (once for speed) */
	PropertyRNA *object_prop_hide_viewport, *object_prop_hide_select, *object_prop_hide_render;
	PropertyRNA *collection_prop_hide_viewport, *collection_prop_hide_select, *collection_prop_hide_render;

	object_prop_hide_viewport = RNA_struct_type_find_property(&RNA_Object, "hide_viewport");
	object_prop_hide_select = RNA_struct_type_find_property(&RNA_Object, "hide_select");
	object_prop_hide_render = RNA_struct_type_find_property(&RNA_Object, "hide_render");
	collection_prop_hide_select = RNA_struct_type_find_property(&RNA_Collection, "hide_select");
	collection_prop_hide_viewport = RNA_struct_type_find_property(&RNA_Collection, "hide_viewport");
	collection_prop_hide_render = RNA_struct_type_find_property(&RNA_Collection, "hide_render");

	BLI_assert(object_prop_hide_viewport &&
	           object_prop_hide_select &&
	           object_prop_hide_render &&
	           collection_prop_hide_viewport &&
	           collection_prop_hide_select &&
	           collection_prop_hide_render);

	for (TreeElement *te = lb->first; te; te = te->next) {
		TreeStoreElem *tselem = TREESTORE(te);
		if (te->ys + 2 * UI_UNIT_Y >= ar->v2d.cur.ymin && te->ys <= ar->v2d.cur.ymax) {
			if (tselem->type == TSE_R_LAYER && (soops->outlinevis == SO_SCENES)) {
				/* View layer render toggle. */
				ViewLayer *layer = te->directdata;

				bt = uiDefIconButBitS(
				        block, UI_BTYPE_ICON_TOGGLE_N, VIEW_LAYER_RENDER, 0, ICON_RESTRICT_RENDER_OFF,
				        (int)(ar->v2d.cur.xmax - OL_TOG_RESTRICT_RENDERX), te->ys, UI_UNIT_X,
				        UI_UNIT_Y, &layer->flag, 0, 0, 0, 0, TIP_("Use view layer for rendering"));
				UI_but_func_set(bt, restrictbutton_r_lay_cb, tselem->id, NULL);
				UI_but_flag_enable(bt, UI_BUT_DRAG_LOCK);
			}
			else if (tselem->type == 0 && te->idcode == ID_OB) {
				Object *ob = (Object *)tselem->id;
				Base *base = BKE_view_layer_base_find(view_layer, ob);

				if (base) {
					bt = uiDefIconButBitS(
					        block, UI_BTYPE_ICON_TOGGLE, BASE_HIDDEN, 0, ICON_HIDE_OFF,
					        (int)(ar->v2d.cur.xmax - OL_TOG_HIDEX), te->ys, UI_UNIT_X,
					        UI_UNIT_Y, &base->flag, 0, 0, 0, 0,
					        TIP_("Hide object in viewport (Ctrl to isolate)"));
					UI_but_func_set(bt, hidebutton_base_flag_cb, view_layer, base);
					UI_but_flag_enable(bt, UI_BUT_DRAG_LOCK);
				}

				PointerRNA ptr;
				RNA_pointer_create((ID *)ob, &RNA_Object, ob, &ptr);

				bt = uiDefIconButR_prop(block, UI_BTYPE_ICON_TOGGLE, 0, ICON_RESTRICT_VIEW_OFF,
				                        (int)(ar->v2d.cur.xmax - OL_TOG_RESTRICT_VIEWX), te->ys, UI_UNIT_X, UI_UNIT_Y,
				                        &ptr, object_prop_hide_viewport, -1, 0, 0, -1, -1,
				                        TIP_("Restrict viewport visibility"));
				UI_but_flag_enable(bt, UI_BUT_DRAG_LOCK);

				bt = uiDefIconButR_prop(block, UI_BTYPE_ICON_TOGGLE, 0, ICON_RESTRICT_SELECT_OFF,
				                        (int)(ar->v2d.cur.xmax - OL_TOG_RESTRICT_SELECTX), te->ys, UI_UNIT_X, UI_UNIT_Y,
				                        &ptr, object_prop_hide_select, -1, 0, 0, -1, -1,
				                        TIP_("Restrict viewport selection"));
				UI_but_flag_enable(bt, UI_BUT_DRAG_LOCK);

				bt = uiDefIconButR_prop(block, UI_BTYPE_ICON_TOGGLE, 0, ICON_RESTRICT_RENDER_OFF,
				                        (int)(ar->v2d.cur.xmax - OL_TOG_RESTRICT_RENDERX), te->ys, UI_UNIT_X, UI_UNIT_Y,
				                        &ptr, object_prop_hide_render, -1, 0, 0, -1, -1,
				                        TIP_("Restrict render visibility"));
				UI_but_flag_enable(bt, UI_BUT_DRAG_LOCK);

			}
			else if (tselem->type == TSE_MODIFIER) {
				ModifierData *md = (ModifierData *)te->directdata;
				Object *ob = (Object *)tselem->id;

				bt = uiDefIconButBitI(
				        block, UI_BTYPE_ICON_TOGGLE_N, eModifierMode_Realtime, 0, ICON_RESTRICT_VIEW_OFF,
				        (int)(ar->v2d.cur.xmax - OL_TOG_RESTRICT_VIEWX), te->ys, UI_UNIT_X,
				        UI_UNIT_Y, &(md->mode), 0, 0, 0, 0,
				        TIP_("Restrict/Allow visibility in the 3D View"));
				UI_but_func_set(bt, restrictbutton_modifier_cb, scene, ob);
				UI_but_flag_enable(bt, UI_BUT_DRAG_LOCK);

				bt = uiDefIconButBitI(
				        block, UI_BTYPE_ICON_TOGGLE_N, eModifierMode_Render, 0, ICON_RESTRICT_RENDER_OFF,
				        (int)(ar->v2d.cur.xmax - OL_TOG_RESTRICT_RENDERX), te->ys, UI_UNIT_X,
				        UI_UNIT_Y, &(md->mode), 0, 0, 0, 0, TIP_("Restrict/Allow renderability"));
				UI_but_func_set(bt, restrictbutton_modifier_cb, scene, ob);
				UI_but_flag_enable(bt, UI_BUT_DRAG_LOCK);
			}
			else if (tselem->type == TSE_POSE_CHANNEL) {
				bPoseChannel *pchan = (bPoseChannel *)te->directdata;
				Bone *bone = pchan->bone;
				Object *ob = (Object *)tselem->id;

				bt = uiDefIconButBitI(
				        block, UI_BTYPE_ICON_TOGGLE, BONE_HIDDEN_P, 0, ICON_HIDE_OFF,
				        (int)(ar->v2d.cur.xmax - OL_TOG_RESTRICT_VIEWX), te->ys, UI_UNIT_X,
				        UI_UNIT_Y, &(bone->flag), 0, 0, 0, 0,
				        TIP_("Restrict/Allow visibility in the 3D View"));
				UI_but_func_set(bt, restrictbutton_bone_visibility_cb, ob->data, bone);
				UI_but_flag_enable(bt, UI_BUT_DRAG_LOCK);

				bt = uiDefIconButBitI(
				        block, UI_BTYPE_ICON_TOGGLE, BONE_UNSELECTABLE, 0, ICON_RESTRICT_SELECT_OFF,
				        (int)(ar->v2d.cur.xmax - OL_TOG_RESTRICT_SELECTX), te->ys, UI_UNIT_X,
				        UI_UNIT_Y, &(bone->flag), 0, 0, 0, 0,
				        TIP_("Restrict/Allow selection in the 3D View"));
				UI_but_func_set(bt, restrictbutton_bone_select_cb, ob->data, bone);
				UI_but_flag_enable(bt, UI_BUT_DRAG_LOCK);
			}
			else if (tselem->type == TSE_EBONE) {
				EditBone *ebone = (EditBone *)te->directdata;

				bt = uiDefIconButBitI(
				        block, UI_BTYPE_ICON_TOGGLE, BONE_HIDDEN_A, 0, ICON_RESTRICT_VIEW_OFF,
				        (int)(ar->v2d.cur.xmax - OL_TOG_RESTRICT_VIEWX), te->ys, UI_UNIT_X,
				        UI_UNIT_Y, &(ebone->flag), 0, 0, 0, 0,
				        TIP_("Restrict/Allow visibility in the 3D View"));
				UI_but_func_set(bt, restrictbutton_ebone_visibility_cb, NULL, ebone);
				UI_but_flag_enable(bt, UI_BUT_DRAG_LOCK);

				bt = uiDefIconButBitI(
				        block, UI_BTYPE_ICON_TOGGLE, BONE_UNSELECTABLE, 0, ICON_RESTRICT_SELECT_OFF,
				        (int)(ar->v2d.cur.xmax - OL_TOG_RESTRICT_SELECTX), te->ys, UI_UNIT_X,
				        UI_UNIT_Y, &(ebone->flag), 0, 0, 0, 0,
				        TIP_("Restrict/Allow selection in the 3D View"));
				UI_but_func_set(bt, restrictbutton_ebone_select_cb, NULL, ebone);
				UI_but_flag_enable(bt, UI_BUT_DRAG_LOCK);
			}
			else if (tselem->type == TSE_GP_LAYER) {
				bGPDlayer *gpl = (bGPDlayer *)te->directdata;

				bt = uiDefIconButBitS(
				        block, UI_BTYPE_ICON_TOGGLE, GP_LAYER_HIDE, 0, ICON_HIDE_OFF,
				        (int)(ar->v2d.cur.xmax - OL_TOG_RESTRICT_VIEWX), te->ys, UI_UNIT_X,
				        UI_UNIT_Y, &gpl->flag, 0, 0, 0, 0,
				        TIP_("Restrict/Allow visibility in the 3D View"));
				UI_but_func_set(bt, restrictbutton_gp_layer_flag_cb, NULL, gpl);
				UI_but_flag_enable(bt, UI_BUT_DRAG_LOCK);

				bt = uiDefIconButBitS(
				        block, UI_BTYPE_ICON_TOGGLE, GP_LAYER_LOCKED, 0, ICON_UNLOCKED,
				        (int)(ar->v2d.cur.xmax - OL_TOG_RESTRICT_SELECTX), te->ys, UI_UNIT_X,
				        UI_UNIT_Y, &gpl->flag, 0, 0, 0, 0,
				        TIP_("Restrict/Allow editing of strokes and keyframes in this layer"));
				UI_but_func_set(bt, restrictbutton_gp_layer_flag_cb, NULL, gpl);
				UI_but_flag_enable(bt, UI_BUT_DRAG_LOCK);

				/* TODO: visibility in renders */
			}
			else if (outliner_is_collection_tree_element(te)) {
				LayerCollection *lc = (tselem->type == TSE_LAYER_COLLECTION) ? te->directdata : NULL;
				Collection *collection = outliner_collection_from_tree_element(te);

				if ((!lc || !(lc->flag & LAYER_COLLECTION_EXCLUDE)) &&
				    !(collection->flag & COLLECTION_IS_MASTER))
				{
					if (lc && (lc->runtime_flag & LAYER_COLLECTION_HAS_ENABLED_OBJECTS)) {
						bt = uiDefIconButBitS(
						        block, UI_BTYPE_ICON_TOGGLE_N, LAYER_COLLECTION_HAS_VISIBLE_OBJECTS, 0, ICON_HIDE_OFF,
						        (int)(ar->v2d.cur.xmax - OL_TOG_HIDEX), te->ys, UI_UNIT_X,
						        UI_UNIT_Y, &lc->runtime_flag, 0, 0, 0, 0,
						        TIP_("Hide collection in viewport (Ctrl to isolate)"));
						UI_but_func_set(bt, hidebutton_layer_collection_flag_cb, view_layer, lc);
						UI_but_flag_enable(bt, UI_BUT_DRAG_LOCK);
					}

					PointerRNA collection_ptr;
					RNA_id_pointer_create(&collection->id, &collection_ptr);

					bt = uiDefIconButR_prop(
					        block, UI_BTYPE_ICON_TOGGLE, 0, ICON_RESTRICT_VIEW_OFF,
					        (int)(ar->v2d.cur.xmax - OL_TOG_RESTRICT_VIEWX), te->ys, UI_UNIT_X,
					        UI_UNIT_Y, &collection_ptr, collection_prop_hide_viewport, -1, 0, 0, 0, 0, NULL);
					UI_but_flag_enable(bt, UI_BUT_DRAG_LOCK);

					bt = uiDefIconButR_prop(
					        block, UI_BTYPE_ICON_TOGGLE, 0, ICON_RESTRICT_RENDER_OFF,
					        (int)(ar->v2d.cur.xmax - OL_TOG_RESTRICT_RENDERX), te->ys, UI_UNIT_X,
					        UI_UNIT_Y, &collection_ptr, collection_prop_hide_render, -1, 0, 0, 0, 0, NULL);
					UI_but_flag_enable(bt, UI_BUT_DRAG_LOCK);

					bt = uiDefIconButR_prop(
					        block, UI_BTYPE_ICON_TOGGLE, 0, ICON_RESTRICT_SELECT_OFF,
					        (int)(ar->v2d.cur.xmax - OL_TOG_RESTRICT_SELECTX), te->ys, UI_UNIT_X,
					        UI_UNIT_Y, &collection_ptr, collection_prop_hide_select, -1, 0, 0, 0, 0, NULL);
					UI_but_flag_enable(bt, UI_BUT_DRAG_LOCK);
				}
			}
		}

		if (TSELEM_OPEN(tselem, soops)) {
			outliner_draw_restrictbuts(block, scene, view_layer, ar, soops, &te->subtree);
		}
	}
}

static void outliner_draw_userbuts(uiBlock *block, ARegion *ar, SpaceOops *soops, ListBase *lb)
{

	for (TreeElement *te = lb->first; te; te = te->next) {
		TreeStoreElem *tselem = TREESTORE(te);
		if (te->ys + 2 * UI_UNIT_Y >= ar->v2d.cur.ymin && te->ys <= ar->v2d.cur.ymax) {
			if (tselem->type == 0) {
				uiBut *bt;
				ID *id = tselem->id;
				const char *tip = NULL;
				int icon = ICON_NONE;
				char buf[16] = "";
				int but_flag = UI_BUT_DRAG_LOCK;

				if (ID_IS_LINKED(id))
					but_flag |= UI_BUT_DISABLED;

				if (id->flag & LIB_FAKEUSER) {
					icon = ICON_FILE_TICK;
					tip  = TIP_("Data-block will be retained using a fake user");
				}
				else {
					icon = ICON_X;
					tip  = TIP_("Data-block has no users and will be deleted");
				}
				bt = uiDefIconButBitS(
				        block, UI_BTYPE_TOGGLE, LIB_FAKEUSER, 1, icon,
				        (int)(ar->v2d.cur.xmax - OL_TOG_RESTRICT_VIEWX), te->ys, UI_UNIT_X, UI_UNIT_Y,
				        &id->flag, 0, 0, 0, 0, tip);
				UI_but_func_set(bt, restrictbutton_id_user_toggle, id, NULL);
				UI_but_flag_enable(bt, but_flag);


				BLI_str_format_int_grouped(buf, id->us);
				bt = uiDefBut(
				        block, UI_BTYPE_BUT, 1, buf,
				        (int)(ar->v2d.cur.xmax - OL_TOG_RESTRICT_SELECTX), te->ys,
				        UI_UNIT_X, UI_UNIT_Y, NULL, 0.0, 0.0, 0, 0,
				        TIP_("Number of users of this data-block"));
				UI_but_flag_enable(bt, but_flag);


				bt = uiDefButBitS(
				        block, UI_BTYPE_TOGGLE, LIB_FAKEUSER, 1, (id->flag & LIB_FAKEUSER) ? "F" : " ",
				        (int)(ar->v2d.cur.xmax - OL_TOG_RESTRICT_RENDERX), te->ys, UI_UNIT_X, UI_UNIT_Y,
				        &id->flag, 0, 0, 0, 0,
				        TIP_("Data-block has a 'fake' user which will keep it in the file "
				             "even if nothing else uses it"));
				UI_but_func_set(bt, restrictbutton_id_user_toggle, id, NULL);
				UI_but_flag_enable(bt, but_flag);
			}
		}

		if (TSELEM_OPEN(tselem, soops)) {
			outliner_draw_userbuts(block, ar, soops, &te->subtree);
		}
	}
}

static void outliner_draw_rnacols(ARegion *ar, int sizex)
{
	View2D *v2d = &ar->v2d;

	float miny = v2d->cur.ymin;
	if (miny < v2d->tot.ymin) miny = v2d->tot.ymin;

	glLineWidth(1.0f);

	unsigned int pos = GWN_vertformat_attr_add(immVertexFormat(), "pos", GWN_COMP_F32, 2, GWN_FETCH_FLOAT);
	immBindBuiltinProgram(GPU_SHADER_2D_UNIFORM_COLOR);
	immUniformThemeColorShadeAlpha(TH_BACK, -15, -200);

	immBegin(GWN_PRIM_LINES, 4);

	immVertex2f(pos, sizex, v2d->cur.ymax);
	immVertex2f(pos, sizex, miny);

	immVertex2f(pos, sizex + OL_RNA_COL_SIZEX, v2d->cur.ymax);
	immVertex2f(pos, sizex + OL_RNA_COL_SIZEX, miny);

	immEnd();

	immUnbindProgram();
}

static void outliner_draw_rnabuts(uiBlock *block, ARegion *ar, SpaceOops *soops, int sizex, ListBase *lb)
{
	PointerRNA *ptr;
	PropertyRNA *prop;

	for (TreeElement *te = lb->first; te; te = te->next) {
		TreeStoreElem *tselem = TREESTORE(te);
		if (te->ys + 2 * UI_UNIT_Y >= ar->v2d.cur.ymin && te->ys <= ar->v2d.cur.ymax) {
			if (tselem->type == TSE_RNA_PROPERTY) {
				ptr = &te->rnaptr;
				prop = te->directdata;

				if (!TSELEM_OPEN(tselem, soops)) {
					if (RNA_property_type(prop) == PROP_POINTER) {
						uiBut *but = uiDefAutoButR(
						        block, ptr, prop, -1, "", ICON_NONE, sizex, te->ys,
						        OL_RNA_COL_SIZEX, UI_UNIT_Y - 1);
						UI_but_flag_enable(but, UI_BUT_DISABLED);
					}
					else if (RNA_property_type(prop) == PROP_ENUM) {
						uiDefAutoButR(
						        block, ptr, prop, -1, NULL, ICON_NONE, sizex, te->ys, OL_RNA_COL_SIZEX,
						        UI_UNIT_Y - 1);
					}
					else {
						uiDefAutoButR(
						        block, ptr, prop, -1, "", ICON_NONE, sizex, te->ys, OL_RNA_COL_SIZEX,
						        UI_UNIT_Y - 1);
					}
				}
			}
			else if (tselem->type == TSE_RNA_ARRAY_ELEM) {
				ptr = &te->rnaptr;
				prop = te->directdata;

				uiDefAutoButR(
				        block, ptr, prop, te->index, "", ICON_NONE, sizex, te->ys, OL_RNA_COL_SIZEX,
				        UI_UNIT_Y - 1);
			}
		}

		if (TSELEM_OPEN(tselem, soops)) {
			outliner_draw_rnabuts(block, ar, soops, sizex, &te->subtree);
		}
	}
}

static void outliner_buttons(const bContext *C, uiBlock *block, ARegion *ar, TreeElement *te)
{
	uiBut *bt;
	TreeStoreElem *tselem;
	int spx, dx, len;

	tselem = TREESTORE(te);

	BLI_assert(tselem->flag & TSE_TEXTBUT);
	/* If we add support to rename Sequence.
	 * need change this.
	 */

	if (tselem->type == TSE_EBONE) len = sizeof(((EditBone *) 0)->name);
	else if (tselem->type == TSE_MODIFIER) len = sizeof(((ModifierData *) 0)->name);
	else if (tselem->id && GS(tselem->id->name) == ID_LI) len = sizeof(((Library *) 0)->name);
	else len = MAX_ID_NAME - 2;

	spx = te->xs + 1.8f * UI_UNIT_X;
	dx = ar->v2d.cur.xmax - (spx + 3.2f * UI_UNIT_X);

	bt = uiDefBut(
	        block, UI_BTYPE_TEXT, OL_NAMEBUTTON, "", spx, te->ys, dx, UI_UNIT_Y - 1, (void *)te->name,
	        1.0, (float)len, 0, 0, "");
	UI_but_func_rename_set(bt, namebutton_cb, tselem);

	/* returns false if button got removed */
	if (false == UI_but_active_only(C, ar, block, bt)) {
		tselem->flag &= ~TSE_TEXTBUT;

		/* bad! (notifier within draw) without this, we don't get a refesh */
		WM_event_add_notifier(C, NC_SPACE | ND_SPACE_OUTLINER, NULL);
	}
}

/* ****************************************************** */
/* Normal Drawing... */

/* make function calls a bit compacter */
struct DrawIconArg {
	uiBlock *block;
	ID *id;
	float xmax, x, y, xb, yb;
	float alpha;
};

static void tselem_draw_icon_uibut(struct DrawIconArg *arg, int icon)
{
	/* restrict column clip... it has been coded by simply overdrawing, doesnt work for buttons */
	if (arg->x >= arg->xmax) {
		glEnable(GL_BLEND);
		UI_icon_draw_alpha(arg->x, arg->y, icon, arg->alpha);
		glDisable(GL_BLEND);
	}
	else {
		uiBut *but = uiDefIconBut(
		        arg->block, UI_BTYPE_LABEL, 0, icon, arg->xb, arg->yb, UI_UNIT_X, UI_UNIT_Y, NULL,
		        0.0, 0.0, 1.0, arg->alpha,
		        (arg->id && ID_IS_LINKED(arg->id)) ? arg->id->lib->name : "");

		if (arg->id)
			UI_but_drag_set_id(but, arg->id);
	}

}

static void UNUSED_FUNCTION(tselem_draw_gp_icon_uibut)(struct DrawIconArg *arg, ID *id, bGPDlayer *gpl)
{
	/* restrict column clip - skip it for now... */
	if (arg->x >= arg->xmax) {
		/* pass */
	}
	else {
		PointerRNA ptr;
		const float eps = 0.001f;
		const bool is_stroke_visible = (gpl->color[3] > eps);
		const bool is_fill_visible = (gpl->fill[3] > eps);
		float w = 0.5f  * UI_UNIT_X;
		float h = 0.85f * UI_UNIT_Y;

		RNA_pointer_create(id, &RNA_GPencilLayer, gpl, &ptr);

		UI_block_align_begin(arg->block);

		UI_block_emboss_set(arg->block, is_stroke_visible ? UI_EMBOSS : UI_EMBOSS_NONE);
		uiDefButR(arg->block, UI_BTYPE_COLOR, 1, "", arg->xb, arg->yb, w, h,
		          &ptr, "color", -1,
		          0, 0, 0, 0, NULL);

		UI_block_emboss_set(arg->block, is_fill_visible ? UI_EMBOSS : UI_EMBOSS_NONE);
		uiDefButR(arg->block, UI_BTYPE_COLOR, 1, "", arg->xb + w, arg->yb, w, h,
		          &ptr, "fill_color", -1,
		          0, 0, 0, 0, NULL);

		UI_block_emboss_set(arg->block, UI_EMBOSS_NONE);
		UI_block_align_end(arg->block);
	}
}

static void tselem_draw_icon(
        uiBlock *block, int xmax, float x, float y, TreeStoreElem *tselem, TreeElement *te,
        float alpha, const bool is_clickable)
{
	struct DrawIconArg arg;
	float aspect;

	/* make function calls a bit compacter */
	arg.block = block;
	arg.id = tselem->id;
	arg.xmax = xmax;
	arg.xb = x;	/* for ui buttons */
	arg.yb = y;
	arg.alpha = alpha;

	/* placement of icons, copied from interface_widgets.c */
	aspect = (0.8f * UI_UNIT_Y) / ICON_DEFAULT_HEIGHT;
	x += 2.0f * aspect;
	y += 2.0f * aspect;
	arg.x = x;
	arg.y = y;

#define ICON_DRAW(_icon) UI_icon_draw_alpha(x, y, _icon, alpha)
#define ICON_CLICK_DRAW(_icon) if (!is_clickable) ICON_DRAW(_icon); else tselem_draw_icon_uibut(&arg, _icon)

	if (tselem->type) {
		switch (tselem->type) {
			case TSE_ANIM_DATA:
				ICON_DRAW(ICON_ANIM_DATA); /* XXX */
				break;
			case TSE_NLA:
				ICON_DRAW(ICON_NLA);
				break;
			case TSE_NLA_TRACK:
				ICON_DRAW(ICON_NLA); /* XXX */
				break;
			case TSE_NLA_ACTION:
				ICON_DRAW(ICON_ACTION);
				break;
			case TSE_DRIVER_BASE:
				ICON_DRAW(ICON_DRIVER);
				break;
			case TSE_DEFGROUP_BASE:
				ICON_DRAW(ICON_GROUP_VERTEX);
				break;
			case TSE_BONE:
			case TSE_EBONE:
				ICON_DRAW(ICON_BONE_DATA);
				break;
			case TSE_CONSTRAINT_BASE:
				ICON_DRAW(ICON_CONSTRAINT);
				break;
			case TSE_MODIFIER_BASE:
				ICON_DRAW(ICON_MODIFIER);
				break;
			case TSE_LINKED_OB:
				ICON_DRAW(ICON_OBJECT_DATA);
				break;
			case TSE_LINKED_PSYS:
				ICON_DRAW(ICON_PARTICLES);
				break;
			case TSE_MODIFIER:
			{
				Object *ob = (Object *)tselem->id;
				ModifierData *md = BLI_findlink(&ob->modifiers, tselem->nr);
				switch ((ModifierType)md->type) {
					case eModifierType_Subsurf:
						ICON_DRAW(ICON_MOD_SUBSURF);
						break;
					case eModifierType_Armature:
						ICON_DRAW(ICON_MOD_ARMATURE);
						break;
					case eModifierType_Lattice:
						ICON_DRAW(ICON_MOD_LATTICE);
						break;
					case eModifierType_Curve:
						ICON_DRAW(ICON_MOD_CURVE);
						break;
					case eModifierType_Build:
						ICON_DRAW(ICON_MOD_BUILD);
						break;
					case eModifierType_Mirror:
						ICON_DRAW(ICON_MOD_MIRROR);
						break;
					case eModifierType_Decimate:
						ICON_DRAW(ICON_MOD_DECIM);
						break;
					case eModifierType_Wave:
						ICON_DRAW(ICON_MOD_WAVE);
						break;
					case eModifierType_Hook:
						ICON_DRAW(ICON_HOOK);
						break;
					case eModifierType_Softbody:
						ICON_DRAW(ICON_MOD_SOFT);
						break;
					case eModifierType_Boolean:
						ICON_DRAW(ICON_MOD_BOOLEAN);
						break;
					case eModifierType_ParticleSystem:
						ICON_DRAW(ICON_MOD_PARTICLES);
						break;
					case eModifierType_ParticleInstance:
						ICON_DRAW(ICON_MOD_PARTICLES);
						break;
					case eModifierType_EdgeSplit:
						ICON_DRAW(ICON_MOD_EDGESPLIT);
						break;
					case eModifierType_Array:
						ICON_DRAW(ICON_MOD_ARRAY);
						break;
					case eModifierType_UVProject:
					case eModifierType_UVWarp:  /* TODO, get own icon */
						ICON_DRAW(ICON_MOD_UVPROJECT);
						break;
					case eModifierType_Displace:
						ICON_DRAW(ICON_MOD_DISPLACE);
						break;
					case eModifierType_Shrinkwrap:
						ICON_DRAW(ICON_MOD_SHRINKWRAP);
						break;
					case eModifierType_Cast:
						ICON_DRAW(ICON_MOD_CAST);
						break;
					case eModifierType_MeshDeform:
					case eModifierType_SurfaceDeform:
						ICON_DRAW(ICON_MOD_MESHDEFORM);
						break;
					case eModifierType_Bevel:
						ICON_DRAW(ICON_MOD_BEVEL);
						break;
					case eModifierType_Smooth:
					case eModifierType_LaplacianSmooth:
					case eModifierType_CorrectiveSmooth:
						ICON_DRAW(ICON_MOD_SMOOTH);
						break;
					case eModifierType_SimpleDeform:
						ICON_DRAW(ICON_MOD_SIMPLEDEFORM);
						break;
					case eModifierType_Mask:
						ICON_DRAW(ICON_MOD_MASK);
						break;
					case eModifierType_Cloth:
						ICON_DRAW(ICON_MOD_CLOTH);
						break;
					case eModifierType_Explode:
						ICON_DRAW(ICON_MOD_EXPLODE);
						break;
					case eModifierType_Collision:
					case eModifierType_Surface:
						ICON_DRAW(ICON_MOD_PHYSICS);
						break;
					case eModifierType_Fluidsim:
						ICON_DRAW(ICON_MOD_FLUIDSIM);
						break;
					case eModifierType_Multires:
						ICON_DRAW(ICON_MOD_MULTIRES);
						break;
					case eModifierType_Smoke:
						ICON_DRAW(ICON_MOD_SMOKE);
						break;
					case eModifierType_Solidify:
						ICON_DRAW(ICON_MOD_SOLIDIFY);
						break;
					case eModifierType_Screw:
						ICON_DRAW(ICON_MOD_SCREW);
						break;
					case eModifierType_Remesh:
						ICON_DRAW(ICON_MOD_REMESH);
						break;
					case eModifierType_WeightVGEdit:
					case eModifierType_WeightVGMix:
					case eModifierType_WeightVGProximity:
						ICON_DRAW(ICON_MOD_VERTEX_WEIGHT);
						break;
					case eModifierType_DynamicPaint:
						ICON_DRAW(ICON_MOD_DYNAMICPAINT);
						break;
					case eModifierType_Ocean:
						ICON_DRAW(ICON_MOD_OCEAN);
						break;
					case eModifierType_Warp:
						ICON_DRAW(ICON_MOD_WARP);
						break;
					case eModifierType_Skin:
						ICON_DRAW(ICON_MOD_SKIN);
						break;
					case eModifierType_Triangulate:
						ICON_DRAW(ICON_MOD_TRIANGULATE);
						break;
					case eModifierType_MeshCache:
						ICON_DRAW(ICON_MOD_MESHDEFORM); /* XXX, needs own icon */
						break;
					case eModifierType_MeshSequenceCache:
						ICON_DRAW(ICON_MOD_MESHDEFORM); /* XXX, needs own icon */
						break;
					case eModifierType_Wireframe:
						ICON_DRAW(ICON_MOD_WIREFRAME);
						break;
					case eModifierType_LaplacianDeform:
						ICON_DRAW(ICON_MOD_MESHDEFORM); /* XXX, needs own icon */
						break;
					case eModifierType_DataTransfer:
						ICON_DRAW(ICON_MOD_DATA_TRANSFER);
						break;
					case eModifierType_NormalEdit:
						ICON_DRAW(ICON_MOD_NORMALEDIT);
						break;
					case eModifierType_Fur:
						ICON_DRAW(ICON_STRANDS);
						break;
					/* Default */
					case eModifierType_None:
					case eModifierType_ShapeKey:
					case NUM_MODIFIER_TYPES:
						ICON_DRAW(ICON_DOT);
						break;
				}
				break;
			}
			case TSE_POSE_BASE:
				ICON_DRAW(ICON_ARMATURE_DATA);
				break;
			case TSE_POSE_CHANNEL:
				ICON_DRAW(ICON_BONE_DATA);
				break;
			case TSE_PROXY:
				ICON_DRAW(ICON_GHOST);
				break;
			case TSE_R_LAYER_BASE:
				ICON_DRAW(ICON_RENDERLAYERS);
				break;
			case TSE_SCENE_OBJECTS_BASE:
				ICON_DRAW(ICON_OUTLINER_OB_GROUP_INSTANCE);
				break;
			case TSE_R_LAYER:
				ICON_DRAW(ICON_RENDER_RESULT);
				break;
			case TSE_LINKED_LAMP:
				ICON_DRAW(ICON_LAMP_DATA);
				break;
			case TSE_LINKED_MAT:
				ICON_DRAW(ICON_MATERIAL_DATA);
				break;
			case TSE_POSEGRP_BASE:
				ICON_DRAW(ICON_GROUP_BONE);
				break;
			case TSE_SEQUENCE:
				if (te->idcode == SEQ_TYPE_MOVIE)
					ICON_DRAW(ICON_SEQUENCE);
				else if (te->idcode == SEQ_TYPE_META)
					ICON_DRAW(ICON_DOT);
				else if (te->idcode == SEQ_TYPE_SCENE)
					ICON_DRAW(ICON_SCENE);
				else if (te->idcode == SEQ_TYPE_SOUND_RAM)
					ICON_DRAW(ICON_SOUND);
				else if (te->idcode == SEQ_TYPE_IMAGE)
					ICON_DRAW(ICON_IMAGE_COL);
				else
					ICON_DRAW(ICON_PARTICLES);
				break;
			case TSE_SEQ_STRIP:
				ICON_DRAW(ICON_LIBRARY_DATA_DIRECT);
				break;
			case TSE_SEQUENCE_DUP:
				ICON_DRAW(ICON_OBJECT_DATA);
				break;
			case TSE_RNA_STRUCT:
				if (RNA_struct_is_ID(te->rnaptr.type)) {
					arg.id = (ID *)te->rnaptr.data;
					tselem_draw_icon_uibut(&arg, RNA_struct_ui_icon(te->rnaptr.type));
				}
				else {
					int icon = RNA_struct_ui_icon(te->rnaptr.type);
					ICON_DRAW(icon);
				}
				break;
			case TSE_LAYER_COLLECTION:
			case TSE_SCENE_COLLECTION_BASE:
			case TSE_VIEW_COLLECTION_BASE:
				ICON_DRAW(ICON_GROUP);
				break;
			/* Removed the icons from outliner. Need a better structure with Layers, Palettes and Colors */
#if 0
			case TSE_GP_LAYER:
				tselem_draw_gp_icon_uibut(&arg, tselem->id, te->directdata);
				break;
#endif
			default:
				ICON_DRAW(ICON_DOT);
				break;
		}
	}
	else if (tselem->id) {
		if (GS(tselem->id->name) == ID_OB) {
			Object *ob = (Object *)tselem->id;
			switch (ob->type) {
				case OB_LAMP:
					ICON_CLICK_DRAW(ICON_OUTLINER_OB_LAMP); break;
				case OB_MESH:
					ICON_CLICK_DRAW(ICON_OUTLINER_OB_MESH); break;
				case OB_CAMERA:
					ICON_CLICK_DRAW(ICON_OUTLINER_OB_CAMERA); break;
				case OB_CURVE:
					ICON_CLICK_DRAW(ICON_OUTLINER_OB_CURVE); break;
				case OB_MBALL:
<<<<<<< HEAD
					tselem_draw_icon_uibut(&arg, ICON_OUTLINER_OB_META); break;
				case OB_GROOM:
					tselem_draw_icon_uibut(&arg, ICON_OUTLINER_OB_CURVE); break;
=======
					ICON_CLICK_DRAW(ICON_OUTLINER_OB_META); break;
>>>>>>> 6af06e3c
				case OB_LATTICE:
					ICON_CLICK_DRAW(ICON_OUTLINER_OB_LATTICE); break;
				case OB_ARMATURE:
					ICON_CLICK_DRAW(ICON_OUTLINER_OB_ARMATURE); break;
				case OB_FONT:
					ICON_CLICK_DRAW(ICON_OUTLINER_OB_FONT); break;
				case OB_SURF:
					ICON_CLICK_DRAW(ICON_OUTLINER_OB_SURFACE); break;
				case OB_SPEAKER:
					ICON_CLICK_DRAW(ICON_OUTLINER_OB_SPEAKER); break;
				case OB_LIGHTPROBE:
					ICON_CLICK_DRAW(ICON_OUTLINER_OB_LIGHTPROBE); break;
				case OB_EMPTY:
					if (ob->dup_group) {
						ICON_CLICK_DRAW(ICON_OUTLINER_OB_GROUP_INSTANCE);
					}
					else {
						ICON_CLICK_DRAW(ICON_OUTLINER_OB_EMPTY);
					}
					break;
			}
		}
		else {
			/* TODO(sergey): Casting to short here just to handle ID_NLA which is
			 * NOT inside of IDType enum.
			 */
			switch ((short)GS(tselem->id->name)) {
				case ID_SCE:
					tselem_draw_icon_uibut(&arg, ICON_SCENE_DATA); break;
				case ID_ME:
					tselem_draw_icon_uibut(&arg, ICON_OUTLINER_DATA_MESH); break;
				case ID_CU:
					tselem_draw_icon_uibut(&arg, ICON_OUTLINER_DATA_CURVE); break;
				case ID_MB:
					tselem_draw_icon_uibut(&arg, ICON_OUTLINER_DATA_META); break;
				case ID_LT:
					tselem_draw_icon_uibut(&arg, ICON_OUTLINER_DATA_LATTICE); break;
				case ID_LA:
				{
					Lamp *la = (Lamp *)tselem->id;
					switch (la->type) {
						case LA_LOCAL:
							tselem_draw_icon_uibut(&arg, ICON_LAMP_POINT); break;
						case LA_SUN:
							tselem_draw_icon_uibut(&arg, ICON_LAMP_SUN); break;
						case LA_SPOT:
							tselem_draw_icon_uibut(&arg, ICON_LAMP_SPOT); break;
						case LA_HEMI:
							tselem_draw_icon_uibut(&arg, ICON_LAMP_HEMI); break;
						case LA_AREA:
							tselem_draw_icon_uibut(&arg, ICON_LAMP_AREA); break;
						default:
							tselem_draw_icon_uibut(&arg, ICON_OUTLINER_DATA_LAMP); break;
					}
					break;
				}
				case ID_MA:
					tselem_draw_icon_uibut(&arg, ICON_MATERIAL_DATA); break;
				case ID_TE:
					tselem_draw_icon_uibut(&arg, ICON_TEXTURE_DATA); break;
				case ID_IM:
					tselem_draw_icon_uibut(&arg, ICON_IMAGE_DATA); break;
				case ID_SPK:
				case ID_SO:
					tselem_draw_icon_uibut(&arg, ICON_OUTLINER_DATA_SPEAKER); break;
				case ID_AR:
					tselem_draw_icon_uibut(&arg, ICON_OUTLINER_DATA_ARMATURE); break;
				case ID_CA:
					tselem_draw_icon_uibut(&arg, ICON_OUTLINER_DATA_CAMERA); break;
				case ID_KE:
					tselem_draw_icon_uibut(&arg, ICON_SHAPEKEY_DATA); break;
				case ID_WO:
					tselem_draw_icon_uibut(&arg, ICON_WORLD_DATA); break;
				case ID_AC:
					tselem_draw_icon_uibut(&arg, ICON_ACTION); break;
				case ID_NLA:
					tselem_draw_icon_uibut(&arg, ICON_NLA); break;
				case ID_TXT:
					tselem_draw_icon_uibut(&arg, ICON_SCRIPT); break;
				case ID_GR:
					tselem_draw_icon_uibut(&arg, ICON_GROUP); break;
				case ID_LI:
					if (tselem->id->tag & LIB_TAG_MISSING) {
						tselem_draw_icon_uibut(&arg, ICON_LIBRARY_DATA_BROKEN);
					}
					else if (((Library *)tselem->id)->parent) {
						tselem_draw_icon_uibut(&arg, ICON_LIBRARY_DATA_INDIRECT);
					}
					else {
						tselem_draw_icon_uibut(&arg, ICON_LIBRARY_DATA_DIRECT);
					}
					break;
				case ID_LS:
					tselem_draw_icon_uibut(&arg, ICON_LINE_DATA); break;
				case ID_GD:
					tselem_draw_icon_uibut(&arg, ICON_GREASEPENCIL); break;
				case ID_LP:
				{
					LightProbe * lp = (LightProbe *)tselem->id;
					switch (lp->type) {
						case LIGHTPROBE_TYPE_CUBE:
							tselem_draw_icon_uibut(&arg, ICON_LIGHTPROBE_CUBEMAP); break;
						case LIGHTPROBE_TYPE_PLANAR:
							tselem_draw_icon_uibut(&arg, ICON_LIGHTPROBE_PLANAR); break;
						case LIGHTPROBE_TYPE_GRID:
							tselem_draw_icon_uibut(&arg, ICON_LIGHTPROBE_GRID); break;
						default:
							tselem_draw_icon_uibut(&arg, ICON_LIGHTPROBE_CUBEMAP); break;
					}
					break;
				}
				case ID_BR:
					tselem_draw_icon_uibut(&arg, ICON_BRUSH_DATA); break;
				case ID_SCR:
				case ID_WS:
					tselem_draw_icon_uibut(&arg, ICON_SPLITSCREEN); break;
				default:
					break;
			}
		}
	}

#undef ICON_DRAW
}

/**
 * For icon-only children of a collapsed tree,
 * Draw small number over the icon to show how many items of this type are displayed.
 */
static void outliner_draw_iconrow_number(
        const uiFontStyle *fstyle,
        int offsx, int ys,
        const eOLDrawState active,
        const int num_elements)
{
	float color[4] = {0.4f, 0.4f, 0.4f, 0.9f};
	copy_v3_fl(color, 0.2f);
	if (active != OL_DRAWSEL_NONE) {
		copy_v3_fl(color, 0.65f);
		color[3] = 1.0f;
	}

	float ufac = 0.25f * UI_UNIT_X;
	float offset_x = (float) offsx + UI_UNIT_X * 0.35f;

	UI_draw_roundbox_corner_set(UI_CNR_ALL);
	UI_draw_roundbox_aa(true,
	                    offset_x + ufac,
	                    (float)ys - UI_UNIT_Y * 0.2f + ufac,
	                    offset_x + UI_UNIT_X - ufac,
	                    (float)ys - UI_UNIT_Y * 0.2f + UI_UNIT_Y - ufac,
	                    (float)UI_UNIT_Y / 2.0f - ufac,
	                    color);

	/* Now the numbers. */
	unsigned char text_col[4];

	UI_GetThemeColor4ubv(TH_TEXT_HI, text_col);
	text_col[3] = 255;

	uiFontStyle fstyle_small = *fstyle;
	fstyle_small.points *= 0.8f;

	/* We treat +99 as 4 digits to make sure the (eyeballed) alignment looks nice. */
	int num_digits = 4;
	char number_text[4] = "+99\0";
	if (num_elements < 100) {
		BLI_snprintf(number_text, sizeof(number_text), "%d", num_elements);
		num_digits = num_elements < 10 ? 1 : 2;
	}
	UI_fontstyle_draw_simple(&fstyle_small,
	                         (offset_x + ufac + UI_UNIT_X * (2 - num_digits) * 0.12f),
	                         (float)ys - UI_UNIT_Y * 0.095f + ufac,
	                         number_text, text_col);
	UI_fontstyle_set(fstyle);
	glEnable(GL_BLEND); /* Roundbox and text drawing disables. */
}

static void outliner_draw_iconrow_doit(
        uiBlock *block, TreeElement *te,
        const uiFontStyle *fstyle,
        int xmax, int *offsx, int ys, float alpha_fac,
        const eOLDrawState active,
        const int num_elements)
{
	TreeStoreElem *tselem = TREESTORE(te);

	if (active != OL_DRAWSEL_NONE) {
		float ufac = UI_UNIT_X / 20.0f;
		float color[4] = {1.0f, 1.0f, 1.0f, 0.4f};

		UI_draw_roundbox_corner_set(UI_CNR_ALL);
		color[3] *= alpha_fac;

		UI_draw_roundbox_aa(true,
		                    (float) *offsx + 1.0f * ufac,
		                    (float)ys + 1.0f * ufac,
		                    (float)*offsx + UI_UNIT_X - 1.0f * ufac,
		                    (float)ys + UI_UNIT_Y - ufac,
		                    (float)UI_UNIT_Y / 2.0f - ufac,
		                    color);
		glEnable(GL_BLEND); /* Roundbox disables. */
	}

	/* No inlined icon should be clickable. */
	tselem_draw_icon(block, xmax, (float)*offsx, (float)ys, tselem, te, 0.5f * alpha_fac, false);
	te->xs = *offsx;
	te->ys = ys;
	te->xend = (short)*offsx + UI_UNIT_X;

	if (num_elements > 1) {
		outliner_draw_iconrow_number(fstyle, *offsx, ys, active, num_elements);
	}
	(*offsx) += UI_UNIT_X;
}

/**
 * Return the index to use based on the TreeElement ID and object type
 *
 * We use a continuum of indeces until we get to the object datablocks
 * and we then make room for the object types.
 */
static int tree_element_id_type_to_index(TreeElement *te)
{
	TreeStoreElem *tselem = TREESTORE(te);

	const int id_index = tselem->type == 0 ? BKE_idcode_to_index(te->idcode) : INDEX_ID_GR;
	if (id_index < INDEX_ID_OB) {
		return id_index;
	}
	else if (id_index == INDEX_ID_OB) {
		const Object *ob = (Object *)tselem->id;
		return INDEX_ID_OB + ob->type;
	}
	else {
		return id_index + OB_TYPE_MAX;
	}
}

static void outliner_draw_iconrow(
        bContext *C, uiBlock *block, const uiFontStyle *fstyle, Scene *scene, ViewLayer *view_layer, SpaceOops *soops,
        ListBase *lb, int level, int xmax, int *offsx, int ys, float alpha_fac)
{
	eOLDrawState active;
	const Object *obact = OBACT(view_layer);

	struct {
		eOLDrawState active[INDEX_ID_MAX + OB_TYPE_MAX];
		int num_elements[INDEX_ID_MAX + OB_TYPE_MAX];
		TreeElement *tree_element[INDEX_ID_MAX + OB_TYPE_MAX];
	} data = {
		.active = {0},
		.num_elements = {0},
		.tree_element = {NULL},
	};

	for (TreeElement *te = lb->first; te; te = te->next) {
		/* exit drawing early */
		if ((*offsx) - UI_UNIT_X > xmax)
			break;

		TreeStoreElem *tselem = TREESTORE(te);

		/* object hierarchy always, further constrained on level */
		if (level < 1 || (tselem->type == 0 && te->idcode == ID_OB)) {
			/* active blocks get white circle */
			if (tselem->type == 0) {
				if (te->idcode == ID_OB) {
					active = (OBACT(view_layer) == (Object *)tselem->id) ? OL_DRAWSEL_NORMAL : OL_DRAWSEL_NONE;
				}
				else if (is_object_data_in_editmode(tselem->id, obact)) {
					active = OL_DRAWSEL_NORMAL;
				}
				else {
					active = tree_element_active(C, scene, view_layer, soops, te, OL_SETSEL_NONE, false);
				}
			}
			else {
				active = tree_element_type_active(C, scene, view_layer, soops, te, tselem, OL_SETSEL_NONE, false);
			}

			if (!ELEM(tselem->type, 0, TSE_LAYER_COLLECTION)) {
				outliner_draw_iconrow_doit(block, te, fstyle, xmax, offsx, ys, alpha_fac, active, 1);
			}
			else {
				const int index = tree_element_id_type_to_index(te);
				data.num_elements[index]++;
				if ((data.tree_element[index] == NULL) ||
				    (active > data.active[index]))
				{
					data.tree_element[index] = te;
				}
				data.active[index] = MAX2(active, data.active[index]);
			}
		}

		/* this tree element always has same amount of branches, so don't draw */
		if (tselem->type != TSE_R_LAYER) {
			outliner_draw_iconrow(
			        C, block, fstyle, scene, view_layer, soops,
			        &te->subtree, level + 1, xmax, offsx, ys, alpha_fac);
		}
	}

	for (int i = 0; i < INDEX_ID_MAX; i++) {
		const int num_subtypes = (i == INDEX_ID_OB) ? OB_TYPE_MAX : 1;
		/* See tree_element_id_type_to_index for the index logic. */
		int index_base = i;
		if (i > INDEX_ID_OB) {
			index_base += OB_TYPE_MAX;
		}
		for (int j = 0; j < num_subtypes; j++) {
			const int index = index_base + j;
			if (data.num_elements[index] != 0) {
				outliner_draw_iconrow_doit(block,
				                           data.tree_element[index],
				                           fstyle,
				                           xmax, offsx, ys, alpha_fac,
				                           data.active[index],
				                           data.num_elements[index]);
			}
		}
	}
}

/* closed tree element */
static void outliner_set_coord_tree_element(TreeElement *te, int startx, int starty)
{
	TreeElement *ten;

	/* closed items may be displayed in row of parent, don't change their coordinate! */
	if ((te->flag & TE_ICONROW) == 0) {
		/* store coord and continue, we need coordinates for elements outside view too */
		te->xs = startx;
		te->ys = starty;
	}

	for (ten = te->subtree.first; ten; ten = ten->next) {
		outliner_set_coord_tree_element(ten, startx + UI_UNIT_X, starty);
	}
}


static void outliner_draw_tree_element(
        bContext *C, uiBlock *block, const uiFontStyle *fstyle, Scene *scene, ViewLayer *view_layer,
        ARegion *ar, SpaceOops *soops, TreeElement *te, bool draw_grayed_out,
        int startx, int *starty, TreeElement **te_edit, TreeElement **te_floating)
{
	TreeStoreElem *tselem;
	float ufac = UI_UNIT_X / 20.0f;
	int offsx = 0;
	eOLDrawState active = OL_DRAWSEL_NONE;
	float color[4];
	tselem = TREESTORE(te);

	if (*starty + 2 * UI_UNIT_Y >= ar->v2d.cur.ymin && *starty <= ar->v2d.cur.ymax) {
		const float alpha_fac = ((te->flag & TE_DISABLED) || draw_grayed_out) ? 0.5f : 1.0f;
		const float alpha = 0.5f * alpha_fac;
		int xmax = ar->v2d.cur.xmax;

		if ((tselem->flag & TSE_TEXTBUT) && (*te_edit == NULL)) {
			*te_edit = te;
		}
		if ((te->drag_data != NULL) && (*te_floating == NULL)) {
			*te_floating = te;
		}

		/* icons can be ui buts, we don't want it to overlap with restrict */
		if ((soops->flag & SO_HIDE_RESTRICTCOLS) == 0)
			xmax -= OL_TOGW + UI_UNIT_X;

		glEnable(GL_BLEND);

		/* colors for active/selected data */
		if (tselem->type == 0) {
			const Object *obact = OBACT(view_layer);
			if (te->idcode == ID_SCE) {
				if (tselem->id == (ID *)scene) {
					rgba_float_args_set(color, 1.0f, 1.0f, 1.0f, alpha);
					active = OL_DRAWSEL_ACTIVE;
				}
			}
			else if (te->idcode == ID_OB) {
				Object *ob = (Object *)tselem->id;
				Base *base = (Base *)te->directdata;
				const bool is_selected = (base != NULL) && ((base->flag & BASE_SELECTED) != 0);

				if (ob == obact || is_selected) {
					char col[4] = {0, 0, 0, 0};

					/* outliner active ob: always white text, circle color now similar to view3d */

					active = OL_DRAWSEL_ACTIVE;
					if (ob == obact) {
						if (is_selected) {
							UI_GetThemeColorType4ubv(TH_ACTIVE, SPACE_VIEW3D, col);
							col[3] = alpha;
						}

						active = OL_DRAWSEL_NORMAL;
					}
					else if (is_selected) {
						UI_GetThemeColorType4ubv(TH_SELECT, SPACE_VIEW3D, col);
						col[3] = alpha;
					}
					rgba_float_args_set(color, (float)col[0] / 255, (float)col[1] / 255, (float)col[2] / 255, alpha);
				}
			}
			else if (is_object_data_in_editmode(tselem->id, obact)) {
				rgba_float_args_set(color, 1.0f, 1.0f, 1.0f, alpha);
				active = OL_DRAWSEL_ACTIVE;
			}
			else {
				if (tree_element_active(C, scene, view_layer, soops, te, OL_SETSEL_NONE, false)) {
					rgba_float_args_set(color, 0.85f, 0.85f, 1.0f, alpha);
					active = OL_DRAWSEL_ACTIVE;
				}
			}
		}
		else {
			active = tree_element_type_active(C, scene, view_layer, soops, te, tselem, OL_SETSEL_NONE, false);
			rgba_float_args_set(color, 0.85f, 0.85f, 1.0f, alpha);
		}

		/* active circle */
		if (active != OL_DRAWSEL_NONE) {
			UI_draw_roundbox_corner_set(UI_CNR_ALL);
			UI_draw_roundbox_aa(
			        true,
			        (float)startx + UI_UNIT_X + 1.0f * ufac,
			        (float)*starty + 1.0f * ufac,
			        (float)startx + 2.0f * UI_UNIT_X - 1.0f * ufac,
			        (float)*starty + UI_UNIT_Y - 1.0f * ufac,
			        UI_UNIT_Y / 2.0f - 1.0f * ufac, color);
			glEnable(GL_BLEND); /* roundbox disables it */

			te->flag |= TE_ACTIVE; // for lookup in display hierarchies
		}

		if (tselem->type == TSE_VIEW_COLLECTION_BASE) {
			/* Scene collection in view layer can't expand/collapse. */
		}
		else if (te->subtree.first || (tselem->type == 0 && te->idcode == ID_SCE) || (te->flag & TE_LAZY_CLOSED)) {
			/* open/close icon, only when sublevels, except for scene */
			int icon_x = startx;

			// icons a bit higher
			if (TSELEM_OPEN(tselem, soops)) {
				UI_icon_draw_alpha(
				        (float)icon_x + 2 * ufac, (float)*starty + 1 * ufac, ICON_DISCLOSURE_TRI_DOWN,
				        alpha_fac);
			}
			else {
				UI_icon_draw_alpha(
				        (float)icon_x + 2 * ufac, (float)*starty + 1 * ufac, ICON_DISCLOSURE_TRI_RIGHT,
				        alpha_fac);
			}
		}
		offsx += UI_UNIT_X;

		/* datatype icon */

		if (!(ELEM(tselem->type, TSE_RNA_PROPERTY, TSE_RNA_ARRAY_ELEM, TSE_ID_BASE))) {
			tselem_draw_icon(block, xmax, (float)startx + offsx, (float)*starty, tselem, te, alpha_fac, true);
			offsx += UI_UNIT_X + 2 * ufac;
		}
		else
			offsx += 2 * ufac;

		if (ELEM(tselem->type, 0, TSE_LAYER_COLLECTION) && ID_IS_LINKED(tselem->id)) {
			if (tselem->id->tag & LIB_TAG_MISSING) {
				UI_icon_draw_alpha(
				        (float)startx + offsx + 2 * ufac, (float)*starty + 2 * ufac, ICON_LIBRARY_DATA_BROKEN,
				        alpha_fac);
			}
			else if (tselem->id->tag & LIB_TAG_INDIRECT) {
				UI_icon_draw_alpha(
				        (float)startx + offsx + 2 * ufac, (float)*starty + 2 * ufac, ICON_LIBRARY_DATA_INDIRECT,
				        alpha_fac);
			}
			else {
				UI_icon_draw_alpha(
				        (float)startx + offsx + 2 * ufac, (float)*starty + 2 * ufac, ICON_LIBRARY_DATA_DIRECT,
				        alpha_fac);
			}
			offsx += UI_UNIT_X + 2 * ufac;
		}
		else if (ELEM(tselem->type, 0, TSE_LAYER_COLLECTION) && ID_IS_STATIC_OVERRIDE(tselem->id)) {
			UI_icon_draw_alpha(
			        (float)startx + offsx + 2 * ufac, (float)*starty + 2 * ufac, ICON_LIBRARY_DATA_OVERRIDE,
			        alpha_fac);
			offsx += UI_UNIT_X + 2 * ufac;
		}
		glDisable(GL_BLEND);

		/* name */
		if ((tselem->flag & TSE_TEXTBUT) == 0) {
			unsigned char text_col[4];

			if (active == OL_DRAWSEL_NORMAL) {
				UI_GetThemeColor4ubv(TH_TEXT_HI, text_col);
			}
			else if (ELEM(tselem->type, TSE_RNA_PROPERTY, TSE_RNA_ARRAY_ELEM)) {
				UI_GetThemeColorBlend3ubv(TH_BACK, TH_TEXT, 0.75f, text_col);
				text_col[3] = 255;
			}
			else {
				UI_GetThemeColor4ubv(TH_TEXT, text_col);
			}
			text_col[3] *= alpha_fac;

			UI_fontstyle_draw_simple(fstyle, startx + offsx, *starty + 5 * ufac, te->name, text_col);
		}

		offsx += (int)(UI_UNIT_X + UI_fontstyle_string_width(fstyle, te->name));

		/* closed item, we draw the icons, not when it's a scene, or master-server list though */
		if (!TSELEM_OPEN(tselem, soops)) {
			if (te->subtree.first) {
				if (tselem->type == 0 && te->idcode == ID_SCE) {
					/* pass */
				}
				/* this tree element always has same amount of branches, so don't draw */
				else if (tselem->type != TSE_R_LAYER) {
					int tempx = startx + offsx;

					glEnable(GL_BLEND);

					/* divider */
					{
						Gwn_VertFormat *format = immVertexFormat();
						unsigned int pos = GWN_vertformat_attr_add(format, "pos", GWN_COMP_I32, 2, GWN_FETCH_INT_TO_FLOAT);
						unsigned char col[4];

						immBindBuiltinProgram(GPU_SHADER_2D_UNIFORM_COLOR);
						UI_GetThemeColorShade4ubv(TH_BACK, -40, col);
						col[3] *= alpha_fac;

						immUniformColor4ubv(col);
						immRecti(pos, tempx   - 10.0f * ufac,
						         *starty +  4.0f * ufac,
						         tempx   -  8.0f * ufac,
						         *starty + UI_UNIT_Y - 4.0f * ufac);
						immUnbindProgram();
					}

					outliner_draw_iconrow(
					        C, block, fstyle, scene, view_layer, soops, &te->subtree, 0, xmax, &tempx,
					        *starty, alpha_fac);

					glDisable(GL_BLEND);
				}
			}
		}
	}
	/* store coord and continue, we need coordinates for elements outside view too */
	te->xs = startx;
	te->ys = *starty;
	te->xend = startx + offsx;

	if (TSELEM_OPEN(tselem, soops)) {
		*starty -= UI_UNIT_Y;

		for (TreeElement *ten = te->subtree.first; ten; ten = ten->next) {
			/* check if element needs to be drawn grayed out, but also gray out
			 * childs of a grayed out parent (pass on draw_grayed_out to childs) */
			bool draw_childs_grayed_out = draw_grayed_out || (ten->drag_data != NULL);
			outliner_draw_tree_element(
			        C, block, fstyle, scene, view_layer,
			        ar, soops, ten, draw_childs_grayed_out,
			        startx + UI_UNIT_X, starty, te_edit, te_floating);
		}
	}
	else {
		for (TreeElement *ten = te->subtree.first; ten; ten = ten->next) {
			outliner_set_coord_tree_element(ten, startx, *starty);
		}

		*starty -= UI_UNIT_Y;
	}
}

static void outliner_draw_tree_element_floating(
        const ARegion *ar, const TreeElement *te_floating)
{
	const TreeElement *te_insert = te_floating->drag_data->insert_handle;
	const int line_width = 2;

	unsigned int pos = GWN_vertformat_attr_add(immVertexFormat(), "pos", GWN_COMP_F32, 2, GWN_FETCH_FLOAT);
	int coord_y = te_insert->ys;
	int coord_x = te_insert->xs;
	float col[4];

	if (te_insert == te_floating) {
		/* don't draw anything */
		return;
	}

	UI_GetThemeColorShade4fv(TH_BACK, -40, col);
	immBindBuiltinProgram(GPU_SHADER_2D_UNIFORM_COLOR);
	glEnable(GL_BLEND);

	if (ELEM(te_floating->drag_data->insert_type, TE_INSERT_BEFORE, TE_INSERT_AFTER)) {
		if (te_floating->drag_data->insert_type == TE_INSERT_BEFORE) {
			coord_y += UI_UNIT_Y;
		}
		immUniformColor4fv(col);
		glLineWidth(line_width);

		immBegin(GWN_PRIM_LINE_STRIP, 2);
		immVertex2f(pos, coord_x, coord_y);
		immVertex2f(pos, ar->v2d.cur.xmax, coord_y);
		immEnd();
	}
	else {
		BLI_assert(te_floating->drag_data->insert_type == TE_INSERT_INTO);
		immUniformColor3fvAlpha(col, col[3] * 0.5f);

		immBegin(GWN_PRIM_TRI_STRIP, 4);
		immVertex2f(pos, coord_x, coord_y + UI_UNIT_Y);
		immVertex2f(pos, coord_x, coord_y);
		immVertex2f(pos, ar->v2d.cur.xmax, coord_y + UI_UNIT_Y);
		immVertex2f(pos, ar->v2d.cur.xmax, coord_y);
		immEnd();
	}

	glDisable(GL_BLEND);
	immUnbindProgram();
}

static void outliner_draw_hierarchy_lines_recursive(
        unsigned pos, SpaceOops *soops, ListBase *lb, int startx,
        const unsigned char col[4], bool draw_grayed_out,
        int *starty)
{
	TreeElement *te, *te_vertical_line_last = NULL;
	int y1, y2;

	if (BLI_listbase_is_empty(lb)) {
		return;
	}

	const unsigned char grayed_alpha = col[3] / 2;

	/* For vertical lines between objects. */
	y1 = y2 = *starty;
	for (te = lb->first; te; te = te->next) {
		bool draw_childs_grayed_out = draw_grayed_out || (te->drag_data != NULL);
		TreeStoreElem *tselem = TREESTORE(te);

		if (draw_childs_grayed_out) {
			immUniformColor3ubvAlpha(col, grayed_alpha);
		}
		else {
			immUniformColor4ubv(col);
		}

		/* Horizontal Line? */
		if (tselem->type == 0 && (te->idcode == ID_OB || te->idcode == ID_SCE)) {
			immRecti(pos, startx, *starty, startx + UI_UNIT_X, *starty - 1);

			/* Vertical Line? */
			if (te->idcode == ID_OB) {
				te_vertical_line_last = te;
				y2 = *starty;
			}
		}

		*starty -= UI_UNIT_Y;

		if (TSELEM_OPEN(tselem, soops))
			outliner_draw_hierarchy_lines_recursive(
			        pos, soops, &te->subtree, startx + UI_UNIT_X,
			        col, draw_childs_grayed_out, starty);
	}

	if (draw_grayed_out) {
		immUniformColor3ubvAlpha(col, grayed_alpha);
	}
	else {
		immUniformColor4ubv(col);
	}

	/* Vertical line. */
	te = te_vertical_line_last;
	if ((te != NULL) && (te->parent || lb->first != lb->last)) {
		immRecti(pos, startx, y1 + UI_UNIT_Y, startx + 1, y2);
	}
}

static void outliner_draw_hierarchy_lines(SpaceOops *soops, ListBase *lb, int startx, int *starty)
{
	Gwn_VertFormat *format = immVertexFormat();
	unsigned int pos = GWN_vertformat_attr_add(format, "pos", GWN_COMP_I32, 2, GWN_FETCH_INT_TO_FLOAT);
	unsigned char col[4];

	immBindBuiltinProgram(GPU_SHADER_2D_UNIFORM_COLOR);
	UI_GetThemeColorBlend3ubv(TH_BACK, TH_TEXT, 0.4f, col);
	col[3] = 255;

	glEnable(GL_BLEND);
	outliner_draw_hierarchy_lines_recursive(pos, soops, lb, startx, col, false, starty);
	glDisable(GL_BLEND);

	immUnbindProgram();
}

static void outliner_draw_struct_marks(ARegion *ar, SpaceOops *soops, ListBase *lb, int *starty)
{
	for (TreeElement *te = lb->first; te; te = te->next) {
		TreeStoreElem *tselem = TREESTORE(te);

		/* selection status */
		if (TSELEM_OPEN(tselem, soops)) {
			if (tselem->type == TSE_RNA_STRUCT) {
				Gwn_VertFormat *format = immVertexFormat();
				unsigned int pos = GWN_vertformat_attr_add(format, "pos", GWN_COMP_I32, 2, GWN_FETCH_INT_TO_FLOAT);
				immBindBuiltinProgram(GPU_SHADER_2D_UNIFORM_COLOR);
				immThemeColorShadeAlpha(TH_BACK, -15, -200);
				immRecti(pos, 0, *starty + 1, (int)ar->v2d.cur.xmax, *starty + UI_UNIT_Y - 1);
				immUnbindProgram();
			}
		}

		*starty -= UI_UNIT_Y;
		if (TSELEM_OPEN(tselem, soops)) {
			outliner_draw_struct_marks(ar, soops, &te->subtree, starty);
			if (tselem->type == TSE_RNA_STRUCT) {
				Gwn_VertFormat *format = immVertexFormat();
				unsigned int pos = GWN_vertformat_attr_add(format, "pos", GWN_COMP_F32, 2, GWN_FETCH_FLOAT);
				immBindBuiltinProgram(GPU_SHADER_2D_UNIFORM_COLOR);
				immThemeColorShadeAlpha(TH_BACK, -15, -200);

				immBegin(GWN_PRIM_LINES, 2);
				immVertex2f(pos, 0, (float)*starty + UI_UNIT_Y);
				immVertex2f(pos, ar->v2d.cur.xmax, (float)*starty + UI_UNIT_Y);
				immEnd();

				immUnbindProgram();
			}
		}
	}
}

static void outliner_draw_highlights_recursive(
        unsigned pos, const ARegion *ar, const SpaceOops *soops, const ListBase *lb,
        const float col_selection[4], const float col_highlight[4], const float col_searchmatch[4],
        int start_x, int *io_start_y)
{
	const bool is_searching = (
	        SEARCHING_OUTLINER(soops) ||
	        (soops->outlinevis == SO_DATA_API &&
	         soops->search_string[0] != 0));

	for (TreeElement *te = lb->first; te; te = te->next) {
		const TreeStoreElem *tselem = TREESTORE(te);
		const int start_y = *io_start_y;

		/* selection status */
		if (tselem->flag & TSE_SELECTED) {
			immUniformColor4fv(col_selection);
			immRecti(pos, 0, start_y + 1, (int)ar->v2d.cur.xmax, start_y + UI_UNIT_Y - 1);
		}

		/* search match highlights
		 *   we don't expand items when searching in the datablocks but we
		 *   still want to highlight any filter matches. */
		if (is_searching && (tselem->flag & TSE_SEARCHMATCH)) {
			immUniformColor4fv(col_searchmatch);
			immRecti(pos, start_x, start_y + 1, ar->v2d.cur.xmax, start_y + UI_UNIT_Y - 1);
		}

		/* mouse hover highlights */
		if ((tselem->flag & TSE_HIGHLIGHTED) || (te->drag_data != NULL)) {
			immUniformColor4fv(col_highlight);
			immRecti(pos, 0, start_y + 1, (int)ar->v2d.cur.xmax, start_y + UI_UNIT_Y - 1);
		}

		*io_start_y -= UI_UNIT_Y;
		if (TSELEM_OPEN(tselem, soops)) {
			outliner_draw_highlights_recursive(
			        pos, ar, soops, &te->subtree, col_selection, col_highlight, col_searchmatch,
			        start_x + UI_UNIT_X, io_start_y);
		}
	}
}

static void outliner_draw_highlights(ARegion *ar, SpaceOops *soops, int startx, int *starty)
{
	const float col_highlight[4] = {1.0f, 1.0f, 1.0f, 0.13f};
	float col_selection[4], col_searchmatch[4];

	UI_GetThemeColor3fv(TH_SELECT_HIGHLIGHT, col_selection);
	col_selection[3] = 1.0f; /* no alpha */
	UI_GetThemeColor4fv(TH_MATCH, col_searchmatch);
	col_searchmatch[3] = 0.5f;

	glEnable(GL_BLEND);
	Gwn_VertFormat *format = immVertexFormat();
	unsigned int pos = GWN_vertformat_attr_add(format, "pos", GWN_COMP_I32, 2, GWN_FETCH_INT_TO_FLOAT);
	immBindBuiltinProgram(GPU_SHADER_2D_UNIFORM_COLOR);
	outliner_draw_highlights_recursive(
	        pos, ar, soops, &soops->tree, col_selection, col_highlight, col_searchmatch,
	        startx, starty);
	immUnbindProgram();
	glDisable(GL_BLEND);
}

static void outliner_draw_tree(
        bContext *C, uiBlock *block, Scene *scene, ViewLayer *view_layer,
        ARegion *ar, SpaceOops *soops, const bool has_restrict_icons,
        TreeElement **te_edit)
{
	const uiFontStyle *fstyle = UI_FSTYLE_WIDGET;
	TreeElement *te_floating = NULL;
	int starty, startx;

	glBlendFuncSeparate(GL_SRC_ALPHA, GL_ONE_MINUS_SRC_ALPHA, GL_ONE, GL_ONE_MINUS_SRC_ALPHA); // only once

	if (soops->outlinevis == SO_DATA_API) {
		/* struct marks */
		starty = (int)ar->v2d.tot.ymax - UI_UNIT_Y - OL_Y_OFFSET;
		outliner_draw_struct_marks(ar, soops, &soops->tree, &starty);
	}

	/* draw highlights before hierarchy */
	starty = (int)ar->v2d.tot.ymax - UI_UNIT_Y - OL_Y_OFFSET;
	startx = 0;
	outliner_draw_highlights(ar, soops, startx, &starty);

	/* set scissor so tree elements or lines can't overlap restriction icons */
	GLfloat scissor[4] = {0};
	if (has_restrict_icons) {
		int mask_x = BLI_rcti_size_x(&ar->v2d.mask) - (int)OL_TOGW + 1;
		CLAMP_MIN(mask_x, 0);

		glGetFloatv(GL_SCISSOR_BOX, scissor);
		glScissor(0, 0, mask_x, ar->winy);
	}

	// gray hierarchy lines

	starty = (int)ar->v2d.tot.ymax - UI_UNIT_Y / 2 - OL_Y_OFFSET;
	startx = UI_UNIT_X / 2 - 1.0f;
	outliner_draw_hierarchy_lines(soops, &soops->tree, startx, &starty);

	// items themselves
	starty = (int)ar->v2d.tot.ymax - UI_UNIT_Y - OL_Y_OFFSET;
	startx = 0;
	for (TreeElement *te = soops->tree.first; te; te = te->next) {
		outliner_draw_tree_element(
		        C, block, fstyle, scene, view_layer,
		        ar, soops, te, te->drag_data != NULL,
		        startx, &starty, te_edit, &te_floating);
	}
	if (te_floating && te_floating->drag_data->insert_handle) {
		outliner_draw_tree_element_floating(ar, te_floating);
	}

	if (has_restrict_icons) {
		/* reset scissor */
		glScissor(UNPACK4(scissor));
	}
}


static void outliner_back(ARegion *ar)
{
	int ystart;

	ystart = (int)ar->v2d.tot.ymax;
	ystart = UI_UNIT_Y * (ystart / (UI_UNIT_Y)) - OL_Y_OFFSET;

	Gwn_VertFormat *format = immVertexFormat();
	unsigned int pos = GWN_vertformat_attr_add(format, "pos", GWN_COMP_F32, 2, GWN_FETCH_FLOAT);

	immBindBuiltinProgram(GPU_SHADER_2D_UNIFORM_COLOR);
	immUniformThemeColorShade(TH_BACK, 6);

	const float x1 = 0.0f, x2 = ar->v2d.cur.xmax;
	float y1 = ystart, y2;
	int tot = (int)floor(ystart - ar->v2d.cur.ymin + 2 * UI_UNIT_Y) / (2 * UI_UNIT_Y);

	if (tot > 0) {
		immBegin(GWN_PRIM_TRIS, 6 * tot);
		while (tot--) {
			y1 -= 2 * UI_UNIT_Y;
			y2 = y1 + UI_UNIT_Y;
			immVertex2f(pos, x1, y1);
			immVertex2f(pos, x2, y1);
			immVertex2f(pos, x2, y2);

			immVertex2f(pos, x1, y1);
			immVertex2f(pos, x2, y2);
			immVertex2f(pos, x1, y2);
		}
		immEnd();
	}
	immUnbindProgram();
}

static void outliner_draw_restrictcols(ARegion *ar)
{
	glLineWidth(1.0f);

	unsigned int pos = GWN_vertformat_attr_add(immVertexFormat(), "pos", GWN_COMP_I32, 2, GWN_FETCH_INT_TO_FLOAT);
	immBindBuiltinProgram(GPU_SHADER_2D_UNIFORM_COLOR);
	immUniformThemeColorShadeAlpha(TH_BACK, -15, -200);
	immBegin(GWN_PRIM_LINES, 8);

	immVertex2i(pos, (int)(ar->v2d.cur.xmax - OL_TOG_HIDEX), (int)ar->v2d.cur.ymax);
	immVertex2i(pos, (int)(ar->v2d.cur.xmax - OL_TOG_HIDEX), (int)ar->v2d.cur.ymin);

	immVertex2i(pos, (int)(ar->v2d.cur.xmax - OL_TOG_RESTRICT_VIEWX), (int)ar->v2d.cur.ymax);
	immVertex2i(pos, (int)(ar->v2d.cur.xmax - OL_TOG_RESTRICT_VIEWX), (int)ar->v2d.cur.ymin);

	immVertex2i(pos, (int)(ar->v2d.cur.xmax - OL_TOG_RESTRICT_SELECTX), (int)ar->v2d.cur.ymax);
	immVertex2i(pos, (int)(ar->v2d.cur.xmax - OL_TOG_RESTRICT_SELECTX), (int)ar->v2d.cur.ymin);

	immVertex2i(pos, (int)(ar->v2d.cur.xmax - OL_TOG_RESTRICT_RENDERX), (int)ar->v2d.cur.ymax);
	immVertex2i(pos, (int)(ar->v2d.cur.xmax - OL_TOG_RESTRICT_RENDERX), (int)ar->v2d.cur.ymin);

	immEnd();
	immUnbindProgram();
}

/* ****************************************************** */
/* Main Entrypoint - Draw contents of Outliner editor */

void draw_outliner(const bContext *C)
{
	Main *mainvar = CTX_data_main(C);
	Scene *scene = CTX_data_scene(C);
	ViewLayer *view_layer = CTX_data_view_layer(C);
	ARegion *ar = CTX_wm_region(C);
	View2D *v2d = &ar->v2d;
	SpaceOops *soops = CTX_wm_space_outliner(C);
	uiBlock *block;
	int sizey = 0, sizex = 0, sizex_rna = 0;
	TreeElement *te_edit = NULL;
	bool has_restrict_icons;

	outliner_build_tree(mainvar, scene, view_layer, soops, ar); // always

	/* get extents of data */
	outliner_height(soops, &soops->tree, &sizey);

	if (soops->outlinevis == SO_DATA_API) {
		/* RNA has two columns:
		 *  - column 1 is (max_width + OL_RNA_COL_SPACEX) or
		 *				 (OL_RNA_COL_X), whichever is wider...
		 *	- column 2 is fixed at OL_RNA_COL_SIZEX
		 *
		 *  (*) XXX max width for now is a fixed factor of (UI_UNIT_X * (max_indention + 100))
		 */

		/* get actual width of column 1 */
		outliner_rna_width(soops, &soops->tree, &sizex_rna, 0);
		sizex_rna = max_ii(OL_RNA_COLX, sizex_rna + OL_RNA_COL_SPACEX);

		/* get width of data (for setting 'tot' rect, this is column 1 + column 2 + a bit extra) */
		sizex = sizex_rna + OL_RNA_COL_SIZEX + 50;
		has_restrict_icons = false;
	}
	else {
		/* width must take into account restriction columns (if visible) so that entries will still be visible */
		//outliner_width(soops, &soops->tree, &sizex);
		// XXX should use outliner_width instead when te->xend will be set correctly...
		outliner_rna_width(soops, &soops->tree, &sizex, 0);

		/* constant offset for restriction columns */
		// XXX this isn't that great yet...
		if ((soops->flag & SO_HIDE_RESTRICTCOLS) == 0) {
			sizex += OL_TOGW * 3;
		}

		has_restrict_icons = !(soops->flag & SO_HIDE_RESTRICTCOLS);
	}

	/* adds vertical offset */
	sizey += OL_Y_OFFSET;

	/* update size of tot-rect (extents of data/viewable area) */
	UI_view2d_totRect_set(v2d, sizex, sizey);

	/* force display to pixel coords */
	v2d->flag |= (V2D_PIXELOFS_X | V2D_PIXELOFS_Y);
	/* set matrix for 2d-view controls */
	UI_view2d_view_ortho(v2d);

	/* draw outliner stuff (background, hierarchy lines and names) */
	outliner_back(ar);
	block = UI_block_begin(C, ar, __func__, UI_EMBOSS);
	outliner_draw_tree(
	        (bContext *)C, block, scene, view_layer,
	        ar, soops, has_restrict_icons, &te_edit);

	/* Default to no emboss for outliner UI. */
	UI_block_emboss_set(block, UI_EMBOSS_NONE);

	if (soops->outlinevis == SO_DATA_API) {
		/* draw rna buttons */
		outliner_draw_rnacols(ar, sizex_rna);

		UI_block_emboss_set(block, UI_EMBOSS);
		outliner_draw_rnabuts(block, ar, soops, sizex_rna, &soops->tree);
		UI_block_emboss_set(block, UI_EMBOSS_NONE);
	}
	else if ((soops->outlinevis == SO_ID_ORPHANS) && has_restrict_icons) {
		/* draw user toggle columns */
		outliner_draw_restrictcols(ar);
		outliner_draw_userbuts(block, ar, soops, &soops->tree);
	}
	else if (has_restrict_icons) {
		/* draw restriction columns */
		outliner_draw_restrictcols(ar);

		outliner_draw_restrictbuts(block, scene, view_layer, ar, soops, &soops->tree);
	}

	UI_block_emboss_set(block, UI_EMBOSS);

	/* draw edit buttons if nessecery */
	if (te_edit) {
		outliner_buttons(C, block, ar, te_edit);
	}

	UI_block_end(C, block);
	UI_block_draw(C, block);
}<|MERGE_RESOLUTION|>--- conflicted
+++ resolved
@@ -1210,13 +1210,9 @@
 				case OB_CURVE:
 					ICON_CLICK_DRAW(ICON_OUTLINER_OB_CURVE); break;
 				case OB_MBALL:
-<<<<<<< HEAD
-					tselem_draw_icon_uibut(&arg, ICON_OUTLINER_OB_META); break;
+					ICON_CLICK_DRAW(ICON_OUTLINER_OB_META); break;
 				case OB_GROOM:
 					tselem_draw_icon_uibut(&arg, ICON_OUTLINER_OB_CURVE); break;
-=======
-					ICON_CLICK_DRAW(ICON_OUTLINER_OB_META); break;
->>>>>>> 6af06e3c
 				case OB_LATTICE:
 					ICON_CLICK_DRAW(ICON_OUTLINER_OB_LATTICE); break;
 				case OB_ARMATURE:
