--- conflicted
+++ resolved
@@ -73,15 +73,7 @@
 
   /* own keymap */
   keymap = WM_keymap_ensure(wm->defaultconf, "Outliner", SPACE_OUTLINER, 0);
-<<<<<<< HEAD
-  WM_event_add_keymap_handler_v2d_mask(&ar->handlers, keymap);
-=======
   WM_event_add_keymap_handler_v2d_mask(&region->handlers, keymap);
-
-  /* Add dropboxes */
-  lb = WM_dropboxmap_find("Outliner", SPACE_OUTLINER, RGN_TYPE_WINDOW);
-  WM_event_add_dropbox_handler(&region->handlers, lb);
->>>>>>> afb1a64c
 }
 
 static void outliner_main_region_draw(const bContext *C, ARegion *region)
