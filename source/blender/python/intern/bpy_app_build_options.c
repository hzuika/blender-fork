--- conflicted
+++ resolved
@@ -27,41 +27,6 @@
 static PyTypeObject BlenderAppBuildOptionsType;
 
 static PyStructSequence_Field app_builtopts_info_fields[] = {
-<<<<<<< HEAD
-	/* names mostly follow CMake options, lowercase, after WITH_ */
-	{(char *)"bullet", NULL},
-	{(char *)"codec_avi", NULL},
-	{(char *)"codec_ffmpeg", NULL},
-	{(char *)"codec_sndfile", NULL},
-	{(char *)"compositor", NULL},
-	{(char *)"cycles", NULL},
-	{(char *)"cycles_osl", NULL},
-	{(char *)"freestyle", NULL},
-	{(char *)"image_cineon", NULL},
-	{(char *)"image_dds", NULL},
-	{(char *)"image_hdr", NULL},
-	{(char *)"image_openexr", NULL},
-	{(char *)"image_openjpeg", NULL},
-	{(char *)"image_tiff", NULL},
-	{(char *)"input_ndof", NULL},
-	{(char *)"audaspace", NULL},
-	{(char *)"international", NULL},
-	{(char *)"openal", NULL},
-	{(char *)"sdl", NULL},
-	{(char *)"sdl_dynload", NULL},
-	{(char *)"jack", NULL},
-	{(char *)"libmv", NULL},
-	{(char *)"mod_fluid", NULL},
-	{(char *)"mod_oceansim", NULL},
-	{(char *)"mod_remesh", NULL},
-	{(char *)"collada", NULL},
-	{(char *)"opencolorio", NULL},
-	{(char *)"openmp", NULL},
-	{(char *)"openvdb", NULL},
-	{(char *)"alembic", NULL},
-	{(char *)"manta", NULL},
-	{NULL},
-=======
     /* names mostly follow CMake options, lowercase, after WITH_ */
     {(char *)"bullet", NULL},
     {(char *)"codec_avi", NULL},
@@ -88,14 +53,13 @@
     {(char *)"mod_fluid", NULL},
     {(char *)"mod_oceansim", NULL},
     {(char *)"mod_remesh", NULL},
-    {(char *)"mod_smoke", NULL},
     {(char *)"collada", NULL},
     {(char *)"opencolorio", NULL},
     {(char *)"openmp", NULL},
     {(char *)"openvdb", NULL},
     {(char *)"alembic", NULL},
+    {(char *)"manta", NULL},
     {NULL},
->>>>>>> 3076d95b
 };
 
 static PyStructSequence_Desc app_builtopts_info_desc = {
@@ -268,15 +232,6 @@
   SetObjIncref(Py_False);
 #endif
 
-<<<<<<< HEAD
-=======
-#ifdef WITH_SMOKE
-  SetObjIncref(Py_True);
-#else
-  SetObjIncref(Py_False);
-#endif
-
->>>>>>> 3076d95b
 #ifdef WITH_COLLADA
   SetObjIncref(Py_True);
 #else
@@ -308,9 +263,9 @@
 #endif
 
 #ifdef WITH_MANTA
-	SetObjIncref(Py_True);
-#else
-	SetObjIncref(Py_False);
+  SetObjIncref(Py_True);
+#else
+  SetObjIncref(Py_False);
 #endif
 
 #undef SetObjIncref
