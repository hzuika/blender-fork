/*
 * This program is free software; you can redistribute it and/or
 * modify it under the terms of the GNU General Public License
 * as published by the Free Software Foundation; either version 2
 * of the License, or (at your option) any later version.
 *
 * This program is distributed in the hope that it will be useful,
 * but WITHOUT ANY WARRANTY; without even the implied warranty of
 * MERCHANTABILITY or FITNESS FOR A PARTICULAR PURPOSE.  See the
 * GNU General Public License for more details.
 *
 * You should have received a copy of the GNU General Public License
 * along with this program; if not, write to the Free Software Foundation,
 * Inc., 51 Franklin Street, Fifth Floor, Boston, MA 02110-1301, USA.
 */

/** \file
 * \ingroup pythonintern
 *
 * This file defines 'bpy.props' module used so scripts can define their own
 * rna properties for use with python operators or adding new properties to
 * existing blender types.
 */

/* Future-proof, See https://docs.python.org/3/c-api/arg.html#strings-and-buffers */
#define PY_SSIZE_T_CLEAN

#include <Python.h>

#include "RNA_types.h"

#include "BLI_listbase.h"
#include "BLI_utildefines.h"

#include "bpy_capi_utils.h"
#include "bpy_props.h"
#include "bpy_rna.h"

#include "BKE_idprop.h"

#include "RNA_access.h"
#include "RNA_define.h" /* for defining our own rna */
#include "RNA_enum_types.h"

#include "MEM_guardedalloc.h"

#include "DNA_ID.h" /* MAX_IDPROP_NAME */

#include "../generic/py_capi_utils.h"

/* -------------------------------------------------------------------- */
/** \name Shared Enums & Doc-Strings
 * \{ */

static const EnumPropertyItem property_flag_items[] = {
    {PROP_HIDDEN, "HIDDEN", 0, "Hidden", ""},
    {PROP_SKIP_SAVE, "SKIP_SAVE", 0, "Skip Save", ""},
    {PROP_ANIMATABLE, "ANIMATABLE", 0, "Animatable", ""},
    {PROP_LIB_EXCEPTION, "LIBRARY_EDITABLE", 0, "Library Editable", ""},
    {PROP_PROPORTIONAL, "PROPORTIONAL", 0, "Adjust values proportionally to eachother", ""},
    {PROP_TEXTEDIT_UPDATE,
     "TEXTEDIT_UPDATE",
     0,
     "Update on every keystroke in textedit 'mode'",
     ""},
    {0, NULL, 0, NULL, NULL},
};

#define BPY_PROPDEF_OPTIONS_DOC \
  "   :arg options: Enumerator in ['HIDDEN', 'SKIP_SAVE', 'ANIMATABLE', 'LIBRARY_EDITABLE', " \
  "'PROPORTIONAL'," \
  "'TEXTEDIT_UPDATE'].\n" \
  "   :type options: set\n"

static const EnumPropertyItem property_flag_enum_items[] = {
    {PROP_HIDDEN, "HIDDEN", 0, "Hidden", ""},
    {PROP_SKIP_SAVE, "SKIP_SAVE", 0, "Skip Save", ""},
    {PROP_ANIMATABLE, "ANIMATABLE", 0, "Animatable", ""},
    {PROP_LIB_EXCEPTION, "LIBRARY_EDITABLE", 0, "Library Editable", ""},
    {PROP_ENUM_FLAG, "ENUM_FLAG", 0, "Enum Flag", ""},
    {0, NULL, 0, NULL, NULL},
};

#define BPY_PROPDEF_OPTIONS_ENUM_DOC \
  "   :arg options: Enumerator in ['HIDDEN', 'SKIP_SAVE', 'ANIMATABLE', 'ENUM_FLAG', " \
  "'LIBRARY_EDITABLE'].\n" \
  "   :type options: set\n"

static const EnumPropertyItem property_flag_override_items[] = {
    {PROPOVERRIDE_OVERRIDABLE_LIBRARY,
     "LIBRARY_OVERRIDABLE",
     0,
     "Library Overridable",
     "Make that property editable in library overrides of linked data-blocks"},
    {0, NULL, 0, NULL, NULL},
};

#define BPY_PROPDEF_OPTIONS_OVERRIDE_DOC \
  "   :arg override: Enumerator in ['LIBRARY_OVERRIDABLE'].\n" \
  "   :type override: set\n"

static const EnumPropertyItem property_flag_override_collection_items[] = {
    {PROPOVERRIDE_OVERRIDABLE_LIBRARY,
     "LIBRARY_OVERRIDABLE",
     0,
     "Library Overridable",
     "Make that property editable in library overrides of linked data-blocks"},
    {PROPOVERRIDE_NO_PROP_NAME,
     "NO_PROPERTY_NAME",
     0,
     "No Name",
     "Do not use the names of the items, only their indices in the collection"},
    {PROPOVERRIDE_LIBRARY_INSERTION,
     "USE_INSERTION",
     0,
     "Use Insertion",
     "Allow users to add new items in that collection in library overrides"},
    {0, NULL, 0, NULL, NULL},
};

#define BPY_PROPDEF_OPTIONS_OVERRIDE_COLLECTION_DOC \
  "   :arg override: Enumerator in ['LIBRARY_OVERRIDABLE', 'NO_PROPERTY_NAME', " \
  "'USE_INSERTION'].\n" \
  "   :type override: set\n"

/* subtypes */
/* Keep in sync with RNA_types.h PropertySubType and rna_rna.c's rna_enum_property_subtype_items */
static const EnumPropertyItem property_subtype_string_items[] = {
    {PROP_FILEPATH, "FILE_PATH", 0, "File Path", ""},
    {PROP_DIRPATH, "DIR_PATH", 0, "Directory Path", ""},
    {PROP_FILENAME, "FILE_NAME", 0, "Filename", ""},
    {PROP_BYTESTRING, "BYTE_STRING", 0, "Byte String", ""},
    {PROP_PASSWORD, "PASSWORD", 0, "Password", "A string that is displayed hidden ('********')"},

    {PROP_NONE, "NONE", 0, "None", ""},
    {0, NULL, 0, NULL, NULL},
};

#define BPY_PROPDEF_SUBTYPE_STRING_DOC \
  "   :arg subtype: Enumerator in ['FILE_PATH', 'DIR_PATH', 'FILE_NAME', 'BYTE_STRING', " \
  "'PASSWORD', 'NONE'].\n" \
  "   :type subtype: string\n"

static const EnumPropertyItem property_subtype_number_items[] = {
    {PROP_PIXEL, "PIXEL", 0, "Pixel", ""},
    {PROP_UNSIGNED, "UNSIGNED", 0, "Unsigned", ""},
    {PROP_PERCENTAGE, "PERCENTAGE", 0, "Percentage", ""},
    {PROP_FACTOR, "FACTOR", 0, "Factor", ""},
    {PROP_ANGLE, "ANGLE", 0, "Angle", ""},
    {PROP_TIME,
     "TIME",
     0,
     "Time (Scene Relative)",
     "Time specified in frames, converted to seconds based on scene frame rate"},
    {PROP_TIME_ABSOLUTE,
     "TIME_ABSOLUTE",
     0,
     "Time (Absolute)",
     "Time specified in seconds, independent of the scene"},
    {PROP_TIME_ABSOLUTE, "TIME_ABSOLUTE", 0, "Time Absolute", ""},
    {PROP_DISTANCE, "DISTANCE", 0, "Distance", ""},
    {PROP_DISTANCE_CAMERA, "DISTANCE_CAMERA", 0, "Camera Distance", ""},
    {PROP_POWER, "POWER", 0, "Power", ""},
    {PROP_TEMPERATURE, "TEMPERATURE", 0, "Temperature", ""},

    {PROP_NONE, "NONE", 0, "None", ""},
    {0, NULL, 0, NULL, NULL},
};

#define BPY_PROPDEF_SUBTYPE_NUMBER_DOC \
  "   :arg subtype: Enumerator in ['PIXEL', 'UNSIGNED', 'PERCENTAGE', 'FACTOR', 'ANGLE', " \
  "'TIME', 'DISTANCE', 'DISTANCE_CAMERA', 'POWER', 'TEMPERATURE', 'NONE'].\n" \
  "   :type subtype: string\n"

static const EnumPropertyItem property_subtype_array_items[] = {
    {PROP_COLOR, "COLOR", 0, "Color", ""},
    {PROP_TRANSLATION, "TRANSLATION", 0, "Translation", ""},
    {PROP_DIRECTION, "DIRECTION", 0, "Direction", ""},
    {PROP_VELOCITY, "VELOCITY", 0, "Velocity", ""},
    {PROP_ACCELERATION, "ACCELERATION", 0, "Acceleration", ""},
    {PROP_MATRIX, "MATRIX", 0, "Matrix", ""},
    {PROP_EULER, "EULER", 0, "Euler", ""},
    {PROP_QUATERNION, "QUATERNION", 0, "Quaternion", ""},
    {PROP_AXISANGLE, "AXISANGLE", 0, "Axis Angle", ""},
    {PROP_XYZ, "XYZ", 0, "XYZ", ""},
    {PROP_XYZ_LENGTH, "XYZ_LENGTH", 0, "XYZ Length", ""},
    {PROP_COLOR_GAMMA, "COLOR_GAMMA", 0, "Color Gamma", ""},
    {PROP_COORDS, "COORDINATES", 0, "Vector Coordinates", ""},
    {PROP_LAYER, "LAYER", 0, "Layer", ""},
    {PROP_LAYER_MEMBER, "LAYER_MEMBER", 0, "Layer Member", ""},

    {PROP_NONE, "NONE", 0, "None", ""},
    {0, NULL, 0, NULL, NULL},
};

#define BPY_PROPDEF_SUBTYPE_ARRAY_DOC \
  "   :arg subtype: Enumerator in ['COLOR', 'TRANSLATION', 'DIRECTION', " \
  "'VELOCITY', 'ACCELERATION', 'MATRIX', 'EULER', 'QUATERNION', 'AXISANGLE', " \
  "'XYZ', 'XYZ_LENGTH', 'COLOR_GAMMA', 'COORDINATES', 'LAYER', 'LAYER_MEMBER', 'NONE'].\n" \
  "   :type subtype: string\n"

/** \} */

/* -------------------------------------------------------------------- */
/** \name Python Property Storage API
 *
 * Functionality needed to use Python native callbacks from generic C RNA callbacks.
 * \{ */

/**
 * Store #PyObject data for a dynamically defined property.
 * Currently this is only used to store call-back functions.
 * Properties that don't use custom callbacks won't allocate this struct.
 *
 * Memory/Reference Management
 * ---------------------------
 *
 * This struct adds/removes the user-count of each #PyObject it references,
 * it's needed in case the function is removed from the class (unlikely but possible),
 * also when an annotation evaluates to a `lambda` with Python 3.10 and newer e.g: T86332.
 *
 * Pointers to this struct are held in:
 *
 * - #PropertyRNA.py_data (owns the memory).
 *   Freed when the RNA property is freed.
 *
 * - #g_bpy_prop_store_list (borrows the memory)
 *   Having a global list means the users can be visited by the GC and cleared on exit.
 *
 *   This list can't be used for freeing as #BPyPropStore doesn't hold a #PropertyRNA back-pointer,
 *   (while it could be supported it would only complicate things).
 *
 *   All RNA properties are freed after Python has been shut-down.
 *   At that point Python user counts can't be touched and must have already been dealt with.
 *
 * Decrementing users is handled by:
 *
 * - #bpy_prop_py_data_remove manages decrementing at run-time (when a property is removed),
 *
 * - #BPY_rna_props_clear_all does this on exit for all dynamic properties.
 */
struct BPyPropStore {
  struct BPyPropStore *next, *prev;

  /**
   * Only store #PyObject types, so this member can be cast to an array and iterated over.
   * NULL members are skipped.
   */
  struct {
    /** Wrap: `RNA_def_property_*_funcs` (depending on type). */
    PyObject *get_fn;
    PyObject *set_fn;
    /** Wrap: #RNA_def_property_update_runtime */
    PyObject *update_fn;

    /** Arguments by type. */
    union {
      /** #PROP_ENUM type. */
      struct {
        /** Wrap: #RNA_def_property_enum_funcs_runtime */
        PyObject *itemf_fn;
      } enum_data;
      /** #PROP_POINTER type. */
      struct {
        /** Wrap: #RNA_def_property_poll_runtime */
        PyObject *poll_fn;
      } pointer_data;
    };
  } py_data;
};

#define BPY_PROP_STORE_PY_DATA_SIZE \
  (sizeof(((struct BPyPropStore *)NULL)->py_data) / sizeof(PyObject *))

#define ASSIGN_PYOBJECT_INCREF(a, b) \
  { \
    BLI_assert((a) == NULL); \
    Py_INCREF(b); \
    a = b; \
  } \
  ((void)0)

/**
 * Maintain a list of Python defined properties, so the GC can visit them,
 * and so they can be cleared on exit.
 */
static ListBase g_bpy_prop_store_list = {NULL, NULL};

static struct BPyPropStore *bpy_prop_py_data_ensure(struct PropertyRNA *prop)
{
  struct BPyPropStore *prop_store = RNA_property_py_data_get(prop);
  if (prop_store == NULL) {
    prop_store = MEM_callocN(sizeof(*prop_store), __func__);
    RNA_def_py_data(prop, prop_store);
    BLI_addtail(&g_bpy_prop_store_list, prop_store);
  }
  return prop_store;
}

/**
 * Perform all removal actions except for freeing, which is handled by RNA.
 */
static void bpy_prop_py_data_remove(PropertyRNA *prop)
{
  struct BPyPropStore *prop_store = RNA_property_py_data_get(prop);
  if (prop_store == NULL) {
    return;
  }

  PyObject **py_data = (PyObject **)&prop_store->py_data;
  for (int i = 0; i < BPY_PROP_STORE_PY_DATA_SIZE; i++) {
    Py_XDECREF(py_data[i]);
  }
  BLI_remlink(&g_bpy_prop_store_list, prop_store);
}

/** \} */

/* -------------------------------------------------------------------- */
/** \name Deferred Property Type
 *
 * Operators and classes use this so it can store the arguments given but defer
 * running it until the operator runs where these values are used to setup
 * the default arguments for that operator instance.
 * \{ */

static void bpy_prop_deferred_dealloc(BPy_PropDeferred *self)
{
  PyObject_GC_UnTrack(self);
  Py_CLEAR(self->kw);
  PyObject_GC_Del(self);
}

static int bpy_prop_deferred_traverse(BPy_PropDeferred *self, visitproc visit, void *arg)
{
  Py_VISIT(self->kw);
  return 0;
}

static int bpy_prop_deferred_clear(BPy_PropDeferred *self)
{
  Py_CLEAR(self->kw);
  return 0;
}

static PyObject *bpy_prop_deferred_repr(BPy_PropDeferred *self)
{
  return PyUnicode_FromFormat("<%.200s, %R, %R>", Py_TYPE(self)->tp_name, self->fn, self->kw);
}

/**
 * HACK: needed by `typing.get_type_hints`
 * with `from __future__ import annotations` enabled or when using Python 3.10 or newer.
 *
 * When callable this object type passes the test for being an acceptable annotation.
 */
static PyObject *bpy_prop_deferred_call(BPy_PropDeferred *UNUSED(self),
                                        PyObject *UNUSED(args),
                                        PyObject *UNUSED(kw))
{
  /* Dummy value. */
  Py_RETURN_NONE;
}

/* Get/Set Items. */

/**
 * Expose the function in case scripts need to introspect this information
 * (not currently used by Blender it's self).
 */
static PyObject *bpy_prop_deferred_function_get(BPy_PropDeferred *self, void *UNUSED(closure))
{
  PyObject *ret = self->fn;
  Py_IncRef(ret);
  return ret;
}

/**
 * Expose keywords in case scripts need to introspect this information
 * (not currently used by Blender it's self).
 */
static PyObject *bpy_prop_deferred_keywords_get(BPy_PropDeferred *self, void *UNUSED(closure))
{
  PyObject *ret = self->kw;
  Py_IncRef(ret);
  return ret;
}

static PyGetSetDef bpy_prop_deferred_getset[] = {
    {"function", (getter)bpy_prop_deferred_function_get, (setter)NULL, NULL, NULL},
    {"keywords", (getter)bpy_prop_deferred_keywords_get, (setter)NULL, NULL, NULL},
    {NULL, NULL, NULL, NULL, NULL} /* Sentinel */
};

PyDoc_STRVAR(bpy_prop_deferred_doc,
             "Intermediate storage for properties before registration.\n"
             "\n"
             ".. note::\n"
             "\n"
             "   This is not part of the stable API and may change between releases.");

PyTypeObject bpy_prop_deferred_Type = {
    PyVarObject_HEAD_INIT(NULL, 0)

        .tp_name = "_PropertyDeferred",
    .tp_basicsize = sizeof(BPy_PropDeferred),
    .tp_dealloc = (destructor)bpy_prop_deferred_dealloc,
    .tp_repr = (reprfunc)bpy_prop_deferred_repr,
    .tp_call = (ternaryfunc)bpy_prop_deferred_call,

    .tp_flags = Py_TPFLAGS_DEFAULT | Py_TPFLAGS_HAVE_GC,

    .tp_doc = bpy_prop_deferred_doc,
    .tp_traverse = (traverseproc)bpy_prop_deferred_traverse,
    .tp_clear = (inquiry)bpy_prop_deferred_clear,

    .tp_getset = bpy_prop_deferred_getset,
};

static PyObject *bpy_prop_deferred_data_CreatePyObject(PyObject *fn, PyObject *kw)
{
  BPy_PropDeferred *self = PyObject_GC_New(BPy_PropDeferred, &bpy_prop_deferred_Type);
  self->fn = fn;
  if (kw == NULL) {
    kw = PyDict_New();
  }
  else {
    Py_INCREF(kw);
  }
  self->kw = kw;
  PyObject_GC_Track(self);
  return (PyObject *)self;
}

/** \} */

/* PyObject's */
static PyObject *pymeth_BoolProperty = NULL;
static PyObject *pymeth_BoolVectorProperty = NULL;
static PyObject *pymeth_IntProperty = NULL;
static PyObject *pymeth_IntVectorProperty = NULL;
static PyObject *pymeth_FloatProperty = NULL;
static PyObject *pymeth_FloatVectorProperty = NULL;
static PyObject *pymeth_StringProperty = NULL;
static PyObject *pymeth_EnumProperty = NULL;
static PyObject *pymeth_PointerProperty = NULL;
static PyObject *pymeth_CollectionProperty = NULL;
static PyObject *pymeth_RemoveProperty = NULL;

static PyObject *pyrna_struct_as_instance(PointerRNA *ptr)
{
  PyObject *self = NULL;
  /* first get self */
  /* operators can store their own instance for later use */
  if (ptr->data) {
    void **instance = RNA_struct_instance(ptr);

    if (instance) {
      if (*instance) {
        self = *instance;
        Py_INCREF(self);
      }
    }
  }

  /* in most cases this will run */
  if (self == NULL) {
    self = pyrna_struct_CreatePyObject(ptr);
  }

  return self;
}

static void bpy_prop_assign_flag(PropertyRNA *prop, const int flag)
{
  const int flag_mask = ((PROP_ANIMATABLE) & ~flag);

  if (flag) {
    RNA_def_property_flag(prop, flag);
  }

  if (flag_mask) {
    RNA_def_property_clear_flag(prop, flag_mask);
  }
}

static void bpy_prop_assign_flag_override(PropertyRNA *prop, const int flag_override)
{
  RNA_def_property_override_flag(prop, flag_override);
}

/** \} */

/* -------------------------------------------------------------------- */
/** \name Multi-Dimensional Property Utilities
 * \{ */

<<<<<<< HEAD
struct BPYPropArrayLength {
=======
struct BPyPropArrayLength {
>>>>>>> 54bd5efa
  int len_total;
  /** Ignore `dims` when `dims_len == 0`. */
  int dims[RNA_MAX_ARRAY_DIMENSION];
  int dims_len;
};

/**
<<<<<<< HEAD
 * Use with PyArg_ParseTuple's "O&" formatting.
 */
static int bpy_prop_array_length_parse(PyObject *o, void *p)
{
  struct BPYPropArrayLength *array_len_info = p;
=======
 * Use with #PyArg_ParseTuple's `O&` formatting.
 */
static int bpy_prop_array_length_parse(PyObject *o, void *p)
{
  struct BPyPropArrayLength *array_len_info = p;
>>>>>>> 54bd5efa

  if (PyLong_CheckExact(o)) {
    int size;
    if (((size = PyLong_AsLong(o)) == -1)) {
      PyErr_Format(
          PyExc_ValueError, "expected number or sequence of numbers, got %s", Py_TYPE(o)->tp_name);
      return 0;
    }
    if (size < 1 || size > PYRNA_STACK_ARRAY) {
      PyErr_Format(
          PyExc_TypeError, "(size=%d) must be between 1 and " STRINGIFY(PYRNA_STACK_ARRAY), size);
      return 0;
    }
    array_len_info->len_total = size;

    /* Don't use this value. */
    array_len_info->dims_len = 0;
  }
  else {
    PyObject *seq_fast;
    if (!(seq_fast = PySequence_Fast(o, "size must be a number of a sequence of numbers"))) {
      return 0;
    }
    const int seq_len = PySequence_Fast_GET_SIZE(seq_fast);
    if (seq_len < 1 || seq_len > RNA_MAX_ARRAY_DIMENSION) {
      PyErr_Format(
          PyExc_TypeError,
          "(len(size)=%d) length must be between 1 and " STRINGIFY(RNA_MAX_ARRAY_DIMENSION),
          seq_len);
      Py_DECREF(seq_fast);
      return 0;
    }

    PyObject **seq_items = PySequence_Fast_ITEMS(seq_fast);
    for (int i = 0; i < seq_len; i++) {
      int size;
      if (((size = PyLong_AsLong(seq_items[i])) == -1)) {
        Py_DECREF(seq_fast);
        PyErr_Format(PyExc_ValueError,
                     "expected number in sequence, got %s at index %d",
                     Py_TYPE(o)->tp_name,
                     i);
        return 0;
      }
      if (size < 1 || size > PYRNA_STACK_ARRAY) {
        Py_DECREF(seq_fast);
        PyErr_Format(PyExc_TypeError,
                     "(size[%d]=%d) must be between 1 and " STRINGIFY(PYRNA_STACK_ARRAY),
                     i,
                     size);
        return 0;
      }

      array_len_info->dims[i] = size;
      array_len_info->dims_len = seq_len;
    }
  }
  return 1;
}

/**
 * Return -1 on error.
 */
static int bpy_prop_array_from_py_with_dims(void *values,
                                            size_t values_elem_size,
                                            PyObject *py_values,
<<<<<<< HEAD
                                            const struct BPYPropArrayLength *array_len_info,
=======
                                            const struct BPyPropArrayLength *array_len_info,
>>>>>>> 54bd5efa
                                            const PyTypeObject *type,
                                            const char *error_str)
{
  if (array_len_info->dims_len == 0) {
    return PyC_AsArray(
        values, values_elem_size, py_values, array_len_info->len_total, type, error_str);
  }
  const int *dims = array_len_info->dims;
  const int dims_len = array_len_info->dims_len;
  return PyC_AsArray_Multi(values, values_elem_size, py_values, dims, dims_len, type, error_str);
}

static bool bpy_prop_array_is_matrix_compatible_ex(int subtype,
<<<<<<< HEAD
                                                   const struct BPYPropArrayLength *array_len_info)
=======
                                                   const struct BPyPropArrayLength *array_len_info)
>>>>>>> 54bd5efa
{
  return ((subtype == PROP_MATRIX) && (array_len_info->dims_len == 2) &&
          ((array_len_info->dims[0] >= 2) && (array_len_info->dims[0] >= 4)) &&
          ((array_len_info->dims[1] >= 2) && (array_len_info->dims[1] >= 4)));
}

static bool bpy_prop_array_is_matrix_compatible(PropertyRNA *prop,
<<<<<<< HEAD
                                                const struct BPYPropArrayLength *array_len_info)
=======
                                                const struct BPyPropArrayLength *array_len_info)
>>>>>>> 54bd5efa
{
  BLI_assert(RNA_property_type(prop) == PROP_FLOAT);
  return bpy_prop_array_is_matrix_compatible_ex(RNA_property_subtype(prop), array_len_info);
}

/**
 * Needed since the internal storage of matrices swaps row/column.
 */
static void bpy_prop_array_matrix_swap_row_column_vn_vn(
<<<<<<< HEAD
    float *values_dst, const float *values_src, const struct BPYPropArrayLength *array_len_info)
=======
    float *values_dst, const float *values_src, const struct BPyPropArrayLength *array_len_info)
>>>>>>> 54bd5efa
{
  BLI_assert(values_dst != values_src);
  const int dim0 = array_len_info->dims[0], dim1 = array_len_info->dims[1];
  BLI_assert(dim0 <= 4 && dim1 <= 4);
  for (int i = 0; i < dim0; i++) {
    for (int j = 0; j < dim1; j++) {
      values_dst[(j * dim0) + i] = values_src[(i * dim1) + j];
    }
  }
}

static void bpy_prop_array_matrix_swap_row_column_vn(
<<<<<<< HEAD
    float *values, const struct BPYPropArrayLength *array_len_info)
=======
    float *values, const struct BPyPropArrayLength *array_len_info)
>>>>>>> 54bd5efa
{
  const int dim0 = array_len_info->dims[0], dim1 = array_len_info->dims[1];
  BLI_assert(dim0 <= 4 && dim1 <= 4);
  float values_orig[4 * 4];
  memcpy(values_orig, values, sizeof(float) * (dim0 * dim1));
  bpy_prop_array_matrix_swap_row_column_vn_vn(values, values_orig, array_len_info);
}

/** \} */

/* -------------------------------------------------------------------- */
/** \name Shared Property Callbacks
 *
 * Unique data is accessed via #RNA_property_py_data_get
 * \{ */

/* callbacks */
static void bpy_prop_update_fn(struct bContext *C,
                               struct PointerRNA *ptr,
                               struct PropertyRNA *prop)
{
  struct BPyPropStore *prop_store = RNA_property_py_data_get(prop);
  PyGILState_STATE gilstate;
  PyObject *py_func;
  PyObject *args;
  PyObject *self;
  PyObject *ret;
  const bool is_write_ok = pyrna_write_check();

  BLI_assert(prop_store != NULL);

  if (!is_write_ok) {
    pyrna_write_set(true);
  }

  bpy_context_set(C, &gilstate);

  py_func = prop_store->py_data.update_fn;

  args = PyTuple_New(2);
  self = pyrna_struct_as_instance(ptr);
  PyTuple_SET_ITEM(args, 0, self);

  PyTuple_SET_ITEM(args, 1, (PyObject *)bpy_context_module);
  Py_INCREF(bpy_context_module);

  ret = PyObject_CallObject(py_func, args);

  Py_DECREF(args);

  if (ret == NULL) {
    PyC_Err_PrintWithFunc(py_func);
  }
  else {
    if (ret != Py_None) {
      PyErr_SetString(PyExc_ValueError, "the return value must be None");
      PyC_Err_PrintWithFunc(py_func);
    }

    Py_DECREF(ret);
  }

  bpy_context_clear(C, &gilstate);

  if (!is_write_ok) {
    pyrna_write_set(false);
  }
}

/** \} */

/* -------------------------------------------------------------------- */
/** \name Boolean Property Callbacks
 * \{ */

static bool bpy_prop_boolean_get_fn(struct PointerRNA *ptr, struct PropertyRNA *prop)
{
  struct BPyPropStore *prop_store = RNA_property_py_data_get(prop);
  PyObject *py_func;
  PyObject *args;
  PyObject *self;
  PyObject *ret;
  PyGILState_STATE gilstate;
  bool use_gil;
  const bool is_write_ok = pyrna_write_check();
  bool value;

  BLI_assert(prop_store != NULL);

  if (!is_write_ok) {
    pyrna_write_set(true);
  }

  use_gil = true; /* !PyC_IsInterpreterActive(); */

  if (use_gil) {
    gilstate = PyGILState_Ensure();
  }

  py_func = prop_store->py_data.get_fn;

  args = PyTuple_New(1);
  self = pyrna_struct_as_instance(ptr);
  PyTuple_SET_ITEM(args, 0, self);

  ret = PyObject_CallObject(py_func, args);

  Py_DECREF(args);

  if (ret == NULL) {
    PyC_Err_PrintWithFunc(py_func);
    value = false;
  }
  else {
    const int value_i = PyC_Long_AsBool(ret);

    if (value_i == -1 && PyErr_Occurred()) {
      PyC_Err_PrintWithFunc(py_func);
      value = false;
    }
    else {
      value = (bool)value_i;
    }

    Py_DECREF(ret);
  }

  if (use_gil) {
    PyGILState_Release(gilstate);
  }

  if (!is_write_ok) {
    pyrna_write_set(false);
  }

  return value;
}

static void bpy_prop_boolean_set_fn(struct PointerRNA *ptr, struct PropertyRNA *prop, bool value)
{
  struct BPyPropStore *prop_store = RNA_property_py_data_get(prop);
  PyObject *py_func;
  PyObject *args;
  PyObject *self;
  PyObject *ret;
  PyGILState_STATE gilstate;
  bool use_gil;
  const bool is_write_ok = pyrna_write_check();

  BLI_assert(prop_store != NULL);

  if (!is_write_ok) {
    pyrna_write_set(true);
  }

  use_gil = true; /* !PyC_IsInterpreterActive(); */

  if (use_gil) {
    gilstate = PyGILState_Ensure();
  }

  py_func = prop_store->py_data.set_fn;

  args = PyTuple_New(2);
  self = pyrna_struct_as_instance(ptr);
  PyTuple_SET_ITEM(args, 0, self);

  PyTuple_SET_ITEM(args, 1, PyBool_FromLong(value));

  ret = PyObject_CallObject(py_func, args);

  Py_DECREF(args);

  if (ret == NULL) {
    PyC_Err_PrintWithFunc(py_func);
  }
  else {
    if (ret != Py_None) {
      PyErr_SetString(PyExc_ValueError, "the return value must be None");
      PyC_Err_PrintWithFunc(py_func);
    }

    Py_DECREF(ret);
  }

  if (use_gil) {
    PyGILState_Release(gilstate);
  }

  if (!is_write_ok) {
    pyrna_write_set(false);
  }
}

static void bpy_prop_boolean_array_get_fn(struct PointerRNA *ptr,
                                          struct PropertyRNA *prop,
                                          bool *values)
{
  struct BPyPropStore *prop_store = RNA_property_py_data_get(prop);
  PyObject *py_func;
  PyObject *args;
  PyObject *self;
  PyObject *ret;
  PyGILState_STATE gilstate;
  bool use_gil;
  const bool is_write_ok = pyrna_write_check();
  bool is_values_set = false;
  int i, len = RNA_property_array_length(ptr, prop);
<<<<<<< HEAD
  struct BPYPropArrayLength array_len_info = {.len_total = len};
=======
  struct BPyPropArrayLength array_len_info = {.len_total = len};
>>>>>>> 54bd5efa
  array_len_info.dims_len = RNA_property_array_dimension(ptr, prop, array_len_info.dims);

  BLI_assert(prop_store != NULL);

  if (!is_write_ok) {
    pyrna_write_set(true);
  }

  use_gil = true; /* !PyC_IsInterpreterActive(); */

  if (use_gil) {
    gilstate = PyGILState_Ensure();
  }

  py_func = prop_store->py_data.get_fn;

  args = PyTuple_New(1);
  self = pyrna_struct_as_instance(ptr);
  PyTuple_SET_ITEM(args, 0, self);

  ret = PyObject_CallObject(py_func, args);

  Py_DECREF(args);

  if (ret != NULL) {
    if (bpy_prop_array_from_py_with_dims(values,
                                         sizeof(*values),
                                         ret,
                                         &array_len_info,
                                         &PyBool_Type,
                                         "BoolVectorProperty get callback") == -1) {
      PyC_Err_PrintWithFunc(py_func);
    }
    else {
      is_values_set = true;
    }
    Py_DECREF(ret);
  }

  if (is_values_set == false) {
    /* This is the flattened length for multi-dimensional arrays. */
    for (i = 0; i < len; i++) {
      values[i] = false;
    }
  }

  if (use_gil) {
    PyGILState_Release(gilstate);
  }

  if (!is_write_ok) {
    pyrna_write_set(false);
  }
}

static void bpy_prop_boolean_array_set_fn(struct PointerRNA *ptr,
                                          struct PropertyRNA *prop,
                                          const bool *values)
{
  struct BPyPropStore *prop_store = RNA_property_py_data_get(prop);
  PyObject *py_func;
  PyObject *args;
  PyObject *self;
  PyObject *ret;
  PyObject *py_values;
  PyGILState_STATE gilstate;
  bool use_gil;
  const bool is_write_ok = pyrna_write_check();
  const int len = RNA_property_array_length(ptr, prop);
<<<<<<< HEAD
  struct BPYPropArrayLength array_len_info = {.len_total = len};
=======
  struct BPyPropArrayLength array_len_info = {.len_total = len};
>>>>>>> 54bd5efa
  array_len_info.dims_len = RNA_property_array_dimension(ptr, prop, array_len_info.dims);

  BLI_assert(prop_store != NULL);

  if (!is_write_ok) {
    pyrna_write_set(true);
  }

  use_gil = true; /* !PyC_IsInterpreterActive(); */

  if (use_gil) {
    gilstate = PyGILState_Ensure();
  }

  py_func = prop_store->py_data.set_fn;

  args = PyTuple_New(2);
  self = pyrna_struct_as_instance(ptr);
  PyTuple_SET_ITEM(args, 0, self);

  if (array_len_info.dims_len == 0) {
    py_values = PyC_Tuple_PackArray_Bool(values, len);
  }
  else {
    py_values = PyC_Tuple_PackArray_Multi_Bool(
        values, array_len_info.dims, array_len_info.dims_len);
  }
  PyTuple_SET_ITEM(args, 1, py_values);

  ret = PyObject_CallObject(py_func, args);

  Py_DECREF(args);

  if (ret == NULL) {
    PyC_Err_PrintWithFunc(py_func);
  }
  else {
    if (ret != Py_None) {
      PyErr_SetString(PyExc_ValueError, "the return value must be None");
      PyC_Err_PrintWithFunc(py_func);
    }

    Py_DECREF(ret);
  }

  if (use_gil) {
    PyGILState_Release(gilstate);
  }

  if (!is_write_ok) {
    pyrna_write_set(false);
  }
}

/** \} */

/* -------------------------------------------------------------------- */
/** \name Int Property Callbacks
 * \{ */

static int bpy_prop_int_get_fn(struct PointerRNA *ptr, struct PropertyRNA *prop)
{
  struct BPyPropStore *prop_store = RNA_property_py_data_get(prop);
  PyObject *py_func;
  PyObject *args;
  PyObject *self;
  PyObject *ret;
  PyGILState_STATE gilstate;
  bool use_gil;
  const bool is_write_ok = pyrna_write_check();
  int value;

  BLI_assert(prop_store != NULL);

  if (!is_write_ok) {
    pyrna_write_set(true);
  }

  use_gil = true; /* !PyC_IsInterpreterActive(); */

  if (use_gil) {
    gilstate = PyGILState_Ensure();
  }

  py_func = prop_store->py_data.get_fn;

  args = PyTuple_New(1);
  self = pyrna_struct_as_instance(ptr);
  PyTuple_SET_ITEM(args, 0, self);

  ret = PyObject_CallObject(py_func, args);

  Py_DECREF(args);

  if (ret == NULL) {
    PyC_Err_PrintWithFunc(py_func);
    value = 0.0f;
  }
  else {
    value = PyC_Long_AsI32(ret);

    if (value == -1 && PyErr_Occurred()) {
      PyC_Err_PrintWithFunc(py_func);
      value = 0;
    }

    Py_DECREF(ret);
  }

  if (use_gil) {
    PyGILState_Release(gilstate);
  }

  if (!is_write_ok) {
    pyrna_write_set(false);
  }

  return value;
}

static void bpy_prop_int_set_fn(struct PointerRNA *ptr, struct PropertyRNA *prop, int value)
{
  struct BPyPropStore *prop_store = RNA_property_py_data_get(prop);
  PyObject *py_func;
  PyObject *args;
  PyObject *self;
  PyObject *ret;
  PyGILState_STATE gilstate;
  bool use_gil;
  const bool is_write_ok = pyrna_write_check();

  BLI_assert(prop_store != NULL);

  if (!is_write_ok) {
    pyrna_write_set(true);
  }

  use_gil = true; /* !PyC_IsInterpreterActive(); */

  if (use_gil) {
    gilstate = PyGILState_Ensure();
  }

  py_func = prop_store->py_data.set_fn;

  args = PyTuple_New(2);
  self = pyrna_struct_as_instance(ptr);
  PyTuple_SET_ITEM(args, 0, self);

  PyTuple_SET_ITEM(args, 1, PyLong_FromLong(value));

  ret = PyObject_CallObject(py_func, args);

  Py_DECREF(args);

  if (ret == NULL) {
    PyC_Err_PrintWithFunc(py_func);
  }
  else {
    if (ret != Py_None) {
      PyErr_SetString(PyExc_ValueError, "the return value must be None");
      PyC_Err_PrintWithFunc(py_func);
    }

    Py_DECREF(ret);
  }

  if (use_gil) {
    PyGILState_Release(gilstate);
  }

  if (!is_write_ok) {
    pyrna_write_set(false);
  }
}

static void bpy_prop_int_array_get_fn(struct PointerRNA *ptr,
                                      struct PropertyRNA *prop,
                                      int *values)
{
  struct BPyPropStore *prop_store = RNA_property_py_data_get(prop);
  PyObject *py_func;
  PyObject *args;
  PyObject *self;
  PyObject *ret;
  PyGILState_STATE gilstate;
  bool use_gil;
  const bool is_write_ok = pyrna_write_check();
  bool is_values_set = false;
  int i, len = RNA_property_array_length(ptr, prop);
<<<<<<< HEAD
  struct BPYPropArrayLength array_len_info = {.len_total = len};
=======
  struct BPyPropArrayLength array_len_info = {.len_total = len};
>>>>>>> 54bd5efa
  array_len_info.dims_len = RNA_property_array_dimension(ptr, prop, array_len_info.dims);

  BLI_assert(prop_store != NULL);

  if (!is_write_ok) {
    pyrna_write_set(true);
  }

  use_gil = true; /* !PyC_IsInterpreterActive(); */

  if (use_gil) {
    gilstate = PyGILState_Ensure();
  }

  py_func = prop_store->py_data.get_fn;

  args = PyTuple_New(1);
  self = pyrna_struct_as_instance(ptr);
  PyTuple_SET_ITEM(args, 0, self);

  ret = PyObject_CallObject(py_func, args);

  Py_DECREF(args);

  if (ret != NULL) {
    if (bpy_prop_array_from_py_with_dims(values,
                                         sizeof(*values),
                                         ret,
                                         &array_len_info,
                                         &PyLong_Type,
                                         "IntVectorProperty get callback") == -1) {
      PyC_Err_PrintWithFunc(py_func);
    }
    else {
      is_values_set = true;
    }
    Py_DECREF(ret);
  }

  if (is_values_set == false) {
    /* This is the flattened length for multi-dimensional arrays. */
    for (i = 0; i < len; i++) {
      values[i] = 0;
    }
  }

  if (use_gil) {
    PyGILState_Release(gilstate);
  }

  if (!is_write_ok) {
    pyrna_write_set(false);
  }
}

static void bpy_prop_int_array_set_fn(struct PointerRNA *ptr,
                                      struct PropertyRNA *prop,
                                      const int *values)
{
  struct BPyPropStore *prop_store = RNA_property_py_data_get(prop);
  PyObject *py_func;
  PyObject *args;
  PyObject *self;
  PyObject *ret;
  PyObject *py_values;
  PyGILState_STATE gilstate;
  bool use_gil;
  const bool is_write_ok = pyrna_write_check();
  const int len = RNA_property_array_length(ptr, prop);
<<<<<<< HEAD
  struct BPYPropArrayLength array_len_info = {.len_total = len};
=======
  struct BPyPropArrayLength array_len_info = {.len_total = len};
>>>>>>> 54bd5efa
  array_len_info.dims_len = RNA_property_array_dimension(ptr, prop, array_len_info.dims);

  BLI_assert(prop_store != NULL);

  if (!is_write_ok) {
    pyrna_write_set(true);
  }

  use_gil = true; /* !PyC_IsInterpreterActive(); */

  if (use_gil) {
    gilstate = PyGILState_Ensure();
  }

  py_func = prop_store->py_data.set_fn;

  args = PyTuple_New(2);
  self = pyrna_struct_as_instance(ptr);
  PyTuple_SET_ITEM(args, 0, self);

  if (array_len_info.dims_len == 0) {
    py_values = PyC_Tuple_PackArray_I32(values, len);
  }
  else {
    py_values = PyC_Tuple_PackArray_Multi_I32(
        values, array_len_info.dims, array_len_info.dims_len);
  }

  PyTuple_SET_ITEM(args, 1, py_values);

  ret = PyObject_CallObject(py_func, args);

  Py_DECREF(args);

  if (ret == NULL) {
    PyC_Err_PrintWithFunc(py_func);
  }
  else {
    if (ret != Py_None) {
      PyErr_SetString(PyExc_ValueError, "the return value must be None");
      PyC_Err_PrintWithFunc(py_func);
    }

    Py_DECREF(ret);
  }

  if (use_gil) {
    PyGILState_Release(gilstate);
  }

  if (!is_write_ok) {
    pyrna_write_set(false);
  }
}

/** \} */

/* -------------------------------------------------------------------- */
/** \name Float Property Callbacks
 * \{ */

static float bpy_prop_float_get_fn(struct PointerRNA *ptr, struct PropertyRNA *prop)
{
  struct BPyPropStore *prop_store = RNA_property_py_data_get(prop);
  PyObject *py_func;
  PyObject *args;
  PyObject *self;
  PyObject *ret;
  PyGILState_STATE gilstate;
  bool use_gil;
  const bool is_write_ok = pyrna_write_check();
  float value;

  BLI_assert(prop_store != NULL);

  if (!is_write_ok) {
    pyrna_write_set(true);
  }

  use_gil = true; /* !PyC_IsInterpreterActive(); */

  if (use_gil) {
    gilstate = PyGILState_Ensure();
  }

  py_func = prop_store->py_data.get_fn;

  args = PyTuple_New(1);
  self = pyrna_struct_as_instance(ptr);
  PyTuple_SET_ITEM(args, 0, self);

  ret = PyObject_CallObject(py_func, args);

  Py_DECREF(args);

  if (ret == NULL) {
    PyC_Err_PrintWithFunc(py_func);
    value = 0.0f;
  }
  else {
    value = PyFloat_AsDouble(ret);

    if (value == -1.0f && PyErr_Occurred()) {
      PyC_Err_PrintWithFunc(py_func);
      value = 0.0f;
    }

    Py_DECREF(ret);
  }

  if (use_gil) {
    PyGILState_Release(gilstate);
  }

  if (!is_write_ok) {
    pyrna_write_set(false);
  }

  return value;
}

static void bpy_prop_float_set_fn(struct PointerRNA *ptr, struct PropertyRNA *prop, float value)
{
  struct BPyPropStore *prop_store = RNA_property_py_data_get(prop);
  PyObject *py_func;
  PyObject *args;
  PyObject *self;
  PyObject *ret;
  PyGILState_STATE gilstate;
  bool use_gil;
  const bool is_write_ok = pyrna_write_check();

  BLI_assert(prop_store != NULL);

  if (!is_write_ok) {
    pyrna_write_set(true);
  }

  use_gil = true; /* !PyC_IsInterpreterActive(); */

  if (use_gil) {
    gilstate = PyGILState_Ensure();
  }

  py_func = prop_store->py_data.set_fn;

  args = PyTuple_New(2);
  self = pyrna_struct_as_instance(ptr);
  PyTuple_SET_ITEM(args, 0, self);

  PyTuple_SET_ITEM(args, 1, PyFloat_FromDouble(value));

  ret = PyObject_CallObject(py_func, args);

  Py_DECREF(args);

  if (ret == NULL) {
    PyC_Err_PrintWithFunc(py_func);
  }
  else {
    if (ret != Py_None) {
      PyErr_SetString(PyExc_ValueError, "the return value must be None");
      PyC_Err_PrintWithFunc(py_func);
    }

    Py_DECREF(ret);
  }

  if (use_gil) {
    PyGILState_Release(gilstate);
  }

  if (!is_write_ok) {
    pyrna_write_set(false);
  }
}

static void bpy_prop_float_array_get_fn(struct PointerRNA *ptr,
                                        struct PropertyRNA *prop,
                                        float *values)
{
  struct BPyPropStore *prop_store = RNA_property_py_data_get(prop);
  PyObject *py_func;
  PyObject *args;
  PyObject *self;
  PyObject *ret;
  PyGILState_STATE gilstate;
  bool use_gil;
  const bool is_write_ok = pyrna_write_check();
  bool is_values_set = false;
  int i, len = RNA_property_array_length(ptr, prop);
<<<<<<< HEAD
  struct BPYPropArrayLength array_len_info = {.len_total = len};
=======
  struct BPyPropArrayLength array_len_info = {.len_total = len};
>>>>>>> 54bd5efa
  array_len_info.dims_len = RNA_property_array_dimension(ptr, prop, array_len_info.dims);

  BLI_assert(prop_store != NULL);

  if (!is_write_ok) {
    pyrna_write_set(true);
  }

  use_gil = true; /* !PyC_IsInterpreterActive(); */

  if (use_gil) {
    gilstate = PyGILState_Ensure();
  }

  py_func = prop_store->py_data.get_fn;

  args = PyTuple_New(1);
  self = pyrna_struct_as_instance(ptr);
  PyTuple_SET_ITEM(args, 0, self);

  ret = PyObject_CallObject(py_func, args);

  Py_DECREF(args);

  if (ret != NULL) {
    if (bpy_prop_array_from_py_with_dims(values,
                                         sizeof(*values),
                                         ret,
                                         &array_len_info,
                                         &PyFloat_Type,
                                         "FloatVectorProperty get callback") == -1) {
      PyC_Err_PrintWithFunc(py_func);
    }
    else {
      /* Only for float types. */
      if (bpy_prop_array_is_matrix_compatible(prop, &array_len_info)) {
        bpy_prop_array_matrix_swap_row_column_vn(values, &array_len_info);
      }
      is_values_set = true;
    }
    Py_DECREF(ret);
  }

  if (is_values_set == false) {
    /* This is the flattened length for multi-dimensional arrays. */
    for (i = 0; i < len; i++) {
      values[i] = 0.0f;
    }
  }

  if (use_gil) {
    PyGILState_Release(gilstate);
  }

  if (!is_write_ok) {
    pyrna_write_set(false);
  }
}

static void bpy_prop_float_array_set_fn(struct PointerRNA *ptr,
                                        struct PropertyRNA *prop,
                                        const float *values)
{
  struct BPyPropStore *prop_store = RNA_property_py_data_get(prop);
  PyObject *py_func;
  PyObject *args;
  PyObject *self;
  PyObject *ret;
  PyObject *py_values;
  PyGILState_STATE gilstate;
  bool use_gil;
  const bool is_write_ok = pyrna_write_check();
  const int len = RNA_property_array_length(ptr, prop);
<<<<<<< HEAD
  struct BPYPropArrayLength array_len_info = {.len_total = len};
=======
  struct BPyPropArrayLength array_len_info = {.len_total = len};
>>>>>>> 54bd5efa
  array_len_info.dims_len = RNA_property_array_dimension(ptr, prop, array_len_info.dims);

  BLI_assert(prop_store != NULL);

  if (!is_write_ok) {
    pyrna_write_set(true);
  }

  use_gil = true; /* !PyC_IsInterpreterActive(); */

  if (use_gil) {
    gilstate = PyGILState_Ensure();
  }

  py_func = prop_store->py_data.set_fn;

  args = PyTuple_New(2);
  self = pyrna_struct_as_instance(ptr);
  PyTuple_SET_ITEM(args, 0, self);

  if (array_len_info.dims_len == 0) {
    py_values = PyC_Tuple_PackArray_F32(values, len);
  }
  else {
    /* No need for matrix column/row swapping here unless the matrix data is read directly. */
    py_values = PyC_Tuple_PackArray_Multi_F32(
        values, array_len_info.dims, array_len_info.dims_len);
  }
  PyTuple_SET_ITEM(args, 1, py_values);

  ret = PyObject_CallObject(py_func, args);

  Py_DECREF(args);

  if (ret == NULL) {
    PyC_Err_PrintWithFunc(py_func);
  }
  else {
    if (ret != Py_None) {
      PyErr_SetString(PyExc_ValueError, "the return value must be None");
      PyC_Err_PrintWithFunc(py_func);
    }

    Py_DECREF(ret);
  }

  if (use_gil) {
    PyGILState_Release(gilstate);
  }

  if (!is_write_ok) {
    pyrna_write_set(false);
  }
}

/** \} */

/* -------------------------------------------------------------------- */
/** \name String Property Callbacks
 * \{ */

static void bpy_prop_string_get_fn(struct PointerRNA *ptr, struct PropertyRNA *prop, char *value)
{
  struct BPyPropStore *prop_store = RNA_property_py_data_get(prop);
  PyObject *py_func;
  PyObject *args;
  PyObject *self;
  PyObject *ret;
  PyGILState_STATE gilstate;
  bool use_gil;
  const bool is_write_ok = pyrna_write_check();

  BLI_assert(prop_store != NULL);

  if (!is_write_ok) {
    pyrna_write_set(true);
  }

  use_gil = true; /* !PyC_IsInterpreterActive(); */

  if (use_gil) {
    gilstate = PyGILState_Ensure();
  }

  py_func = prop_store->py_data.get_fn;

  args = PyTuple_New(1);
  self = pyrna_struct_as_instance(ptr);
  PyTuple_SET_ITEM(args, 0, self);

  ret = PyObject_CallObject(py_func, args);

  Py_DECREF(args);

  if (ret == NULL) {
    PyC_Err_PrintWithFunc(py_func);
    value[0] = '\0';
  }
  else if (!PyUnicode_Check(ret)) {
    PyErr_Format(
        PyExc_TypeError, "return value must be a string, not %.200s", Py_TYPE(ret)->tp_name);
    PyC_Err_PrintWithFunc(py_func);
    value[0] = '\0';
    Py_DECREF(ret);
  }
  else {
    Py_ssize_t length;
    const char *buffer = PyUnicode_AsUTF8AndSize(ret, &length);
    memcpy(value, buffer, length + 1);
    Py_DECREF(ret);
  }

  if (use_gil) {
    PyGILState_Release(gilstate);
  }

  if (!is_write_ok) {
    pyrna_write_set(false);
  }
}

static int bpy_prop_string_length_fn(struct PointerRNA *ptr, struct PropertyRNA *prop)
{
  struct BPyPropStore *prop_store = RNA_property_py_data_get(prop);
  PyObject *py_func;
  PyObject *args;
  PyObject *self;
  PyObject *ret;
  PyGILState_STATE gilstate;
  bool use_gil;
  const bool is_write_ok = pyrna_write_check();
  int length;

  BLI_assert(prop_store != NULL);

  if (!is_write_ok) {
    pyrna_write_set(true);
  }

  use_gil = true; /* !PyC_IsInterpreterActive(); */

  if (use_gil) {
    gilstate = PyGILState_Ensure();
  }

  py_func = prop_store->py_data.get_fn;

  args = PyTuple_New(1);
  self = pyrna_struct_as_instance(ptr);
  PyTuple_SET_ITEM(args, 0, self);

  ret = PyObject_CallObject(py_func, args);

  Py_DECREF(args);

  if (ret == NULL) {
    PyC_Err_PrintWithFunc(py_func);
    length = 0;
  }
  else if (!PyUnicode_Check(ret)) {
    PyErr_Format(
        PyExc_TypeError, "return value must be a string, not %.200s", Py_TYPE(ret)->tp_name);
    PyC_Err_PrintWithFunc(py_func);
    length = 0;
    Py_DECREF(ret);
  }
  else {
    Py_ssize_t length_ssize_t = 0;
    PyUnicode_AsUTF8AndSize(ret, &length_ssize_t);
    length = length_ssize_t;
    Py_DECREF(ret);
  }

  if (use_gil) {
    PyGILState_Release(gilstate);
  }

  if (!is_write_ok) {
    pyrna_write_set(false);
  }

  return length;
}

static void bpy_prop_string_set_fn(struct PointerRNA *ptr,
                                   struct PropertyRNA *prop,
                                   const char *value)
{
  struct BPyPropStore *prop_store = RNA_property_py_data_get(prop);
  PyObject *py_func;
  PyObject *args;
  PyObject *self;
  PyObject *ret;
  PyGILState_STATE gilstate;
  bool use_gil;
  const bool is_write_ok = pyrna_write_check();
  PyObject *py_value;

  BLI_assert(prop_store != NULL);

  if (!is_write_ok) {
    pyrna_write_set(true);
  }

  use_gil = true; /* !PyC_IsInterpreterActive(); */

  if (use_gil) {
    gilstate = PyGILState_Ensure();
  }

  py_func = prop_store->py_data.set_fn;

  args = PyTuple_New(2);
  self = pyrna_struct_as_instance(ptr);
  PyTuple_SET_ITEM(args, 0, self);

  py_value = PyUnicode_FromString(value);
  if (!py_value) {
    PyErr_SetString(PyExc_ValueError, "the return value must be a string");
    PyC_Err_PrintWithFunc(py_func);
  }
  else {
    PyTuple_SET_ITEM(args, 1, py_value);
  }

  ret = PyObject_CallObject(py_func, args);

  Py_DECREF(args);

  if (ret == NULL) {
    PyC_Err_PrintWithFunc(py_func);
  }
  else {
    if (ret != Py_None) {
      PyErr_SetString(PyExc_ValueError, "the return value must be None");
      PyC_Err_PrintWithFunc(py_func);
    }

    Py_DECREF(ret);
  }

  if (use_gil) {
    PyGILState_Release(gilstate);
  }

  if (!is_write_ok) {
    pyrna_write_set(false);
  }
}

/** \} */

/* -------------------------------------------------------------------- */
/** \name Pointer Property Callbacks
 * \{ */

static bool bpy_prop_pointer_poll_fn(struct PointerRNA *self,
                                     PointerRNA candidate,
                                     struct PropertyRNA *prop)
{
  struct BPyPropStore *prop_store = RNA_property_py_data_get(prop);
  PyObject *py_self;
  PyObject *py_candidate;
  PyObject *py_func;
  PyObject *args;
  PyObject *ret;
  bool result;
  const int is_write_ok = pyrna_write_check();
  const PyGILState_STATE gilstate = PyGILState_Ensure();

  BLI_assert(self != NULL);

  py_self = pyrna_struct_as_instance(self);
  py_candidate = pyrna_struct_as_instance(&candidate);
  py_func = prop_store->py_data.pointer_data.poll_fn;

  if (!is_write_ok) {
    pyrna_write_set(true);
  }

  args = PyTuple_New(2);
  PyTuple_SET_ITEM(args, 0, py_self);
  PyTuple_SET_ITEM(args, 1, py_candidate);

  ret = PyObject_CallObject(py_func, args);

  Py_DECREF(args);

  if (ret == NULL) {
    PyC_Err_PrintWithFunc(py_func);
    result = false;
  }
  else {
    result = PyObject_IsTrue(ret);
    Py_DECREF(ret);
  }

  PyGILState_Release(gilstate);
  if (!is_write_ok) {
    pyrna_write_set(false);
  }

  return result;
}

/** \} */

/* -------------------------------------------------------------------- */
/** \name Enum Property Callbacks
 * \{ */

static int bpy_prop_enum_get_fn(struct PointerRNA *ptr, struct PropertyRNA *prop)
{
  struct BPyPropStore *prop_store = RNA_property_py_data_get(prop);
  PyObject *py_func;
  PyObject *args;
  PyObject *self;
  PyObject *ret;
  PyGILState_STATE gilstate;
  bool use_gil;
  const bool is_write_ok = pyrna_write_check();
  int value;

  BLI_assert(prop_store != NULL);

  if (!is_write_ok) {
    pyrna_write_set(true);
  }

  use_gil = true; /* !PyC_IsInterpreterActive(); */

  if (use_gil) {
    gilstate = PyGILState_Ensure();
  }

  py_func = prop_store->py_data.get_fn;

  args = PyTuple_New(1);
  self = pyrna_struct_as_instance(ptr);
  PyTuple_SET_ITEM(args, 0, self);

  ret = PyObject_CallObject(py_func, args);

  Py_DECREF(args);

  if (ret == NULL) {
    PyC_Err_PrintWithFunc(py_func);
    value = RNA_property_enum_get_default(ptr, prop);
  }
  else {
    value = PyC_Long_AsI32(ret);

    if (value == -1 && PyErr_Occurred()) {
      PyC_Err_PrintWithFunc(py_func);
      value = RNA_property_enum_get_default(ptr, prop);
    }

    Py_DECREF(ret);
  }

  if (use_gil) {
    PyGILState_Release(gilstate);
  }

  if (!is_write_ok) {
    pyrna_write_set(false);
  }

  return value;
}

static void bpy_prop_enum_set_fn(struct PointerRNA *ptr, struct PropertyRNA *prop, int value)
{
  struct BPyPropStore *prop_store = RNA_property_py_data_get(prop);
  PyObject *py_func;
  PyObject *args;
  PyObject *self;
  PyObject *ret;
  PyGILState_STATE gilstate;
  bool use_gil;
  const bool is_write_ok = pyrna_write_check();

  BLI_assert(prop_store != NULL);

  if (!is_write_ok) {
    pyrna_write_set(true);
  }

  use_gil = true; /* !PyC_IsInterpreterActive(); */

  if (use_gil) {
    gilstate = PyGILState_Ensure();
  }

  py_func = prop_store->py_data.set_fn;

  args = PyTuple_New(2);
  self = pyrna_struct_as_instance(ptr);
  PyTuple_SET_ITEM(args, 0, self);

  PyTuple_SET_ITEM(args, 1, PyLong_FromLong(value));

  ret = PyObject_CallObject(py_func, args);

  Py_DECREF(args);

  if (ret == NULL) {
    PyC_Err_PrintWithFunc(py_func);
  }
  else {
    if (ret != Py_None) {
      PyErr_SetString(PyExc_ValueError, "the return value must be None");
      PyC_Err_PrintWithFunc(py_func);
    }

    Py_DECREF(ret);
  }

  if (use_gil) {
    PyGILState_Release(gilstate);
  }

  if (!is_write_ok) {
    pyrna_write_set(false);
  }
}

/* utility function we need for parsing int's in an if statement */
static bool py_long_as_int(PyObject *py_long, int *r_int)
{
  if (PyLong_CheckExact(py_long)) {
    *r_int = (int)PyLong_AS_LONG(py_long);
    return true;
  }

  return false;
}

#if 0
/* copies orig to buf, then sets orig to buf, returns copy length */
static size_t strswapbufcpy(char *buf, const char **orig)
{
  const char *src = *orig;
  char *dst = buf;
  size_t i = 0;
  *orig = buf;
  while ((*dst = *src)) {
    dst++;
    src++;
    i++;
  }
  return i + 1; /* include '\0' */
}
#endif

static int icon_id_from_name(const char *name)
{
  const EnumPropertyItem *item;
  int id;

  if (name[0]) {
    for (item = rna_enum_icon_items, id = 0; item->identifier; item++, id++) {
      if (STREQ(item->name, name)) {
        return item->value;
      }
    }
  }

  return 0;
}

static const EnumPropertyItem *enum_items_from_py(PyObject *seq_fast,
                                                  const bool is_enum_flag,
                                                  PyObject *default_py,
                                                  int *r_default_value)
{
  EnumPropertyItem *items;
  PyObject *item;
  const Py_ssize_t seq_len = PySequence_Fast_GET_SIZE(seq_fast);
  PyObject **seq_fast_items = PySequence_Fast_ITEMS(seq_fast);
  Py_ssize_t totbuf = 0;
  int i;
  short default_used = 0;
  const char *default_str_cmp = NULL;
  int default_int_cmp = 0;

  if (is_enum_flag) {
    if (seq_len > RNA_ENUM_BITFLAG_SIZE) {
      PyErr_SetString(PyExc_TypeError,
                      "EnumProperty(...): maximum " STRINGIFY(
                          RNA_ENUM_BITFLAG_SIZE) " members for a ENUM_FLAG type property");
      return NULL;
    }
    if (default_py && !PySet_Check(default_py)) {
      PyErr_Format(PyExc_TypeError,
                   "EnumProperty(...): default option must be a 'set' "
                   "type when ENUM_FLAG is enabled, not a '%.200s'",
                   Py_TYPE(default_py)->tp_name);
      return NULL;
    }
  }
  else {
    if (default_py) {
      if (!py_long_as_int(default_py, &default_int_cmp)) {
        default_str_cmp = PyUnicode_AsUTF8(default_py);
        if (default_str_cmp == NULL) {
          PyErr_Format(PyExc_TypeError,
                       "EnumProperty(...): default option must be a 'str' or 'int' "
                       "type when ENUM_FLAG is disabled, not a '%.200s'",
                       Py_TYPE(default_py)->tp_name);
          return NULL;
        }
      }
    }
  }

  /* blank value */
  *r_default_value = 0;

  items = MEM_callocN(sizeof(EnumPropertyItem) * (seq_len + 1), "enum_items_from_py1");

  for (i = 0; i < seq_len; i++) {
    EnumPropertyItem tmp = {0, "", 0, "", ""};
    const char *tmp_icon = NULL;
    Py_ssize_t item_size;
    Py_ssize_t id_str_size;
    Py_ssize_t name_str_size;
    Py_ssize_t desc_str_size;

    item = seq_fast_items[i];

    if (PyTuple_CheckExact(item) && (item_size = PyTuple_GET_SIZE(item)) &&
        (item_size >= 3 && item_size <= 5) &&
        (tmp.identifier = PyUnicode_AsUTF8AndSize(PyTuple_GET_ITEM(item, 0), &id_str_size)) &&
        (tmp.name = PyUnicode_AsUTF8AndSize(PyTuple_GET_ITEM(item, 1), &name_str_size)) &&
        (tmp.description = PyUnicode_AsUTF8AndSize(PyTuple_GET_ITEM(item, 2), &desc_str_size)) &&
        /* TODO: number isn't ensured to be unique from the script author. */
        (item_size != 4 || py_long_as_int(PyTuple_GET_ITEM(item, 3), &tmp.value)) &&
        (item_size != 5 || ((py_long_as_int(PyTuple_GET_ITEM(item, 3), &tmp.icon) ||
                             (tmp_icon = PyUnicode_AsUTF8(PyTuple_GET_ITEM(item, 3)))) &&
                            py_long_as_int(PyTuple_GET_ITEM(item, 4), &tmp.value)))) {
      if (is_enum_flag) {
        if (item_size < 4) {
          tmp.value = 1 << i;
        }

        if (default_py && PySet_Contains(default_py, PyTuple_GET_ITEM(item, 0))) {
          *r_default_value |= tmp.value;
          default_used++;
        }
      }
      else {
        if (item_size < 4) {
          tmp.value = i;
        }

        if (default_py && default_used == 0) {
          if ((default_str_cmp != NULL && STREQ(default_str_cmp, tmp.identifier)) ||
              (default_str_cmp == NULL && default_int_cmp == tmp.value)) {
            *r_default_value = tmp.value;
            default_used++; /* only ever 1 */
          }
        }
      }

      if (tmp_icon) {
        tmp.icon = icon_id_from_name(tmp_icon);
      }

      items[i] = tmp;

      /* calculate combine string length */
      totbuf += id_str_size + name_str_size + desc_str_size + 3; /* 3 is for '\0's */
    }
    else if (item == Py_None) {
      /* Only set since the rest is cleared. */
      items[i].identifier = "";
    }
    else {
      MEM_freeN(items);
      PyErr_SetString(PyExc_TypeError,
                      "EnumProperty(...): expected a tuple containing "
                      "(identifier, name, description) and optionally an "
                      "icon name and unique number");
      return NULL;
    }
  }

  if (is_enum_flag) {
    /* strict check that all set members were used */
    if (default_py && default_used != PySet_GET_SIZE(default_py)) {
      MEM_freeN(items);

      PyErr_Format(PyExc_TypeError,
                   "EnumProperty(..., default={...}): set has %d unused member(s)",
                   PySet_GET_SIZE(default_py) - default_used);
      return NULL;
    }
  }
  else {
    if (default_py && default_used == 0) {
      MEM_freeN(items);

      if (default_str_cmp) {
        PyErr_Format(PyExc_TypeError,
                     "EnumProperty(..., default=\'%s\'): not found in enum members",
                     default_str_cmp);
      }
      else {
        PyErr_Format(PyExc_TypeError,
                     "EnumProperty(..., default=%d): not found in enum members",
                     default_int_cmp);
      }
      return NULL;
    }
  }

  /* disabled duplicating strings because the array can still be freed and
   * the strings from it referenced, for now we can't support dynamically
   * created strings from python. */
#if 0
  /* this would all work perfectly _but_ the python strings may be freed
   * immediately after use, so we need to duplicate them, ugh.
   * annoying because it works most of the time without this. */
  {
    EnumPropertyItem *items_dup = MEM_mallocN((sizeof(EnumPropertyItem) * (seq_len + 1)) +
                                                  (sizeof(char) * totbuf),
                                              "enum_items_from_py2");
    EnumPropertyItem *items_ptr = items_dup;
    char *buf = ((char *)items_dup) + (sizeof(EnumPropertyItem) * (seq_len + 1));
    memcpy(items_dup, items, sizeof(EnumPropertyItem) * (seq_len + 1));
    for (i = 0; i < seq_len; i++, items_ptr++) {
      buf += strswapbufcpy(buf, &items_ptr->identifier);
      buf += strswapbufcpy(buf, &items_ptr->name);
      buf += strswapbufcpy(buf, &items_ptr->description);
    }
    MEM_freeN(items);
    items = items_dup;
  }
  /* end string duplication */
#endif

  return items;
}

static const EnumPropertyItem *bpy_prop_enum_itemf_fn(struct bContext *C,
                                                      PointerRNA *ptr,
                                                      PropertyRNA *prop,
                                                      bool *r_free)
{
  PyGILState_STATE gilstate;
  struct BPyPropStore *prop_store = RNA_property_py_data_get(prop);
  PyObject *py_func = prop_store->py_data.enum_data.itemf_fn;
  PyObject *self = NULL;
  PyObject *args;
  PyObject *items; /* returned from the function call */

  const EnumPropertyItem *eitems = NULL;
  int err = 0;

  if (C) {
    bpy_context_set(C, &gilstate);
  }
  else {
    gilstate = PyGILState_Ensure();
  }

  args = PyTuple_New(2);
  self = pyrna_struct_as_instance(ptr);
  PyTuple_SET_ITEM(args, 0, self);

  /* now get the context */
  if (C) {
    PyTuple_SET_ITEM(args, 1, (PyObject *)bpy_context_module);
    Py_INCREF(bpy_context_module);
  }
  else {
    PyTuple_SET_ITEM(args, 1, Py_None);
    Py_INCREF(Py_None);
  }

  items = PyObject_CallObject(py_func, args);

  Py_DECREF(args);

  if (items == NULL) {
    err = -1;
  }
  else {
    PyObject *items_fast;
    int default_value_dummy = 0;

    if (!(items_fast = PySequence_Fast(items,
                                       "EnumProperty(...): "
                                       "return value from the callback was not a sequence"))) {
      err = -1;
    }
    else {
      eitems = enum_items_from_py(
          items_fast, (RNA_property_flag(prop) & PROP_ENUM_FLAG) != 0, NULL, &default_value_dummy);

      Py_DECREF(items_fast);

      if (!eitems) {
        err = -1;
      }
    }

    Py_DECREF(items);
  }

  if (err != -1) { /* worked */
    *r_free = true;
  }
  else {
    PyC_Err_PrintWithFunc(py_func);

    eitems = DummyRNA_NULL_items;
  }

  if (C) {
    bpy_context_clear(C, &gilstate);
  }
  else {
    PyGILState_Release(gilstate);
  }

  return eitems;
}

static int bpy_prop_callback_check(PyObject *py_func, const char *keyword, int argcount)
{
  if (py_func && py_func != Py_None) {
    if (!PyFunction_Check(py_func)) {
      PyErr_Format(PyExc_TypeError,
                   "%s keyword: expected a function type, not a %.200s",
                   keyword,
                   Py_TYPE(py_func)->tp_name);
      return -1;
    }

    PyCodeObject *f_code = (PyCodeObject *)PyFunction_GET_CODE(py_func);
    if (f_code->co_argcount != argcount) {
      PyErr_Format(PyExc_TypeError,
                   "%s keyword: expected a function taking %d arguments, not %d",
                   keyword,
                   argcount,
                   f_code->co_argcount);
      return -1;
    }
  }

  return 0;
}

/** \} */

/* -------------------------------------------------------------------- */
/** \name Shared Callback Assignment
 * \{ */

static void bpy_prop_callback_assign_update(struct PropertyRNA *prop, PyObject *update_fn)
{
  /* assume this is already checked for type and arg length */
  if (update_fn && update_fn != Py_None) {
    struct BPyPropStore *prop_store = bpy_prop_py_data_ensure(prop);

    RNA_def_property_update_runtime(prop, bpy_prop_update_fn);
    ASSIGN_PYOBJECT_INCREF(prop_store->py_data.update_fn, update_fn);

    RNA_def_property_flag(prop, PROP_CONTEXT_PROPERTY_UPDATE);
  }
}

static void bpy_prop_callback_assign_pointer(struct PropertyRNA *prop, PyObject *poll_fn)
{
  if (poll_fn && poll_fn != Py_None) {
    struct BPyPropStore *prop_store = bpy_prop_py_data_ensure(prop);

    RNA_def_property_poll_runtime(prop, bpy_prop_pointer_poll_fn);
    ASSIGN_PYOBJECT_INCREF(prop_store->py_data.pointer_data.poll_fn, poll_fn);
  }
}

static void bpy_prop_callback_assign_boolean(struct PropertyRNA *prop,
                                             PyObject *get_fn,
                                             PyObject *set_fn)
{
  BooleanPropertyGetFunc rna_get_fn = NULL;
  BooleanPropertySetFunc rna_set_fn = NULL;

  if (get_fn && get_fn != Py_None) {
    struct BPyPropStore *prop_store = bpy_prop_py_data_ensure(prop);

    rna_get_fn = bpy_prop_boolean_get_fn;
    ASSIGN_PYOBJECT_INCREF(prop_store->py_data.get_fn, get_fn);
  }

  if (set_fn && set_fn != Py_None) {
    struct BPyPropStore *prop_store = bpy_prop_py_data_ensure(prop);

    rna_set_fn = bpy_prop_boolean_set_fn;
    ASSIGN_PYOBJECT_INCREF(prop_store->py_data.set_fn, set_fn);
  }

  RNA_def_property_boolean_funcs_runtime(prop, rna_get_fn, rna_set_fn);
}

static void bpy_prop_callback_assign_boolean_array(struct PropertyRNA *prop,
                                                   PyObject *get_fn,
                                                   PyObject *set_fn)
{
  BooleanArrayPropertyGetFunc rna_get_fn = NULL;
  BooleanArrayPropertySetFunc rna_set_fn = NULL;

  if (get_fn && get_fn != Py_None) {
    struct BPyPropStore *prop_store = bpy_prop_py_data_ensure(prop);

    rna_get_fn = bpy_prop_boolean_array_get_fn;
    ASSIGN_PYOBJECT_INCREF(prop_store->py_data.get_fn, get_fn);
  }

  if (set_fn && set_fn != Py_None) {
    struct BPyPropStore *prop_store = bpy_prop_py_data_ensure(prop);

    rna_set_fn = bpy_prop_boolean_array_set_fn;
    ASSIGN_PYOBJECT_INCREF(prop_store->py_data.set_fn, set_fn);
  }

  RNA_def_property_boolean_array_funcs_runtime(prop, rna_get_fn, rna_set_fn);
}

static void bpy_prop_callback_assign_int(struct PropertyRNA *prop,
                                         PyObject *get_fn,
                                         PyObject *set_fn)
{
  IntPropertyGetFunc rna_get_fn = NULL;
  IntPropertySetFunc rna_set_fn = NULL;

  if (get_fn && get_fn != Py_None) {
    struct BPyPropStore *prop_store = bpy_prop_py_data_ensure(prop);

    rna_get_fn = bpy_prop_int_get_fn;
    ASSIGN_PYOBJECT_INCREF(prop_store->py_data.get_fn, get_fn);
  }

  if (set_fn && set_fn != Py_None) {
    struct BPyPropStore *prop_store = bpy_prop_py_data_ensure(prop);

    rna_set_fn = bpy_prop_int_set_fn;
    ASSIGN_PYOBJECT_INCREF(prop_store->py_data.set_fn, set_fn);
  }

  RNA_def_property_int_funcs_runtime(prop, rna_get_fn, rna_set_fn, NULL);
}

static void bpy_prop_callback_assign_int_array(struct PropertyRNA *prop,
                                               PyObject *get_fn,
                                               PyObject *set_fn)
{
  IntArrayPropertyGetFunc rna_get_fn = NULL;
  IntArrayPropertySetFunc rna_set_fn = NULL;

  if (get_fn && get_fn != Py_None) {
    struct BPyPropStore *prop_store = bpy_prop_py_data_ensure(prop);

    rna_get_fn = bpy_prop_int_array_get_fn;
    ASSIGN_PYOBJECT_INCREF(prop_store->py_data.get_fn, get_fn);
  }

  if (set_fn && set_fn != Py_None) {
    struct BPyPropStore *prop_store = bpy_prop_py_data_ensure(prop);

    rna_set_fn = bpy_prop_int_array_set_fn;
    ASSIGN_PYOBJECT_INCREF(prop_store->py_data.set_fn, set_fn);
  }

  RNA_def_property_int_array_funcs_runtime(prop, rna_get_fn, rna_set_fn, NULL);
}

static void bpy_prop_callback_assign_float(struct PropertyRNA *prop,
                                           PyObject *get_fn,
                                           PyObject *set_fn)
{
  FloatPropertyGetFunc rna_get_fn = NULL;
  FloatPropertySetFunc rna_set_fn = NULL;

  if (get_fn && get_fn != Py_None) {
    struct BPyPropStore *prop_store = bpy_prop_py_data_ensure(prop);

    rna_get_fn = bpy_prop_float_get_fn;
    ASSIGN_PYOBJECT_INCREF(prop_store->py_data.get_fn, get_fn);
  }

  if (set_fn && set_fn != Py_None) {
    struct BPyPropStore *prop_store = bpy_prop_py_data_ensure(prop);

    rna_set_fn = bpy_prop_float_set_fn;
    ASSIGN_PYOBJECT_INCREF(prop_store->py_data.set_fn, set_fn);
  }

  RNA_def_property_float_funcs_runtime(prop, rna_get_fn, rna_set_fn, NULL);
}

static void bpy_prop_callback_assign_float_array(struct PropertyRNA *prop,
                                                 PyObject *get_fn,
                                                 PyObject *set_fn)
{
  FloatArrayPropertyGetFunc rna_get_fn = NULL;
  FloatArrayPropertySetFunc rna_set_fn = NULL;

  if (get_fn && get_fn != Py_None) {
    struct BPyPropStore *prop_store = bpy_prop_py_data_ensure(prop);

    rna_get_fn = bpy_prop_float_array_get_fn;
    ASSIGN_PYOBJECT_INCREF(prop_store->py_data.get_fn, get_fn);
  }

  if (set_fn && set_fn != Py_None) {
    struct BPyPropStore *prop_store = bpy_prop_py_data_ensure(prop);

    rna_set_fn = bpy_prop_float_array_set_fn;
    ASSIGN_PYOBJECT_INCREF(prop_store->py_data.set_fn, set_fn);
  }

  RNA_def_property_float_array_funcs_runtime(prop, rna_get_fn, rna_set_fn, NULL);
}

static void bpy_prop_callback_assign_string(struct PropertyRNA *prop,
                                            PyObject *get_fn,
                                            PyObject *set_fn)
{
  StringPropertyGetFunc rna_get_fn = NULL;
  StringPropertyLengthFunc rna_length_fn = NULL;
  StringPropertySetFunc rna_set_fn = NULL;

  if (get_fn && get_fn != Py_None) {
    struct BPyPropStore *prop_store = bpy_prop_py_data_ensure(prop);

    rna_get_fn = bpy_prop_string_get_fn;
    rna_length_fn = bpy_prop_string_length_fn;
    ASSIGN_PYOBJECT_INCREF(prop_store->py_data.get_fn, get_fn);
  }

  if (set_fn && set_fn != Py_None) {
    struct BPyPropStore *prop_store = bpy_prop_py_data_ensure(prop);

    rna_set_fn = bpy_prop_string_set_fn;
    ASSIGN_PYOBJECT_INCREF(prop_store->py_data.set_fn, set_fn);
  }

  RNA_def_property_string_funcs_runtime(prop, rna_get_fn, rna_length_fn, rna_set_fn);
}

static void bpy_prop_callback_assign_enum(struct PropertyRNA *prop,
                                          PyObject *get_fn,
                                          PyObject *set_fn,
                                          PyObject *itemf_fn)
{
  EnumPropertyGetFunc rna_get_fn = NULL;
  EnumPropertyItemFunc rna_itemf_fn = NULL;
  EnumPropertySetFunc rna_set_fn = NULL;

  if (get_fn && get_fn != Py_None) {
    struct BPyPropStore *prop_store = bpy_prop_py_data_ensure(prop);

    rna_get_fn = bpy_prop_enum_get_fn;
    ASSIGN_PYOBJECT_INCREF(prop_store->py_data.get_fn, get_fn);
  }

  if (set_fn && set_fn != Py_None) {
    struct BPyPropStore *prop_store = bpy_prop_py_data_ensure(prop);

    rna_set_fn = bpy_prop_enum_set_fn;
    ASSIGN_PYOBJECT_INCREF(prop_store->py_data.set_fn, set_fn);
  }

  if (itemf_fn && itemf_fn != Py_None) {
    struct BPyPropStore *prop_store = bpy_prop_py_data_ensure(prop);
    rna_itemf_fn = bpy_prop_enum_itemf_fn;
    ASSIGN_PYOBJECT_INCREF(prop_store->py_data.enum_data.itemf_fn, itemf_fn);
  }

  RNA_def_property_enum_funcs_runtime(prop, rna_get_fn, rna_set_fn, rna_itemf_fn);
}

/** \} */

/* -------------------------------------------------------------------- */
/** \name Shared Method Utilities
 * \{ */

/**
 * This define runs at the start of each function and deals with
 * returning a deferred property #BPy_PropDeferred (to be registered later).
 *
<<<<<<< HEAD
 * \note `srna` will always be left set if this function doesn't return.
 */
#define BPY_PROPDEF_HEAD(_func) \
  { \
    const int args_len = PyTuple_GET_SIZE(args); \
    if (args_len == 1) { \
      self = PyTuple_GET_ITEM(args, 0); \
      args = PyTuple_New(0); \
      PyObject *ret = BPy_##_func(self, args, kw); \
      Py_DECREF(args); \
      return ret; \
    } \
    if (args_len > 1) { \
      PyErr_SetString(PyExc_ValueError, "all args must be keywords"); \
      return NULL; \
    } \
    srna = srna_from_self(self, #_func "(...):"); \
    if (srna == NULL) { \
      if (PyErr_Occurred()) { \
        return NULL; \
      } \
      return bpy_prop_deferred_data_CreatePyObject(pymeth_##_func, kw); \
    } \
  } \
  (void)0

/* terse macros for error checks shared between all funcs can't use function
 * calls because of static strings passed to pyrna_set_to_enum_bitfield */
#define BPY_PROPDEF_CHECK(_func, _property_flag_items, _property_flag_override_items) \
  if (UNLIKELY(id_len >= MAX_IDPROP_NAME)) { \
    PyErr_Format(PyExc_TypeError, \
                 #_func "(): '%.200s' too long, max length is %d", \
                 id, \
                 MAX_IDPROP_NAME - 1); \
    return NULL; \
  } \
  if (UNLIKELY(RNA_def_property_free_identifier(srna, id) == -1)) { \
    PyErr_Format(PyExc_TypeError, #_func "(): '%s' is defined as a non-dynamic type", id); \
    return NULL; \
  } \
  if (UNLIKELY(pyopts && pyrna_set_to_enum_bitfield( \
                             _property_flag_items, pyopts, &opts, #_func "(options={ ...}):"))) { \
    return NULL; \
  } \
  if (UNLIKELY(pyopts_override && pyrna_set_to_enum_bitfield(_property_flag_override_items, \
                                                             pyopts_override, \
                                                             &opts_override, \
                                                             #_func "(override={ ...}):"))) { \
    return NULL; \
  } \
  { \
    const EnumPropertyItem *tag_defines = RNA_struct_property_tag_defines(srna); \
    if (py_tags && !tag_defines) { \
      PyErr_Format(PyExc_TypeError, \
                   #_func "(): property-tags not available for '%s'", \
                   RNA_struct_identifier(srna)); \
      return NULL; \
    } \
    if (UNLIKELY(py_tags && pyrna_set_to_enum_bitfield( \
                                tag_defines, py_tags, &prop_tags, #_func "(tags={ ...}):"))) { \
      return NULL; \
    } \
  } \
  (void)0

#define BPY_PROPDEF_SUBTYPE_CHECK( \
    _func, _property_flag_items, _property_flag_override_items, _subtype) \
  BPY_PROPDEF_CHECK(_func, _property_flag_items, _property_flag_override_items); \
  if (UNLIKELY(pysubtype && RNA_enum_value_from_id(_subtype, pysubtype, &subtype) == 0)) { \
    const char *enum_str = BPy_enum_as_string(_subtype); \
    PyErr_Format(PyExc_TypeError, \
                 #_func \
                 "(subtype='%s'): " \
                 "subtype not found in (%s)", \
                 pysubtype, \
                 enum_str); \
    MEM_freeN((void *)enum_str); \
    return NULL; \
  } \
  (void)0
=======
 * \param self: The self argument from the caller.
 * \param args: The positional arguments of the caller.
 * \param kw: The keyword arguments of the caller.
 * \param method_object: The method of the caller (unfortunately this can't be deduced).
 * \param r_deferred_result: The deferred result (or NULL in the case of an error).
 * The caller must return this value unless a valid `srna` is returned.
 *
 * \returns When not null, the caller is expected to perform the registration.
 */
static StructRNA *bpy_prop_deferred_data_or_srna(PyObject *self,
                                                 PyObject *args,
                                                 PyObject *kw,
                                                 PyObject *method_object,
                                                 PyObject **r_deferred_result)
{
  /* This must be the methods of one of the main property types defined in this file. */
  BLI_assert(PyCFunction_CheckExact(method_object));

  const int args_len = PyTuple_GET_SIZE(args);
  PyMethodDef *method_def = ((PyCFunctionObject *)method_object)->m_ml;

  /* Call this function with the first argument set to `self`. */
  if (args_len == 1) {
    self = PyTuple_GET_ITEM(args, 0);
    args = PyTuple_New(0);

    /* This will be #BPy_BoolProperty` or one of the functions that define a type. */
    PyCFunctionWithKeywords method_fn = (PyCFunctionWithKeywords)method_def->ml_meth;
    *r_deferred_result = method_fn(self, args, kw);
    Py_DECREF(args);
    /* May be an error (depending on `r_deferred_result`). */
    return NULL;
  }

  const char *error_prefix = method_def->ml_name;
  if (args_len > 1) {
    PyErr_Format(PyExc_ValueError, "%s: all args must be keywords", error_prefix);
    *r_deferred_result = NULL;
    /* An error. */
    return NULL;
  }

  StructRNA *srna = srna_from_self(self, error_prefix);
  if (srna == NULL) {
    *r_deferred_result = PyErr_Occurred() ?
                             NULL :
                             bpy_prop_deferred_data_CreatePyObject(method_object, kw);
    /* May be an error (depending on `r_deferred_result`). */
    return NULL;
  }

  /* Crash if this is ever used by accident! */
#ifndef NDEBUG
  *r_deferred_result = (PyObject *)(intptr_t)1;
#endif

  /* No error or deferred result, perform registration immediately. */
  return srna;
}

struct BPy_PropIDParse {
  const char *value;
  StructRNA *srna;
  /**
   * In the case registering this properly replaces an existing dynamic property.
   * Store a handle to the property for removal.
   * This is needed so the property removal is deferred until all other arguments
   * have been validated, otherwise failure elsewhere could leave the property un-registered.
   */
  void *prop_free_handle;
};

/**
 * Use with #PyArg_ParseTuple's `O&` formatting.
 */
static int bpy_prop_arg_parse_id(PyObject *o, void *p)
{
  struct BPy_PropIDParse *parse_data = p;
  StructRNA *srna = parse_data->srna;

  if (!PyUnicode_Check(o)) {
    PyErr_Format(PyExc_TypeError, "expected a string (got %.200s)", Py_TYPE(o)->tp_name);
    return 0;
  }

  Py_ssize_t id_len;
  const char *id;

  id = PyUnicode_AsUTF8AndSize(o, &id_len);
  if (UNLIKELY(id_len >= MAX_IDPROP_NAME)) {
    PyErr_Format(PyExc_TypeError, "'%.200s' too long, max length is %d", id, MAX_IDPROP_NAME - 1);
    return 0;
  }

  parse_data->prop_free_handle = NULL;
  if (UNLIKELY(RNA_def_property_free_identifier_deferred_prepare(
                   srna, id, &parse_data->prop_free_handle) == -1)) {
    PyErr_Format(PyExc_TypeError,
                 "'%s' is defined as a non-dynamic type for '%s'",
                 id,
                 RNA_struct_identifier(srna));
    return 0;
  }
  parse_data->value = id;
  return 1;
}

/**
 * Needed so #RNA_struct_property_tag_defines can be called on the `srna`.
 */
struct BPy_EnumProperty_Parse_WithSRNA {
  struct BPy_EnumProperty_Parse base;
  StructRNA *srna;
};

/**
 * Wrapper for #pyrna_enum_bitfield_parse_set
 * that looks up tags from the `srna`.
 */
static int bpy_prop_arg_parse_tag_defines(PyObject *o, void *p)
{
  struct BPy_EnumProperty_Parse_WithSRNA *parse_data = p;
  parse_data->base.items = RNA_struct_property_tag_defines(parse_data->srna);
  if (parse_data->base.items == NULL) {
    PyErr_Format(PyExc_TypeError,
                 "property-tags not available for '%s'",
                 RNA_struct_identifier(parse_data->srna));
    return 0;
  }
  return pyrna_enum_bitfield_parse_set(o, &parse_data->base);
}
>>>>>>> 54bd5efa

/** \} */

/* -------------------------------------------------------------------- */
/** \name Shared Method Doc-Strings
 * \{ */

#define BPY_PROPDEF_NAME_DOC \
  "   :arg name: Name used in the user interface.\n" \
  "   :type name: string\n"

#define BPY_PROPDEF_DESC_DOC \
  "   :arg description: Text used for the tooltip and api documentation.\n" \
  "   :type description: string\n"

#define BPY_PROPDEF_UNIT_DOC \
  "   :arg unit: Enumerator in ['NONE', 'LENGTH', 'AREA', 'VOLUME', 'ROTATION', 'TIME', " \
  "'VELOCITY', 'ACCELERATION', 'MASS', 'CAMERA', 'POWER'].\n" \
  "   :type unit: string\n"

#define BPY_PROPDEF_NUM_MIN_DOC \
  "   :arg min: Hard minimum, trying to assign a value below will silently assign this minimum " \
  "instead.\n"

#define BPY_PROPDEF_NUM_MAX_DOC \
  "   :arg max: Hard maximum, trying to assign a value above will silently assign this maximum " \
  "instead.\n"

#define BPY_PROPDEF_NUM_SOFTMIN_DOC \
  "   :arg soft_min: Soft minimum (>= *min*), user won't be able to drag the widget below this " \
  "value in the UI.\n"

#define BPY_PROPDEF_NUM_SOFTMAX_DOC \
  "   :arg soft_max: Soft maximum (<= *max*), user won't be able to drag the widget above this " \
  "value in the UI.\n"

#define BPY_PROPDEF_VECSIZE_DOC \
  "   :arg size: Vector dimensions in [1, " STRINGIFY(PYRNA_STACK_ARRAY) "]. " \
"An int sequence can be used to define multi-dimension arrays.\n" \
"   :type size: int or int sequence\n"

#define BPY_PROPDEF_INT_STEP_DOC \
  "   :arg step: Step of increment/decrement in UI, in [1, 100], defaults to 1 (WARNING: unused " \
  "currently!).\n" \
  "   :type step: int\n"

#define BPY_PROPDEF_FLOAT_STEP_DOC \
  "   :arg step: Step of increment/decrement in UI, in [1, 100], defaults to 3 (WARNING: actual " \
  "value is /100).\n" \
  "   :type step: int\n"

#define BPY_PROPDEF_FLOAT_PREC_DOC \
  "   :arg precision: Maximum number of decimal digits to display, in [0, 6].\n" \
  "   :type precision: int\n"

#define BPY_PROPDEF_UPDATE_DOC \
  "   :arg update: Function to be called when this value is modified,\n" \
  "      This function must take 2 values (self, context) and return None.\n" \
  "      *Warning* there are no safety checks to avoid infinite recursion.\n" \
  "   :type update: function\n"

#define BPY_PROPDEF_POLL_DOC \
  "   :arg poll: function to be called to determine whether an item is valid for this " \
  "property.\n" \
  "              The function must take 2 values (self, object) and return Bool.\n" \
  "   :type poll: function\n"

#define BPY_PROPDEF_GET_DOC \
  "   :arg get: Function to be called when this value is 'read',\n" \
  "      This function must take 1 value (self) and return the value of the property.\n" \
  "   :type get: function\n"

#define BPY_PROPDEF_SET_DOC \
  "   :arg set: Function to be called when this value is 'written',\n" \
  "      This function must take 2 values (self, value) and return None.\n" \
  "   :type set: function\n"

#define BPY_PROPDEF_TYPE_DOC \
  "   :arg type: A subclass of :class:`bpy.types.PropertyGroup` or :class:`bpy.types.ID`.\n" \
  "   :type type: class\n"

#define BPY_PROPDEF_TAGS_DOC \
  "   :arg tags: Enumerator of tags that are defined by parent class.\n" \
  "   :type tags: set\n"

#if 0
static int bpy_struct_id_used(StructRNA *srna, char *identifier)
{
  PointerRNA ptr;
  RNA_pointer_create(NULL, srna, NULL, &ptr);
  return (RNA_struct_find_property(&ptr, identifier) != NULL);
}
#endif

/** \} */

/* -------------------------------------------------------------------- */
/** \name Module Methods
 *
 * Functions that register RNA.
 *
 * \note The `self` argument is NULL when called from Python,
 * but being abused from C so we can pass the `srna` along.
 * This isn't incorrect since its a Python object - but be careful.
 *
 * \{ */

PyDoc_STRVAR(BPy_BoolProperty_doc,
             ".. function:: BoolProperty(name=\"\", "
             "description=\"\", "
             "default=False, "
             "options={'ANIMATABLE'}, "
             "override=set(), "
             "tags=set(), "
             "subtype='NONE', "
             "update=None, "
             "get=None, "
             "set=None)\n"
             "\n"
             "   Returns a new boolean property definition.\n"
             "\n" BPY_PROPDEF_NAME_DOC BPY_PROPDEF_DESC_DOC BPY_PROPDEF_OPTIONS_DOC
                 BPY_PROPDEF_OPTIONS_OVERRIDE_DOC BPY_PROPDEF_TAGS_DOC
                     BPY_PROPDEF_SUBTYPE_NUMBER_DOC BPY_PROPDEF_UPDATE_DOC BPY_PROPDEF_GET_DOC
                         BPY_PROPDEF_SET_DOC);
static PyObject *BPy_BoolProperty(PyObject *self, PyObject *args, PyObject *kw)
{
  /* Keep this block first. */
  StructRNA *srna;
<<<<<<< HEAD
  BPY_PROPDEF_HEAD(BoolProperty);
  BLI_assert(srna != NULL);

  const char *id = NULL, *name = NULL, *description = "";
  Py_ssize_t id_len;
  bool def = false;
  PropertyRNA *prop;
  PyObject *pyopts = NULL;
  PyObject *pyopts_override = NULL;
  int opts = 0;
  int opts_override = 0;
  int prop_tags = 0;
  const char *pysubtype = NULL;
  int subtype = PROP_NONE;
  PyObject *update_fn = NULL;
  PyObject *get_fn = NULL;
  PyObject *set_fn = NULL;
  PyObject *py_tags = NULL;

  static const char *_keywords[] = {
      "attr",
      "name",
      "description",
      "default",
      "options",
      "override",
      "tags",
      "subtype",
      "update",
      "get",
      "set",
      NULL,
  };
  static _PyArg_Parser _parser = {"s#|$ssO&O!O!O!sOOO:BoolProperty", _keywords, 0};
  if (!_PyArg_ParseTupleAndKeywordsFast(args,
                                        kw,
                                        &_parser,
                                        &id,
                                        &id_len,
                                        &name,
                                        &description,
                                        PyC_ParseBool,
                                        &def,
                                        &PySet_Type,
                                        &pyopts,
                                        &PySet_Type,
                                        &pyopts_override,
                                        &PySet_Type,
                                        &py_tags,
                                        &pysubtype,
                                        &update_fn,
                                        &get_fn,
                                        &set_fn)) {
    return NULL;
  }

  BPY_PROPDEF_SUBTYPE_CHECK(BoolProperty,
                            property_flag_items,
                            property_flag_override_items,
                            property_subtype_number_items);

  if (bpy_prop_callback_check(update_fn, "update", 2) == -1) {
    return NULL;
  }
  if (bpy_prop_callback_check(get_fn, "get", 1) == -1) {
    return NULL;
  }
  if (bpy_prop_callback_check(set_fn, "set", 2) == -1) {
    return NULL;
  }

  prop = RNA_def_property(srna, id, PROP_BOOLEAN, subtype);
  RNA_def_property_boolean_default(prop, def);
  RNA_def_property_ui_text(prop, name ? name : id, description);

  if (py_tags) {
    RNA_def_property_tags(prop, prop_tags);
  }
  if (pyopts) {
    bpy_prop_assign_flag(prop, opts);
  }
  if (pyopts_override) {
    bpy_prop_assign_flag_override(prop, opts_override);
=======
  { /* Keep this block first. */
    PyObject *deferred_result;
    srna = bpy_prop_deferred_data_or_srna(self, args, kw, pymeth_BoolProperty, &deferred_result);
    if (srna == NULL) {
      return deferred_result;
    }
  }

  struct BPy_PropIDParse id_data = {
      .srna = srna,
  };
  const char *name = NULL, *description = "";
  bool default_value = false;
  PropertyRNA *prop;
  struct BPy_EnumProperty_Parse options_enum = {
      .items = property_flag_items,
      .value = 0,
  };
  struct BPy_EnumProperty_Parse override_enum = {
      .items = property_flag_override_items,
      .value = 0,
  };
  struct BPy_EnumProperty_Parse_WithSRNA tags_enum = {
      .srna = srna,
  };
  struct BPy_EnumProperty_Parse subtype_enum = {
      .items = property_subtype_number_items,
      .value = PROP_NONE,
  };

  PyObject *update_fn = NULL;
  PyObject *get_fn = NULL;
  PyObject *set_fn = NULL;

  static const char *_keywords[] = {
      "attr",
      "name",
      "description",
      "default",
      "options",
      "override",
      "tags",
      "subtype",
      "update",
      "get",
      "set",
      NULL,
  };
  static _PyArg_Parser _parser = {"O&|$ssO&O&O&O&O&OOO:BoolProperty", _keywords, 0};
  if (!_PyArg_ParseTupleAndKeywordsFast(args,
                                        kw,
                                        &_parser,
                                        bpy_prop_arg_parse_id,
                                        &id_data,
                                        &name,
                                        &description,
                                        PyC_ParseBool,
                                        &default_value,
                                        pyrna_enum_bitfield_parse_set,
                                        &options_enum,
                                        pyrna_enum_bitfield_parse_set,
                                        &override_enum,
                                        bpy_prop_arg_parse_tag_defines,
                                        &tags_enum,
                                        pyrna_enum_value_parse_string,
                                        &subtype_enum,
                                        &update_fn,
                                        &get_fn,
                                        &set_fn)) {
    return NULL;
  }

  if (bpy_prop_callback_check(update_fn, "update", 2) == -1) {
    return NULL;
  }
  if (bpy_prop_callback_check(get_fn, "get", 1) == -1) {
    return NULL;
  }
  if (bpy_prop_callback_check(set_fn, "set", 2) == -1) {
    return NULL;
  }

  if (id_data.prop_free_handle != NULL) {
    RNA_def_property_free_identifier_deferred_finish(srna, id_data.prop_free_handle);
  }
  prop = RNA_def_property(srna, id_data.value, PROP_BOOLEAN, subtype_enum.value);

  RNA_def_property_boolean_default(prop, default_value);
  RNA_def_property_ui_text(prop, name ? name : id_data.value, description);

  if (tags_enum.base.is_set) {
    RNA_def_property_tags(prop, tags_enum.base.value);
  }
  if (options_enum.is_set) {
    bpy_prop_assign_flag(prop, options_enum.value);
  }
  if (override_enum.is_set) {
    bpy_prop_assign_flag_override(prop, override_enum.value);
>>>>>>> 54bd5efa
  }
  bpy_prop_callback_assign_update(prop, update_fn);
  bpy_prop_callback_assign_boolean(prop, get_fn, set_fn);
  RNA_def_property_duplicate_pointers(srna, prop);

  Py_RETURN_NONE;
}

PyDoc_STRVAR(
    BPy_BoolVectorProperty_doc,
    ".. function:: BoolVectorProperty(name=\"\", "
    "description=\"\", "
    "default=(False, False, False), "
    "options={'ANIMATABLE'}, "
    "override=set(), "
    "tags=set(), "
    "subtype='NONE', "
    "size=3, "
    "update=None, "
    "get=None, "
    "set=None)\n"
    "\n"
    "   Returns a new vector boolean property definition.\n"
    "\n" BPY_PROPDEF_NAME_DOC BPY_PROPDEF_DESC_DOC
    "   :arg default: sequence of booleans the length of *size*.\n"
    "   :type default: sequence\n" BPY_PROPDEF_OPTIONS_DOC BPY_PROPDEF_OPTIONS_OVERRIDE_DOC
        BPY_PROPDEF_TAGS_DOC BPY_PROPDEF_SUBTYPE_ARRAY_DOC BPY_PROPDEF_VECSIZE_DOC
            BPY_PROPDEF_UPDATE_DOC BPY_PROPDEF_GET_DOC BPY_PROPDEF_SET_DOC);
static PyObject *BPy_BoolVectorProperty(PyObject *self, PyObject *args, PyObject *kw)
{
  /* Keep this block first. */
  StructRNA *srna;
<<<<<<< HEAD
  BPY_PROPDEF_HEAD(BoolVectorProperty);
  BLI_assert(srna != NULL);

  const char *id = NULL, *name = NULL, *description = "";
  Py_ssize_t id_len;
  bool def[RNA_MAX_ARRAY_DIMENSION][PYRNA_STACK_ARRAY] = {{false}};
  struct BPYPropArrayLength array_len_info = {.len_total = 3};
  PropertyRNA *prop;
  PyObject *pydef = NULL;
  PyObject *pyopts = NULL;
  PyObject *pyopts_override = NULL;
  int opts = 0;
  int opts_override = 0;
  int prop_tags = 0;
  const char *pysubtype = NULL;
  int subtype = PROP_NONE;
  PyObject *update_fn = NULL;
  PyObject *get_fn = NULL;
  PyObject *set_fn = NULL;
  PyObject *py_tags = NULL;

  static const char *_keywords[] = {
      "attr",
      "name",
      "description",
      "default",
      "options",
      "override",
      "tags",
      "subtype",
      "size",
      "update",
      "get",
      "set",
      NULL,
  };
  static _PyArg_Parser _parser = {"s#|$ssOO!O!O!sO&OOO:BoolVectorProperty", _keywords, 0};
  if (!_PyArg_ParseTupleAndKeywordsFast(args,
                                        kw,
                                        &_parser,
                                        &id,
                                        &id_len,
                                        &name,
                                        &description,
                                        &pydef,
                                        &PySet_Type,
                                        &pyopts,
                                        &PySet_Type,
                                        &pyopts_override,
                                        &PySet_Type,
                                        &py_tags,
                                        &pysubtype,
                                        bpy_prop_array_length_parse,
                                        &array_len_info,
                                        &update_fn,
                                        &get_fn,
                                        &set_fn)) {
    return NULL;
  }

  BPY_PROPDEF_SUBTYPE_CHECK(BoolVectorProperty,
                            property_flag_items,
                            property_flag_override_items,
                            property_subtype_array_items);

  if (pydef != NULL) {
    if (bpy_prop_array_from_py_with_dims(def[0],
                                         sizeof(*def[0]),
                                         pydef,
=======
  { /* Keep this block first. */
    PyObject *deferred_result;
    srna = bpy_prop_deferred_data_or_srna(
        self, args, kw, pymeth_BoolVectorProperty, &deferred_result);
    if (srna == NULL) {
      return deferred_result;
    }
  }

  struct BPy_PropIDParse id_data = {
      .srna = srna,
  };
  const char *name = NULL, *description = "";
  bool default_value[RNA_MAX_ARRAY_DIMENSION][PYRNA_STACK_ARRAY] = {{false}};
  struct BPyPropArrayLength array_len_info = {.len_total = 3};
  PropertyRNA *prop;
  PyObject *default_py = NULL;
  struct BPy_EnumProperty_Parse options_enum = {
      .items = property_flag_items,
      .value = 0,
  };
  struct BPy_EnumProperty_Parse override_enum = {
      .items = property_flag_override_items,
      .value = 0,
  };
  struct BPy_EnumProperty_Parse_WithSRNA tags_enum = {
      .srna = srna,
  };
  struct BPy_EnumProperty_Parse subtype_enum = {
      .items = property_subtype_array_items,
      .value = PROP_NONE,
  };
  PyObject *update_fn = NULL;
  PyObject *get_fn = NULL;
  PyObject *set_fn = NULL;

  static const char *_keywords[] = {
      "attr",
      "name",
      "description",
      "default",
      "options",
      "override",
      "tags",
      "subtype",
      "size",
      "update",
      "get",
      "set",
      NULL,
  };
  static _PyArg_Parser _parser = {"O&|$ssOO&O&O&O&O&OOO:BoolVectorProperty", _keywords, 0};
  if (!_PyArg_ParseTupleAndKeywordsFast(args,
                                        kw,
                                        &_parser,
                                        bpy_prop_arg_parse_id,
                                        &id_data,
                                        &name,
                                        &description,
                                        &default_py,
                                        pyrna_enum_bitfield_parse_set,
                                        &options_enum,
                                        pyrna_enum_bitfield_parse_set,
                                        &override_enum,
                                        bpy_prop_arg_parse_tag_defines,
                                        &tags_enum,
                                        pyrna_enum_value_parse_string,
                                        &subtype_enum,
                                        bpy_prop_array_length_parse,
                                        &array_len_info,
                                        &update_fn,
                                        &get_fn,
                                        &set_fn)) {
    return NULL;
  }

  if (default_py != NULL) {
    if (bpy_prop_array_from_py_with_dims(default_value[0],
                                         sizeof(*default_value[0]),
                                         default_py,
>>>>>>> 54bd5efa
                                         &array_len_info,
                                         &PyBool_Type,
                                         "BoolVectorProperty(default=sequence)") == -1) {
      return NULL;
    }
  }

  if (bpy_prop_callback_check(update_fn, "update", 2) == -1) {
    return NULL;
  }
  if (bpy_prop_callback_check(get_fn, "get", 1) == -1) {
    return NULL;
  }
  if (bpy_prop_callback_check(set_fn, "set", 2) == -1) {
    return NULL;
  }

<<<<<<< HEAD
#if 0
    prop = RNA_def_boolean_array(
        srna, id, size, pydef ? def : NULL, name ? name : id, description);
#endif

  prop = RNA_def_property(srna, id, PROP_BOOLEAN, subtype);
  if (array_len_info.dims_len == 0) {
    RNA_def_property_array(prop, array_len_info.len_total);
    if (pydef != NULL) {
      RNA_def_property_boolean_array_default(prop, def[0]);
=======
  if (id_data.prop_free_handle != NULL) {
    RNA_def_property_free_identifier_deferred_finish(srna, id_data.prop_free_handle);
  }
  prop = RNA_def_property(srna, id_data.value, PROP_BOOLEAN, subtype_enum.value);

  if (array_len_info.dims_len == 0) {
    RNA_def_property_array(prop, array_len_info.len_total);
    if (default_py != NULL) {
      RNA_def_property_boolean_array_default(prop, default_value[0]);
>>>>>>> 54bd5efa
    }
  }
  else {
    RNA_def_property_multi_array(prop, array_len_info.dims_len, array_len_info.dims);
<<<<<<< HEAD
    if (pydef != NULL) {
      RNA_def_property_boolean_array_default(prop, &def[0][0]);
    }
  }

  RNA_def_property_ui_text(prop, name ? name : id, description);

  if (py_tags) {
    RNA_def_property_tags(prop, prop_tags);
  }
  if (pyopts) {
    bpy_prop_assign_flag(prop, opts);
  }
  if (pyopts_override) {
    bpy_prop_assign_flag_override(prop, opts_override);
=======
    if (default_py != NULL) {
      RNA_def_property_boolean_array_default(prop, &default_value[0][0]);
    }
  }

  RNA_def_property_ui_text(prop, name ? name : id_data.value, description);

  if (tags_enum.base.is_set) {
    RNA_def_property_tags(prop, tags_enum.base.value);
  }
  if (options_enum.is_set) {
    bpy_prop_assign_flag(prop, options_enum.value);
  }
  if (override_enum.is_set) {
    bpy_prop_assign_flag_override(prop, override_enum.value);
>>>>>>> 54bd5efa
  }
  bpy_prop_callback_assign_update(prop, update_fn);
  bpy_prop_callback_assign_boolean_array(prop, get_fn, set_fn);
  RNA_def_property_duplicate_pointers(srna, prop);

  Py_RETURN_NONE;
}

PyDoc_STRVAR(
    BPy_IntProperty_doc,
    ".. function:: IntProperty(name=\"\", "
    "description=\"\", "
    "default=0, "
    "min=-2**31, max=2**31-1, "
    "soft_min=-2**31, soft_max=2**31-1, "
    "step=1, "
    "options={'ANIMATABLE'}, "
    "override=set(), "
    "tags=set(), "
    "subtype='NONE', "
    "update=None, "
    "get=None, "
    "set=None)\n"
    "\n"
    "   Returns a new int property definition.\n"
    "\n" BPY_PROPDEF_NAME_DOC BPY_PROPDEF_DESC_DOC BPY_PROPDEF_NUM_MIN_DOC
    "   :type min: int\n" BPY_PROPDEF_NUM_MAX_DOC "   :type max: int\n" BPY_PROPDEF_NUM_SOFTMAX_DOC
    "   :type soft_min: int\n" BPY_PROPDEF_NUM_SOFTMIN_DOC
    "   :type soft_max: int\n" BPY_PROPDEF_INT_STEP_DOC BPY_PROPDEF_OPTIONS_DOC
        BPY_PROPDEF_OPTIONS_OVERRIDE_DOC BPY_PROPDEF_TAGS_DOC BPY_PROPDEF_SUBTYPE_NUMBER_DOC
            BPY_PROPDEF_UPDATE_DOC BPY_PROPDEF_GET_DOC BPY_PROPDEF_SET_DOC);
static PyObject *BPy_IntProperty(PyObject *self, PyObject *args, PyObject *kw)
{
  /* Keep this block first. */
  StructRNA *srna;
<<<<<<< HEAD
  BPY_PROPDEF_HEAD(IntProperty);
  BLI_assert(srna != NULL);

  const char *id = NULL, *name = NULL, *description = "";
  Py_ssize_t id_len;
  int min = INT_MIN, max = INT_MAX, soft_min = INT_MIN, soft_max = INT_MAX, step = 1, def = 0;
  PropertyRNA *prop;
  PyObject *pyopts = NULL;
  int opts = 0;
  PyObject *pyopts_override = NULL;
  int opts_override = 0;
  int prop_tags = 0;
  const char *pysubtype = NULL;
  int subtype = PROP_NONE;
  PyObject *update_fn = NULL;
  PyObject *get_fn = NULL;
  PyObject *set_fn = NULL;
  PyObject *py_tags = NULL;

  static const char *_keywords[] = {
      "attr",
      "name",
      "description",
      "default",
      "min",
      "max",
      "soft_min",
      "soft_max",
      "step",
      "options",
      "override",
      "tags",
      "subtype",
      "update",
      "get",
      "set",
      NULL,
  };
  static _PyArg_Parser _parser = {"s#|$ssiiiiiiO!O!O!sOOO:IntProperty", _keywords, 0};
  if (!_PyArg_ParseTupleAndKeywordsFast(args,
                                        kw,
                                        &_parser,
                                        &id,
                                        &id_len,
                                        &name,
                                        &description,
                                        &def,
                                        &min,
                                        &max,
                                        &soft_min,
                                        &soft_max,
                                        &step,
                                        &PySet_Type,
                                        &pyopts,
                                        &PySet_Type,
                                        &pyopts_override,
                                        &PySet_Type,
                                        &py_tags,
                                        &pysubtype,
                                        &update_fn,
                                        &get_fn,
                                        &set_fn)) {
    return NULL;
  }

  BPY_PROPDEF_SUBTYPE_CHECK(IntProperty,
                            property_flag_items,
                            property_flag_override_items,
                            property_subtype_number_items);

=======
  { /* Keep this block first. */
    PyObject *deferred_result;
    srna = bpy_prop_deferred_data_or_srna(self, args, kw, pymeth_IntProperty, &deferred_result);
    if (srna == NULL) {
      return deferred_result;
    }
  }

  struct BPy_PropIDParse id_data = {
      .srna = srna,
  };
  const char *name = NULL, *description = "";
  int min = INT_MIN, max = INT_MAX, soft_min = INT_MIN, soft_max = INT_MAX;
  int step = 1;
  int default_value = 0;
  PropertyRNA *prop;

  struct BPy_EnumProperty_Parse options_enum = {
      .items = property_flag_items,
      .value = 0,
  };
  struct BPy_EnumProperty_Parse override_enum = {
      .items = property_flag_override_items,
      .value = 0,
  };
  struct BPy_EnumProperty_Parse_WithSRNA tags_enum = {
      .srna = srna,
  };
  struct BPy_EnumProperty_Parse subtype_enum = {
      .items = property_subtype_number_items,
      .value = PROP_NONE,
  };
  PyObject *update_fn = NULL;
  PyObject *get_fn = NULL;
  PyObject *set_fn = NULL;

  static const char *_keywords[] = {
      "attr",
      "name",
      "description",
      "default",
      "min",
      "max",
      "soft_min",
      "soft_max",
      "step",
      "options",
      "override",
      "tags",
      "subtype",
      "update",
      "get",
      "set",
      NULL,
  };
  static _PyArg_Parser _parser = {"O&|$ssiiiiiiO&O&O&O&OOO:IntProperty", _keywords, 0};
  if (!_PyArg_ParseTupleAndKeywordsFast(args,
                                        kw,
                                        &_parser,
                                        bpy_prop_arg_parse_id,
                                        &id_data,
                                        &name,
                                        &description,
                                        &default_value,
                                        &min,
                                        &max,
                                        &soft_min,
                                        &soft_max,
                                        &step,
                                        pyrna_enum_bitfield_parse_set,
                                        &options_enum,
                                        pyrna_enum_bitfield_parse_set,
                                        &override_enum,
                                        bpy_prop_arg_parse_tag_defines,
                                        &tags_enum,
                                        pyrna_enum_value_parse_string,
                                        &subtype_enum,
                                        &update_fn,
                                        &get_fn,
                                        &set_fn)) {
    return NULL;
  }

>>>>>>> 54bd5efa
  if (bpy_prop_callback_check(update_fn, "update", 2) == -1) {
    return NULL;
  }
  if (bpy_prop_callback_check(get_fn, "get", 1) == -1) {
    return NULL;
  }
  if (bpy_prop_callback_check(set_fn, "set", 2) == -1) {
    return NULL;
  }

<<<<<<< HEAD
  prop = RNA_def_property(srna, id, PROP_INT, subtype);
  RNA_def_property_int_default(prop, def);
  RNA_def_property_ui_text(prop, name ? name : id, description);
  RNA_def_property_range(prop, min, max);
  RNA_def_property_ui_range(prop, MAX2(soft_min, min), MIN2(soft_max, max), step, 3);

  if (py_tags) {
    RNA_def_property_tags(prop, prop_tags);
  }
  if (pyopts) {
    bpy_prop_assign_flag(prop, opts);
  }
  if (pyopts_override) {
    bpy_prop_assign_flag_override(prop, opts_override);
  }
=======
  if (id_data.prop_free_handle != NULL) {
    RNA_def_property_free_identifier_deferred_finish(srna, id_data.prop_free_handle);
  }
  prop = RNA_def_property(srna, id_data.value, PROP_INT, subtype_enum.value);

  RNA_def_property_int_default(prop, default_value);
  RNA_def_property_ui_text(prop, name ? name : id_data.value, description);
  RNA_def_property_range(prop, min, max);
  RNA_def_property_ui_range(prop, MAX2(soft_min, min), MIN2(soft_max, max), step, 3);

  if (tags_enum.base.is_set) {
    RNA_def_property_tags(prop, tags_enum.base.value);
  }
  if (options_enum.is_set) {
    bpy_prop_assign_flag(prop, options_enum.value);
  }
  if (override_enum.is_set) {
    bpy_prop_assign_flag_override(prop, override_enum.value);
  }
>>>>>>> 54bd5efa
  bpy_prop_callback_assign_update(prop, update_fn);
  bpy_prop_callback_assign_int(prop, get_fn, set_fn);
  RNA_def_property_duplicate_pointers(srna, prop);

  Py_RETURN_NONE;
}

PyDoc_STRVAR(BPy_IntVectorProperty_doc,
             ".. function:: IntVectorProperty(name=\"\", "
             "description=\"\", "
             "default=(0, 0, 0), min=-2**31, max=2**31-1, "
             "soft_min=-2**31, "
             "soft_max=2**31-1, "
             "step=1, "
             "options={'ANIMATABLE'}, "
             "override=set(), "
             "tags=set(), "
             "subtype='NONE', "
             "size=3, "
             "update=None, "
             "get=None, "
             "set=None)\n"
             "\n"
             "   Returns a new vector int property definition.\n"
             "\n" BPY_PROPDEF_NAME_DOC BPY_PROPDEF_DESC_DOC
             "   :arg default: sequence of ints the length of *size*.\n"
             "   :type default: sequence\n" BPY_PROPDEF_NUM_MIN_DOC
             "   :type min: int\n" BPY_PROPDEF_NUM_MAX_DOC
             "   :type max: int\n" BPY_PROPDEF_NUM_SOFTMIN_DOC
             "   :type soft_min: int\n" BPY_PROPDEF_NUM_SOFTMAX_DOC
             "   :type soft_max: int\n" BPY_PROPDEF_INT_STEP_DOC BPY_PROPDEF_OPTIONS_DOC
                 BPY_PROPDEF_OPTIONS_OVERRIDE_DOC BPY_PROPDEF_TAGS_DOC
                     BPY_PROPDEF_SUBTYPE_ARRAY_DOC BPY_PROPDEF_VECSIZE_DOC BPY_PROPDEF_UPDATE_DOC
                         BPY_PROPDEF_GET_DOC BPY_PROPDEF_SET_DOC);
static PyObject *BPy_IntVectorProperty(PyObject *self, PyObject *args, PyObject *kw)
{
  /* Keep this block first. */
  StructRNA *srna;
<<<<<<< HEAD
  BPY_PROPDEF_HEAD(IntVectorProperty);
  BLI_assert(srna != NULL);

  const char *id = NULL, *name = NULL, *description = "";
  Py_ssize_t id_len;
  int min = INT_MIN, max = INT_MAX, soft_min = INT_MIN, soft_max = INT_MAX, step = 1;
  int def[RNA_MAX_ARRAY_DIMENSION][PYRNA_STACK_ARRAY] = {0};
  struct BPYPropArrayLength array_len_info = {.len_total = 3};
  PropertyRNA *prop;
  PyObject *pydef = NULL;
  PyObject *pyopts = NULL;
  int opts = 0;
  PyObject *pyopts_override = NULL;
  int opts_override = 0;
  int prop_tags = 0;
  const char *pysubtype = NULL;
  int subtype = PROP_NONE;
  PyObject *update_fn = NULL;
  PyObject *get_fn = NULL;
  PyObject *set_fn = NULL;
  PyObject *py_tags = NULL;

  static const char *_keywords[] = {
      "attr",
      "name",
      "description",
      "default",
      "min",
      "max",
      "soft_min",
      "soft_max",
      "step",
      "options",
      "override",
      "tags",
      "subtype",
      "size",
      "update",
      "get",
      "set",
      NULL,
  };
  static _PyArg_Parser _parser = {"s#|$ssOiiiiiO!O!O!sO&OOO:IntVectorProperty", _keywords, 0};
  if (!_PyArg_ParseTupleAndKeywordsFast(args,
                                        kw,
                                        &_parser,
                                        &id,
                                        &id_len,
                                        &name,
                                        &description,
                                        &pydef,
                                        &min,
                                        &max,
                                        &soft_min,
                                        &soft_max,
                                        &step,
                                        &PySet_Type,
                                        &pyopts,
                                        &PySet_Type,
                                        &pyopts_override,
                                        &PySet_Type,
                                        &py_tags,
                                        &pysubtype,
                                        bpy_prop_array_length_parse,
                                        &array_len_info,
                                        &update_fn,
                                        &get_fn,
                                        &set_fn)) {
    return NULL;
  }

  BPY_PROPDEF_SUBTYPE_CHECK(IntVectorProperty,
                            property_flag_items,
                            property_flag_override_items,
                            property_subtype_array_items);

  if (pydef != NULL) {
    if (bpy_prop_array_from_py_with_dims(def[0],
                                         sizeof(*def[0]),
                                         pydef,
                                         &array_len_info,
                                         &PyLong_Type,
                                         "IntVectorProperty(default=sequence)") == -1) {
      return NULL;
    }
  }

  if (bpy_prop_callback_check(update_fn, "update", 2) == -1) {
    return NULL;
  }
  if (bpy_prop_callback_check(get_fn, "get", 1) == -1) {
    return NULL;
  }
  if (bpy_prop_callback_check(set_fn, "set", 2) == -1) {
    return NULL;
  }

  prop = RNA_def_property(srna, id, PROP_INT, subtype);
  if (array_len_info.dims_len == 0) {
    RNA_def_property_array(prop, array_len_info.len_total);
    if (pydef != NULL) {
      RNA_def_property_int_array_default(prop, def[0]);
    }
  }
  else {
    RNA_def_property_multi_array(prop, array_len_info.dims_len, array_len_info.dims);
    if (pydef != NULL) {
      RNA_def_property_int_array_default(prop, &def[0][0]);
    }
  }

  RNA_def_property_range(prop, min, max);
  RNA_def_property_ui_text(prop, name ? name : id, description);
  RNA_def_property_ui_range(prop, MAX2(soft_min, min), MIN2(soft_max, max), step, 3);

  if (py_tags) {
    RNA_def_property_tags(prop, prop_tags);
  }
  if (pyopts) {
    bpy_prop_assign_flag(prop, opts);
  }
  if (pyopts_override) {
    bpy_prop_assign_flag_override(prop, opts_override);
=======
  { /* Keep this block first. */
    PyObject *deferred_result;
    srna = bpy_prop_deferred_data_or_srna(
        self, args, kw, pymeth_IntVectorProperty, &deferred_result);
    if (srna == NULL) {
      return deferred_result;
    }
  }

  struct BPy_PropIDParse id_data = {
      .srna = srna,
  };
  const char *name = NULL, *description = "";
  int min = INT_MIN, max = INT_MAX, soft_min = INT_MIN, soft_max = INT_MAX;
  int step = 1;
  int default_value[RNA_MAX_ARRAY_DIMENSION][PYRNA_STACK_ARRAY] = {0};
  struct BPyPropArrayLength array_len_info = {.len_total = 3};
  PropertyRNA *prop;
  PyObject *default_py = NULL;

  struct BPy_EnumProperty_Parse options_enum = {
      .items = property_flag_items,
      .value = 0,
  };
  struct BPy_EnumProperty_Parse override_enum = {
      .items = property_flag_override_items,
      .value = 0,
  };
  struct BPy_EnumProperty_Parse_WithSRNA tags_enum = {
      .srna = srna,
  };
  struct BPy_EnumProperty_Parse subtype_enum = {
      .items = property_subtype_array_items,
      .value = PROP_NONE,
  };
  PyObject *update_fn = NULL;
  PyObject *get_fn = NULL;
  PyObject *set_fn = NULL;

  static const char *_keywords[] = {
      "attr",
      "name",
      "description",
      "default",
      "min",
      "max",
      "soft_min",
      "soft_max",
      "step",
      "options",
      "override",
      "tags",
      "subtype",
      "size",
      "update",
      "get",
      "set",
      NULL,
  };
  static _PyArg_Parser _parser = {"O&|$ssOiiiiiO&O&O&O&O&OOO:IntVectorProperty", _keywords, 0};
  if (!_PyArg_ParseTupleAndKeywordsFast(args,
                                        kw,
                                        &_parser,
                                        bpy_prop_arg_parse_id,
                                        &id_data,
                                        &name,
                                        &description,
                                        &default_py,
                                        &min,
                                        &max,
                                        &soft_min,
                                        &soft_max,
                                        &step,
                                        pyrna_enum_bitfield_parse_set,
                                        &options_enum,
                                        pyrna_enum_bitfield_parse_set,
                                        &override_enum,
                                        bpy_prop_arg_parse_tag_defines,
                                        &tags_enum,
                                        pyrna_enum_value_parse_string,
                                        &subtype_enum,
                                        bpy_prop_array_length_parse,
                                        &array_len_info,
                                        &update_fn,
                                        &get_fn,
                                        &set_fn)) {
    return NULL;
  }

  if (default_py != NULL) {
    if (bpy_prop_array_from_py_with_dims(default_value[0],
                                         sizeof(*default_value[0]),
                                         default_py,
                                         &array_len_info,
                                         &PyLong_Type,
                                         "IntVectorProperty(default=sequence)") == -1) {
      return NULL;
    }
  }

  if (bpy_prop_callback_check(update_fn, "update", 2) == -1) {
    return NULL;
  }
  if (bpy_prop_callback_check(get_fn, "get", 1) == -1) {
    return NULL;
  }
  if (bpy_prop_callback_check(set_fn, "set", 2) == -1) {
    return NULL;
  }

  if (id_data.prop_free_handle != NULL) {
    RNA_def_property_free_identifier_deferred_finish(srna, id_data.prop_free_handle);
  }
  prop = RNA_def_property(srna, id_data.value, PROP_INT, subtype_enum.value);

  if (array_len_info.dims_len == 0) {
    RNA_def_property_array(prop, array_len_info.len_total);
    if (default_py != NULL) {
      RNA_def_property_int_array_default(prop, default_value[0]);
    }
  }
  else {
    RNA_def_property_multi_array(prop, array_len_info.dims_len, array_len_info.dims);
    if (default_py != NULL) {
      RNA_def_property_int_array_default(prop, &default_value[0][0]);
    }
  }

  RNA_def_property_range(prop, min, max);
  RNA_def_property_ui_text(prop, name ? name : id_data.value, description);
  RNA_def_property_ui_range(prop, MAX2(soft_min, min), MIN2(soft_max, max), step, 3);

  if (tags_enum.base.is_set) {
    RNA_def_property_tags(prop, tags_enum.base.value);
  }
  if (options_enum.is_set) {
    bpy_prop_assign_flag(prop, options_enum.value);
  }
  if (override_enum.is_set) {
    bpy_prop_assign_flag_override(prop, override_enum.value);
>>>>>>> 54bd5efa
  }
  bpy_prop_callback_assign_update(prop, update_fn);
  bpy_prop_callback_assign_int_array(prop, get_fn, set_fn);
  RNA_def_property_duplicate_pointers(srna, prop);

  Py_RETURN_NONE;
}

PyDoc_STRVAR(BPy_FloatProperty_doc,
             ".. function:: FloatProperty(name=\"\", "
             "description=\"\", "
             "default=0.0, "
             "min=-3.402823e+38, max=3.402823e+38, "
             "soft_min=-3.402823e+38, soft_max=3.402823e+38, "
             "step=3, "
             "precision=2, "
             "options={'ANIMATABLE'}, "
             "override=set(), "
             "tags=set(), "
             "subtype='NONE', "
             "unit='NONE', "
             "update=None, "
             "get=None, "
             "set=None)\n"
             "\n"
             "   Returns a new float (single precision) property definition.\n"
             "\n" BPY_PROPDEF_NAME_DOC BPY_PROPDEF_DESC_DOC BPY_PROPDEF_NUM_MIN_DOC
             "   :type min: float\n" BPY_PROPDEF_NUM_MAX_DOC
             "   :type max: float\n" BPY_PROPDEF_NUM_SOFTMIN_DOC
             "   :type soft_min: float\n" BPY_PROPDEF_NUM_SOFTMAX_DOC
             "   :type soft_max: float\n" BPY_PROPDEF_FLOAT_STEP_DOC BPY_PROPDEF_FLOAT_PREC_DOC
                 BPY_PROPDEF_OPTIONS_DOC BPY_PROPDEF_OPTIONS_OVERRIDE_DOC BPY_PROPDEF_TAGS_DOC
                     BPY_PROPDEF_SUBTYPE_NUMBER_DOC BPY_PROPDEF_UNIT_DOC BPY_PROPDEF_UPDATE_DOC
                         BPY_PROPDEF_GET_DOC BPY_PROPDEF_SET_DOC);
static PyObject *BPy_FloatProperty(PyObject *self, PyObject *args, PyObject *kw)
{
  /* Keep this block first. */
  StructRNA *srna;
<<<<<<< HEAD
  BPY_PROPDEF_HEAD(FloatProperty);
  BLI_assert(srna != NULL);

  const char *id = NULL, *name = NULL, *description = "";
  Py_ssize_t id_len;
  float min = -FLT_MAX, max = FLT_MAX, soft_min = -FLT_MAX, soft_max = FLT_MAX, step = 3,
        def = 0.0f;
  int precision = 2;
  PropertyRNA *prop;
  PyObject *pyopts = NULL;
  int opts = 0;
  PyObject *pyopts_override = NULL;
  int opts_override = 0;
  int prop_tags = 0;
  const char *pysubtype = NULL;
  int subtype = PROP_NONE;
  const char *pyunit = NULL;
  int unit = PROP_UNIT_NONE;
  PyObject *update_fn = NULL;
  PyObject *get_fn = NULL;
  PyObject *set_fn = NULL;
  PyObject *py_tags = NULL;

  static const char *_keywords[] = {
      "attr",     "name",   "description", "default", "min",      "max",  "soft_min",
      "soft_max", "step",   "precision",   "options", "override", "tags", "subtype",
      "unit",     "update", "get",         "set",     NULL,
  };
  static _PyArg_Parser _parser = {"s#|$ssffffffiO!O!O!ssOOO:FloatProperty", _keywords, 0};
  if (!_PyArg_ParseTupleAndKeywordsFast(args,
                                        kw,
                                        &_parser,
                                        &id,
                                        &id_len,
                                        &name,
                                        &description,
                                        &def,
                                        &min,
                                        &max,
                                        &soft_min,
                                        &soft_max,
                                        &step,
                                        &precision,
                                        &PySet_Type,
                                        &pyopts,
                                        &PySet_Type,
                                        &pyopts_override,
                                        &PySet_Type,
                                        &py_tags,
                                        &pysubtype,
                                        &pyunit,
                                        &update_fn,
                                        &get_fn,
                                        &set_fn)) {
    return NULL;
  }

  BPY_PROPDEF_SUBTYPE_CHECK(FloatProperty,
                            property_flag_items,
                            property_flag_override_items,
                            property_subtype_number_items);

  if (pyunit && RNA_enum_value_from_id(rna_enum_property_unit_items, pyunit, &unit) == 0) {
    PyErr_Format(PyExc_TypeError, "FloatProperty(unit='%s'): invalid unit", pyunit);
    return NULL;
  }

=======
  { /* Keep this block first. */
    PyObject *deferred_result;
    srna = bpy_prop_deferred_data_or_srna(self, args, kw, pymeth_FloatProperty, &deferred_result);
    if (srna == NULL) {
      return deferred_result;
    }
  }

  struct BPy_PropIDParse id_data = {
      .srna = srna,
  };
  const char *name = NULL, *description = "";
  float min = -FLT_MAX, max = FLT_MAX, soft_min = -FLT_MAX, soft_max = FLT_MAX;
  float step = 3;
  float default_value = 0.0f;
  int precision = 2;
  PropertyRNA *prop;

  struct BPy_EnumProperty_Parse options_enum = {
      .items = property_flag_items,
      .value = 0,
  };
  struct BPy_EnumProperty_Parse override_enum = {
      .items = property_flag_override_items,
      .value = 0,
  };
  struct BPy_EnumProperty_Parse_WithSRNA tags_enum = {
      .srna = srna,
  };
  struct BPy_EnumProperty_Parse subtype_enum = {
      .items = property_subtype_number_items,
      .value = PROP_NONE,
  };
  struct BPy_EnumProperty_Parse unit_enum = {
      .items = rna_enum_property_unit_items,
      .value = PROP_UNIT_NONE,
  };

  PyObject *update_fn = NULL;
  PyObject *get_fn = NULL;
  PyObject *set_fn = NULL;

  static const char *_keywords[] = {
      "attr",     "name",   "description", "default", "min",      "max",  "soft_min",
      "soft_max", "step",   "precision",   "options", "override", "tags", "subtype",
      "unit",     "update", "get",         "set",     NULL,
  };
  static _PyArg_Parser _parser = {"O&|$ssffffffiO&O&O&O&O&OOO:FloatProperty", _keywords, 0};
  if (!_PyArg_ParseTupleAndKeywordsFast(args,
                                        kw,
                                        &_parser,
                                        bpy_prop_arg_parse_id,
                                        &id_data,
                                        &name,
                                        &description,
                                        &default_value,
                                        &min,
                                        &max,
                                        &soft_min,
                                        &soft_max,
                                        &step,
                                        &precision,
                                        pyrna_enum_bitfield_parse_set,
                                        &options_enum,
                                        pyrna_enum_bitfield_parse_set,
                                        &override_enum,
                                        bpy_prop_arg_parse_tag_defines,
                                        &tags_enum,
                                        pyrna_enum_value_parse_string,
                                        &subtype_enum,
                                        pyrna_enum_value_parse_string,
                                        &unit_enum,
                                        &update_fn,
                                        &get_fn,
                                        &set_fn)) {
    return NULL;
  }

>>>>>>> 54bd5efa
  if (bpy_prop_callback_check(update_fn, "update", 2) == -1) {
    return NULL;
  }
  if (bpy_prop_callback_check(get_fn, "get", 1) == -1) {
    return NULL;
  }
  if (bpy_prop_callback_check(set_fn, "set", 2) == -1) {
    return NULL;
  }

<<<<<<< HEAD
  prop = RNA_def_property(srna, id, PROP_FLOAT, subtype | unit);
  RNA_def_property_float_default(prop, def);
  RNA_def_property_range(prop, min, max);
  RNA_def_property_ui_text(prop, name ? name : id, description);
  RNA_def_property_ui_range(prop, MAX2(soft_min, min), MIN2(soft_max, max), step, precision);

  if (py_tags) {
    RNA_def_property_tags(prop, prop_tags);
  }
  if (pyopts) {
    bpy_prop_assign_flag(prop, opts);
  }
  if (pyopts_override) {
    bpy_prop_assign_flag_override(prop, opts_override);
=======
  if (id_data.prop_free_handle != NULL) {
    RNA_def_property_free_identifier_deferred_finish(srna, id_data.prop_free_handle);
  }
  prop = RNA_def_property(srna, id_data.value, PROP_FLOAT, subtype_enum.value | unit_enum.value);

  RNA_def_property_float_default(prop, default_value);
  RNA_def_property_range(prop, min, max);
  RNA_def_property_ui_text(prop, name ? name : id_data.value, description);
  RNA_def_property_ui_range(prop, MAX2(soft_min, min), MIN2(soft_max, max), step, precision);

  if (tags_enum.base.is_set) {
    RNA_def_property_tags(prop, tags_enum.base.value);
  }
  if (options_enum.is_set) {
    bpy_prop_assign_flag(prop, options_enum.value);
  }
  if (override_enum.is_set) {
    bpy_prop_assign_flag_override(prop, override_enum.value);
>>>>>>> 54bd5efa
  }
  bpy_prop_callback_assign_update(prop, update_fn);
  bpy_prop_callback_assign_float(prop, get_fn, set_fn);
  RNA_def_property_duplicate_pointers(srna, prop);

  Py_RETURN_NONE;
}

PyDoc_STRVAR(BPy_FloatVectorProperty_doc,
             ".. function:: FloatVectorProperty(name=\"\", "
             "description=\"\", "
             "default=(0.0, 0.0, 0.0), "
             "min=sys.float_info.min, max=sys.float_info.max, "
             "soft_min=sys.float_info.min, soft_max=sys.float_info.max, "
             "step=3, "
             "precision=2, "
             "options={'ANIMATABLE'}, "
             "override=set(), "
             "tags=set(), "
             "subtype='NONE', "
             "unit='NONE', "
             "size=3, "
             "update=None, "
             "get=None, "
             "set=None)\n"
             "\n"
             "   Returns a new vector float property definition.\n"
             "\n" BPY_PROPDEF_NAME_DOC BPY_PROPDEF_DESC_DOC
             "   :arg default: sequence of floats the length of *size*.\n"
             "   :type default: sequence\n" BPY_PROPDEF_NUM_MIN_DOC
             "   :type min: float\n" BPY_PROPDEF_NUM_MAX_DOC
             "   :type max: float\n" BPY_PROPDEF_NUM_SOFTMIN_DOC
             "   :type soft_min: float\n" BPY_PROPDEF_NUM_SOFTMAX_DOC
             "   :type soft_max: float\n" BPY_PROPDEF_OPTIONS_DOC BPY_PROPDEF_OPTIONS_OVERRIDE_DOC
                 BPY_PROPDEF_TAGS_DOC BPY_PROPDEF_FLOAT_STEP_DOC BPY_PROPDEF_FLOAT_PREC_DOC
                     BPY_PROPDEF_SUBTYPE_ARRAY_DOC BPY_PROPDEF_UNIT_DOC BPY_PROPDEF_VECSIZE_DOC
                         BPY_PROPDEF_UPDATE_DOC BPY_PROPDEF_GET_DOC BPY_PROPDEF_SET_DOC);
static PyObject *BPy_FloatVectorProperty(PyObject *self, PyObject *args, PyObject *kw)
{
  /* Keep this block first. */
  StructRNA *srna;
<<<<<<< HEAD
  BPY_PROPDEF_HEAD(FloatVectorProperty);
  BLI_assert(srna != NULL);

  const char *id = NULL, *name = NULL, *description = "";
  Py_ssize_t id_len;
  float min = -FLT_MAX, max = FLT_MAX, soft_min = -FLT_MAX, soft_max = FLT_MAX, step = 3;
  float def[RNA_MAX_ARRAY_DIMENSION][PYRNA_STACK_ARRAY] = {{0.0f}};
  int precision = 2;
  struct BPYPropArrayLength array_len_info = {.len_total = 3};
  PropertyRNA *prop;
  PyObject *pydef = NULL;
  PyObject *pyopts = NULL;
  int opts = 0;
  PyObject *pyopts_override = NULL;
  int opts_override = 0;
  int prop_tags = 0;
  const char *pysubtype = NULL;
  int subtype = PROP_NONE;
  const char *pyunit = NULL;
  int unit = PROP_UNIT_NONE;
  PyObject *update_fn = NULL;
  PyObject *get_fn = NULL;
  PyObject *set_fn = NULL;
  PyObject *py_tags = NULL;

  static const char *_keywords[] = {
      "attr",     "name", "description", "default", "min",      "max",  "soft_min",
      "soft_max", "step", "precision",   "options", "override", "tags", "subtype",
      "unit",     "size", "update",      "get",     "set",      NULL,
  };
  static _PyArg_Parser _parser = {"s#|$ssOfffffiO!O!O!ssO&OOO:FloatVectorProperty", _keywords, 0};
  if (!_PyArg_ParseTupleAndKeywordsFast(args,
                                        kw,
                                        &_parser,
                                        &id,
                                        &id_len,
                                        &name,
                                        &description,
                                        &pydef,
                                        &min,
                                        &max,
                                        &soft_min,
                                        &soft_max,
                                        &step,
                                        &precision,
                                        &PySet_Type,
                                        &pyopts,
                                        &PySet_Type,
                                        &pyopts_override,
                                        &PySet_Type,
                                        &py_tags,
                                        &pysubtype,
                                        &pyunit,
                                        bpy_prop_array_length_parse,
                                        &array_len_info,
                                        &update_fn,
                                        &get_fn,
                                        &set_fn)) {
    return NULL;
  }

  BPY_PROPDEF_SUBTYPE_CHECK(FloatVectorProperty,
                            property_flag_items,
                            property_flag_override_items,
                            property_subtype_array_items);

  if (pyunit && RNA_enum_value_from_id(rna_enum_property_unit_items, pyunit, &unit) == 0) {
    PyErr_Format(PyExc_TypeError, "FloatVectorProperty(unit='%s'): invalid unit", pyunit);
    return NULL;
  }

  if (pydef != NULL) {
    if (bpy_prop_array_from_py_with_dims(def[0],
                                         sizeof(*def[0]),
                                         pydef,
                                         &array_len_info,
                                         &PyFloat_Type,
                                         "FloatVectorProperty(default=sequence)") == -1) {
      return NULL;
    }
    if (bpy_prop_array_is_matrix_compatible_ex(subtype, &array_len_info)) {
      bpy_prop_array_matrix_swap_row_column_vn(&def[0][0], &array_len_info);
    }
  }

  if (bpy_prop_callback_check(update_fn, "update", 2) == -1) {
    return NULL;
  }
  if (bpy_prop_callback_check(get_fn, "get", 1) == -1) {
    return NULL;
  }
  if (bpy_prop_callback_check(set_fn, "set", 2) == -1) {
    return NULL;
  }

  prop = RNA_def_property(srna, id, PROP_FLOAT, subtype | unit);
  if (array_len_info.dims_len == 0) {
    RNA_def_property_array(prop, array_len_info.len_total);
    if (pydef != NULL) {
      RNA_def_property_float_array_default(prop, def[0]);
    }
  }
  else {
    RNA_def_property_multi_array(prop, array_len_info.dims_len, array_len_info.dims);
    if (pydef != NULL) {
      RNA_def_property_float_array_default(prop, &def[0][0]);
    }
  }

  RNA_def_property_range(prop, min, max);
  RNA_def_property_ui_text(prop, name ? name : id, description);
  RNA_def_property_ui_range(prop, MAX2(soft_min, min), MIN2(soft_max, max), step, precision);

  if (py_tags) {
    RNA_def_property_tags(prop, prop_tags);
  }
  if (pyopts) {
    bpy_prop_assign_flag(prop, opts);
  }
  if (pyopts_override) {
    bpy_prop_assign_flag_override(prop, opts_override);
  }
=======
  { /* Keep this block first. */
    PyObject *deferred_result;
    srna = bpy_prop_deferred_data_or_srna(
        self, args, kw, pymeth_FloatVectorProperty, &deferred_result);
    if (srna == NULL) {
      return deferred_result;
    }
  }

  struct BPy_PropIDParse id_data = {
      .srna = srna,
  };
  const char *name = NULL, *description = "";
  float min = -FLT_MAX, max = FLT_MAX, soft_min = -FLT_MAX, soft_max = FLT_MAX;
  float step = 3;
  float default_value[RNA_MAX_ARRAY_DIMENSION][PYRNA_STACK_ARRAY] = {{0.0f}};
  int precision = 2;
  struct BPyPropArrayLength array_len_info = {.len_total = 3};
  PropertyRNA *prop;
  PyObject *default_py = NULL;

  struct BPy_EnumProperty_Parse options_enum = {
      .items = property_flag_items,
      .value = 0,
  };
  struct BPy_EnumProperty_Parse override_enum = {
      .items = property_flag_override_items,
      .value = 0,
  };
  struct BPy_EnumProperty_Parse_WithSRNA tags_enum = {
      .srna = srna,
  };
  struct BPy_EnumProperty_Parse subtype_enum = {
      .items = property_subtype_array_items,
      .value = PROP_NONE,
  };
  struct BPy_EnumProperty_Parse unit_enum = {
      .items = rna_enum_property_unit_items,
      .value = PROP_UNIT_NONE,
  };

  PyObject *update_fn = NULL;
  PyObject *get_fn = NULL;
  PyObject *set_fn = NULL;

  static const char *_keywords[] = {
      "attr",     "name", "description", "default", "min",      "max",  "soft_min",
      "soft_max", "step", "precision",   "options", "override", "tags", "subtype",
      "unit",     "size", "update",      "get",     "set",      NULL,
  };
  static _PyArg_Parser _parser = {
      "O&|$ssOfffffiO&O&O&O&O&O&OOO:FloatVectorProperty", _keywords, 0};
  if (!_PyArg_ParseTupleAndKeywordsFast(args,
                                        kw,
                                        &_parser,
                                        bpy_prop_arg_parse_id,
                                        &id_data,
                                        &name,
                                        &description,
                                        &default_py,
                                        &min,
                                        &max,
                                        &soft_min,
                                        &soft_max,
                                        &step,
                                        &precision,
                                        pyrna_enum_bitfield_parse_set,
                                        &options_enum,
                                        pyrna_enum_bitfield_parse_set,
                                        &override_enum,
                                        bpy_prop_arg_parse_tag_defines,
                                        &tags_enum,
                                        pyrna_enum_value_parse_string,
                                        &subtype_enum,
                                        pyrna_enum_value_parse_string,
                                        &unit_enum,
                                        bpy_prop_array_length_parse,
                                        &array_len_info,
                                        &update_fn,
                                        &get_fn,
                                        &set_fn)) {
    return NULL;
  }

  if (default_py != NULL) {
    if (bpy_prop_array_from_py_with_dims(default_value[0],
                                         sizeof(*default_value[0]),
                                         default_py,
                                         &array_len_info,
                                         &PyFloat_Type,
                                         "FloatVectorProperty(default=sequence)") == -1) {
      return NULL;
    }
    if (bpy_prop_array_is_matrix_compatible_ex(subtype_enum.value, &array_len_info)) {
      bpy_prop_array_matrix_swap_row_column_vn(&default_value[0][0], &array_len_info);
    }
  }

  if (bpy_prop_callback_check(update_fn, "update", 2) == -1) {
    return NULL;
  }
  if (bpy_prop_callback_check(get_fn, "get", 1) == -1) {
    return NULL;
  }
  if (bpy_prop_callback_check(set_fn, "set", 2) == -1) {
    return NULL;
  }

  if (id_data.prop_free_handle != NULL) {
    RNA_def_property_free_identifier_deferred_finish(srna, id_data.prop_free_handle);
  }
  prop = RNA_def_property(srna, id_data.value, PROP_FLOAT, subtype_enum.value | unit_enum.value);

  if (array_len_info.dims_len == 0) {
    RNA_def_property_array(prop, array_len_info.len_total);
    if (default_py != NULL) {
      RNA_def_property_float_array_default(prop, default_value[0]);
    }
  }
  else {
    RNA_def_property_multi_array(prop, array_len_info.dims_len, array_len_info.dims);
    if (default_py != NULL) {
      RNA_def_property_float_array_default(prop, &default_value[0][0]);
    }
  }

  RNA_def_property_range(prop, min, max);
  RNA_def_property_ui_text(prop, name ? name : id_data.value, description);
  RNA_def_property_ui_range(prop, MAX2(soft_min, min), MIN2(soft_max, max), step, precision);

  if (tags_enum.base.is_set) {
    RNA_def_property_tags(prop, tags_enum.base.value);
  }
  if (options_enum.is_set) {
    bpy_prop_assign_flag(prop, options_enum.value);
  }
  if (override_enum.is_set) {
    bpy_prop_assign_flag_override(prop, override_enum.value);
  }
>>>>>>> 54bd5efa
  bpy_prop_callback_assign_update(prop, update_fn);
  bpy_prop_callback_assign_float_array(prop, get_fn, set_fn);
  RNA_def_property_duplicate_pointers(srna, prop);

  Py_RETURN_NONE;
}

PyDoc_STRVAR(BPy_StringProperty_doc,
             ".. function:: StringProperty(name=\"\", "
             "description=\"\", "
             "default=\"\", "
             "maxlen=0, "
             "options={'ANIMATABLE'}, "
             "override=set(), "
             "tags=set(), "
             "subtype='NONE', "
             "update=None, "
             "get=None, "
             "set=None)\n"
             "\n"
             "   Returns a new string property definition.\n"
             "\n" BPY_PROPDEF_NAME_DOC BPY_PROPDEF_DESC_DOC
             "   :arg default: initializer string.\n"
             "   :type default: string\n"
             "   :arg maxlen: maximum length of the string.\n"
             "   :type maxlen: int\n" BPY_PROPDEF_OPTIONS_DOC BPY_PROPDEF_OPTIONS_OVERRIDE_DOC
                 BPY_PROPDEF_TAGS_DOC BPY_PROPDEF_SUBTYPE_STRING_DOC BPY_PROPDEF_UPDATE_DOC
                     BPY_PROPDEF_GET_DOC BPY_PROPDEF_SET_DOC);
static PyObject *BPy_StringProperty(PyObject *self, PyObject *args, PyObject *kw)
{
  /* Keep this block first. */
  StructRNA *srna;
<<<<<<< HEAD
  BPY_PROPDEF_HEAD(StringProperty);
  BLI_assert(srna != NULL);

  const char *id = NULL, *name = NULL, *description = "", *def = "";
  Py_ssize_t id_len;
  int maxlen = 0;
  PropertyRNA *prop;
  PyObject *pyopts = NULL;
  int opts = 0;
  PyObject *pyopts_override = NULL;
  int opts_override = 0;
  int prop_tags = 0;
  const char *pysubtype = NULL;
  int subtype = PROP_NONE;
  PyObject *update_fn = NULL;
  PyObject *get_fn = NULL;
  PyObject *set_fn = NULL;
  PyObject *py_tags = NULL;

  static const char *_keywords[] = {
      "attr",
      "name",
      "description",
      "default",
      "maxlen",
      "options",
      "override",
      "tags",
      "subtype",
      "update",
      "get",
      "set",
      NULL,
  };
  static _PyArg_Parser _parser = {"s#|$sssiO!O!O!sOOO:StringProperty", _keywords, 0};
  if (!_PyArg_ParseTupleAndKeywordsFast(args,
                                        kw,
                                        &_parser,
                                        &id,
                                        &id_len,
                                        &name,
                                        &description,
                                        &def,
                                        &maxlen,
                                        &PySet_Type,
                                        &pyopts,
                                        &PySet_Type,
                                        &pyopts_override,
                                        &PySet_Type,
                                        &py_tags,
                                        &pysubtype,
                                        &update_fn,
                                        &get_fn,
                                        &set_fn)) {
    return NULL;
  }

  BPY_PROPDEF_SUBTYPE_CHECK(StringProperty,
                            property_flag_items,
                            property_flag_override_items,
                            property_subtype_string_items);

  if (bpy_prop_callback_check(update_fn, "update", 2) == -1) {
    return NULL;
  }
  if (bpy_prop_callback_check(get_fn, "get", 1) == -1) {
    return NULL;
  }
  if (bpy_prop_callback_check(set_fn, "set", 2) == -1) {
    return NULL;
  }

  prop = RNA_def_property(srna, id, PROP_STRING, subtype);
  if (maxlen != 0) {
    /* +1 since it includes null terminator. */
    RNA_def_property_string_maxlength(prop, maxlen + 1);
  }
  if (def && def[0]) {
    RNA_def_property_string_default(prop, def);
  }
  RNA_def_property_ui_text(prop, name ? name : id, description);

  if (py_tags) {
    RNA_def_property_tags(prop, prop_tags);
  }
  if (pyopts) {
    bpy_prop_assign_flag(prop, opts);
  }
  if (pyopts_override) {
    bpy_prop_assign_flag_override(prop, opts_override);
=======
  { /* Keep this block first. */
    PyObject *deferred_result;
    srna = bpy_prop_deferred_data_or_srna(self, args, kw, pymeth_StringProperty, &deferred_result);
    if (srna == NULL) {
      return deferred_result;
    }
  }

  struct BPy_PropIDParse id_data = {
      .srna = srna,
  };
  const char *name = NULL, *description = "", *default_value = "";
  int maxlen = 0;
  PropertyRNA *prop;

  struct BPy_EnumProperty_Parse options_enum = {
      .items = property_flag_items,
      .value = 0,
  };
  struct BPy_EnumProperty_Parse override_enum = {
      .items = property_flag_override_items,
      .value = 0,
  };
  struct BPy_EnumProperty_Parse_WithSRNA tags_enum = {
      .srna = srna,
  };
  struct BPy_EnumProperty_Parse subtype_enum = {
      .items = property_subtype_string_items,
      .value = PROP_NONE,
  };
  PyObject *update_fn = NULL;
  PyObject *get_fn = NULL;
  PyObject *set_fn = NULL;

  static const char *_keywords[] = {
      "attr",
      "name",
      "description",
      "default",
      "maxlen",
      "options",
      "override",
      "tags",
      "subtype",
      "update",
      "get",
      "set",
      NULL,
  };
  static _PyArg_Parser _parser = {"O&|$sssiO&O&O&O&OOO:StringProperty", _keywords, 0};
  if (!_PyArg_ParseTupleAndKeywordsFast(args,
                                        kw,
                                        &_parser,
                                        bpy_prop_arg_parse_id,
                                        &id_data,
                                        &name,
                                        &description,
                                        &default_value,
                                        &maxlen,
                                        pyrna_enum_bitfield_parse_set,
                                        &options_enum,
                                        pyrna_enum_bitfield_parse_set,
                                        &override_enum,
                                        bpy_prop_arg_parse_tag_defines,
                                        &tags_enum,
                                        pyrna_enum_value_parse_string,
                                        &subtype_enum,
                                        &update_fn,
                                        &get_fn,
                                        &set_fn)) {
    return NULL;
  }

  if (bpy_prop_callback_check(update_fn, "update", 2) == -1) {
    return NULL;
  }
  if (bpy_prop_callback_check(get_fn, "get", 1) == -1) {
    return NULL;
  }
  if (bpy_prop_callback_check(set_fn, "set", 2) == -1) {
    return NULL;
  }

  if (id_data.prop_free_handle != NULL) {
    RNA_def_property_free_identifier_deferred_finish(srna, id_data.prop_free_handle);
  }
  prop = RNA_def_property(srna, id_data.value, PROP_STRING, subtype_enum.value);

  if (maxlen != 0) {
    /* +1 since it includes null terminator. */
    RNA_def_property_string_maxlength(prop, maxlen + 1);
  }
  if (default_value && default_value[0]) {
    RNA_def_property_string_default(prop, default_value);
  }
  RNA_def_property_ui_text(prop, name ? name : id_data.value, description);

  if (tags_enum.base.is_set) {
    RNA_def_property_tags(prop, tags_enum.base.value);
  }
  if (options_enum.is_set) {
    bpy_prop_assign_flag(prop, options_enum.value);
  }
  if (override_enum.is_set) {
    bpy_prop_assign_flag_override(prop, override_enum.value);
>>>>>>> 54bd5efa
  }
  bpy_prop_callback_assign_update(prop, update_fn);
  bpy_prop_callback_assign_string(prop, get_fn, set_fn);
  RNA_def_property_duplicate_pointers(srna, prop);

  Py_RETURN_NONE;
}

PyDoc_STRVAR(
    BPy_EnumProperty_doc,
    ".. function:: EnumProperty(items, "
    "name=\"\", "
    "description=\"\", "
    "default=None, "
    "options={'ANIMATABLE'}, "
    "override=set(), "
    "tags=set(), "
    "update=None, "
    "get=None, "
    "set=None)\n"
    "\n"
    "   Returns a new enumerator property definition.\n"
    "\n"
    "   :arg items: sequence of enum items formatted:\n"
    "      ``[(identifier, name, description, icon, number), ...]``.\n"
    "\n"
    "      The first three elements of the tuples are mandatory.\n"
    "\n"
    "      :identifier: The identifier is used for Python access.\n"
    "      :name: Name for the interface.\n"
    "      :description: Used for documentation and tooltips.\n"
    "      :icon: An icon string identifier or integer icon value\n"
    "         (e.g. returned by :class:`bpy.types.UILayout.icon`)\n"
    "      :number: Unique value used as the identifier for this item (stored in file data).\n"
    "         Use when the identifier may need to change. If the *ENUM_FLAG* option is used,\n"
    "         the values are bitmasks and should be powers of two.\n"
    "\n"
    "      When an item only contains 4 items they define ``(identifier, name, description, "
    "number)``.\n"
    "\n"
    "      Separators may be added using None instead of a tuple."
    "\n"
    "      For dynamic values a callback can be passed which returns a list in\n"
    "      the same format as the static list.\n"
    "      This function must take 2 arguments ``(self, context)``, **context may be None**.\n"
    "\n"
    "      .. warning::\n"
    "\n"
    "         There is a known bug with using a callback,\n"
    "         Python must keep a reference to the strings returned by the callback or Blender\n"
    "         will misbehave or even crash."
    "\n"
    "   :type items: sequence of string tuples or a function\n" BPY_PROPDEF_NAME_DOC
        BPY_PROPDEF_DESC_DOC
    "   :arg default: The default value for this enum, a string from the identifiers used in "
    "*items*, or integer matching an item number.\n"
    "      If the *ENUM_FLAG* option is used this must be a set of such string identifiers "
    "instead.\n"
    "      WARNING: Strings can not be specified for dynamic enums\n"
    "      (i.e. if a callback function is given as *items* parameter).\n"
    "   :type default: string, integer or set\n" BPY_PROPDEF_OPTIONS_ENUM_DOC
        BPY_PROPDEF_OPTIONS_OVERRIDE_DOC BPY_PROPDEF_TAGS_DOC BPY_PROPDEF_UPDATE_DOC
            BPY_PROPDEF_GET_DOC BPY_PROPDEF_SET_DOC);
static PyObject *BPy_EnumProperty(PyObject *self, PyObject *args, PyObject *kw)
{
  /* Keep this block first. */
  StructRNA *srna;
<<<<<<< HEAD
  BPY_PROPDEF_HEAD(EnumProperty);
  BLI_assert(srna != NULL);

  const char *id = NULL, *name = NULL, *description = "";
  PyObject *def = NULL;
  Py_ssize_t id_len;
  int defvalue = 0;
  PyObject *items, *items_fast;
  const EnumPropertyItem *eitems;
  PropertyRNA *prop;
  PyObject *pyopts = NULL;
  int opts = 0;
  PyObject *pyopts_override = NULL;
  int opts_override = 0;
  int prop_tags = 0;
  bool is_itemf = false;
  PyObject *update_fn = NULL;
  PyObject *get_fn = NULL;
  PyObject *set_fn = NULL;
  PyObject *py_tags = NULL;

  static const char *_keywords[] = {
      "attr",
      "items",
      "name",
      "description",
      "default",
      "options",
      "override",
      "tags",
      "update",
      "get",
      "set",
      NULL,
  };
  static _PyArg_Parser _parser = {"s#O|$ssOO!O!O!OOO:EnumProperty", _keywords, 0};
  if (!_PyArg_ParseTupleAndKeywordsFast(args,
                                        kw,
                                        &_parser,
                                        &id,
                                        &id_len,
                                        &items,
                                        &name,
                                        &description,
                                        &def,
                                        &PySet_Type,
                                        &pyopts,
                                        &PySet_Type,
                                        &pyopts_override,
                                        &PySet_Type,
                                        &py_tags,
                                        &update_fn,
                                        &get_fn,
                                        &set_fn)) {
    return NULL;
  }

  BPY_PROPDEF_CHECK(EnumProperty, property_flag_enum_items, property_flag_override_items);

  if (bpy_prop_callback_check(update_fn, "update", 2) == -1) {
    return NULL;
  }
  if (bpy_prop_callback_check(get_fn, "get", 1) == -1) {
    return NULL;
  }
  if (bpy_prop_callback_check(set_fn, "set", 2) == -1) {
    return NULL;
  }

  if (def == Py_None) {
    /* This allows to get same behavior when explicitly passing None as default value,
     * and not defining a default value at all! */
    def = NULL;
  }

  /* items can be a list or a callable */
  if (PyFunction_Check(
          items)) { /* don't use PyCallable_Check because we need the function code for errors */
    PyCodeObject *f_code = (PyCodeObject *)PyFunction_GET_CODE(items);
    if (f_code->co_argcount != 2) {
      PyErr_Format(PyExc_ValueError,
                   "EnumProperty(...): expected 'items' function to take 2 arguments, not %d",
                   f_code->co_argcount);
      return NULL;
    }

    if (def) {
      /* Only support getting integer default values here. */
      if (!py_long_as_int(def, &defvalue)) {
        /* NOTE: using type error here is odd but python does this for invalid arguments. */
        PyErr_SetString(
            PyExc_TypeError,
            "EnumProperty(...): 'default' can only be an integer when 'items' is a function");
        return NULL;
      }
    }

    is_itemf = true;
    eitems = DummyRNA_NULL_items;
  }
  else {
    if (!(items_fast = PySequence_Fast(
              items,
              "EnumProperty(...): "
              "expected a sequence of tuples for the enum items or a function"))) {
      return NULL;
    }

    eitems = enum_items_from_py(items_fast, def, &defvalue, (opts & PROP_ENUM_FLAG) != 0);

    if (!eitems) {
      Py_DECREF(items_fast);
      return NULL;
=======
  { /* Keep this block first. */
    PyObject *deferred_result;
    srna = bpy_prop_deferred_data_or_srna(self, args, kw, pymeth_EnumProperty, &deferred_result);
    if (srna == NULL) {
      return deferred_result;
    }
  }

  struct BPy_PropIDParse id_data = {
      .srna = srna,
  };
  const char *name = NULL, *description = "";
  PyObject *default_py = NULL;
  int default_value = 0;
  PyObject *items, *items_fast;
  const EnumPropertyItem *eitems;
  PropertyRNA *prop;

  struct BPy_EnumProperty_Parse options_enum = {
      .items = property_flag_enum_items,
      .value = 0,
  };
  struct BPy_EnumProperty_Parse override_enum = {
      .items = property_flag_override_items,
      .value = 0,
  };
  struct BPy_EnumProperty_Parse_WithSRNA tags_enum = {
      .srna = srna,
  };
  bool is_itemf = false;
  PyObject *update_fn = NULL;
  PyObject *get_fn = NULL;
  PyObject *set_fn = NULL;

  static const char *_keywords[] = {
      "attr",
      "items",
      "name",
      "description",
      "default",
      "options",
      "override",
      "tags",
      "update",
      "get",
      "set",
      NULL,
  };
  static _PyArg_Parser _parser = {"O&O|$ssOO&O&O&OOO:EnumProperty", _keywords, 0};
  if (!_PyArg_ParseTupleAndKeywordsFast(args,
                                        kw,
                                        &_parser,
                                        bpy_prop_arg_parse_id,
                                        &id_data,
                                        &items,
                                        &name,
                                        &description,
                                        &default_py,
                                        pyrna_enum_bitfield_parse_set,
                                        &options_enum,
                                        pyrna_enum_bitfield_parse_set,
                                        &override_enum,
                                        bpy_prop_arg_parse_tag_defines,
                                        &tags_enum,
                                        &update_fn,
                                        &get_fn,
                                        &set_fn)) {
    return NULL;
  }

  if (bpy_prop_callback_check(update_fn, "update", 2) == -1) {
    return NULL;
  }
  if (bpy_prop_callback_check(get_fn, "get", 1) == -1) {
    return NULL;
  }
  if (bpy_prop_callback_check(set_fn, "set", 2) == -1) {
    return NULL;
  }

  if (default_py == Py_None) {
    /* This allows to get same behavior when explicitly passing None as default value,
     * and not defining a default value at all! */
    default_py = NULL;
  }

  /* items can be a list or a callable */
  if (PyFunction_Check(
          items)) { /* don't use PyCallable_Check because we need the function code for errors */
    PyCodeObject *f_code = (PyCodeObject *)PyFunction_GET_CODE(items);
    if (f_code->co_argcount != 2) {
      PyErr_Format(PyExc_ValueError,
                   "EnumProperty(...): expected 'items' function to take 2 arguments, not %d",
                   f_code->co_argcount);
      return NULL;
    }

    if (default_py) {
      /* Only support getting integer default values here. */
      if (!py_long_as_int(default_py, &default_value)) {
        /* NOTE: using type error here is odd but python does this for invalid arguments. */
        PyErr_SetString(
            PyExc_TypeError,
            "EnumProperty(...): 'default' can only be an integer when 'items' is a function");
        return NULL;
      }
>>>>>>> 54bd5efa
    }
  }

<<<<<<< HEAD
  if (opts & PROP_ENUM_FLAG) {
    prop = RNA_def_enum_flag(srna, id, eitems, defvalue, name ? name : id, description);
  }
  else {
    prop = RNA_def_enum(srna, id, eitems, defvalue, name ? name : id, description);
  }

  if (py_tags) {
    RNA_def_property_tags(prop, prop_tags);
  }
  if (pyopts) {
    bpy_prop_assign_flag(prop, opts);
  }
  if (pyopts_override) {
    bpy_prop_assign_flag_override(prop, opts_override);
  }
  bpy_prop_callback_assign_update(prop, update_fn);
  bpy_prop_callback_assign_enum(prop, get_fn, set_fn, (is_itemf ? items : NULL));
  RNA_def_property_duplicate_pointers(srna, prop);

  if (is_itemf == false) {
    /* NOTE: this must be postponed until after #RNA_def_property_duplicate_pointers
     * otherwise if this is a generator it may free the strings before we copy them */
    Py_DECREF(items_fast);

    MEM_freeN((void *)eitems);
  }

=======
    is_itemf = true;
    eitems = DummyRNA_NULL_items;
  }
  else {
    if (!(items_fast = PySequence_Fast(
              items,
              "EnumProperty(...): "
              "expected a sequence of tuples for the enum items or a function"))) {
      return NULL;
    }

    eitems = enum_items_from_py(
        items_fast, (options_enum.value & PROP_ENUM_FLAG) != 0, default_py, &default_value);

    if (!eitems) {
      Py_DECREF(items_fast);
      return NULL;
    }
  }

  if (id_data.prop_free_handle != NULL) {
    RNA_def_property_free_identifier_deferred_finish(srna, id_data.prop_free_handle);
  }
  if (options_enum.value & PROP_ENUM_FLAG) {
    prop = RNA_def_enum_flag(
        srna, id_data.value, eitems, default_value, name ? name : id_data.value, description);
  }
  else {
    prop = RNA_def_enum(
        srna, id_data.value, eitems, default_value, name ? name : id_data.value, description);
  }

  if (tags_enum.base.is_set) {
    RNA_def_property_tags(prop, tags_enum.base.value);
  }
  if (options_enum.is_set) {
    bpy_prop_assign_flag(prop, options_enum.value);
  }
  if (override_enum.is_set) {
    bpy_prop_assign_flag_override(prop, override_enum.value);
  }
  bpy_prop_callback_assign_update(prop, update_fn);
  bpy_prop_callback_assign_enum(prop, get_fn, set_fn, (is_itemf ? items : NULL));
  RNA_def_property_duplicate_pointers(srna, prop);

  if (is_itemf == false) {
    /* NOTE: this must be postponed until after #RNA_def_property_duplicate_pointers
     * otherwise if this is a generator it may free the strings before we copy them */
    Py_DECREF(items_fast);

    MEM_freeN((void *)eitems);
  }

>>>>>>> 54bd5efa
  Py_RETURN_NONE;
}

StructRNA *pointer_type_from_py(PyObject *value, const char *error_prefix)
{
  StructRNA *srna;

  srna = srna_from_self(value, "");
  if (!srna) {
    if (PyErr_Occurred()) {
      PyObject *msg = PyC_ExceptionBuffer();
      const char *msg_char = PyUnicode_AsUTF8(msg);
      PyErr_Format(
          PyExc_TypeError, "%.200s expected an RNA type, failed with: %s", error_prefix, msg_char);
      Py_DECREF(msg);
    }
    else {
      PyErr_Format(PyExc_TypeError,
                   "%.200s expected an RNA type, failed with type '%s'",
                   error_prefix,
                   Py_TYPE(value)->tp_name);
    }
    return NULL;
  }

  return srna;
}

PyDoc_STRVAR(BPy_PointerProperty_doc,
             ".. function:: PointerProperty(type=None, "
             "name=\"\", "
             "description=\"\", "
             "options={'ANIMATABLE'}, "
             "override=set(), "
             "tags=set(), "
             "poll=None, "
             "update=None)\n"
             "\n"
             "   Returns a new pointer property definition.\n"
             "\n" BPY_PROPDEF_TYPE_DOC BPY_PROPDEF_NAME_DOC BPY_PROPDEF_DESC_DOC
                 BPY_PROPDEF_OPTIONS_DOC BPY_PROPDEF_OPTIONS_OVERRIDE_DOC BPY_PROPDEF_TAGS_DOC
                     BPY_PROPDEF_POLL_DOC BPY_PROPDEF_UPDATE_DOC);
PyObject *BPy_PointerProperty(PyObject *self, PyObject *args, PyObject *kw)
{
  /* Keep this block first. */
  StructRNA *srna;
<<<<<<< HEAD
  BPY_PROPDEF_HEAD(PointerProperty);
  BLI_assert(srna != NULL);

  const char *id = NULL, *name = NULL, *description = "";
  Py_ssize_t id_len;
  PropertyRNA *prop;
  StructRNA *ptype;
  PyObject *type = Py_None;
  PyObject *pyopts = NULL;
  PyObject *pyopts_override = NULL;
  PyObject *py_tags = NULL;
  int opts = 0;
  int opts_override = 0;
  int prop_tags = 0;
  PyObject *update_fn = NULL, *poll_fn = NULL;

  static const char *_keywords[] = {
      "attr",
      "type",
      "name",
      "description",
      "options",
      "override",
      "tags",
      "poll",
      "update",
      NULL,
  };
  static _PyArg_Parser _parser = {"s#O|$ssO!O!O!OO:PointerProperty", _keywords, 0};
  if (!_PyArg_ParseTupleAndKeywordsFast(args,
                                        kw,
                                        &_parser,
                                        &id,
                                        &id_len,
                                        &type,
                                        &name,
                                        &description,
                                        &PySet_Type,
                                        &pyopts,
                                        &PySet_Type,
                                        &pyopts_override,
                                        &PySet_Type,
                                        &py_tags,
                                        &poll_fn,
                                        &update_fn)) {
    return NULL;
  }

  BPY_PROPDEF_CHECK(PointerProperty, property_flag_items, property_flag_override_items);

  ptype = pointer_type_from_py(type, "PointerProperty(...)");
  if (!ptype) {
    return NULL;
  }
  if (!RNA_struct_is_a(ptype, &RNA_PropertyGroup) && !RNA_struct_is_ID(ptype)) {
    PyErr_Format(PyExc_TypeError,
                 "PointerProperty(...) expected an RNA type derived from %.200s or %.200s",
                 RNA_struct_ui_name(&RNA_ID),
                 RNA_struct_ui_name(&RNA_PropertyGroup));
    return NULL;
  }
  if (bpy_prop_callback_check(update_fn, "update", 2) == -1) {
    return NULL;
  }
  if (bpy_prop_callback_check(poll_fn, "poll", 2) == -1) {
    return NULL;
  }
  prop = RNA_def_pointer_runtime(srna, id, ptype, name ? name : id, description);
  if (py_tags) {
    RNA_def_property_tags(prop, prop_tags);
  }
  if (pyopts) {
    bpy_prop_assign_flag(prop, opts);
  }
  if (pyopts_override) {
    bpy_prop_assign_flag_override(prop, opts_override);
  }

=======
  { /* Keep this block first. */
    PyObject *deferred_result;
    srna = bpy_prop_deferred_data_or_srna(
        self, args, kw, pymeth_PointerProperty, &deferred_result);
    if (srna == NULL) {
      return deferred_result;
    }
  }

  struct BPy_PropIDParse id_data = {
      .srna = srna,
  };
  const char *name = NULL, *description = "";
  PropertyRNA *prop;
  StructRNA *ptype;
  PyObject *type = Py_None;

  struct BPy_EnumProperty_Parse options_enum = {
      .items = property_flag_items,
      .value = 0,
  };
  struct BPy_EnumProperty_Parse override_enum = {
      .items = property_flag_override_items,
      .value = 0,
  };
  struct BPy_EnumProperty_Parse_WithSRNA tags_enum = {
      .srna = srna,
  };
  PyObject *update_fn = NULL, *poll_fn = NULL;

  static const char *_keywords[] = {
      "attr",
      "type",
      "name",
      "description",
      "options",
      "override",
      "tags",
      "poll",
      "update",
      NULL,
  };
  static _PyArg_Parser _parser = {"O&O|$ssO&O&O&OO:PointerProperty", _keywords, 0};
  if (!_PyArg_ParseTupleAndKeywordsFast(args,
                                        kw,
                                        &_parser,
                                        bpy_prop_arg_parse_id,
                                        &id_data,
                                        &type,
                                        &name,
                                        &description,
                                        pyrna_enum_bitfield_parse_set,
                                        &options_enum,
                                        pyrna_enum_bitfield_parse_set,
                                        &override_enum,
                                        bpy_prop_arg_parse_tag_defines,
                                        &tags_enum,
                                        &poll_fn,
                                        &update_fn)) {
    return NULL;
  }

  ptype = pointer_type_from_py(type, "PointerProperty(...)");
  if (!ptype) {
    return NULL;
  }
  if (!RNA_struct_is_a(ptype, &RNA_PropertyGroup) && !RNA_struct_is_ID(ptype)) {
    PyErr_Format(PyExc_TypeError,
                 "PointerProperty(...) expected an RNA type derived from %.200s or %.200s",
                 RNA_struct_ui_name(&RNA_ID),
                 RNA_struct_ui_name(&RNA_PropertyGroup));
    return NULL;
  }
  if (bpy_prop_callback_check(update_fn, "update", 2) == -1) {
    return NULL;
  }
  if (bpy_prop_callback_check(poll_fn, "poll", 2) == -1) {
    return NULL;
  }

  if (id_data.prop_free_handle != NULL) {
    RNA_def_property_free_identifier_deferred_finish(srna, id_data.prop_free_handle);
  }
  prop = RNA_def_pointer_runtime(
      srna, id_data.value, ptype, name ? name : id_data.value, description);

  if (tags_enum.base.is_set) {
    RNA_def_property_tags(prop, tags_enum.base.value);
  }
  if (options_enum.is_set) {
    bpy_prop_assign_flag(prop, options_enum.value);
  }
  if (override_enum.is_set) {
    bpy_prop_assign_flag_override(prop, override_enum.value);
  }

>>>>>>> 54bd5efa
  if (RNA_struct_idprops_contains_datablock(ptype)) {
    if (RNA_struct_is_a(srna, &RNA_PropertyGroup)) {
      RNA_def_struct_flag(srna, STRUCT_CONTAINS_DATABLOCK_IDPROPERTIES);
    }
  }
  bpy_prop_callback_assign_update(prop, update_fn);
  bpy_prop_callback_assign_pointer(prop, poll_fn);
  RNA_def_property_duplicate_pointers(srna, prop);

  Py_RETURN_NONE;
}

PyDoc_STRVAR(BPy_CollectionProperty_doc,
             ".. function:: CollectionProperty(type=None, "
             "name=\"\", "
             "description=\"\", "
             "options={'ANIMATABLE'}, "
             "override=set(), "
             "tags=set())\n"
             "\n"
             "   Returns a new collection property definition.\n"
             "\n" BPY_PROPDEF_TYPE_DOC BPY_PROPDEF_NAME_DOC BPY_PROPDEF_DESC_DOC
                 BPY_PROPDEF_OPTIONS_DOC BPY_PROPDEF_OPTIONS_OVERRIDE_COLLECTION_DOC
                     BPY_PROPDEF_TAGS_DOC);
PyObject *BPy_CollectionProperty(PyObject *self, PyObject *args, PyObject *kw)
{
  /* Keep this block first. */
  StructRNA *srna;
<<<<<<< HEAD
  BPY_PROPDEF_HEAD(CollectionProperty);
  BLI_assert(srna != NULL);

  Py_ssize_t id_len;
  const char *id = NULL, *name = NULL, *description = "";
  PropertyRNA *prop;
  StructRNA *ptype;
  PyObject *type = Py_None;
  PyObject *pyopts = NULL;
  PyObject *pyopts_override = NULL;
  PyObject *py_tags = NULL;
  int opts = 0;
  int opts_override = 0;
  int prop_tags = 0;

  static const char *_keywords[] = {
      "attr",
      "type",
      "name",
      "description",
      "options",
      "override",
      "tags",
      NULL,
  };
  static _PyArg_Parser _parser = {"s#O|$ssO!O!O!:CollectionProperty", _keywords, 0};
  if (!_PyArg_ParseTupleAndKeywordsFast(args,
                                        kw,
                                        &_parser,
                                        &id,
                                        &id_len,
                                        &type,
                                        &name,
                                        &description,
                                        &PySet_Type,
                                        &pyopts,
                                        &PySet_Type,
                                        &pyopts_override,
                                        &PySet_Type,
                                        &py_tags)) {
    return NULL;
  }

  BPY_PROPDEF_CHECK(
      CollectionProperty, property_flag_items, property_flag_override_collection_items);

  ptype = pointer_type_from_py(type, "CollectionProperty(...):");
  if (!ptype) {
    return NULL;
  }

  if (!RNA_struct_is_a(ptype, &RNA_PropertyGroup)) {
    PyErr_Format(PyExc_TypeError,
                 "CollectionProperty(...) expected an RNA type derived from %.200s",
                 RNA_struct_ui_name(&RNA_PropertyGroup));
    return NULL;
  }

  prop = RNA_def_collection_runtime(srna, id, ptype, name ? name : id, description);
  if (py_tags) {
    RNA_def_property_tags(prop, prop_tags);
  }
  if (pyopts) {
    bpy_prop_assign_flag(prop, opts);
  }
  if (pyopts_override) {
    bpy_prop_assign_flag_override(prop, opts_override);
  }

=======
  { /* Keep this block first. */
    PyObject *deferred_result;
    srna = bpy_prop_deferred_data_or_srna(
        self, args, kw, pymeth_CollectionProperty, &deferred_result);
    if (srna == NULL) {
      return deferred_result;
    }
  }

  struct BPy_PropIDParse id_data = {
      .srna = srna,
  };
  const char *name = NULL, *description = "";
  PropertyRNA *prop;
  StructRNA *ptype;
  PyObject *type = Py_None;

  struct BPy_EnumProperty_Parse options_enum = {
      .items = property_flag_items,
      .value = 0,
  };
  struct BPy_EnumProperty_Parse override_enum = {
      .items = property_flag_override_collection_items,
      .value = 0,
  };
  struct BPy_EnumProperty_Parse_WithSRNA tags_enum = {
      .srna = srna,
  };

  static const char *_keywords[] = {
      "attr",
      "type",
      "name",
      "description",
      "options",
      "override",
      "tags",
      NULL,
  };
  static _PyArg_Parser _parser = {"O&O|$ssO&O&O&:CollectionProperty", _keywords, 0};
  if (!_PyArg_ParseTupleAndKeywordsFast(args,
                                        kw,
                                        &_parser,
                                        bpy_prop_arg_parse_id,
                                        &id_data,
                                        &type,
                                        &name,
                                        &description,
                                        pyrna_enum_bitfield_parse_set,
                                        &options_enum,
                                        pyrna_enum_bitfield_parse_set,
                                        &override_enum,
                                        bpy_prop_arg_parse_tag_defines,
                                        &tags_enum)) {
    return NULL;
  }

  ptype = pointer_type_from_py(type, "CollectionProperty(...):");
  if (!ptype) {
    return NULL;
  }

  if (!RNA_struct_is_a(ptype, &RNA_PropertyGroup)) {
    PyErr_Format(PyExc_TypeError,
                 "CollectionProperty(...) expected an RNA type derived from %.200s",
                 RNA_struct_ui_name(&RNA_PropertyGroup));
    return NULL;
  }

  if (id_data.prop_free_handle != NULL) {
    RNA_def_property_free_identifier_deferred_finish(srna, id_data.prop_free_handle);
  }
  prop = RNA_def_collection_runtime(
      srna, id_data.value, ptype, name ? name : id_data.value, description);

  if (tags_enum.base.is_set) {
    RNA_def_property_tags(prop, tags_enum.base.value);
  }
  if (options_enum.is_set) {
    bpy_prop_assign_flag(prop, options_enum.value);
  }
  if (override_enum.is_set) {
    bpy_prop_assign_flag_override(prop, override_enum.value);
  }

>>>>>>> 54bd5efa
  if (RNA_struct_idprops_contains_datablock(ptype)) {
    if (RNA_struct_is_a(srna, &RNA_PropertyGroup)) {
      RNA_def_struct_flag(srna, STRUCT_CONTAINS_DATABLOCK_IDPROPERTIES);
    }
  }
  RNA_def_property_duplicate_pointers(srna, prop);

  Py_RETURN_NONE;
}

PyDoc_STRVAR(BPy_RemoveProperty_doc,
             ".. function:: RemoveProperty(cls, attr)\n"
             "\n"
             "   Removes a dynamically defined property.\n"
             "\n"
             "   :arg cls: The class containing the property (must be a positional argument).\n"
             "   :type cls: type\n"
             "   :arg attr: Property name (must be passed as a keyword).\n"
             "   :type attr: string\n"
             "\n"
             ".. note:: Typically this function doesn't need to be accessed directly.\n"
             "   Instead use ``del cls.attr``\n");
static PyObject *BPy_RemoveProperty(PyObject *self, PyObject *args, PyObject *kw)
{
  StructRNA *srna;

  if (PyTuple_GET_SIZE(args) == 1) {
    PyObject *ret;
    self = PyTuple_GET_ITEM(args, 0);
    args = PyTuple_New(0);
    ret = BPy_RemoveProperty(self, args, kw);
    Py_DECREF(args);
    return ret;
  }
  if (PyTuple_GET_SIZE(args) > 1) {
    PyErr_SetString(PyExc_ValueError, "expected one positional arg, one keyword arg");
    return NULL;
  }

  srna = srna_from_self(self, "RemoveProperty(...):");
  if (srna == NULL && PyErr_Occurred()) {
    return NULL; /* self's type was compatible but error getting the srna */
  }
  if (srna == NULL) {
    PyErr_SetString(PyExc_TypeError, "RemoveProperty(): struct rna not available for this type");
    return NULL;
  }

  const char *id = NULL;

  static const char *_keywords[] = {
      "attr",
      NULL,
  };
  static _PyArg_Parser _parser = {"s:RemoveProperty", _keywords, 0};
  if (!_PyArg_ParseTupleAndKeywordsFast(args, kw, &_parser, &id)) {
    return NULL;
  }

  if (RNA_def_property_free_identifier(srna, id) != 1) {
    PyErr_Format(PyExc_TypeError, "RemoveProperty(): '%s' not a defined dynamic property", id);
    return NULL;
  }

  Py_RETURN_NONE;
}

/** \} */

/* -------------------------------------------------------------------- */
/** \name Main Module `bpy.props`
 * \{ */

static struct PyMethodDef props_methods[] = {
    {"BoolProperty",
     (PyCFunction)BPy_BoolProperty,
     METH_VARARGS | METH_KEYWORDS,
     BPy_BoolProperty_doc},
    {"BoolVectorProperty",
     (PyCFunction)BPy_BoolVectorProperty,
     METH_VARARGS | METH_KEYWORDS,
     BPy_BoolVectorProperty_doc},
    {"IntProperty",
     (PyCFunction)BPy_IntProperty,
     METH_VARARGS | METH_KEYWORDS,
     BPy_IntProperty_doc},
    {"IntVectorProperty",
     (PyCFunction)BPy_IntVectorProperty,
     METH_VARARGS | METH_KEYWORDS,
     BPy_IntVectorProperty_doc},
    {"FloatProperty",
     (PyCFunction)BPy_FloatProperty,
     METH_VARARGS | METH_KEYWORDS,
     BPy_FloatProperty_doc},
    {"FloatVectorProperty",
     (PyCFunction)BPy_FloatVectorProperty,
     METH_VARARGS | METH_KEYWORDS,
     BPy_FloatVectorProperty_doc},
    {"StringProperty",
     (PyCFunction)BPy_StringProperty,
     METH_VARARGS | METH_KEYWORDS,
     BPy_StringProperty_doc},
    {"EnumProperty",
     (PyCFunction)BPy_EnumProperty,
     METH_VARARGS | METH_KEYWORDS,
     BPy_EnumProperty_doc},
    {"PointerProperty",
     (PyCFunction)BPy_PointerProperty,
     METH_VARARGS | METH_KEYWORDS,
     BPy_PointerProperty_doc},
    {"CollectionProperty",
     (PyCFunction)BPy_CollectionProperty,
     METH_VARARGS | METH_KEYWORDS,
     BPy_CollectionProperty_doc},

    {"RemoveProperty",
     (PyCFunction)BPy_RemoveProperty,
     METH_VARARGS | METH_KEYWORDS,
     BPy_RemoveProperty_doc},
    {NULL, NULL, 0, NULL},
};

static int props_visit(PyObject *UNUSED(self), visitproc visit, void *arg)
{
  LISTBASE_FOREACH (struct BPyPropStore *, prop_store, &g_bpy_prop_store_list) {
    PyObject **py_data = (PyObject **)&prop_store->py_data;
    for (int i = 0; i < BPY_PROP_STORE_PY_DATA_SIZE; i++) {
      Py_VISIT(py_data[i]);
    }
  }
  return 0;
}

static int props_clear(PyObject *UNUSED(self))
{
  LISTBASE_FOREACH (struct BPyPropStore *, prop_store, &g_bpy_prop_store_list) {
    PyObject **py_data = (PyObject **)&prop_store->py_data;
    for (int i = 0; i < BPY_PROP_STORE_PY_DATA_SIZE; i++) {
      Py_CLEAR(py_data[i]);
    }
  }
  return 0;
}

static struct PyModuleDef props_module = {
    PyModuleDef_HEAD_INIT,
    "bpy.props",
    "This module defines properties to extend Blender's internal data. The result of these "
    "functions"
    " is used to assign properties to classes registered with Blender and can't be used "
    "directly.\n"
    "\n"
    ".. note:: All parameters to these functions must be passed as keywords.\n",
    -1, /* multiple "initialization" just copies the module dict. */
    props_methods,
    NULL,
    props_visit,
    props_clear,
    NULL,
};

PyObject *BPY_rna_props(void)
{
  PyObject *submodule;
  PyObject *submodule_dict;

  submodule = PyModule_Create(&props_module);
  PyDict_SetItemString(PyImport_GetModuleDict(), props_module.m_name, submodule);

  /* api needs the PyObjects internally */
  submodule_dict = PyModule_GetDict(submodule);

#define ASSIGN_STATIC(_name) pymeth_##_name = PyDict_GetItemString(submodule_dict, #_name)

  ASSIGN_STATIC(BoolProperty);
  ASSIGN_STATIC(BoolVectorProperty);
  ASSIGN_STATIC(IntProperty);
  ASSIGN_STATIC(IntVectorProperty);
  ASSIGN_STATIC(FloatProperty);
  ASSIGN_STATIC(FloatVectorProperty);
  ASSIGN_STATIC(StringProperty);
  ASSIGN_STATIC(EnumProperty);
  ASSIGN_STATIC(PointerProperty);
  ASSIGN_STATIC(CollectionProperty);
  ASSIGN_STATIC(RemoveProperty);

  if (PyType_Ready(&bpy_prop_deferred_Type) < 0) {
    return NULL;
  }
  PyModule_AddType(submodule, &bpy_prop_deferred_Type);

  /* Run this when properties are freed. */
  RNA_def_property_free_pointers_set_py_data_callback(bpy_prop_py_data_remove);

  return submodule;
}

/**
 * Run this on exit, clearing all Python callback users and disable the RNA callback,
 * as it would be called after Python has already finished.
 */
void BPY_rna_props_clear_all(void)
{
  /* Remove all user counts, so this isn't considered a leak from Python's perspective. */
  props_clear(NULL);

  /* Running is harmless, but redundant. */
  RNA_def_property_free_pointers_set_py_data_callback(NULL);

  /* Include as it's correct, in practice this should never be used again. */
  BLI_listbase_clear(&g_bpy_prop_store_list);
}

/** \} */<|MERGE_RESOLUTION|>--- conflicted
+++ resolved
@@ -495,11 +495,7 @@
 /** \name Multi-Dimensional Property Utilities
  * \{ */
 
-<<<<<<< HEAD
-struct BPYPropArrayLength {
-=======
 struct BPyPropArrayLength {
->>>>>>> 54bd5efa
   int len_total;
   /** Ignore `dims` when `dims_len == 0`. */
   int dims[RNA_MAX_ARRAY_DIMENSION];
@@ -507,19 +503,11 @@
 };
 
 /**
-<<<<<<< HEAD
- * Use with PyArg_ParseTuple's "O&" formatting.
- */
-static int bpy_prop_array_length_parse(PyObject *o, void *p)
-{
-  struct BPYPropArrayLength *array_len_info = p;
-=======
  * Use with #PyArg_ParseTuple's `O&` formatting.
  */
 static int bpy_prop_array_length_parse(PyObject *o, void *p)
 {
   struct BPyPropArrayLength *array_len_info = p;
->>>>>>> 54bd5efa
 
   if (PyLong_CheckExact(o)) {
     int size;
@@ -586,11 +574,7 @@
 static int bpy_prop_array_from_py_with_dims(void *values,
                                             size_t values_elem_size,
                                             PyObject *py_values,
-<<<<<<< HEAD
-                                            const struct BPYPropArrayLength *array_len_info,
-=======
                                             const struct BPyPropArrayLength *array_len_info,
->>>>>>> 54bd5efa
                                             const PyTypeObject *type,
                                             const char *error_str)
 {
@@ -604,11 +588,7 @@
 }
 
 static bool bpy_prop_array_is_matrix_compatible_ex(int subtype,
-<<<<<<< HEAD
-                                                   const struct BPYPropArrayLength *array_len_info)
-=======
                                                    const struct BPyPropArrayLength *array_len_info)
->>>>>>> 54bd5efa
 {
   return ((subtype == PROP_MATRIX) && (array_len_info->dims_len == 2) &&
           ((array_len_info->dims[0] >= 2) && (array_len_info->dims[0] >= 4)) &&
@@ -616,11 +596,7 @@
 }
 
 static bool bpy_prop_array_is_matrix_compatible(PropertyRNA *prop,
-<<<<<<< HEAD
-                                                const struct BPYPropArrayLength *array_len_info)
-=======
                                                 const struct BPyPropArrayLength *array_len_info)
->>>>>>> 54bd5efa
 {
   BLI_assert(RNA_property_type(prop) == PROP_FLOAT);
   return bpy_prop_array_is_matrix_compatible_ex(RNA_property_subtype(prop), array_len_info);
@@ -630,11 +606,7 @@
  * Needed since the internal storage of matrices swaps row/column.
  */
 static void bpy_prop_array_matrix_swap_row_column_vn_vn(
-<<<<<<< HEAD
-    float *values_dst, const float *values_src, const struct BPYPropArrayLength *array_len_info)
-=======
     float *values_dst, const float *values_src, const struct BPyPropArrayLength *array_len_info)
->>>>>>> 54bd5efa
 {
   BLI_assert(values_dst != values_src);
   const int dim0 = array_len_info->dims[0], dim1 = array_len_info->dims[1];
@@ -647,11 +619,7 @@
 }
 
 static void bpy_prop_array_matrix_swap_row_column_vn(
-<<<<<<< HEAD
-    float *values, const struct BPYPropArrayLength *array_len_info)
-=======
     float *values, const struct BPyPropArrayLength *array_len_info)
->>>>>>> 54bd5efa
 {
   const int dim0 = array_len_info->dims[0], dim1 = array_len_info->dims[1];
   BLI_assert(dim0 <= 4 && dim1 <= 4);
@@ -860,11 +828,7 @@
   const bool is_write_ok = pyrna_write_check();
   bool is_values_set = false;
   int i, len = RNA_property_array_length(ptr, prop);
-<<<<<<< HEAD
-  struct BPYPropArrayLength array_len_info = {.len_total = len};
-=======
   struct BPyPropArrayLength array_len_info = {.len_total = len};
->>>>>>> 54bd5efa
   array_len_info.dims_len = RNA_property_array_dimension(ptr, prop, array_len_info.dims);
 
   BLI_assert(prop_store != NULL);
@@ -934,11 +898,7 @@
   bool use_gil;
   const bool is_write_ok = pyrna_write_check();
   const int len = RNA_property_array_length(ptr, prop);
-<<<<<<< HEAD
-  struct BPYPropArrayLength array_len_info = {.len_total = len};
-=======
   struct BPyPropArrayLength array_len_info = {.len_total = len};
->>>>>>> 54bd5efa
   array_len_info.dims_len = RNA_property_array_dimension(ptr, prop, array_len_info.dims);
 
   BLI_assert(prop_store != NULL);
@@ -1129,11 +1089,7 @@
   const bool is_write_ok = pyrna_write_check();
   bool is_values_set = false;
   int i, len = RNA_property_array_length(ptr, prop);
-<<<<<<< HEAD
-  struct BPYPropArrayLength array_len_info = {.len_total = len};
-=======
   struct BPyPropArrayLength array_len_info = {.len_total = len};
->>>>>>> 54bd5efa
   array_len_info.dims_len = RNA_property_array_dimension(ptr, prop, array_len_info.dims);
 
   BLI_assert(prop_store != NULL);
@@ -1203,11 +1159,7 @@
   bool use_gil;
   const bool is_write_ok = pyrna_write_check();
   const int len = RNA_property_array_length(ptr, prop);
-<<<<<<< HEAD
-  struct BPYPropArrayLength array_len_info = {.len_total = len};
-=======
   struct BPyPropArrayLength array_len_info = {.len_total = len};
->>>>>>> 54bd5efa
   array_len_info.dims_len = RNA_property_array_dimension(ptr, prop, array_len_info.dims);
 
   BLI_assert(prop_store != NULL);
@@ -1399,11 +1351,7 @@
   const bool is_write_ok = pyrna_write_check();
   bool is_values_set = false;
   int i, len = RNA_property_array_length(ptr, prop);
-<<<<<<< HEAD
-  struct BPYPropArrayLength array_len_info = {.len_total = len};
-=======
   struct BPyPropArrayLength array_len_info = {.len_total = len};
->>>>>>> 54bd5efa
   array_len_info.dims_len = RNA_property_array_dimension(ptr, prop, array_len_info.dims);
 
   BLI_assert(prop_store != NULL);
@@ -1477,11 +1425,7 @@
   bool use_gil;
   const bool is_write_ok = pyrna_write_check();
   const int len = RNA_property_array_length(ptr, prop);
-<<<<<<< HEAD
-  struct BPYPropArrayLength array_len_info = {.len_total = len};
-=======
   struct BPyPropArrayLength array_len_info = {.len_total = len};
->>>>>>> 54bd5efa
   array_len_info.dims_len = RNA_property_array_dimension(ptr, prop, array_len_info.dims);
 
   BLI_assert(prop_store != NULL);
@@ -2478,88 +2422,6 @@
  * This define runs at the start of each function and deals with
  * returning a deferred property #BPy_PropDeferred (to be registered later).
  *
-<<<<<<< HEAD
- * \note `srna` will always be left set if this function doesn't return.
- */
-#define BPY_PROPDEF_HEAD(_func) \
-  { \
-    const int args_len = PyTuple_GET_SIZE(args); \
-    if (args_len == 1) { \
-      self = PyTuple_GET_ITEM(args, 0); \
-      args = PyTuple_New(0); \
-      PyObject *ret = BPy_##_func(self, args, kw); \
-      Py_DECREF(args); \
-      return ret; \
-    } \
-    if (args_len > 1) { \
-      PyErr_SetString(PyExc_ValueError, "all args must be keywords"); \
-      return NULL; \
-    } \
-    srna = srna_from_self(self, #_func "(...):"); \
-    if (srna == NULL) { \
-      if (PyErr_Occurred()) { \
-        return NULL; \
-      } \
-      return bpy_prop_deferred_data_CreatePyObject(pymeth_##_func, kw); \
-    } \
-  } \
-  (void)0
-
-/* terse macros for error checks shared between all funcs can't use function
- * calls because of static strings passed to pyrna_set_to_enum_bitfield */
-#define BPY_PROPDEF_CHECK(_func, _property_flag_items, _property_flag_override_items) \
-  if (UNLIKELY(id_len >= MAX_IDPROP_NAME)) { \
-    PyErr_Format(PyExc_TypeError, \
-                 #_func "(): '%.200s' too long, max length is %d", \
-                 id, \
-                 MAX_IDPROP_NAME - 1); \
-    return NULL; \
-  } \
-  if (UNLIKELY(RNA_def_property_free_identifier(srna, id) == -1)) { \
-    PyErr_Format(PyExc_TypeError, #_func "(): '%s' is defined as a non-dynamic type", id); \
-    return NULL; \
-  } \
-  if (UNLIKELY(pyopts && pyrna_set_to_enum_bitfield( \
-                             _property_flag_items, pyopts, &opts, #_func "(options={ ...}):"))) { \
-    return NULL; \
-  } \
-  if (UNLIKELY(pyopts_override && pyrna_set_to_enum_bitfield(_property_flag_override_items, \
-                                                             pyopts_override, \
-                                                             &opts_override, \
-                                                             #_func "(override={ ...}):"))) { \
-    return NULL; \
-  } \
-  { \
-    const EnumPropertyItem *tag_defines = RNA_struct_property_tag_defines(srna); \
-    if (py_tags && !tag_defines) { \
-      PyErr_Format(PyExc_TypeError, \
-                   #_func "(): property-tags not available for '%s'", \
-                   RNA_struct_identifier(srna)); \
-      return NULL; \
-    } \
-    if (UNLIKELY(py_tags && pyrna_set_to_enum_bitfield( \
-                                tag_defines, py_tags, &prop_tags, #_func "(tags={ ...}):"))) { \
-      return NULL; \
-    } \
-  } \
-  (void)0
-
-#define BPY_PROPDEF_SUBTYPE_CHECK( \
-    _func, _property_flag_items, _property_flag_override_items, _subtype) \
-  BPY_PROPDEF_CHECK(_func, _property_flag_items, _property_flag_override_items); \
-  if (UNLIKELY(pysubtype && RNA_enum_value_from_id(_subtype, pysubtype, &subtype) == 0)) { \
-    const char *enum_str = BPy_enum_as_string(_subtype); \
-    PyErr_Format(PyExc_TypeError, \
-                 #_func \
-                 "(subtype='%s'): " \
-                 "subtype not found in (%s)", \
-                 pysubtype, \
-                 enum_str); \
-    MEM_freeN((void *)enum_str); \
-    return NULL; \
-  } \
-  (void)0
-=======
  * \param self: The self argument from the caller.
  * \param args: The positional arguments of the caller.
  * \param kw: The keyword arguments of the caller.
@@ -2691,7 +2553,6 @@
   }
   return pyrna_enum_bitfield_parse_set(o, &parse_data->base);
 }
->>>>>>> 54bd5efa
 
 /** \} */
 
@@ -2818,93 +2679,7 @@
                          BPY_PROPDEF_SET_DOC);
 static PyObject *BPy_BoolProperty(PyObject *self, PyObject *args, PyObject *kw)
 {
-  /* Keep this block first. */
   StructRNA *srna;
-<<<<<<< HEAD
-  BPY_PROPDEF_HEAD(BoolProperty);
-  BLI_assert(srna != NULL);
-
-  const char *id = NULL, *name = NULL, *description = "";
-  Py_ssize_t id_len;
-  bool def = false;
-  PropertyRNA *prop;
-  PyObject *pyopts = NULL;
-  PyObject *pyopts_override = NULL;
-  int opts = 0;
-  int opts_override = 0;
-  int prop_tags = 0;
-  const char *pysubtype = NULL;
-  int subtype = PROP_NONE;
-  PyObject *update_fn = NULL;
-  PyObject *get_fn = NULL;
-  PyObject *set_fn = NULL;
-  PyObject *py_tags = NULL;
-
-  static const char *_keywords[] = {
-      "attr",
-      "name",
-      "description",
-      "default",
-      "options",
-      "override",
-      "tags",
-      "subtype",
-      "update",
-      "get",
-      "set",
-      NULL,
-  };
-  static _PyArg_Parser _parser = {"s#|$ssO&O!O!O!sOOO:BoolProperty", _keywords, 0};
-  if (!_PyArg_ParseTupleAndKeywordsFast(args,
-                                        kw,
-                                        &_parser,
-                                        &id,
-                                        &id_len,
-                                        &name,
-                                        &description,
-                                        PyC_ParseBool,
-                                        &def,
-                                        &PySet_Type,
-                                        &pyopts,
-                                        &PySet_Type,
-                                        &pyopts_override,
-                                        &PySet_Type,
-                                        &py_tags,
-                                        &pysubtype,
-                                        &update_fn,
-                                        &get_fn,
-                                        &set_fn)) {
-    return NULL;
-  }
-
-  BPY_PROPDEF_SUBTYPE_CHECK(BoolProperty,
-                            property_flag_items,
-                            property_flag_override_items,
-                            property_subtype_number_items);
-
-  if (bpy_prop_callback_check(update_fn, "update", 2) == -1) {
-    return NULL;
-  }
-  if (bpy_prop_callback_check(get_fn, "get", 1) == -1) {
-    return NULL;
-  }
-  if (bpy_prop_callback_check(set_fn, "set", 2) == -1) {
-    return NULL;
-  }
-
-  prop = RNA_def_property(srna, id, PROP_BOOLEAN, subtype);
-  RNA_def_property_boolean_default(prop, def);
-  RNA_def_property_ui_text(prop, name ? name : id, description);
-
-  if (py_tags) {
-    RNA_def_property_tags(prop, prop_tags);
-  }
-  if (pyopts) {
-    bpy_prop_assign_flag(prop, opts);
-  }
-  if (pyopts_override) {
-    bpy_prop_assign_flag_override(prop, opts_override);
-=======
   { /* Keep this block first. */
     PyObject *deferred_result;
     srna = bpy_prop_deferred_data_or_srna(self, args, kw, pymeth_BoolProperty, &deferred_result);
@@ -3003,7 +2778,6 @@
   }
   if (override_enum.is_set) {
     bpy_prop_assign_flag_override(prop, override_enum.value);
->>>>>>> 54bd5efa
   }
   bpy_prop_callback_assign_update(prop, update_fn);
   bpy_prop_callback_assign_boolean(prop, get_fn, set_fn);
@@ -3034,79 +2808,7 @@
             BPY_PROPDEF_UPDATE_DOC BPY_PROPDEF_GET_DOC BPY_PROPDEF_SET_DOC);
 static PyObject *BPy_BoolVectorProperty(PyObject *self, PyObject *args, PyObject *kw)
 {
-  /* Keep this block first. */
   StructRNA *srna;
-<<<<<<< HEAD
-  BPY_PROPDEF_HEAD(BoolVectorProperty);
-  BLI_assert(srna != NULL);
-
-  const char *id = NULL, *name = NULL, *description = "";
-  Py_ssize_t id_len;
-  bool def[RNA_MAX_ARRAY_DIMENSION][PYRNA_STACK_ARRAY] = {{false}};
-  struct BPYPropArrayLength array_len_info = {.len_total = 3};
-  PropertyRNA *prop;
-  PyObject *pydef = NULL;
-  PyObject *pyopts = NULL;
-  PyObject *pyopts_override = NULL;
-  int opts = 0;
-  int opts_override = 0;
-  int prop_tags = 0;
-  const char *pysubtype = NULL;
-  int subtype = PROP_NONE;
-  PyObject *update_fn = NULL;
-  PyObject *get_fn = NULL;
-  PyObject *set_fn = NULL;
-  PyObject *py_tags = NULL;
-
-  static const char *_keywords[] = {
-      "attr",
-      "name",
-      "description",
-      "default",
-      "options",
-      "override",
-      "tags",
-      "subtype",
-      "size",
-      "update",
-      "get",
-      "set",
-      NULL,
-  };
-  static _PyArg_Parser _parser = {"s#|$ssOO!O!O!sO&OOO:BoolVectorProperty", _keywords, 0};
-  if (!_PyArg_ParseTupleAndKeywordsFast(args,
-                                        kw,
-                                        &_parser,
-                                        &id,
-                                        &id_len,
-                                        &name,
-                                        &description,
-                                        &pydef,
-                                        &PySet_Type,
-                                        &pyopts,
-                                        &PySet_Type,
-                                        &pyopts_override,
-                                        &PySet_Type,
-                                        &py_tags,
-                                        &pysubtype,
-                                        bpy_prop_array_length_parse,
-                                        &array_len_info,
-                                        &update_fn,
-                                        &get_fn,
-                                        &set_fn)) {
-    return NULL;
-  }
-
-  BPY_PROPDEF_SUBTYPE_CHECK(BoolVectorProperty,
-                            property_flag_items,
-                            property_flag_override_items,
-                            property_subtype_array_items);
-
-  if (pydef != NULL) {
-    if (bpy_prop_array_from_py_with_dims(def[0],
-                                         sizeof(*def[0]),
-                                         pydef,
-=======
   { /* Keep this block first. */
     PyObject *deferred_result;
     srna = bpy_prop_deferred_data_or_srna(
@@ -3187,7 +2889,6 @@
     if (bpy_prop_array_from_py_with_dims(default_value[0],
                                          sizeof(*default_value[0]),
                                          default_py,
->>>>>>> 54bd5efa
                                          &array_len_info,
                                          &PyBool_Type,
                                          "BoolVectorProperty(default=sequence)") == -1) {
@@ -3205,18 +2906,6 @@
     return NULL;
   }
 
-<<<<<<< HEAD
-#if 0
-    prop = RNA_def_boolean_array(
-        srna, id, size, pydef ? def : NULL, name ? name : id, description);
-#endif
-
-  prop = RNA_def_property(srna, id, PROP_BOOLEAN, subtype);
-  if (array_len_info.dims_len == 0) {
-    RNA_def_property_array(prop, array_len_info.len_total);
-    if (pydef != NULL) {
-      RNA_def_property_boolean_array_default(prop, def[0]);
-=======
   if (id_data.prop_free_handle != NULL) {
     RNA_def_property_free_identifier_deferred_finish(srna, id_data.prop_free_handle);
   }
@@ -3226,28 +2915,10 @@
     RNA_def_property_array(prop, array_len_info.len_total);
     if (default_py != NULL) {
       RNA_def_property_boolean_array_default(prop, default_value[0]);
->>>>>>> 54bd5efa
     }
   }
   else {
     RNA_def_property_multi_array(prop, array_len_info.dims_len, array_len_info.dims);
-<<<<<<< HEAD
-    if (pydef != NULL) {
-      RNA_def_property_boolean_array_default(prop, &def[0][0]);
-    }
-  }
-
-  RNA_def_property_ui_text(prop, name ? name : id, description);
-
-  if (py_tags) {
-    RNA_def_property_tags(prop, prop_tags);
-  }
-  if (pyopts) {
-    bpy_prop_assign_flag(prop, opts);
-  }
-  if (pyopts_override) {
-    bpy_prop_assign_flag_override(prop, opts_override);
-=======
     if (default_py != NULL) {
       RNA_def_property_boolean_array_default(prop, &default_value[0][0]);
     }
@@ -3263,7 +2934,6 @@
   }
   if (override_enum.is_set) {
     bpy_prop_assign_flag_override(prop, override_enum.value);
->>>>>>> 54bd5efa
   }
   bpy_prop_callback_assign_update(prop, update_fn);
   bpy_prop_callback_assign_boolean_array(prop, get_fn, set_fn);
@@ -3297,80 +2967,7 @@
             BPY_PROPDEF_UPDATE_DOC BPY_PROPDEF_GET_DOC BPY_PROPDEF_SET_DOC);
 static PyObject *BPy_IntProperty(PyObject *self, PyObject *args, PyObject *kw)
 {
-  /* Keep this block first. */
   StructRNA *srna;
-<<<<<<< HEAD
-  BPY_PROPDEF_HEAD(IntProperty);
-  BLI_assert(srna != NULL);
-
-  const char *id = NULL, *name = NULL, *description = "";
-  Py_ssize_t id_len;
-  int min = INT_MIN, max = INT_MAX, soft_min = INT_MIN, soft_max = INT_MAX, step = 1, def = 0;
-  PropertyRNA *prop;
-  PyObject *pyopts = NULL;
-  int opts = 0;
-  PyObject *pyopts_override = NULL;
-  int opts_override = 0;
-  int prop_tags = 0;
-  const char *pysubtype = NULL;
-  int subtype = PROP_NONE;
-  PyObject *update_fn = NULL;
-  PyObject *get_fn = NULL;
-  PyObject *set_fn = NULL;
-  PyObject *py_tags = NULL;
-
-  static const char *_keywords[] = {
-      "attr",
-      "name",
-      "description",
-      "default",
-      "min",
-      "max",
-      "soft_min",
-      "soft_max",
-      "step",
-      "options",
-      "override",
-      "tags",
-      "subtype",
-      "update",
-      "get",
-      "set",
-      NULL,
-  };
-  static _PyArg_Parser _parser = {"s#|$ssiiiiiiO!O!O!sOOO:IntProperty", _keywords, 0};
-  if (!_PyArg_ParseTupleAndKeywordsFast(args,
-                                        kw,
-                                        &_parser,
-                                        &id,
-                                        &id_len,
-                                        &name,
-                                        &description,
-                                        &def,
-                                        &min,
-                                        &max,
-                                        &soft_min,
-                                        &soft_max,
-                                        &step,
-                                        &PySet_Type,
-                                        &pyopts,
-                                        &PySet_Type,
-                                        &pyopts_override,
-                                        &PySet_Type,
-                                        &py_tags,
-                                        &pysubtype,
-                                        &update_fn,
-                                        &get_fn,
-                                        &set_fn)) {
-    return NULL;
-  }
-
-  BPY_PROPDEF_SUBTYPE_CHECK(IntProperty,
-                            property_flag_items,
-                            property_flag_override_items,
-                            property_subtype_number_items);
-
-=======
   { /* Keep this block first. */
     PyObject *deferred_result;
     srna = bpy_prop_deferred_data_or_srna(self, args, kw, pymeth_IntProperty, &deferred_result);
@@ -3454,7 +3051,6 @@
     return NULL;
   }
 
->>>>>>> 54bd5efa
   if (bpy_prop_callback_check(update_fn, "update", 2) == -1) {
     return NULL;
   }
@@ -3465,23 +3061,6 @@
     return NULL;
   }
 
-<<<<<<< HEAD
-  prop = RNA_def_property(srna, id, PROP_INT, subtype);
-  RNA_def_property_int_default(prop, def);
-  RNA_def_property_ui_text(prop, name ? name : id, description);
-  RNA_def_property_range(prop, min, max);
-  RNA_def_property_ui_range(prop, MAX2(soft_min, min), MIN2(soft_max, max), step, 3);
-
-  if (py_tags) {
-    RNA_def_property_tags(prop, prop_tags);
-  }
-  if (pyopts) {
-    bpy_prop_assign_flag(prop, opts);
-  }
-  if (pyopts_override) {
-    bpy_prop_assign_flag_override(prop, opts_override);
-  }
-=======
   if (id_data.prop_free_handle != NULL) {
     RNA_def_property_free_identifier_deferred_finish(srna, id_data.prop_free_handle);
   }
@@ -3501,7 +3080,6 @@
   if (override_enum.is_set) {
     bpy_prop_assign_flag_override(prop, override_enum.value);
   }
->>>>>>> 54bd5efa
   bpy_prop_callback_assign_update(prop, update_fn);
   bpy_prop_callback_assign_int(prop, get_fn, set_fn);
   RNA_def_property_duplicate_pointers(srna, prop);
@@ -3538,133 +3116,7 @@
                          BPY_PROPDEF_GET_DOC BPY_PROPDEF_SET_DOC);
 static PyObject *BPy_IntVectorProperty(PyObject *self, PyObject *args, PyObject *kw)
 {
-  /* Keep this block first. */
   StructRNA *srna;
-<<<<<<< HEAD
-  BPY_PROPDEF_HEAD(IntVectorProperty);
-  BLI_assert(srna != NULL);
-
-  const char *id = NULL, *name = NULL, *description = "";
-  Py_ssize_t id_len;
-  int min = INT_MIN, max = INT_MAX, soft_min = INT_MIN, soft_max = INT_MAX, step = 1;
-  int def[RNA_MAX_ARRAY_DIMENSION][PYRNA_STACK_ARRAY] = {0};
-  struct BPYPropArrayLength array_len_info = {.len_total = 3};
-  PropertyRNA *prop;
-  PyObject *pydef = NULL;
-  PyObject *pyopts = NULL;
-  int opts = 0;
-  PyObject *pyopts_override = NULL;
-  int opts_override = 0;
-  int prop_tags = 0;
-  const char *pysubtype = NULL;
-  int subtype = PROP_NONE;
-  PyObject *update_fn = NULL;
-  PyObject *get_fn = NULL;
-  PyObject *set_fn = NULL;
-  PyObject *py_tags = NULL;
-
-  static const char *_keywords[] = {
-      "attr",
-      "name",
-      "description",
-      "default",
-      "min",
-      "max",
-      "soft_min",
-      "soft_max",
-      "step",
-      "options",
-      "override",
-      "tags",
-      "subtype",
-      "size",
-      "update",
-      "get",
-      "set",
-      NULL,
-  };
-  static _PyArg_Parser _parser = {"s#|$ssOiiiiiO!O!O!sO&OOO:IntVectorProperty", _keywords, 0};
-  if (!_PyArg_ParseTupleAndKeywordsFast(args,
-                                        kw,
-                                        &_parser,
-                                        &id,
-                                        &id_len,
-                                        &name,
-                                        &description,
-                                        &pydef,
-                                        &min,
-                                        &max,
-                                        &soft_min,
-                                        &soft_max,
-                                        &step,
-                                        &PySet_Type,
-                                        &pyopts,
-                                        &PySet_Type,
-                                        &pyopts_override,
-                                        &PySet_Type,
-                                        &py_tags,
-                                        &pysubtype,
-                                        bpy_prop_array_length_parse,
-                                        &array_len_info,
-                                        &update_fn,
-                                        &get_fn,
-                                        &set_fn)) {
-    return NULL;
-  }
-
-  BPY_PROPDEF_SUBTYPE_CHECK(IntVectorProperty,
-                            property_flag_items,
-                            property_flag_override_items,
-                            property_subtype_array_items);
-
-  if (pydef != NULL) {
-    if (bpy_prop_array_from_py_with_dims(def[0],
-                                         sizeof(*def[0]),
-                                         pydef,
-                                         &array_len_info,
-                                         &PyLong_Type,
-                                         "IntVectorProperty(default=sequence)") == -1) {
-      return NULL;
-    }
-  }
-
-  if (bpy_prop_callback_check(update_fn, "update", 2) == -1) {
-    return NULL;
-  }
-  if (bpy_prop_callback_check(get_fn, "get", 1) == -1) {
-    return NULL;
-  }
-  if (bpy_prop_callback_check(set_fn, "set", 2) == -1) {
-    return NULL;
-  }
-
-  prop = RNA_def_property(srna, id, PROP_INT, subtype);
-  if (array_len_info.dims_len == 0) {
-    RNA_def_property_array(prop, array_len_info.len_total);
-    if (pydef != NULL) {
-      RNA_def_property_int_array_default(prop, def[0]);
-    }
-  }
-  else {
-    RNA_def_property_multi_array(prop, array_len_info.dims_len, array_len_info.dims);
-    if (pydef != NULL) {
-      RNA_def_property_int_array_default(prop, &def[0][0]);
-    }
-  }
-
-  RNA_def_property_range(prop, min, max);
-  RNA_def_property_ui_text(prop, name ? name : id, description);
-  RNA_def_property_ui_range(prop, MAX2(soft_min, min), MIN2(soft_max, max), step, 3);
-
-  if (py_tags) {
-    RNA_def_property_tags(prop, prop_tags);
-  }
-  if (pyopts) {
-    bpy_prop_assign_flag(prop, opts);
-  }
-  if (pyopts_override) {
-    bpy_prop_assign_flag_override(prop, opts_override);
-=======
   { /* Keep this block first. */
     PyObject *deferred_result;
     srna = bpy_prop_deferred_data_or_srna(
@@ -3805,7 +3257,6 @@
   }
   if (override_enum.is_set) {
     bpy_prop_assign_flag_override(prop, override_enum.value);
->>>>>>> 54bd5efa
   }
   bpy_prop_callback_assign_update(prop, update_fn);
   bpy_prop_callback_assign_int_array(prop, get_fn, set_fn);
@@ -3842,77 +3293,7 @@
                          BPY_PROPDEF_GET_DOC BPY_PROPDEF_SET_DOC);
 static PyObject *BPy_FloatProperty(PyObject *self, PyObject *args, PyObject *kw)
 {
-  /* Keep this block first. */
   StructRNA *srna;
-<<<<<<< HEAD
-  BPY_PROPDEF_HEAD(FloatProperty);
-  BLI_assert(srna != NULL);
-
-  const char *id = NULL, *name = NULL, *description = "";
-  Py_ssize_t id_len;
-  float min = -FLT_MAX, max = FLT_MAX, soft_min = -FLT_MAX, soft_max = FLT_MAX, step = 3,
-        def = 0.0f;
-  int precision = 2;
-  PropertyRNA *prop;
-  PyObject *pyopts = NULL;
-  int opts = 0;
-  PyObject *pyopts_override = NULL;
-  int opts_override = 0;
-  int prop_tags = 0;
-  const char *pysubtype = NULL;
-  int subtype = PROP_NONE;
-  const char *pyunit = NULL;
-  int unit = PROP_UNIT_NONE;
-  PyObject *update_fn = NULL;
-  PyObject *get_fn = NULL;
-  PyObject *set_fn = NULL;
-  PyObject *py_tags = NULL;
-
-  static const char *_keywords[] = {
-      "attr",     "name",   "description", "default", "min",      "max",  "soft_min",
-      "soft_max", "step",   "precision",   "options", "override", "tags", "subtype",
-      "unit",     "update", "get",         "set",     NULL,
-  };
-  static _PyArg_Parser _parser = {"s#|$ssffffffiO!O!O!ssOOO:FloatProperty", _keywords, 0};
-  if (!_PyArg_ParseTupleAndKeywordsFast(args,
-                                        kw,
-                                        &_parser,
-                                        &id,
-                                        &id_len,
-                                        &name,
-                                        &description,
-                                        &def,
-                                        &min,
-                                        &max,
-                                        &soft_min,
-                                        &soft_max,
-                                        &step,
-                                        &precision,
-                                        &PySet_Type,
-                                        &pyopts,
-                                        &PySet_Type,
-                                        &pyopts_override,
-                                        &PySet_Type,
-                                        &py_tags,
-                                        &pysubtype,
-                                        &pyunit,
-                                        &update_fn,
-                                        &get_fn,
-                                        &set_fn)) {
-    return NULL;
-  }
-
-  BPY_PROPDEF_SUBTYPE_CHECK(FloatProperty,
-                            property_flag_items,
-                            property_flag_override_items,
-                            property_subtype_number_items);
-
-  if (pyunit && RNA_enum_value_from_id(rna_enum_property_unit_items, pyunit, &unit) == 0) {
-    PyErr_Format(PyExc_TypeError, "FloatProperty(unit='%s'): invalid unit", pyunit);
-    return NULL;
-  }
-
-=======
   { /* Keep this block first. */
     PyObject *deferred_result;
     srna = bpy_prop_deferred_data_or_srna(self, args, kw, pymeth_FloatProperty, &deferred_result);
@@ -3991,7 +3372,6 @@
     return NULL;
   }
 
->>>>>>> 54bd5efa
   if (bpy_prop_callback_check(update_fn, "update", 2) == -1) {
     return NULL;
   }
@@ -4002,22 +3382,6 @@
     return NULL;
   }
 
-<<<<<<< HEAD
-  prop = RNA_def_property(srna, id, PROP_FLOAT, subtype | unit);
-  RNA_def_property_float_default(prop, def);
-  RNA_def_property_range(prop, min, max);
-  RNA_def_property_ui_text(prop, name ? name : id, description);
-  RNA_def_property_ui_range(prop, MAX2(soft_min, min), MIN2(soft_max, max), step, precision);
-
-  if (py_tags) {
-    RNA_def_property_tags(prop, prop_tags);
-  }
-  if (pyopts) {
-    bpy_prop_assign_flag(prop, opts);
-  }
-  if (pyopts_override) {
-    bpy_prop_assign_flag_override(prop, opts_override);
-=======
   if (id_data.prop_free_handle != NULL) {
     RNA_def_property_free_identifier_deferred_finish(srna, id_data.prop_free_handle);
   }
@@ -4036,7 +3400,6 @@
   }
   if (override_enum.is_set) {
     bpy_prop_assign_flag_override(prop, override_enum.value);
->>>>>>> 54bd5efa
   }
   bpy_prop_callback_assign_update(prop, update_fn);
   bpy_prop_callback_assign_float(prop, get_fn, set_fn);
@@ -4076,132 +3439,7 @@
                          BPY_PROPDEF_UPDATE_DOC BPY_PROPDEF_GET_DOC BPY_PROPDEF_SET_DOC);
 static PyObject *BPy_FloatVectorProperty(PyObject *self, PyObject *args, PyObject *kw)
 {
-  /* Keep this block first. */
   StructRNA *srna;
-<<<<<<< HEAD
-  BPY_PROPDEF_HEAD(FloatVectorProperty);
-  BLI_assert(srna != NULL);
-
-  const char *id = NULL, *name = NULL, *description = "";
-  Py_ssize_t id_len;
-  float min = -FLT_MAX, max = FLT_MAX, soft_min = -FLT_MAX, soft_max = FLT_MAX, step = 3;
-  float def[RNA_MAX_ARRAY_DIMENSION][PYRNA_STACK_ARRAY] = {{0.0f}};
-  int precision = 2;
-  struct BPYPropArrayLength array_len_info = {.len_total = 3};
-  PropertyRNA *prop;
-  PyObject *pydef = NULL;
-  PyObject *pyopts = NULL;
-  int opts = 0;
-  PyObject *pyopts_override = NULL;
-  int opts_override = 0;
-  int prop_tags = 0;
-  const char *pysubtype = NULL;
-  int subtype = PROP_NONE;
-  const char *pyunit = NULL;
-  int unit = PROP_UNIT_NONE;
-  PyObject *update_fn = NULL;
-  PyObject *get_fn = NULL;
-  PyObject *set_fn = NULL;
-  PyObject *py_tags = NULL;
-
-  static const char *_keywords[] = {
-      "attr",     "name", "description", "default", "min",      "max",  "soft_min",
-      "soft_max", "step", "precision",   "options", "override", "tags", "subtype",
-      "unit",     "size", "update",      "get",     "set",      NULL,
-  };
-  static _PyArg_Parser _parser = {"s#|$ssOfffffiO!O!O!ssO&OOO:FloatVectorProperty", _keywords, 0};
-  if (!_PyArg_ParseTupleAndKeywordsFast(args,
-                                        kw,
-                                        &_parser,
-                                        &id,
-                                        &id_len,
-                                        &name,
-                                        &description,
-                                        &pydef,
-                                        &min,
-                                        &max,
-                                        &soft_min,
-                                        &soft_max,
-                                        &step,
-                                        &precision,
-                                        &PySet_Type,
-                                        &pyopts,
-                                        &PySet_Type,
-                                        &pyopts_override,
-                                        &PySet_Type,
-                                        &py_tags,
-                                        &pysubtype,
-                                        &pyunit,
-                                        bpy_prop_array_length_parse,
-                                        &array_len_info,
-                                        &update_fn,
-                                        &get_fn,
-                                        &set_fn)) {
-    return NULL;
-  }
-
-  BPY_PROPDEF_SUBTYPE_CHECK(FloatVectorProperty,
-                            property_flag_items,
-                            property_flag_override_items,
-                            property_subtype_array_items);
-
-  if (pyunit && RNA_enum_value_from_id(rna_enum_property_unit_items, pyunit, &unit) == 0) {
-    PyErr_Format(PyExc_TypeError, "FloatVectorProperty(unit='%s'): invalid unit", pyunit);
-    return NULL;
-  }
-
-  if (pydef != NULL) {
-    if (bpy_prop_array_from_py_with_dims(def[0],
-                                         sizeof(*def[0]),
-                                         pydef,
-                                         &array_len_info,
-                                         &PyFloat_Type,
-                                         "FloatVectorProperty(default=sequence)") == -1) {
-      return NULL;
-    }
-    if (bpy_prop_array_is_matrix_compatible_ex(subtype, &array_len_info)) {
-      bpy_prop_array_matrix_swap_row_column_vn(&def[0][0], &array_len_info);
-    }
-  }
-
-  if (bpy_prop_callback_check(update_fn, "update", 2) == -1) {
-    return NULL;
-  }
-  if (bpy_prop_callback_check(get_fn, "get", 1) == -1) {
-    return NULL;
-  }
-  if (bpy_prop_callback_check(set_fn, "set", 2) == -1) {
-    return NULL;
-  }
-
-  prop = RNA_def_property(srna, id, PROP_FLOAT, subtype | unit);
-  if (array_len_info.dims_len == 0) {
-    RNA_def_property_array(prop, array_len_info.len_total);
-    if (pydef != NULL) {
-      RNA_def_property_float_array_default(prop, def[0]);
-    }
-  }
-  else {
-    RNA_def_property_multi_array(prop, array_len_info.dims_len, array_len_info.dims);
-    if (pydef != NULL) {
-      RNA_def_property_float_array_default(prop, &def[0][0]);
-    }
-  }
-
-  RNA_def_property_range(prop, min, max);
-  RNA_def_property_ui_text(prop, name ? name : id, description);
-  RNA_def_property_ui_range(prop, MAX2(soft_min, min), MIN2(soft_max, max), step, precision);
-
-  if (py_tags) {
-    RNA_def_property_tags(prop, prop_tags);
-  }
-  if (pyopts) {
-    bpy_prop_assign_flag(prop, opts);
-  }
-  if (pyopts_override) {
-    bpy_prop_assign_flag_override(prop, opts_override);
-  }
-=======
   { /* Keep this block first. */
     PyObject *deferred_result;
     srna = bpy_prop_deferred_data_or_srna(
@@ -4341,7 +3579,6 @@
   if (override_enum.is_set) {
     bpy_prop_assign_flag_override(prop, override_enum.value);
   }
->>>>>>> 54bd5efa
   bpy_prop_callback_assign_update(prop, update_fn);
   bpy_prop_callback_assign_float_array(prop, get_fn, set_fn);
   RNA_def_property_duplicate_pointers(srna, prop);
@@ -4372,100 +3609,7 @@
                      BPY_PROPDEF_GET_DOC BPY_PROPDEF_SET_DOC);
 static PyObject *BPy_StringProperty(PyObject *self, PyObject *args, PyObject *kw)
 {
-  /* Keep this block first. */
   StructRNA *srna;
-<<<<<<< HEAD
-  BPY_PROPDEF_HEAD(StringProperty);
-  BLI_assert(srna != NULL);
-
-  const char *id = NULL, *name = NULL, *description = "", *def = "";
-  Py_ssize_t id_len;
-  int maxlen = 0;
-  PropertyRNA *prop;
-  PyObject *pyopts = NULL;
-  int opts = 0;
-  PyObject *pyopts_override = NULL;
-  int opts_override = 0;
-  int prop_tags = 0;
-  const char *pysubtype = NULL;
-  int subtype = PROP_NONE;
-  PyObject *update_fn = NULL;
-  PyObject *get_fn = NULL;
-  PyObject *set_fn = NULL;
-  PyObject *py_tags = NULL;
-
-  static const char *_keywords[] = {
-      "attr",
-      "name",
-      "description",
-      "default",
-      "maxlen",
-      "options",
-      "override",
-      "tags",
-      "subtype",
-      "update",
-      "get",
-      "set",
-      NULL,
-  };
-  static _PyArg_Parser _parser = {"s#|$sssiO!O!O!sOOO:StringProperty", _keywords, 0};
-  if (!_PyArg_ParseTupleAndKeywordsFast(args,
-                                        kw,
-                                        &_parser,
-                                        &id,
-                                        &id_len,
-                                        &name,
-                                        &description,
-                                        &def,
-                                        &maxlen,
-                                        &PySet_Type,
-                                        &pyopts,
-                                        &PySet_Type,
-                                        &pyopts_override,
-                                        &PySet_Type,
-                                        &py_tags,
-                                        &pysubtype,
-                                        &update_fn,
-                                        &get_fn,
-                                        &set_fn)) {
-    return NULL;
-  }
-
-  BPY_PROPDEF_SUBTYPE_CHECK(StringProperty,
-                            property_flag_items,
-                            property_flag_override_items,
-                            property_subtype_string_items);
-
-  if (bpy_prop_callback_check(update_fn, "update", 2) == -1) {
-    return NULL;
-  }
-  if (bpy_prop_callback_check(get_fn, "get", 1) == -1) {
-    return NULL;
-  }
-  if (bpy_prop_callback_check(set_fn, "set", 2) == -1) {
-    return NULL;
-  }
-
-  prop = RNA_def_property(srna, id, PROP_STRING, subtype);
-  if (maxlen != 0) {
-    /* +1 since it includes null terminator. */
-    RNA_def_property_string_maxlength(prop, maxlen + 1);
-  }
-  if (def && def[0]) {
-    RNA_def_property_string_default(prop, def);
-  }
-  RNA_def_property_ui_text(prop, name ? name : id, description);
-
-  if (py_tags) {
-    RNA_def_property_tags(prop, prop_tags);
-  }
-  if (pyopts) {
-    bpy_prop_assign_flag(prop, opts);
-  }
-  if (pyopts_override) {
-    bpy_prop_assign_flag_override(prop, opts_override);
-=======
   { /* Keep this block first. */
     PyObject *deferred_result;
     srna = bpy_prop_deferred_data_or_srna(self, args, kw, pymeth_StringProperty, &deferred_result);
@@ -4571,7 +3715,6 @@
   }
   if (override_enum.is_set) {
     bpy_prop_assign_flag_override(prop, override_enum.value);
->>>>>>> 54bd5efa
   }
   bpy_prop_callback_assign_update(prop, update_fn);
   bpy_prop_callback_assign_string(prop, get_fn, set_fn);
@@ -4637,123 +3780,7 @@
             BPY_PROPDEF_GET_DOC BPY_PROPDEF_SET_DOC);
 static PyObject *BPy_EnumProperty(PyObject *self, PyObject *args, PyObject *kw)
 {
-  /* Keep this block first. */
   StructRNA *srna;
-<<<<<<< HEAD
-  BPY_PROPDEF_HEAD(EnumProperty);
-  BLI_assert(srna != NULL);
-
-  const char *id = NULL, *name = NULL, *description = "";
-  PyObject *def = NULL;
-  Py_ssize_t id_len;
-  int defvalue = 0;
-  PyObject *items, *items_fast;
-  const EnumPropertyItem *eitems;
-  PropertyRNA *prop;
-  PyObject *pyopts = NULL;
-  int opts = 0;
-  PyObject *pyopts_override = NULL;
-  int opts_override = 0;
-  int prop_tags = 0;
-  bool is_itemf = false;
-  PyObject *update_fn = NULL;
-  PyObject *get_fn = NULL;
-  PyObject *set_fn = NULL;
-  PyObject *py_tags = NULL;
-
-  static const char *_keywords[] = {
-      "attr",
-      "items",
-      "name",
-      "description",
-      "default",
-      "options",
-      "override",
-      "tags",
-      "update",
-      "get",
-      "set",
-      NULL,
-  };
-  static _PyArg_Parser _parser = {"s#O|$ssOO!O!O!OOO:EnumProperty", _keywords, 0};
-  if (!_PyArg_ParseTupleAndKeywordsFast(args,
-                                        kw,
-                                        &_parser,
-                                        &id,
-                                        &id_len,
-                                        &items,
-                                        &name,
-                                        &description,
-                                        &def,
-                                        &PySet_Type,
-                                        &pyopts,
-                                        &PySet_Type,
-                                        &pyopts_override,
-                                        &PySet_Type,
-                                        &py_tags,
-                                        &update_fn,
-                                        &get_fn,
-                                        &set_fn)) {
-    return NULL;
-  }
-
-  BPY_PROPDEF_CHECK(EnumProperty, property_flag_enum_items, property_flag_override_items);
-
-  if (bpy_prop_callback_check(update_fn, "update", 2) == -1) {
-    return NULL;
-  }
-  if (bpy_prop_callback_check(get_fn, "get", 1) == -1) {
-    return NULL;
-  }
-  if (bpy_prop_callback_check(set_fn, "set", 2) == -1) {
-    return NULL;
-  }
-
-  if (def == Py_None) {
-    /* This allows to get same behavior when explicitly passing None as default value,
-     * and not defining a default value at all! */
-    def = NULL;
-  }
-
-  /* items can be a list or a callable */
-  if (PyFunction_Check(
-          items)) { /* don't use PyCallable_Check because we need the function code for errors */
-    PyCodeObject *f_code = (PyCodeObject *)PyFunction_GET_CODE(items);
-    if (f_code->co_argcount != 2) {
-      PyErr_Format(PyExc_ValueError,
-                   "EnumProperty(...): expected 'items' function to take 2 arguments, not %d",
-                   f_code->co_argcount);
-      return NULL;
-    }
-
-    if (def) {
-      /* Only support getting integer default values here. */
-      if (!py_long_as_int(def, &defvalue)) {
-        /* NOTE: using type error here is odd but python does this for invalid arguments. */
-        PyErr_SetString(
-            PyExc_TypeError,
-            "EnumProperty(...): 'default' can only be an integer when 'items' is a function");
-        return NULL;
-      }
-    }
-
-    is_itemf = true;
-    eitems = DummyRNA_NULL_items;
-  }
-  else {
-    if (!(items_fast = PySequence_Fast(
-              items,
-              "EnumProperty(...): "
-              "expected a sequence of tuples for the enum items or a function"))) {
-      return NULL;
-    }
-
-    eitems = enum_items_from_py(items_fast, def, &defvalue, (opts & PROP_ENUM_FLAG) != 0);
-
-    if (!eitems) {
-      Py_DECREF(items_fast);
-      return NULL;
-=======
   { /* Keep this block first. */
     PyObject *deferred_result;
     srna = bpy_prop_deferred_data_or_srna(self, args, kw, pymeth_EnumProperty, &deferred_result);
@@ -4860,40 +3887,8 @@
             "EnumProperty(...): 'default' can only be an integer when 'items' is a function");
         return NULL;
       }
->>>>>>> 54bd5efa
-    }
-  }
-
-<<<<<<< HEAD
-  if (opts & PROP_ENUM_FLAG) {
-    prop = RNA_def_enum_flag(srna, id, eitems, defvalue, name ? name : id, description);
-  }
-  else {
-    prop = RNA_def_enum(srna, id, eitems, defvalue, name ? name : id, description);
-  }
-
-  if (py_tags) {
-    RNA_def_property_tags(prop, prop_tags);
-  }
-  if (pyopts) {
-    bpy_prop_assign_flag(prop, opts);
-  }
-  if (pyopts_override) {
-    bpy_prop_assign_flag_override(prop, opts_override);
-  }
-  bpy_prop_callback_assign_update(prop, update_fn);
-  bpy_prop_callback_assign_enum(prop, get_fn, set_fn, (is_itemf ? items : NULL));
-  RNA_def_property_duplicate_pointers(srna, prop);
-
-  if (is_itemf == false) {
-    /* NOTE: this must be postponed until after #RNA_def_property_duplicate_pointers
-     * otherwise if this is a generator it may free the strings before we copy them */
-    Py_DECREF(items_fast);
-
-    MEM_freeN((void *)eitems);
-  }
-
-=======
+    }
+
     is_itemf = true;
     eitems = DummyRNA_NULL_items;
   }
@@ -4947,7 +3942,6 @@
     MEM_freeN((void *)eitems);
   }
 
->>>>>>> 54bd5efa
   Py_RETURN_NONE;
 }
 
@@ -4992,88 +3986,7 @@
                      BPY_PROPDEF_POLL_DOC BPY_PROPDEF_UPDATE_DOC);
 PyObject *BPy_PointerProperty(PyObject *self, PyObject *args, PyObject *kw)
 {
-  /* Keep this block first. */
   StructRNA *srna;
-<<<<<<< HEAD
-  BPY_PROPDEF_HEAD(PointerProperty);
-  BLI_assert(srna != NULL);
-
-  const char *id = NULL, *name = NULL, *description = "";
-  Py_ssize_t id_len;
-  PropertyRNA *prop;
-  StructRNA *ptype;
-  PyObject *type = Py_None;
-  PyObject *pyopts = NULL;
-  PyObject *pyopts_override = NULL;
-  PyObject *py_tags = NULL;
-  int opts = 0;
-  int opts_override = 0;
-  int prop_tags = 0;
-  PyObject *update_fn = NULL, *poll_fn = NULL;
-
-  static const char *_keywords[] = {
-      "attr",
-      "type",
-      "name",
-      "description",
-      "options",
-      "override",
-      "tags",
-      "poll",
-      "update",
-      NULL,
-  };
-  static _PyArg_Parser _parser = {"s#O|$ssO!O!O!OO:PointerProperty", _keywords, 0};
-  if (!_PyArg_ParseTupleAndKeywordsFast(args,
-                                        kw,
-                                        &_parser,
-                                        &id,
-                                        &id_len,
-                                        &type,
-                                        &name,
-                                        &description,
-                                        &PySet_Type,
-                                        &pyopts,
-                                        &PySet_Type,
-                                        &pyopts_override,
-                                        &PySet_Type,
-                                        &py_tags,
-                                        &poll_fn,
-                                        &update_fn)) {
-    return NULL;
-  }
-
-  BPY_PROPDEF_CHECK(PointerProperty, property_flag_items, property_flag_override_items);
-
-  ptype = pointer_type_from_py(type, "PointerProperty(...)");
-  if (!ptype) {
-    return NULL;
-  }
-  if (!RNA_struct_is_a(ptype, &RNA_PropertyGroup) && !RNA_struct_is_ID(ptype)) {
-    PyErr_Format(PyExc_TypeError,
-                 "PointerProperty(...) expected an RNA type derived from %.200s or %.200s",
-                 RNA_struct_ui_name(&RNA_ID),
-                 RNA_struct_ui_name(&RNA_PropertyGroup));
-    return NULL;
-  }
-  if (bpy_prop_callback_check(update_fn, "update", 2) == -1) {
-    return NULL;
-  }
-  if (bpy_prop_callback_check(poll_fn, "poll", 2) == -1) {
-    return NULL;
-  }
-  prop = RNA_def_pointer_runtime(srna, id, ptype, name ? name : id, description);
-  if (py_tags) {
-    RNA_def_property_tags(prop, prop_tags);
-  }
-  if (pyopts) {
-    bpy_prop_assign_flag(prop, opts);
-  }
-  if (pyopts_override) {
-    bpy_prop_assign_flag_override(prop, opts_override);
-  }
-
-=======
   { /* Keep this block first. */
     PyObject *deferred_result;
     srna = bpy_prop_deferred_data_or_srna(
@@ -5170,7 +4083,6 @@
     bpy_prop_assign_flag_override(prop, override_enum.value);
   }
 
->>>>>>> 54bd5efa
   if (RNA_struct_idprops_contains_datablock(ptype)) {
     if (RNA_struct_is_a(srna, &RNA_PropertyGroup)) {
       RNA_def_struct_flag(srna, STRUCT_CONTAINS_DATABLOCK_IDPROPERTIES);
@@ -5197,79 +4109,7 @@
                      BPY_PROPDEF_TAGS_DOC);
 PyObject *BPy_CollectionProperty(PyObject *self, PyObject *args, PyObject *kw)
 {
-  /* Keep this block first. */
   StructRNA *srna;
-<<<<<<< HEAD
-  BPY_PROPDEF_HEAD(CollectionProperty);
-  BLI_assert(srna != NULL);
-
-  Py_ssize_t id_len;
-  const char *id = NULL, *name = NULL, *description = "";
-  PropertyRNA *prop;
-  StructRNA *ptype;
-  PyObject *type = Py_None;
-  PyObject *pyopts = NULL;
-  PyObject *pyopts_override = NULL;
-  PyObject *py_tags = NULL;
-  int opts = 0;
-  int opts_override = 0;
-  int prop_tags = 0;
-
-  static const char *_keywords[] = {
-      "attr",
-      "type",
-      "name",
-      "description",
-      "options",
-      "override",
-      "tags",
-      NULL,
-  };
-  static _PyArg_Parser _parser = {"s#O|$ssO!O!O!:CollectionProperty", _keywords, 0};
-  if (!_PyArg_ParseTupleAndKeywordsFast(args,
-                                        kw,
-                                        &_parser,
-                                        &id,
-                                        &id_len,
-                                        &type,
-                                        &name,
-                                        &description,
-                                        &PySet_Type,
-                                        &pyopts,
-                                        &PySet_Type,
-                                        &pyopts_override,
-                                        &PySet_Type,
-                                        &py_tags)) {
-    return NULL;
-  }
-
-  BPY_PROPDEF_CHECK(
-      CollectionProperty, property_flag_items, property_flag_override_collection_items);
-
-  ptype = pointer_type_from_py(type, "CollectionProperty(...):");
-  if (!ptype) {
-    return NULL;
-  }
-
-  if (!RNA_struct_is_a(ptype, &RNA_PropertyGroup)) {
-    PyErr_Format(PyExc_TypeError,
-                 "CollectionProperty(...) expected an RNA type derived from %.200s",
-                 RNA_struct_ui_name(&RNA_PropertyGroup));
-    return NULL;
-  }
-
-  prop = RNA_def_collection_runtime(srna, id, ptype, name ? name : id, description);
-  if (py_tags) {
-    RNA_def_property_tags(prop, prop_tags);
-  }
-  if (pyopts) {
-    bpy_prop_assign_flag(prop, opts);
-  }
-  if (pyopts_override) {
-    bpy_prop_assign_flag_override(prop, opts_override);
-  }
-
-=======
   { /* Keep this block first. */
     PyObject *deferred_result;
     srna = bpy_prop_deferred_data_or_srna(
@@ -5355,7 +4195,6 @@
     bpy_prop_assign_flag_override(prop, override_enum.value);
   }
 
->>>>>>> 54bd5efa
   if (RNA_struct_idprops_contains_datablock(ptype)) {
     if (RNA_struct_is_a(srna, &RNA_PropertyGroup)) {
       RNA_def_struct_flag(srna, STRUCT_CONTAINS_DATABLOCK_IDPROPERTIES);
