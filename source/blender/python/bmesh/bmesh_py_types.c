/*
 * ***** BEGIN GPL LICENSE BLOCK *****
 *
 * This program is free software; you can redistribute it and/or
 * modify it under the terms of the GNU General Public License
 * as published by the Free Software Foundation; either version 2
 * of the License, or (at your option) any later version.
 *
 * This program is distributed in the hope that it will be useful,
 * but WITHOUT ANY WARRANTY; without even the implied warranty of
 * MERCHANTABILITY or FITNESS FOR A PARTICULAR PURPOSE.  See the
 * GNU General Public License for more details.
 *
 * You should have received a copy of the GNU General Public License
 * along with this program; if not, write to the Free Software Foundation,
 * Inc., 51 Franklin Street, Fifth Floor, Boston, MA 02110-1301, USA.
 *
 * The Original Code is Copyright (C) 2012 Blender Foundation.
 * All rights reserved.
 *
 * Contributor(s): Campbell Barton
 *
 * ***** END GPL LICENSE BLOCK *****
 */

/** \file blender/python/bmesh/bmesh_py_types.c
 *  \ingroup pybmesh
 */

#include "BLI_math.h"
#include "BLI_sort.h"

#include "DNA_mesh_types.h"
#include "DNA_object_types.h"
#include "DNA_material_types.h"

#include "BKE_customdata.h"
#include "BKE_DerivedMesh.h"
#include "BKE_global.h"
#include "BKE_library.h"

#include "DEG_depsgraph.h"

#include "bmesh.h"

#include <Python.h>

#include "../mathutils/mathutils.h"

#include "../generic/py_capi_utils.h"
#include "../generic/python_utildefines.h"

#include "bmesh_py_types.h" /* own include */
#include "bmesh_py_types_select.h"
#include "bmesh_py_types_customdata.h"
#include "bmesh_py_types_meshdata.h"

static void bm_dealloc_editmode_warn(BPy_BMesh *self);

/* Common Flags
 * ************ */

/* scene does not use BM_* flags. */
PyC_FlagSet bpy_bm_scene_vert_edge_face_flags[] = {
	{1, "VERT"},
	{2, "EDGE"},
	{4, "FACE"},
	{0, NULL}
};

PyC_FlagSet bpy_bm_htype_vert_edge_face_flags[] = {
	{BM_VERT, "VERT"},
	{BM_EDGE, "EDGE"},
	{BM_FACE, "FACE"},
		{0, NULL}
};

PyC_FlagSet bpy_bm_htype_all_flags[] = {
	{BM_VERT, "VERT"},
	{BM_LOOP, "EDGE"},
	{BM_FACE, "FACE"},
	{BM_LOOP, "LOOP"},
	{0, NULL}
};

#define BPY_BM_HFLAG_ALL_STR "('SELECT', 'HIDE', 'SEAM', 'SMOOTH', 'TAG')"

PyC_FlagSet bpy_bm_hflag_all_flags[] = {
	{BM_ELEM_SELECT,  "SELECT"},
	{BM_ELEM_HIDDEN,  "HIDE"},
	{BM_ELEM_SEAM,    "SEAM"},
	{BM_ELEM_SMOOTH,  "SMOOTH"},
	{BM_ELEM_TAG,     "TAG"},
	{0, NULL}
};

/* py-type definitions
 * ******************* */

/* getseters
 * ========= */


/* bmesh elems
 * ----------- */

PyDoc_STRVAR(bpy_bm_elem_select_doc,  "Selected state of this element.\n\n:type: boolean");
PyDoc_STRVAR(bpy_bm_elem_hide_doc,    "Hidden state of this element.\n\n:type: boolean");
PyDoc_STRVAR(bpy_bm_elem_tag_doc,     "Generic attribute scripts can use for own logic\n\n:type: boolean");
PyDoc_STRVAR(bpy_bm_elem_smooth_doc,  "Smooth state of this element.\n\n:type: boolean");
PyDoc_STRVAR(bpy_bm_elem_seam_doc,    "Seam for UV unwrapping.\n\n:type: boolean");


static PyObject *bpy_bm_elem_hflag_get(BPy_BMElem *self, void *flag)
{
	const char hflag = (char)GET_INT_FROM_POINTER(flag);

	BPY_BM_CHECK_OBJ(self);

	return PyBool_FromLong(BM_elem_flag_test(self->ele, hflag));
}

static int bpy_bm_elem_hflag_set(BPy_BMElem *self, PyObject *value, void *flag)
{
	const char hflag = (char)GET_INT_FROM_POINTER(flag);
	int param;

	BPY_BM_CHECK_INT(self);

	if ((param = PyC_Long_AsBool(value)) == -1) {
		return -1;
	}

	if (hflag == BM_ELEM_SELECT) {
		BM_elem_select_set(self->bm, self->ele, param);
	}
	else {
		BM_elem_flag_set(self->ele, hflag, param);
	}
	return 0;
}

PyDoc_STRVAR(bpy_bm_elem_index_doc,
"Index of this element.\n"
"\n"
":type: int\n"
"\n"
".. note::\n"
"\n"
"   This value is not necessarily valid, while editing the mesh it can become *dirty*.\n"
"\n"
"   It's also possible to assign any number to this attribute for a scripts internal logic.\n"
"\n"
"   To ensure the value is up to date - see :class:`BMElemSeq.index_update`.\n"
);
static PyObject *bpy_bm_elem_index_get(BPy_BMElem *self, void *UNUSED(flag))
{
	BPY_BM_CHECK_OBJ(self);

	return PyLong_FromLong(BM_elem_index_get(self->ele));
}

static int bpy_bm_elem_index_set(BPy_BMElem *self, PyObject *value, void *UNUSED(flag))
{
	int param;

	BPY_BM_CHECK_INT(self);

	if (((param = PyC_Long_AsI32(value)) == -1) && PyErr_Occurred()) {
		/* error is set */
		return -1;
	}

	BM_elem_index_set(self->ele, param); /* set_dirty! */

	/* when setting the index assume its set invalid */
	self->bm->elem_index_dirty |= self->ele->head.htype;

	return 0;
}

/* type specific get/sets
 * ---------------------- */


/* Mesh
 * ^^^^ */

/* doc-strings for all uses of this function */

PyDoc_STRVAR(bpy_bmvertseq_doc,
"This meshes vert sequence (read-only).\n\n:type: :class:`BMVertSeq`"
);
static PyObject *bpy_bmvertseq_get(BPy_BMesh *self, void *UNUSED(closure))
{
	BPY_BM_CHECK_OBJ(self);
	return BPy_BMVertSeq_CreatePyObject(self->bm);
}

PyDoc_STRVAR(bpy_bmedgeseq_doc,
"This meshes edge sequence (read-only).\n\n:type: :class:`BMEdgeSeq`"
);
static PyObject *bpy_bmedgeseq_get(BPy_BMesh *self, void *UNUSED(closure))
{
	BPY_BM_CHECK_OBJ(self);
	return BPy_BMEdgeSeq_CreatePyObject(self->bm);
}

PyDoc_STRVAR(bpy_bmfaceseq_doc,
"This meshes face sequence (read-only).\n\n:type: :class:`BMFaceSeq`"
);
static PyObject *bpy_bmfaceseq_get(BPy_BMesh *self, void *UNUSED(closure))
{
	BPY_BM_CHECK_OBJ(self);
	return BPy_BMFaceSeq_CreatePyObject(self->bm);
}

PyDoc_STRVAR(bpy_bmloopseq_doc,
"This meshes loops (read-only).\n\n:type: :class:`BMLoopSeq`\n"
"\n"
".. note::\n"
"\n"
"   Loops must be accessed via faces, this is only exposed for layer access.\n"
);
static PyObject *bpy_bmloopseq_get(BPy_BMesh *self, void *UNUSED(closure))
{
	BPY_BM_CHECK_OBJ(self);
	return BPy_BMLoopSeq_CreatePyObject(self->bm);
}

/* vert */
PyDoc_STRVAR(bpy_bmvert_link_edges_doc,
"Edges connected to this vertex (read-only).\n\n:type: :class:`BMElemSeq` of :class:`BMEdge`"
);
PyDoc_STRVAR(bpy_bmvert_link_faces_doc,
"Faces connected to this vertex (read-only).\n\n:type: :class:`BMElemSeq` of :class:`BMFace`"
);
PyDoc_STRVAR(bpy_bmvert_link_loops_doc,
"Loops that use this vertex (read-only).\n\n:type: :class:`BMElemSeq` of :class:`BMLoop`"
);
/* edge */
PyDoc_STRVAR(bpy_bmedge_verts_doc,
"Verts this edge uses (always 2), (read-only).\n\n:type: :class:`BMElemSeq` of :class:`BMVert`"
);
PyDoc_STRVAR(bpy_bmedge_link_faces_doc,
"Faces connected to this edge, (read-only).\n\n:type: :class:`BMElemSeq` of :class:`BMFace`"
);
PyDoc_STRVAR(bpy_bmedge_link_loops_doc,
"Loops connected to this edge, (read-only).\n\n:type: :class:`BMElemSeq` of :class:`BMLoop`"
);
/* face */
PyDoc_STRVAR(bpy_bmface_verts_doc,
"Verts of this face, (read-only).\n\n:type: :class:`BMElemSeq` of :class:`BMVert`"
);
PyDoc_STRVAR(bpy_bmface_edges_doc,
"Edges of this face, (read-only).\n\n:type: :class:`BMElemSeq` of :class:`BMEdge`"
);
PyDoc_STRVAR(bpy_bmface_loops_doc,
"Loops of this face, (read-only).\n\n:type: :class:`BMElemSeq` of :class:`BMLoop`"
);
/* loop */
PyDoc_STRVAR(bpy_bmloops_link_loops_doc,
"Loops connected to this loop, (read-only).\n\n:type: :class:`BMElemSeq` of :class:`BMLoop`"
);

static PyObject *bpy_bmelemseq_elem_get(BPy_BMElem *self, void *itype)
{
	BPY_BM_CHECK_OBJ(self);
	return BPy_BMElemSeq_CreatePyObject(self->bm, self, GET_INT_FROM_POINTER(itype));
}


PyDoc_STRVAR(bpy_bm_is_valid_doc,
"True when this element is valid (hasn't been removed).\n\n:type: boolean"
);
static PyObject *bpy_bm_is_valid_get(BPy_BMGeneric *self)
{
	return PyBool_FromLong(BPY_BM_IS_VALID(self));
}

PyDoc_STRVAR(bpy_bmesh_is_wrapped_doc,
"True when this mesh is owned by blender (typically the editmode BMesh).\n\n:type: boolean"
);
static PyObject *bpy_bmesh_is_wrapped_get(BPy_BMesh *self)
{
	BPY_BM_CHECK_OBJ(self);

	return PyBool_FromLong(self->flag & BPY_BMFLAG_IS_WRAPPED);
}

PyDoc_STRVAR(bpy_bmesh_select_mode_doc,
"The selection mode, values can be {'VERT', 'EDGE', 'FACE'}, can't be assigned an empty set.\n\n:type: set"
);
static PyObject *bpy_bmesh_select_mode_get(BPy_BMesh *self)
{
	BPY_BM_CHECK_OBJ(self);

	return PyC_FlagSet_FromBitfield(bpy_bm_scene_vert_edge_face_flags, self->bm->selectmode);
}

static int bpy_bmesh_select_mode_set(BPy_BMesh *self, PyObject *value)
{
	int flag = 0;
	BPY_BM_CHECK_INT(self);

	if (PyC_FlagSet_ToBitfield(bpy_bm_scene_vert_edge_face_flags, value, &flag, "bm.select_mode") == -1) {
		return -1;
	}
	else if (flag == 0) {
		PyErr_SetString(PyExc_TypeError,
		                "bm.select_mode: cant assignt an empty value");
		return -1;
	}
	else {
		self->bm->selectmode = flag;
		return 0;
	}
}

PyDoc_STRVAR(bpy_bmesh_select_history_doc,
"Sequence of selected items (the last is displayed as active).\n\n:type: :class:`BMEditSelSeq`"
);
static PyObject *bpy_bmesh_select_history_get(BPy_BMesh *self)
{
	BPY_BM_CHECK_OBJ(self);

	return BPy_BMEditSel_CreatePyObject(self->bm);
}

static int bpy_bmesh_select_history_set(BPy_BMesh *self, PyObject *value)
{
	BPY_BM_CHECK_INT(self);

	return BPy_BMEditSel_Assign(self, value);
}

/* Vert
 * ^^^^ */

PyDoc_STRVAR(bpy_bmvert_co_doc,
"The coordinates for this vertex as a 3D, wrapped vector.\n\n:type: :class:`mathutils.Vector`"
);
static PyObject *bpy_bmvert_co_get(BPy_BMVert *self)
{
	BPY_BM_CHECK_OBJ(self);
	return Vector_CreatePyObject_wrap(self->v->co, 3, NULL);
}

static int bpy_bmvert_co_set(BPy_BMVert *self, PyObject *value)
{
	BPY_BM_CHECK_INT(self);

	if (mathutils_array_parse(self->v->co, 3, 3, value, "BMVert.co") != -1) {
		return 0;
	}
	else {
		return -1;
	}
}


PyDoc_STRVAR(bpy_bmvert_normal_doc,
"The normal for this vertex as a 3D, wrapped vector.\n\n:type: :class:`mathutils.Vector`"
);
static PyObject *bpy_bmvert_normal_get(BPy_BMVert *self)
{
	BPY_BM_CHECK_OBJ(self);
	return Vector_CreatePyObject_wrap(self->v->no, 3, NULL);
}

static int bpy_bmvert_normal_set(BPy_BMVert *self, PyObject *value)
{
	BPY_BM_CHECK_INT(self);

	if (mathutils_array_parse(self->v->no, 3, 3, value, "BMVert.normal") != -1) {
		return 0;
	}
	else {
		return -1;
	}
}


PyDoc_STRVAR(bpy_bmvert_is_manifold_doc,
"True when this vertex is manifold (read-only).\n\n:type: boolean"
);
static PyObject *bpy_bmvert_is_manifold_get(BPy_BMVert *self)
{
	BPY_BM_CHECK_OBJ(self);
	return PyBool_FromLong(BM_vert_is_manifold(self->v));
}


PyDoc_STRVAR(bpy_bmvert_is_wire_doc,
"True when this vertex is not connected to any faces (read-only).\n\n:type: boolean"
);
static PyObject *bpy_bmvert_is_wire_get(BPy_BMVert *self)
{
	BPY_BM_CHECK_OBJ(self);
	return PyBool_FromLong(BM_vert_is_wire(self->v));
}

PyDoc_STRVAR(bpy_bmvert_is_boundary_doc,
"True when this vertex is connected to boundary edges (read-only).\n\n:type: boolean"
);
static PyObject *bpy_bmvert_is_boundary_get(BPy_BMVert *self)
{
	BPY_BM_CHECK_OBJ(self);
	return PyBool_FromLong(BM_vert_is_boundary(self->v));
}


/* Edge
 * ^^^^ */

PyDoc_STRVAR(bpy_bmedge_is_manifold_doc,
"True when this edge is manifold (read-only).\n\n:type: boolean"
);
static PyObject *bpy_bmedge_is_manifold_get(BPy_BMEdge *self)
{
	BPY_BM_CHECK_OBJ(self);
	return PyBool_FromLong(BM_edge_is_manifold(self->e));
}

PyDoc_STRVAR(bpy_bmedge_is_contiguous_doc,
"True when this edge is manifold, between two faces with the same winding (read-only).\n\n:type: boolean"
);
static PyObject *bpy_bmedge_is_contiguous_get(BPy_BMEdge *self)
{
	BPY_BM_CHECK_OBJ(self);
	return PyBool_FromLong(BM_edge_is_contiguous(self->e));
}

PyDoc_STRVAR(bpy_bmedge_is_convex_doc,
"True when this edge joins two convex faces, depends on a valid face normal (read-only).\n\n:type: boolean"
);
static PyObject *bpy_bmedge_is_convex_get(BPy_BMEdge *self)
{
	BPY_BM_CHECK_OBJ(self);
	return PyBool_FromLong(BM_edge_is_convex(self->e));
}

PyDoc_STRVAR(bpy_bmedge_is_wire_doc,
"True when this edge is not connected to any faces (read-only).\n\n:type: boolean"
);
static PyObject *bpy_bmedge_is_wire_get(BPy_BMEdge *self)
{
	BPY_BM_CHECK_OBJ(self);
	return PyBool_FromLong(BM_edge_is_wire(self->e));
}


PyDoc_STRVAR(bpy_bmedge_is_boundary_doc,
"True when this edge is at the boundary of a face (read-only).\n\n:type: boolean"
);
static PyObject *bpy_bmedge_is_boundary_get(BPy_BMEdge *self)
{
	BPY_BM_CHECK_OBJ(self);
	return PyBool_FromLong(BM_edge_is_boundary(self->e));
}


/* Face
 * ^^^^ */

PyDoc_STRVAR(bpy_bmface_normal_doc,
"The normal for this face as a 3D, wrapped vector.\n\n:type: :class:`mathutils.Vector`"
);
static PyObject *bpy_bmface_normal_get(BPy_BMFace *self)
{
	BPY_BM_CHECK_OBJ(self);
	return Vector_CreatePyObject_wrap(self->f->no, 3, NULL);
}

static int bpy_bmface_normal_set(BPy_BMFace *self, PyObject *value)
{
	BPY_BM_CHECK_INT(self);

	if (mathutils_array_parse(self->f->no, 3, 3, value, "BMFace.normal") != -1) {
		return 0;
	}
	else {
		return -1;
	}
}

PyDoc_STRVAR(bpy_bmface_material_index_doc,
"The face's material index.\n\n:type: int"
);
static PyObject *bpy_bmface_material_index_get(BPy_BMFace *self)
{
	BPY_BM_CHECK_OBJ(self);
	return PyLong_FromLong(self->f->mat_nr);
}

static int bpy_bmface_material_index_set(BPy_BMFace *self, PyObject *value)
{
	int param;

	BPY_BM_CHECK_INT(self);

	if (((param = PyC_Long_AsI32(value)) == -1) && PyErr_Occurred()) {
		/* error is set */
		return -1;
	}

	if ((param < 0) || (param > MAXMAT)) {
		/* normally we clamp but in this case raise an error */
		PyErr_SetString(PyExc_ValueError,
		                "material index outside of usable range (0 - 32766)");
		return -1;
	}
	else {
		self->f->mat_nr = (short)param;
		return 0;
	}
}


/* Loop
 * ^^^^ */

PyDoc_STRVAR(bpy_bmloop_vert_doc,
"The loop's vertex (read-only).\n\n:type: :class:`BMVert`"
);
static PyObject *bpy_bmloop_vert_get(BPy_BMLoop *self)
{
	BPY_BM_CHECK_OBJ(self);
	return BPy_BMVert_CreatePyObject(self->bm, self->l->v);
}


PyDoc_STRVAR(bpy_bmloop_edge_doc,
"The loop's edge (between this loop and the next), (read-only).\n\n:type: :class:`BMEdge`"
);
static PyObject *bpy_bmloop_edge_get(BPy_BMLoop *self)
{
	BPY_BM_CHECK_OBJ(self);
	return BPy_BMEdge_CreatePyObject(self->bm, self->l->e);
}


PyDoc_STRVAR(bpy_bmloop_face_doc,
"The face this loop makes (read-only).\n\n:type: :class:`BMFace`"
);
static PyObject *bpy_bmloop_face_get(BPy_BMLoop *self)
{
	BPY_BM_CHECK_OBJ(self);
	return BPy_BMFace_CreatePyObject(self->bm, self->l->f);
}

PyDoc_STRVAR(bpy_bmloop_link_loop_next_doc,
"The next face corner (read-only).\n\n:type: :class:`BMLoop`"
);
static PyObject *bpy_bmloop_link_loop_next_get(BPy_BMLoop *self)
{
	BPY_BM_CHECK_OBJ(self);
	return BPy_BMLoop_CreatePyObject(self->bm, self->l->next);
}

PyDoc_STRVAR(bpy_bmloop_link_loop_prev_doc,
"The previous face corner (read-only).\n\n:type: :class:`BMLoop`"
);
static PyObject *bpy_bmloop_link_loop_prev_get(BPy_BMLoop *self)
{
	BPY_BM_CHECK_OBJ(self);
	return BPy_BMLoop_CreatePyObject(self->bm, self->l->prev);
}

PyDoc_STRVAR(bpy_bmloop_link_loop_radial_next_doc,
"The next loop around the edge (read-only).\n\n:type: :class:`BMLoop`"
);
static PyObject *bpy_bmloop_link_loop_radial_next_get(BPy_BMLoop *self)
{
	BPY_BM_CHECK_OBJ(self);
	return BPy_BMLoop_CreatePyObject(self->bm, self->l->radial_next);
}

PyDoc_STRVAR(bpy_bmloop_link_loop_radial_prev_doc,
"The previous loop around the edge (read-only).\n\n:type: :class:`BMLoop`"
);
static PyObject *bpy_bmloop_link_loop_radial_prev_get(BPy_BMLoop *self)
{
	BPY_BM_CHECK_OBJ(self);
	return BPy_BMLoop_CreatePyObject(self->bm, self->l->radial_prev);
}

PyDoc_STRVAR(bpy_bmloop_is_convex_doc,
"True when this loop is at the convex corner of a face, depends on a valid face normal (read-only).\n\n:type: boolean"
);
static PyObject *bpy_bmloop_is_convex_get(BPy_BMLoop *self)
{
	BPY_BM_CHECK_OBJ(self);
	return PyBool_FromLong(BM_loop_is_convex(self->l));
}

/* ElemSeq
 * ^^^^^^^ */

/* note: use for bmvert/edge/face/loop seq's use these, not bmelemseq directly */
PyDoc_STRVAR(bpy_bmelemseq_layers_vert_doc,
"custom-data layers (read-only).\n\n:type: :class:`BMLayerAccessVert`"
);
PyDoc_STRVAR(bpy_bmelemseq_layers_edge_doc,
"custom-data layers (read-only).\n\n:type: :class:`BMLayerAccessEdge`"
);
PyDoc_STRVAR(bpy_bmelemseq_layers_face_doc,
"custom-data layers (read-only).\n\n:type: :class:`BMLayerAccessFace`"
);
PyDoc_STRVAR(bpy_bmelemseq_layers_loop_doc,
"custom-data layers (read-only).\n\n:type: :class:`BMLayerAccessLoop`"
);
static PyObject *bpy_bmelemseq_layers_get(BPy_BMElemSeq *self, void *htype)
{
	BPY_BM_CHECK_OBJ(self);

	return BPy_BMLayerAccess_CreatePyObject(self->bm, GET_INT_FROM_POINTER(htype));
}

/* FaceSeq
 * ^^^^^^^ */

PyDoc_STRVAR(bpy_bmfaceseq_active_doc,
"active face.\n\n:type: :class:`BMFace` or None"
);
static PyObject *bpy_bmfaceseq_active_get(BPy_BMElemSeq *self, void *UNUSED(closure))
{
	BMesh *bm = self->bm;
	BPY_BM_CHECK_OBJ(self);

	if (bm->act_face) {
		return BPy_BMElem_CreatePyObject(bm, (BMHeader *)bm->act_face);
	}
	else {
		Py_RETURN_NONE;
	}
}

static int bpy_bmfaceseq_active_set(BPy_BMElem *self, PyObject *value, void *UNUSED(closure))
{
	BMesh *bm = self->bm;
	if (value == Py_None) {
		bm->act_face = NULL;
		return 0;
	}
	else if (BPy_BMFace_Check(value)) {
		BPY_BM_CHECK_SOURCE_INT(bm, "faces.active = f", value);

		bm->act_face = ((BPy_BMFace *)value)->f;
		return 0;
	}
	else {
		PyErr_Format(PyExc_TypeError,
		             "faces.active = f: expected BMFace or None, not %.200s",
		             Py_TYPE(value)->tp_name);
		return -1;
	}
}

static PyGetSetDef bpy_bmesh_getseters[] = {
	{(char *)"verts", (getter)bpy_bmvertseq_get, (setter)NULL, (char *)bpy_bmvertseq_doc, NULL},
	{(char *)"edges", (getter)bpy_bmedgeseq_get, (setter)NULL, (char *)bpy_bmedgeseq_doc, NULL},
	{(char *)"faces", (getter)bpy_bmfaceseq_get, (setter)NULL, (char *)bpy_bmfaceseq_doc, NULL},
	{(char *)"loops", (getter)bpy_bmloopseq_get, (setter)NULL, (char *)bpy_bmloopseq_doc, NULL},
	{(char *)"select_mode", (getter)bpy_bmesh_select_mode_get, (setter)bpy_bmesh_select_mode_set, (char *)bpy_bmesh_select_mode_doc, NULL},

	{(char *)"select_history", (getter)bpy_bmesh_select_history_get, (setter)bpy_bmesh_select_history_set, (char *)bpy_bmesh_select_history_doc, NULL},

	/* readonly checks */
	{(char *)"is_wrapped", (getter)bpy_bmesh_is_wrapped_get, (setter)NULL, (char *)bpy_bmesh_is_wrapped_doc, NULL}, /* as with mathutils */
	{(char *)"is_valid",   (getter)bpy_bm_is_valid_get,   (setter)NULL, (char *)bpy_bm_is_valid_doc, NULL},

	{NULL, NULL, NULL, NULL, NULL} /* Sentinel */
};

static PyGetSetDef bpy_bmvert_getseters[] = {
	/* generic */
	{(char *)"select", (getter)bpy_bm_elem_hflag_get, (setter)bpy_bm_elem_hflag_set, (char *)bpy_bm_elem_select_doc, (void *)BM_ELEM_SELECT},
	{(char *)"hide",   (getter)bpy_bm_elem_hflag_get, (setter)bpy_bm_elem_hflag_set, (char *)bpy_bm_elem_hide_doc,   (void *)BM_ELEM_HIDDEN},
	{(char *)"tag",    (getter)bpy_bm_elem_hflag_get, (setter)bpy_bm_elem_hflag_set, (char *)bpy_bm_elem_tag_doc,    (void *)BM_ELEM_TAG},
	{(char *)"index",  (getter)bpy_bm_elem_index_get, (setter)bpy_bm_elem_index_set, (char *)bpy_bm_elem_index_doc,  NULL},

	{(char *)"co",     (getter)bpy_bmvert_co_get,     (setter)bpy_bmvert_co_set,     (char *)bpy_bmvert_co_doc, NULL},
	{(char *)"normal", (getter)bpy_bmvert_normal_get, (setter)bpy_bmvert_normal_set, (char *)bpy_bmvert_normal_doc, NULL},

	/* connectivity data */
	{(char *)"link_edges", (getter)bpy_bmelemseq_elem_get, (setter)NULL, (char *)bpy_bmvert_link_edges_doc, (void *)BM_EDGES_OF_VERT},
	{(char *)"link_faces", (getter)bpy_bmelemseq_elem_get, (setter)NULL, (char *)bpy_bmvert_link_faces_doc, (void *)BM_FACES_OF_VERT},
	{(char *)"link_loops", (getter)bpy_bmelemseq_elem_get, (setter)NULL, (char *)bpy_bmvert_link_loops_doc, (void *)BM_LOOPS_OF_VERT},

	/* readonly checks */
	{(char *)"is_manifold",  (getter)bpy_bmvert_is_manifold_get,  (setter)NULL, (char *)bpy_bmvert_is_manifold_doc, NULL},
	{(char *)"is_wire",      (getter)bpy_bmvert_is_wire_get,      (setter)NULL, (char *)bpy_bmvert_is_wire_doc, NULL},
	{(char *)"is_boundary",  (getter)bpy_bmvert_is_boundary_get,  (setter)NULL, (char *)bpy_bmvert_is_boundary_doc, NULL},
	{(char *)"is_valid",     (getter)bpy_bm_is_valid_get,         (setter)NULL, (char *)bpy_bm_is_valid_doc, NULL},

	{NULL, NULL, NULL, NULL, NULL} /* Sentinel */
};

static PyGetSetDef bpy_bmedge_getseters[] = {
	/* generic */
	{(char *)"select", (getter)bpy_bm_elem_hflag_get, (setter)bpy_bm_elem_hflag_set, (char *)bpy_bm_elem_select_doc, (void *)BM_ELEM_SELECT},
	{(char *)"hide",   (getter)bpy_bm_elem_hflag_get, (setter)bpy_bm_elem_hflag_set, (char *)bpy_bm_elem_hide_doc,   (void *)BM_ELEM_HIDDEN},
	{(char *)"tag",    (getter)bpy_bm_elem_hflag_get, (setter)bpy_bm_elem_hflag_set, (char *)bpy_bm_elem_tag_doc,    (void *)BM_ELEM_TAG},
	{(char *)"index",  (getter)bpy_bm_elem_index_get, (setter)bpy_bm_elem_index_set, (char *)bpy_bm_elem_index_doc,  NULL},

	{(char *)"smooth", (getter)bpy_bm_elem_hflag_get, (setter)bpy_bm_elem_hflag_set, (char *)bpy_bm_elem_smooth_doc, (void *)BM_ELEM_SMOOTH},
	{(char *)"seam",   (getter)bpy_bm_elem_hflag_get, (setter)bpy_bm_elem_hflag_set, (char *)bpy_bm_elem_seam_doc, (void *)BM_ELEM_SEAM},

	/* connectivity data */
	{(char *)"verts", (getter)bpy_bmelemseq_elem_get, (setter)NULL, (char *)bpy_bmedge_verts_doc, (void *)BM_VERTS_OF_EDGE},

	{(char *)"link_faces", (getter)bpy_bmelemseq_elem_get, (setter)NULL, (char *)bpy_bmedge_link_faces_doc, (void *)BM_FACES_OF_EDGE},
	{(char *)"link_loops", (getter)bpy_bmelemseq_elem_get, (setter)NULL, (char *)bpy_bmedge_link_loops_doc, (void *)BM_LOOPS_OF_EDGE},

	/* readonly checks */
	{(char *)"is_manifold",   (getter)bpy_bmedge_is_manifold_get,   (setter)NULL, (char *)bpy_bmedge_is_manifold_doc, NULL},
	{(char *)"is_contiguous", (getter)bpy_bmedge_is_contiguous_get, (setter)NULL, (char *)bpy_bmedge_is_contiguous_doc, NULL},
	{(char *)"is_convex",     (getter)bpy_bmedge_is_convex_get,     (setter)NULL, (char *)bpy_bmedge_is_convex_doc, NULL},
	{(char *)"is_wire",       (getter)bpy_bmedge_is_wire_get,       (setter)NULL, (char *)bpy_bmedge_is_wire_doc, NULL},
	{(char *)"is_boundary",   (getter)bpy_bmedge_is_boundary_get,   (setter)NULL, (char *)bpy_bmedge_is_boundary_doc, NULL},
	{(char *)"is_valid",      (getter)bpy_bm_is_valid_get,          (setter)NULL, (char *)bpy_bm_is_valid_doc, NULL},

	{NULL, NULL, NULL, NULL, NULL} /* Sentinel */
};

static PyGetSetDef bpy_bmface_getseters[] = {
	/* generic */
	{(char *)"select", (getter)bpy_bm_elem_hflag_get, (setter)bpy_bm_elem_hflag_set, (char *)bpy_bm_elem_select_doc, (void *)BM_ELEM_SELECT},
	{(char *)"hide",   (getter)bpy_bm_elem_hflag_get, (setter)bpy_bm_elem_hflag_set, (char *)bpy_bm_elem_hide_doc,   (void *)BM_ELEM_HIDDEN},
	{(char *)"tag",    (getter)bpy_bm_elem_hflag_get, (setter)bpy_bm_elem_hflag_set, (char *)bpy_bm_elem_tag_doc,    (void *)BM_ELEM_TAG},
	{(char *)"index",  (getter)bpy_bm_elem_index_get, (setter)bpy_bm_elem_index_set, (char *)bpy_bm_elem_index_doc,  NULL},

	{(char *)"smooth", (getter)bpy_bm_elem_hflag_get, (setter)bpy_bm_elem_hflag_set, (char *)bpy_bm_elem_smooth_doc, (void *)BM_ELEM_SMOOTH},

	{(char *)"normal", (getter)bpy_bmface_normal_get, (setter)bpy_bmface_normal_set, (char *)bpy_bmface_normal_doc, NULL},

	{(char *)"material_index",  (getter)bpy_bmface_material_index_get, (setter)bpy_bmface_material_index_set, (char *)bpy_bmface_material_index_doc,  NULL},

	/* connectivity data */
	{(char *)"verts", (getter)bpy_bmelemseq_elem_get, (setter)NULL, (char *)bpy_bmface_verts_doc, (void *)BM_VERTS_OF_FACE},
	{(char *)"edges", (getter)bpy_bmelemseq_elem_get, (setter)NULL, (char *)bpy_bmface_edges_doc, (void *)BM_EDGES_OF_FACE},
	{(char *)"loops", (getter)bpy_bmelemseq_elem_get, (setter)NULL, (char *)bpy_bmface_loops_doc, (void *)BM_LOOPS_OF_FACE},

	/* readonly checks */
	{(char *)"is_valid",   (getter)bpy_bm_is_valid_get, (setter)NULL, (char *)bpy_bm_is_valid_doc, NULL},

	{NULL, NULL, NULL, NULL, NULL} /* Sentinel */
};

static PyGetSetDef bpy_bmloop_getseters[] = {
	/* generic */
	/* flags are available but not used for loops. */
	// {(char *)"select", (getter)bpy_bm_elem_hflag_get, (setter)bpy_bm_elem_hflag_set, (char *)bpy_bm_elem_select_doc, (void *)BM_ELEM_SELECT},
	// {(char *)"hide",   (getter)bpy_bm_elem_hflag_get, (setter)bpy_bm_elem_hflag_set, (char *)bpy_bm_elem_hide_doc,   (void *)BM_ELEM_HIDDEN},
	{(char *)"tag",    (getter)bpy_bm_elem_hflag_get, (setter)bpy_bm_elem_hflag_set, (char *)bpy_bm_elem_tag_doc,    (void *)BM_ELEM_TAG},
	{(char *)"index",  (getter)bpy_bm_elem_index_get, (setter)bpy_bm_elem_index_set, (char *)bpy_bm_elem_index_doc,  NULL},

	{(char *)"vert", (getter)bpy_bmloop_vert_get, (setter)NULL, (char *)bpy_bmloop_vert_doc, NULL},
	{(char *)"edge", (getter)bpy_bmloop_edge_get, (setter)NULL, (char *)bpy_bmloop_edge_doc, NULL},
	{(char *)"face", (getter)bpy_bmloop_face_get, (setter)NULL, (char *)bpy_bmloop_face_doc, NULL},

	/* connectivity data */
	{(char *)"link_loops", (getter)bpy_bmelemseq_elem_get, (setter)NULL, (char *)bpy_bmloops_link_loops_doc, (void *)BM_LOOPS_OF_LOOP},
	{(char *)"link_loop_next", (getter)bpy_bmloop_link_loop_next_get, (setter)NULL, (char *)bpy_bmloop_link_loop_next_doc, NULL},
	{(char *)"link_loop_prev", (getter)bpy_bmloop_link_loop_prev_get, (setter)NULL, (char *)bpy_bmloop_link_loop_prev_doc, NULL},
	{(char *)"link_loop_radial_next", (getter)bpy_bmloop_link_loop_radial_next_get, (setter)NULL, (char *)bpy_bmloop_link_loop_radial_next_doc, NULL},
	{(char *)"link_loop_radial_prev", (getter)bpy_bmloop_link_loop_radial_prev_get, (setter)NULL, (char *)bpy_bmloop_link_loop_radial_prev_doc, NULL},

	/* readonly checks */
	{(char *)"is_convex",  (getter)bpy_bmloop_is_convex_get, (setter)NULL, (char *)bpy_bmloop_is_convex_doc, NULL},
	{(char *)"is_valid",   (getter)bpy_bm_is_valid_get,      (setter)NULL, (char *)bpy_bm_is_valid_doc,  NULL},

	{NULL, NULL, NULL, NULL, NULL} /* Sentinel */
};

static PyGetSetDef bpy_bmvertseq_getseters[] = {
	{(char *)"layers",    (getter)bpy_bmelemseq_layers_get, (setter)NULL, (char *)bpy_bmelemseq_layers_vert_doc, (void *)BM_VERT},
	{NULL, NULL, NULL, NULL, NULL} /* Sentinel */
};
static PyGetSetDef bpy_bmedgeseq_getseters[] = {
	{(char *)"layers",    (getter)bpy_bmelemseq_layers_get, (setter)NULL, (char *)bpy_bmelemseq_layers_edge_doc, (void *)BM_EDGE},
	{NULL, NULL, NULL, NULL, NULL} /* Sentinel */
};
static PyGetSetDef bpy_bmfaceseq_getseters[] = {
	{(char *)"layers",    (getter)bpy_bmelemseq_layers_get, (setter)NULL, (char *)bpy_bmelemseq_layers_face_doc, (void *)BM_FACE},
	/* face only */
	{(char *)"active",    (getter)bpy_bmfaceseq_active_get, (setter)bpy_bmfaceseq_active_set, (char *)bpy_bmfaceseq_active_doc, NULL},
	{NULL, NULL, NULL, NULL, NULL} /* Sentinel */
};
static PyGetSetDef bpy_bmloopseq_getseters[] = {
	{(char *)"layers",    (getter)bpy_bmelemseq_layers_get, (setter)NULL, (char *)bpy_bmelemseq_layers_loop_doc, (void *)BM_LOOP},
	{NULL, NULL, NULL, NULL, NULL} /* Sentinel */
};


/* Methods
 * ======= */


/* Mesh
 * ---- */

PyDoc_STRVAR(bpy_bmesh_copy_doc,
".. method:: copy()\n"
"\n"
"   :return: A copy of this BMesh.\n"
"   :rtype: :class:`BMesh`\n"
);
static PyObject *bpy_bmesh_copy(BPy_BMesh *self)
{
	BMesh *bm;
	BMesh *bm_copy;

	BPY_BM_CHECK_OBJ(self);

	bm = self->bm;

	bm_copy = BM_mesh_copy(bm);

	if (bm_copy) {
		return BPy_BMesh_CreatePyObject(bm_copy, BPY_BMFLAG_NOP);
	}
	else {
		PyErr_SetString(PyExc_SystemError, "Unable to copy BMesh, internal error");
		return NULL;
	}
}

PyDoc_STRVAR(bpy_bmesh_clear_doc,
".. method:: clear()\n"
"\n"
"   Clear all mesh data.\n"
);
static PyObject *bpy_bmesh_clear(BPy_BMesh *self)
{
	BMesh *bm;

	BPY_BM_CHECK_OBJ(self);

	bm = self->bm;

	BM_mesh_clear(bm);

	Py_RETURN_NONE;
}

PyDoc_STRVAR(bpy_bmesh_free_doc,
".. method:: free()\n"
"\n"
"   Explicitly free the BMesh data from memory, causing exceptions on further access.\n"
"\n"
"   .. note::\n"
"\n"
"      The BMesh is freed automatically, typically when the script finishes executing.\n"
"      However in some cases its hard to predict when this will be and its useful to\n"
"      explicitly free the data.\n"
);
static PyObject *bpy_bmesh_free(BPy_BMesh *self)
{
	if (self->bm) {
		BMesh *bm = self->bm;

		bm_dealloc_editmode_warn(self);

		if ((self->flag & BPY_BMFLAG_IS_WRAPPED) == 0) {
			BM_mesh_free(bm);
		}

		bpy_bm_generic_invalidate((BPy_BMGeneric *)self);
	}

	Py_RETURN_NONE;
}

PyDoc_STRVAR(bpy_bmesh_to_mesh_doc,
".. method:: to_mesh(mesh)\n"
"\n"
"   Writes this BMesh data into an existing Mesh datablock.\n"
"\n"
"   :arg mesh: The mesh data to write into.\n"
"   :type mesh: :class:`Mesh`\n"
);
static PyObject *bpy_bmesh_to_mesh(BPy_BMesh *self, PyObject *args)
{
	PyObject *py_mesh;
	Mesh *me;
	BMesh *bm;

	BPY_BM_CHECK_OBJ(self);

	if (!PyArg_ParseTuple(args, "O:to_mesh", &py_mesh) ||
	    !(me = PyC_RNA_AsPointer(py_mesh, "Mesh")))
	{
		return NULL;
	}

	/* we could allow this but its almost certainly _not_ what script authors want */
	if (me->edit_btmesh) {
		PyErr_Format(PyExc_ValueError,
		             "to_mesh(): Mesh '%s' is in editmode", me->id.name + 2);
		return NULL;
	}

	bm = self->bm;

<<<<<<< HEAD
=======
	/* python won't ensure matching uv/mtex */
	BM_mesh_cd_validate(bm);

	BLI_assert(BKE_id_is_in_gobal_main(&me->id));
>>>>>>> 2fe52842
	BM_mesh_bm_to_me(
	        G_MAIN,  /* XXX UGLY! */
	        bm, me,
	        (&(struct BMeshToMeshParams){
	            .calc_object_remap = true,
	        }));

	/* we could have the user do this but if they forget blender can easy crash
	 * since the references arrays for the objects derived meshes are now invalid */
	DEG_id_tag_update(&me->id, OB_RECALC_DATA);

	Py_RETURN_NONE;
}

PyDoc_STRVAR(bpy_bmesh_from_object_doc,
".. method:: from_object(object, scene, deform=True, render=False, cage=False, face_normals=True)\n"
"\n"
"   Initialize this bmesh from existing object datablock (currently only meshes are supported).\n"
"\n"
"   :arg object: The object data to load.\n"
"   :type object: :class:`Object`\n"
"   :arg deform: Apply deformation modifiers.\n"
"   :type deform: boolean\n"
"   :arg render: Use render settings.\n"
"   :type render: boolean\n"
"   :arg cage: Get the mesh as a deformed cage.\n"
"   :type cage: boolean\n"
"   :arg face_normals: Calculate face normals.\n"
"   :type face_normals: boolean\n"
);
static PyObject *bpy_bmesh_from_object(BPy_BMesh *self, PyObject *args, PyObject *kw)
{
	/* TODO: This doesn't work currently because of missing depsgraph. */
#if 0
	static const char *kwlist[] = {"object", "scene", "deform", "render", "cage", "face_normals", NULL};
	PyObject *py_object;
	PyObject *py_scene;
	Object *ob;
	struct Scene *scene;
	BMesh *bm;
	bool use_deform = true;
	bool use_render = false;
	bool use_cage   = false;
	bool use_fnorm  = true;
	DerivedMesh *dm;
	const int mask = CD_MASK_BMESH;

	BPY_BM_CHECK_OBJ(self);

	if (!PyArg_ParseTupleAndKeywords(
	        args, kw, "OO|O&O&O&O&:from_object", (char **)kwlist,
	        &py_object, &py_scene,
	        PyC_ParseBool, &use_deform,
	        PyC_ParseBool, &use_render,
	        PyC_ParseBool, &use_cage,
	        PyC_ParseBool, &use_fnorm) ||
	    !(ob    = PyC_RNA_AsPointer(py_object, "Object")) ||
	    !(scene = PyC_RNA_AsPointer(py_scene,  "Scene")))
	{
		return NULL;
	}

	if (ob->type != OB_MESH) {
		PyErr_SetString(PyExc_ValueError,
		                "from_object(...): currently only mesh objects are supported");
		return NULL;
	}

	/* Write the display mesh into the dummy mesh */
	if (use_deform) {
		if (use_render) {
			if (use_cage) {
				PyErr_SetString(PyExc_ValueError,
				                "from_object(...): cage arg is unsupported when (render=True)");
				return NULL;
			}
			else {
				dm = mesh_create_derived_render(scene, ob, mask);
			}
		}
		else {
			if (use_cage) {
				dm = mesh_get_derived_deform(scene, ob, mask);  /* ob->derivedDeform */
			}
			else {
				dm = mesh_get_derived_final(scene, ob, mask);  /* ob->derivedFinal */
			}
		}
	}
	else {
		/* !use_deform */
		if (use_render) {
			if (use_cage) {
				PyErr_SetString(PyExc_ValueError,
				                "from_object(...): cage arg is unsupported when (render=True)");
				return NULL;
			}
			else {
				dm = mesh_create_derived_no_deform_render(scene, ob, NULL, mask);
			}
		}
		else {
			if (use_cage) {
				PyErr_SetString(PyExc_ValueError,
				                "from_object(...): cage arg is unsupported when (deform=False, render=False)");
				return NULL;
			}
			else {
				dm = mesh_create_derived_no_deform(scene, ob, NULL, mask);
			}
		}
	}

	if (dm == NULL) {
		PyErr_Format(PyExc_ValueError,
		             "from_object(...): Object '%s' has no usable mesh data", ob->id.name + 2);
		return NULL;
	}

	bm = self->bm;

	DM_to_bmesh_ex(dm, bm, use_fnorm);

	dm->release(dm);

	Py_RETURN_NONE;
#else
	UNUSED_VARS(self, args, kw);
#endif
	return NULL;
}


PyDoc_STRVAR(bpy_bmesh_from_mesh_doc,
".. method:: from_mesh(mesh, face_normals=True, use_shape_key=False, shape_key_index=0)\n"
"\n"
"   Initialize this bmesh from existing mesh datablock.\n"
"\n"
"   :arg mesh: The mesh data to load.\n"
"   :type mesh: :class:`Mesh`\n"
"   :arg use_shape_key: Use the locations from a shape key.\n"
"   :type use_shape_key: boolean\n"
"   :arg shape_key_index: The shape key index to use.\n"
"   :type shape_key_index: int\n"
"\n"
"   .. note::\n"
"\n"
"      Multiple calls can be used to join multiple meshes.\n"
"\n"
"      Custom-data layers are only copied from ``mesh`` on initialization.\n"
"      Further calls will copy custom-data to matching layers, layers missing on the target mesh wont be added.\n"
);
static PyObject *bpy_bmesh_from_mesh(BPy_BMesh *self, PyObject *args, PyObject *kw)
{
	static const char *kwlist[] = {"mesh", "face_normals", "use_shape_key", "shape_key_index", NULL};
	BMesh *bm;
	PyObject *py_mesh;
	Mesh *me;
	bool use_fnorm  = true;
	bool use_shape_key = false;
	int shape_key_index = 0;

	BPY_BM_CHECK_OBJ(self);

	if (!PyArg_ParseTupleAndKeywords(
	        args, kw, "O|O&O&i:from_mesh", (char **)kwlist,
	        &py_mesh,
	        PyC_ParseBool, &use_fnorm,
	        PyC_ParseBool, &use_shape_key,
	        &shape_key_index) ||
	    !(me = PyC_RNA_AsPointer(py_mesh, "Mesh")))
	{
		return NULL;
	}

	bm = self->bm;

	BM_mesh_bm_from_me(
	        bm, me, (&(struct BMeshFromMeshParams){
	            .calc_face_normal = use_fnorm, .use_shapekey = use_shape_key, .active_shapekey = shape_key_index + 1,
	        }));

	Py_RETURN_NONE;
}


PyDoc_STRVAR(bpy_bmesh_select_flush_mode_doc,
".. method:: select_flush_mode()\n"
"\n"
"   flush selection based on the current mode current :class:`BMesh.select_mode`.\n"
);
static PyObject *bpy_bmesh_select_flush_mode(BPy_BMesh *self)
{
	BPY_BM_CHECK_OBJ(self);

	BM_mesh_select_mode_flush(self->bm);

	Py_RETURN_NONE;
}


PyDoc_STRVAR(bpy_bmesh_select_flush_doc,
".. method:: select_flush(select)\n"
"\n"
"   Flush selection, independent of the current selection mode.\n"
"\n"
"   :arg select: flush selection or de-selected elements.\n"
"   :type select: boolean\n"
);
static PyObject *bpy_bmesh_select_flush(BPy_BMesh *self, PyObject *value)
{
	int param;

	BPY_BM_CHECK_OBJ(self);

	if ((param = PyC_Long_AsBool(value)) == -1) {
		return NULL;
	}

	if (param) {
		BM_mesh_select_flush(self->bm);
	}
	else {
		BM_mesh_deselect_flush(self->bm);
	}

	Py_RETURN_NONE;
}


PyDoc_STRVAR(bpy_bmesh_normal_update_doc,
".. method:: normal_update()\n"
"\n"
"   Update mesh normals.\n"
);
static PyObject *bpy_bmesh_normal_update(BPy_BMesh *self)
{
	BPY_BM_CHECK_OBJ(self);

	BM_mesh_normals_update(self->bm);

	Py_RETURN_NONE;
}


PyDoc_STRVAR(bpy_bmesh_transform_doc,
".. method:: transform(matrix, filter=None)\n"
"\n"
"   Transform the mesh (optionally filtering flagged data only).\n"
"\n"
"   :arg matrix: transform matrix.\n"
"   :type matrix: 4x4 :class:`mathutils.Matrix`\n"
"   :arg filter: set of values in " BPY_BM_HFLAG_ALL_STR ".\n"
"   :type filter: set\n"
);
static PyObject *bpy_bmesh_transform(BPy_BMElem *self, PyObject *args, PyObject *kw)
{
	static const char *kwlist[] = {"matrix", "filter", NULL};

	MatrixObject *mat;
	PyObject *filter = NULL;
	int filter_flags = 0;

	BPY_BM_CHECK_OBJ(self);

	if (!PyArg_ParseTupleAndKeywords(args, kw,
	                                 "O!|O!:transform",
	                                 (char **)kwlist,
	                                 &matrix_Type, &mat,
	                                 &PySet_Type,  &filter))
	{
		return NULL;
	}
	else {
		BMVert *eve;
		BMIter iter;
		void *mat_ptr;

		if (BaseMath_ReadCallback(mat) == -1) {
			return NULL;
		}
		else if (mat->num_col != 4 || mat->num_row != 4) {
			PyErr_SetString(PyExc_ValueError,
			                "expected a 4x4 matrix");
			return NULL;
		}

		if (filter != NULL && PyC_FlagSet_ToBitfield(bpy_bm_hflag_all_flags, filter,
		                                             &filter_flags, "bm.transform") == -1)
		{
			return NULL;
		}

		mat_ptr = mat->matrix;

		if (!filter_flags) {
			BM_ITER_MESH (eve, &iter, self->bm, BM_VERTS_OF_MESH) {
				mul_m4_v3((float (*)[4])mat_ptr, eve->co);
			}
		}
		else {
			char filter_flags_ch = (char)filter_flags;
			BM_ITER_MESH (eve, &iter, self->bm, BM_VERTS_OF_MESH) {
				if (BM_elem_flag_test(eve, filter_flags_ch)) {
					mul_m4_v3((float (*)[4])mat_ptr, eve->co);
				}
			}
		}
	}

	Py_RETURN_NONE;
}

PyDoc_STRVAR(bpy_bmesh_calc_volume_doc,
".. method:: calc_volume(signed=False)\n"
"\n"
"   Calculate mesh volume based on face normals.\n"
"\n"
"   :arg signed: when signed is true, negative values may be returned.\n"
"   :type signed: bool\n"
"   :return: The volume of the mesh.\n"
"   :rtype: float\n"
);
static PyObject *bpy_bmesh_calc_volume(BPy_BMElem *self, PyObject *args, PyObject *kw)
{
	static const char *kwlist[] = {"signed", NULL};
	PyObject *is_signed = Py_False;

	BPY_BM_CHECK_OBJ(self);

	if (!PyArg_ParseTupleAndKeywords(args, kw,
	                                 "|O!:calc_volume",
	                                 (char **)kwlist,
	                                 &PyBool_Type, &is_signed))
	{
		return NULL;
	}
	else {
		return PyFloat_FromDouble(BM_mesh_calc_volume(self->bm, is_signed != Py_False));
	}
}

PyDoc_STRVAR(bpy_bmesh_calc_tessface_doc,
".. method:: calc_tessface()\n"
"\n"
"   Calculate triangle tessellation from quads/ngons.\n"
"\n"
"   :return: The triangulated faces.\n"
"   :rtype: list of :class:`BMLoop` tuples\n"
);
static PyObject *bpy_bmesh_calc_tessface(BPy_BMElem *self)
{
	BMesh *bm;

	int looptris_tot;
	int tottri;
	BMLoop *(*looptris)[3];

	PyObject *ret;
	int i;

	BPY_BM_CHECK_OBJ(self);

	bm = self->bm;

	looptris_tot = poly_to_tri_count(bm->totface, bm->totloop);
	looptris = PyMem_MALLOC(sizeof(*looptris) * looptris_tot);

	BM_mesh_calc_tessellation(bm, looptris, &tottri);

	ret = PyList_New(tottri);
	for (i = 0; i < tottri; i++) {
		PyList_SET_ITEM(ret, i, BPy_BMLoop_Array_As_Tuple(bm, looptris[i], 3));
	}

	PyMem_FREE(looptris);

	return ret;
}


/* Elem
 * ---- */

PyDoc_STRVAR(bpy_bm_elem_select_set_doc,
".. method:: select_set(select)\n"
"\n"
"   Set the selection.\n"
"   This is different from the *select* attribute because it updates the selection state of associated geometry.\n"
"\n"
"   :arg select: Select or de-select.\n"
"   :type select: boolean\n"
"\n"
"   .. note::\n"
"\n"
"      Currently this only flushes down, so selecting a face will select all its vertices but de-selecting a vertex "
"      won't de-select all the faces that use it, before finishing with a mesh typically flushing is still needed.\n"
);
static PyObject *bpy_bm_elem_select_set(BPy_BMElem *self, PyObject *value)
{
	int param;

	BPY_BM_CHECK_OBJ(self);

	if ((param = PyC_Long_AsBool(value)) == -1) {
		return NULL;
	}

	BM_elem_select_set(self->bm, self->ele, param);

	Py_RETURN_NONE;
}


PyDoc_STRVAR(bpy_bm_elem_hide_set_doc,
".. method:: hide_set(hide)\n"
"\n"
"   Set the hide state.\n"
"   This is different from the *hide* attribute because it updates the selection and hide state of associated geometry.\n"
"\n"
"   :arg hide: Hidden or visible.\n"
"   :type hide: boolean\n"
);
static PyObject *bpy_bm_elem_hide_set(BPy_BMElem *self, PyObject *value)
{
	int param;

	BPY_BM_CHECK_OBJ(self);

	if ((param = PyC_Long_AsBool(value)) == -1) {
		return NULL;
	}

	BM_elem_hide_set(self->bm, self->ele, param);

	Py_RETURN_NONE;
}


PyDoc_STRVAR(bpy_bm_elem_copy_from_doc,
".. method:: copy_from(other)\n"
"\n"
"   Copy values from another element of matching type.\n"
);
static PyObject *bpy_bm_elem_copy_from(BPy_BMElem *self, BPy_BMElem *value)
{
	BPY_BM_CHECK_OBJ(self);

	if (Py_TYPE(self) != Py_TYPE(value)) {
		PyErr_Format(PyExc_TypeError,
		             "expected element of type '%.200s' not '%.200s'",
		             Py_TYPE(self)->tp_name, Py_TYPE(value)->tp_name);
		return NULL;
	}

	if (value->ele != self->ele) {
		BM_elem_attrs_copy(value->bm, self->bm, value->ele, self->ele);
	}

	Py_RETURN_NONE;
}


/* Vert
 * ---- */


PyDoc_STRVAR(bpy_bmvert_copy_from_vert_interp_doc,
".. method:: copy_from_vert_interp(vert_pair, fac)\n"
"\n"
"   Interpolate the customdata from a vert between 2 other verts.\n"
"\n"
"   :arg vert_pair: The vert to interpolate data from.\n"
"   :type vert_pair: :class:`BMVert`\n"
);
static PyObject *bpy_bmvert_copy_from_vert_interp(BPy_BMVert *self, PyObject *args)
{
	PyObject *vert_seq;
	float fac;

	BPY_BM_CHECK_OBJ(self);

	if (!PyArg_ParseTuple(args, "Of:BMVert.copy_from_vert_interp",
	                      &vert_seq, &fac))
	{
		return NULL;
	}
	else {
		BMesh *bm = self->bm;
		BMVert **vert_array = NULL;
		Py_ssize_t vert_seq_len; /* always 2 */

		vert_array = BPy_BMElem_PySeq_As_Array(&bm, vert_seq, 2, 2,
		                                       &vert_seq_len, BM_VERT,
		                                       true, true, "BMVert.copy_from_vert_interp(...)");

		if (vert_array == NULL) {
			return NULL;
		}

		BM_data_interp_from_verts(bm, vert_array[0], vert_array[1], self->v, clamp_f(fac, 0.0f, 1.0f));

		PyMem_FREE(vert_array);
		Py_RETURN_NONE;
	}
}


PyDoc_STRVAR(bpy_bmvert_copy_from_face_interp_doc,
".. method:: copy_from_face_interp(face)\n"
"\n"
"   Interpolate the customdata from a face onto this loop (the loops vert should overlap the face).\n"
"\n"
"   :arg face: The face to interpolate data from.\n"
"   :type face: :class:`BMFace`\n"
);
static PyObject *bpy_bmvert_copy_from_face_interp(BPy_BMVert *self, PyObject *args)
{
	BPy_BMFace *py_face = NULL;

	BPY_BM_CHECK_OBJ(self);

	if (!PyArg_ParseTuple(args, "O!:BMVert.copy_from_face_interp",
	                      &BPy_BMFace_Type, &py_face))
	{
		return NULL;
	}
	else {
		BMesh *bm = self->bm;

		BPY_BM_CHECK_SOURCE_OBJ(bm, "copy_from_face_interp()", py_face);

		BM_vert_interp_from_face(bm, self->v, py_face->f);

		Py_RETURN_NONE;
	}
}


PyDoc_STRVAR(bpy_bmvert_calc_edge_angle_doc,
".. method:: calc_edge_angle(fallback=None)\n"
"\n"
"   Return the angle between this vert's two connected edges.\n"
"\n"
"   :arg fallback: return this when the vert doesn't have 2 edges\n"
"      (instead of raising a :exc:`ValueError`).\n"
"   :type fallback: any\n"
"   :return: Angle between edges in radians.\n"
"   :rtype: float\n"
);
static PyObject *bpy_bmvert_calc_edge_angle(BPy_BMVert *self, PyObject *args)
{
	const float angle_invalid = -1.0f;
	float angle;
	PyObject *fallback = NULL;

	BPY_BM_CHECK_OBJ(self);

	if (!PyArg_ParseTuple(args, "|O:calc_edge_angle", &fallback))
		return NULL;

	angle = BM_vert_calc_edge_angle_ex(self->v, angle_invalid);

	if (angle == angle_invalid) {
		/* avoid exception */
		if (fallback) {
			Py_INCREF(fallback);
			return fallback;
		}
		else {
			PyErr_SetString(PyExc_ValueError,
			                "BMVert.calc_edge_angle(): "
			                "vert must connect to exactly 2 edges");
			return NULL;
		}
	}

	return PyFloat_FromDouble(angle);
}

PyDoc_STRVAR(bpy_bmvert_calc_shell_factor_doc,
".. method:: calc_shell_factor()\n"
"\n"
"   Return a multiplier calculated based on the sharpness of the vertex.\n"
"   Where a flat surface gives 1.0, and higher values sharper edges.\n"
"   This is used to maintain shell thickness when offsetting verts along their normals.\n"
"\n"
"   :return: offset multiplier\n"
"   :rtype: float\n"
);
static PyObject *bpy_bmvert_calc_shell_factor(BPy_BMVert *self)
{
	BPY_BM_CHECK_OBJ(self);
	return PyFloat_FromDouble(BM_vert_calc_shell_factor(self->v));
}

PyDoc_STRVAR(bpy_bmvert_normal_update_doc,
".. method:: normal_update()\n"
"\n"
"   Update vertex normal.\n"
);
static PyObject *bpy_bmvert_normal_update(BPy_BMVert *self)
{
	BPY_BM_CHECK_OBJ(self);

	BM_vert_normal_update(self->v);

	Py_RETURN_NONE;
}


/* Edge
 * ---- */

PyDoc_STRVAR(bpy_bmedge_calc_length_doc,
".. method:: calc_length()\n"
"\n"
"   :return: The length between both verts.\n"
"   :rtype: float\n"
);
static PyObject *bpy_bmedge_calc_length(BPy_BMEdge *self)
{
	BPY_BM_CHECK_OBJ(self);
	return PyFloat_FromDouble(len_v3v3(self->e->v1->co, self->e->v2->co));
}

PyDoc_STRVAR(bpy_bmedge_calc_face_angle_doc,
".. method:: calc_face_angle(fallback=None)\n"
"\n"
"   :arg fallback: return this when the edge doesn't have 2 faces\n"
"      (instead of raising a :exc:`ValueError`).\n"
"   :type fallback: any\n"
"   :return: The angle between 2 connected faces in radians.\n"
"   :rtype: float\n"
);
static PyObject *bpy_bmedge_calc_face_angle(BPy_BMEdge *self, PyObject *args)
{
	const float angle_invalid = -1.0f;
	float angle;
	PyObject *fallback = NULL;

	BPY_BM_CHECK_OBJ(self);

	if (!PyArg_ParseTuple(args, "|O:calc_face_angle", &fallback))
		return NULL;

	angle = BM_edge_calc_face_angle_ex(self->e, angle_invalid);

	if (angle == angle_invalid) {
		/* avoid exception */
		if (fallback) {
			Py_INCREF(fallback);
			return fallback;
		}
		else {
			PyErr_SetString(PyExc_ValueError,
			                "BMEdge.calc_face_angle(): "
			                "edge doesn't use 2 faces");
			return NULL;
		}
	}

	return PyFloat_FromDouble(angle);
}

PyDoc_STRVAR(bpy_bmedge_calc_face_angle_signed_doc,
".. method:: calc_face_angle_signed(fallback=None)\n"
"\n"
"   :arg fallback: return this when the edge doesn't have 2 faces\n"
"      (instead of raising a :exc:`ValueError`).\n"
"   :type fallback: any\n"
"   :return: The angle between 2 connected faces in radians (negative for concave join).\n"
"   :rtype: float\n"
);
static PyObject *bpy_bmedge_calc_face_angle_signed(BPy_BMEdge *self, PyObject *args)
{
	const float angle_invalid = -FLT_MAX;
	float angle;
	PyObject *fallback = NULL;

	BPY_BM_CHECK_OBJ(self);

	if (!PyArg_ParseTuple(args, "|O:calc_face_angle_signed", &fallback))
		return NULL;

	angle = BM_edge_calc_face_angle_signed_ex(self->e, angle_invalid);

	if (angle == angle_invalid) {
		/* avoid exception */
		if (fallback) {
			Py_INCREF(fallback);
			return fallback;
		}
		else {
			PyErr_SetString(PyExc_ValueError,
			                "BMEdge.calc_face_angle_signed(): "
			                "edge doesn't use 2 faces");
			return NULL;
		}
	}

	return PyFloat_FromDouble(angle);
}

PyDoc_STRVAR(bpy_bmedge_calc_tangent_doc,
".. method:: calc_tangent(loop)\n"
"\n"
"   Return the tangent at this edge relative to a face (pointing inward into the face).\n"
"   This uses the face normal for calculation.\n"
"\n"
"   :arg loop: The loop used for tangent calculation.\n"
"   :type loop: :class:`BMLoop`\n"
"   :return: a normalized vector.\n"
"   :rtype: :class:`mathutils.Vector`\n"
);
static PyObject *bpy_bmedge_calc_tangent(BPy_BMEdge *self, PyObject *args)
{
	BPy_BMLoop *py_loop;
	BPY_BM_CHECK_OBJ(self);

	if (!PyArg_ParseTuple(args, "O!:BMEdge.calc_face_tangent",
	                      &BPy_BMLoop_Type, &py_loop))
	{
		return NULL;
	}
	else {
		float vec[3];
		BPY_BM_CHECK_OBJ(py_loop);
		/* no need to check if they are from the same mesh or even connected */
		BM_edge_calc_face_tangent(self->e, py_loop->l, vec);
		return Vector_CreatePyObject(vec, 3, NULL);
	}
}


PyDoc_STRVAR(bpy_bmedge_other_vert_doc,
".. method:: other_vert(vert)\n"
"\n"
"   Return the other vertex on this edge or None if the vertex is not used by this edge.\n"
"\n"
"   :arg vert: a vert in this edge.\n"
"   :type vert: :class:`BMVert`\n"
"   :return: The edges other vert.\n"
"   :rtype: :class:`BMVert` or None\n"
);
static PyObject *bpy_bmedge_other_vert(BPy_BMEdge *self, BPy_BMVert *value)
{
	BMVert *other;
	BPY_BM_CHECK_OBJ(self);

	if (!BPy_BMVert_Check(value)) {
		PyErr_Format(PyExc_TypeError,
		             "BMEdge.other_vert(vert): BMVert expected, not '%.200s'",
		             Py_TYPE(value)->tp_name);
		return NULL;
	}

	BPY_BM_CHECK_SOURCE_OBJ(self->bm, "BMEdge.other_vert(vert)", value);

	other = BM_edge_other_vert(self->e, value->v);

	if (other) {
		return BPy_BMVert_CreatePyObject(self->bm, other);
	}
	else {
		/* could raise an exception here */
		Py_RETURN_NONE;
	}
}


PyDoc_STRVAR(bpy_bmedge_normal_update_doc,
".. method:: normal_update()\n"
"\n"
"   Update edges vertex normals.\n"
);
static PyObject *bpy_bmedge_normal_update(BPy_BMEdge *self)
{
	BPY_BM_CHECK_OBJ(self);

	BM_edge_normals_update(self->e);

	Py_RETURN_NONE;
}


/* Face
 * ---- */

PyDoc_STRVAR(bpy_bmface_copy_from_face_interp_doc,
".. method:: copy_from_face_interp(face, vert=True)\n"
"\n"
"   Interpolate the customdata from another face onto this one (faces should overlap).\n"
"\n"
"   :arg face: The face to interpolate data from.\n"
"   :type face: :class:`BMFace`\n"
"   :arg vert: When True, also copy vertex data.\n"
"   :type vert: boolean\n"
);
static PyObject *bpy_bmface_copy_from_face_interp(BPy_BMFace *self, PyObject *args)
{
	BPy_BMFace *py_face = NULL;
	bool do_vertex   = true;

	BPY_BM_CHECK_OBJ(self);

	if (!PyArg_ParseTuple(
	        args, "O!|O&:BMFace.copy_from_face_interp",
	        &BPy_BMFace_Type, &py_face,
	        PyC_ParseBool, &do_vertex))
	{
		return NULL;
	}
	else {
		BMesh *bm = self->bm;

		BPY_BM_CHECK_SOURCE_OBJ(bm, "BMFace.copy_from_face_interp(face)", py_face);

		BM_face_interp_from_face(bm, self->f, py_face->f, do_vertex);

		Py_RETURN_NONE;
	}
}


PyDoc_STRVAR(bpy_bmface_copy_doc,
".. method:: copy(verts=True, edges=True)\n"
"\n"
"   Make a copy of this face.\n"
"\n"
"   :arg verts: When set, the faces verts will be duplicated too.\n"
"   :type verts: boolean\n"
"   :arg edges: When set, the faces edges will be duplicated too.\n"
"   :type edges: boolean\n"
"   :return: The newly created face.\n"
"   :rtype: :class:`BMFace`\n"
);
static PyObject *bpy_bmface_copy(BPy_BMFace *self, PyObject *args, PyObject *kw)
{
	static const char *kwlist[] = {"verts", "edges", NULL};

	BMesh *bm = self->bm;
	bool do_verts = true;
	bool do_edges = true;

	BMFace *f_cpy;
	BPY_BM_CHECK_OBJ(self);

	if (!PyArg_ParseTupleAndKeywords(
	        args, kw,
	        "|O&O&:BMFace.copy", (char **)kwlist,
	        PyC_ParseBool, &do_verts,
	        PyC_ParseBool, &do_edges))
	{
		return NULL;
	}

	f_cpy = BM_face_copy(bm, bm, self->f, do_verts, do_edges);

	if (f_cpy) {
		return BPy_BMFace_CreatePyObject(bm, f_cpy);
	}
	else {
		PyErr_SetString(PyExc_ValueError,
		                "BMFace.copy(): couldn't create the new face, internal error");
		return NULL;
	}
}


PyDoc_STRVAR(bpy_bmface_calc_area_doc,
".. method:: calc_area()\n"
"\n"
"   Return the area of the face.\n"
"\n"
"   :return: Return the area of the face.\n"
"   :rtype: float\n"
);
static PyObject *bpy_bmface_calc_area(BPy_BMFace *self)
{
	BPY_BM_CHECK_OBJ(self);
	return PyFloat_FromDouble(BM_face_calc_area(self->f));
}


PyDoc_STRVAR(bpy_bmface_calc_perimeter_doc,
".. method:: calc_perimeter()\n"
"\n"
"   Return the perimeter of the face.\n"
"\n"
"   :return: Return the perimeter of the face.\n"
"   :rtype: float\n"
);
static PyObject *bpy_bmface_calc_perimeter(BPy_BMFace *self)
{
	BPY_BM_CHECK_OBJ(self);
	return PyFloat_FromDouble(BM_face_calc_perimeter(self->f));
}


PyDoc_STRVAR(bpy_bmface_calc_tangent_edge_doc,
".. method:: calc_tangent_edge()\n"
"\n"
"   Return face tangent based on longest edge.\n"
"\n"
"   :return: a normalized vector.\n"
"   :rtype: :class:`mathutils.Vector`\n"
);
static PyObject *bpy_bmface_calc_tangent_edge(BPy_BMFace *self)
{
	float tangent[3];

	BPY_BM_CHECK_OBJ(self);
	BM_face_calc_tangent_edge(self->f, tangent);
	return Vector_CreatePyObject(tangent, 3, NULL);
}


PyDoc_STRVAR(bpy_bmface_calc_tangent_edge_pair_doc,
".. method:: calc_tangent_edge_pair()\n"
"\n"
"   Return face tangent based on the two longest disconnected edges.\n"
"\n"
"   - Tris: Use the edge pair with the most similar lengths.\n"
"   - Quads: Use the longest edge pair.\n"
"   - NGons: Use the two longest disconnected edges.\n"
"\n"
"   :return: a normalized vector.\n"
"   :rtype: :class:`mathutils.Vector`\n"
);
static PyObject *bpy_bmface_calc_tangent_edge_pair(BPy_BMFace *self)
{
	float tangent[3];

	BPY_BM_CHECK_OBJ(self);
	BM_face_calc_tangent_edge_pair(self->f, tangent);
	return Vector_CreatePyObject(tangent, 3, NULL);
}


PyDoc_STRVAR(bpy_bmface_calc_tangent_edge_diagonal_doc,
".. method:: calc_tangent_edge_diagonal()\n"
"\n"
"   Return face tangent based on the edge farthest from any vertex.\n"
"\n"
"   :return: a normalized vector.\n"
"   :rtype: :class:`mathutils.Vector`\n"
);
static PyObject *bpy_bmface_calc_tangent_edge_diagonal(BPy_BMFace *self)
{
	float tangent[3];

	BPY_BM_CHECK_OBJ(self);
	BM_face_calc_tangent_edge_diagonal(self->f, tangent);
	return Vector_CreatePyObject(tangent, 3, NULL);
}


PyDoc_STRVAR(bpy_bmface_calc_tangent_vert_diagonal_doc,
".. method:: calc_tangent_vert_diagonal()\n"
"\n"
"   Return face tangent based on the two most distent vertices.\n"
"\n"
"   :return: a normalized vector.\n"
"   :rtype: :class:`mathutils.Vector`\n"
);
static PyObject *bpy_bmface_calc_tangent_vert_diagonal(BPy_BMFace *self)
{
	float tangent[3];

	BPY_BM_CHECK_OBJ(self);
	BM_face_calc_tangent_vert_diagonal(self->f, tangent);
	return Vector_CreatePyObject(tangent, 3, NULL);
}


PyDoc_STRVAR(bpy_bmface_calc_center_mean_doc,
".. method:: calc_center_median()\n"
"\n"
"   Return median center of the face.\n"
"\n"
"   :return: a 3D vector.\n"
"   :rtype: :class:`mathutils.Vector`\n"
);
static PyObject *bpy_bmface_calc_center_mean(BPy_BMFace *self)
{
	float cent[3];

	BPY_BM_CHECK_OBJ(self);
	BM_face_calc_center_mean(self->f, cent);
	return Vector_CreatePyObject(cent, 3, NULL);
}

PyDoc_STRVAR(bpy_bmface_calc_center_mean_weighted_doc,
".. method:: calc_center_median_weighted()\n"
"\n"
"   Return median center of the face weighted by edge lengths.\n"
"\n"
"   :return: a 3D vector.\n"
"   :rtype: :class:`mathutils.Vector`\n"
);
static PyObject *bpy_bmface_calc_center_mean_weighted(BPy_BMFace *self)
{
	float cent[3];

	BPY_BM_CHECK_OBJ(self);
	BM_face_calc_center_mean_weighted(self->f, cent);
	return Vector_CreatePyObject(cent, 3, NULL);
}

PyDoc_STRVAR(bpy_bmface_calc_center_bounds_doc,
".. method:: calc_center_bounds()\n"
"\n"
"   Return bounds center of the face.\n"
"\n"
"   :return: a 3D vector.\n"
"   :rtype: :class:`mathutils.Vector`\n"
);
static PyObject *bpy_bmface_calc_center_bounds(BPy_BMFace *self)
{
	float cent[3];

	BPY_BM_CHECK_OBJ(self);
	BM_face_calc_center_bounds(self->f, cent);
	return Vector_CreatePyObject(cent, 3, NULL);
}


PyDoc_STRVAR(bpy_bmface_normal_update_doc,
".. method:: normal_update()\n"
"\n"
"   Update face's normal.\n"
);
static PyObject *bpy_bmface_normal_update(BPy_BMFace *self)
{
	BPY_BM_CHECK_OBJ(self);

	BM_face_normal_update(self->f);

	Py_RETURN_NONE;
}


PyDoc_STRVAR(bpy_bmface_normal_flip_doc,
".. method:: normal_flip()\n"
"\n"
"   Reverses winding of a face, which flips its normal.\n"
);
static PyObject *bpy_bmface_normal_flip(BPy_BMFace *self)
{
	BPY_BM_CHECK_OBJ(self);

	BM_face_normal_flip(self->bm, self->f);

	Py_RETURN_NONE;
}


/* Loop
 * ---- */

PyDoc_STRVAR(bpy_bmloop_copy_from_face_interp_doc,
".. method:: copy_from_face_interp(face, vert=True, multires=True)\n"
"\n"
"   Interpolate the customdata from a face onto this loop (the loops vert should overlap the face).\n"
"\n"
"   :arg face: The face to interpolate data from.\n"
"   :type face: :class:`BMFace`\n"
"   :arg vert: When enabled, interpolate the loops vertex data (optional).\n"
"   :type vert: boolean\n"
"   :arg multires: When enabled, interpolate the loops multires data (optional).\n"
"   :type multires: boolean\n"
);
static PyObject *bpy_bmloop_copy_from_face_interp(BPy_BMLoop *self, PyObject *args)
{
	BPy_BMFace *py_face = NULL;
	bool do_vertex   = true;
	bool do_multires = true;

	BPY_BM_CHECK_OBJ(self);

	if (!PyArg_ParseTuple(
	        args, "O!|O&O&:BMLoop.copy_from_face_interp",
	        &BPy_BMFace_Type, &py_face,
	        PyC_ParseBool, &do_vertex,
	        PyC_ParseBool, &do_multires))
	{
		return NULL;
	}
	else {
		BMesh *bm = self->bm;

		BPY_BM_CHECK_SOURCE_OBJ(bm, "BMLoop.copy_from_face_interp(face)", py_face);

		BM_loop_interp_from_face(bm, self->l, py_face->f, do_vertex, do_multires);

		Py_RETURN_NONE;
	}
}


PyDoc_STRVAR(bpy_bmloop_calc_angle_doc,
".. method:: calc_angle()\n"
"\n"
"   Return the angle at this loops corner of the face.\n"
"   This is calculated so sharper corners give lower angles.\n"
"\n"
"   :return: The angle in radians.\n"
"   :rtype: float\n"
);
static PyObject *bpy_bmloop_calc_angle(BPy_BMLoop *self)
{
	BPY_BM_CHECK_OBJ(self);
	return PyFloat_FromDouble(BM_loop_calc_face_angle(self->l));
}

PyDoc_STRVAR(bpy_bmloop_calc_normal_doc,
".. method:: calc_normal()\n"
"\n"
"   Return normal at this loops corner of the face.\n"
"   Falls back to the face normal for straight lines.\n"
"\n"
"   :return: a normalized vector.\n"
"   :rtype: :class:`mathutils.Vector`\n"
);
static PyObject *bpy_bmloop_calc_normal(BPy_BMLoop *self)
{
	float vec[3];
	BPY_BM_CHECK_OBJ(self);
	BM_loop_calc_face_normal(self->l, vec);
	return Vector_CreatePyObject(vec, 3, NULL);
}

PyDoc_STRVAR(bpy_bmloop_calc_tangent_doc,
".. method:: calc_tangent()\n"
"\n"
"   Return the tangent at this loops corner of the face (pointing inward into the face).\n"
"   Falls back to the face normal for straight lines.\n"
"\n"
"   :return: a normalized vector.\n"
"   :rtype: :class:`mathutils.Vector`\n"
);
static PyObject *bpy_bmloop_calc_tangent(BPy_BMLoop *self)
{
	float vec[3];
	BPY_BM_CHECK_OBJ(self);
	BM_loop_calc_face_tangent(self->l, vec);
	return Vector_CreatePyObject(vec, 3, NULL);
}

/* Vert Seq
 * -------- */
PyDoc_STRVAR(bpy_bmvertseq_new_doc,
".. method:: new(co=(0.0, 0.0, 0.0), example=None)\n"
"\n"
"   Create a new vertex.\n"
"\n"
"   :arg co: The initial location of the vertex (optional argument).\n"
"   :type co: float triplet\n"
"   :arg example: Existing vert to initialize settings.\n"
"   :type example: :class:`BMVert`\n"
"   :return: The newly created edge.\n"
"   :rtype: :class:`BMVert`\n"
);
static PyObject *bpy_bmvertseq_new(BPy_BMElemSeq *self, PyObject *args)
{
	PyObject *py_co = NULL;
	BPy_BMVert *py_vert_example = NULL; /* optional */

	BPY_BM_CHECK_OBJ(self);

	if (!PyArg_ParseTuple(args, "|OO!:verts.new",
	                      &py_co,
	                      &BPy_BMVert_Type, &py_vert_example))
	{
		return NULL;
	}
	else {
		BMesh *bm = self->bm;
		BMVert *v;
		float co[3] = {0.0f, 0.0f, 0.0f};

		if (py_vert_example) {
			BPY_BM_CHECK_OBJ(py_vert_example);
		}

		if (py_co && mathutils_array_parse(co, 3, 3, py_co, "verts.new(co)") == -1) {
			return NULL;
		}

		v = BM_vert_create(bm, co, NULL, BM_CREATE_NOP);

		if (v == NULL) {
			PyErr_SetString(PyExc_ValueError,
			                "faces.new(verts): couldn't create the new face, internal error");
			return NULL;
		}

		if (py_vert_example) {
			BM_elem_attrs_copy(py_vert_example->bm, bm, py_vert_example->v, v);
		}

		return BPy_BMVert_CreatePyObject(bm, v);
	}
}


/* Edge Seq
 * -------- */
PyDoc_STRVAR(bpy_bmedgeseq_new_doc,
".. method:: new(verts, example=None)\n"
"\n"
"   Create a new edge from a given pair of verts.\n"
"\n"
"   :arg verts: Vertex pair.\n"
"   :type verts: pair of :class:`BMVert`\n"
"   :arg example: Existing edge to initialize settings (optional argument).\n"
"   :type example: :class:`BMEdge`\n"
"   :return: The newly created edge.\n"
"   :rtype: :class:`BMEdge`\n"
);
static PyObject *bpy_bmedgeseq_new(BPy_BMElemSeq *self, PyObject *args)
{
	PyObject *vert_seq;
	BPy_BMEdge *py_edge_example = NULL; /* optional */

	BPY_BM_CHECK_OBJ(self);

	if (!PyArg_ParseTuple(args, "O|O!:edges.new",
	                      &vert_seq,
	                      &BPy_BMEdge_Type, &py_edge_example))
	{
		return NULL;
	}
	else {
		BMesh *bm = self->bm;
		BMEdge *e;
		BMVert **vert_array = NULL;
		Py_ssize_t vert_seq_len; /* always 2 */
		PyObject *ret = NULL;

		if (py_edge_example) {
			BPY_BM_CHECK_OBJ(py_edge_example);
		}

		vert_array = BPy_BMElem_PySeq_As_Array(&bm, vert_seq, 2, 2,
		                                       &vert_seq_len, BM_VERT,
		                                       true, true, "edges.new(...)");

		if (vert_array == NULL) {
			return NULL;
		}

		if (BM_edge_exists(vert_array[0], vert_array[1])) {
			PyErr_SetString(PyExc_ValueError,
			                "edges.new(): this edge exists");
			goto cleanup;
		}

		e = BM_edge_create(bm, vert_array[0], vert_array[1], NULL, BM_CREATE_NOP);

		if (e == NULL) {
			PyErr_SetString(PyExc_ValueError,
			                "faces.new(verts): couldn't create the new face, internal error");
			goto cleanup;
		}

		if (py_edge_example) {
			BM_elem_attrs_copy(py_edge_example->bm, bm, py_edge_example->e, e);
		}

		ret = BPy_BMEdge_CreatePyObject(bm, e);

cleanup:
		if (vert_array) PyMem_FREE(vert_array);
		return ret;
	}
}


/* Face Seq
 * -------- */
PyDoc_STRVAR(bpy_bmfaceseq_new_doc,
".. method:: new(verts, example=None)\n"
"\n"
"   Create a new face from a given set of verts.\n"
"\n"
"   :arg verts: Sequence of 3 or more verts.\n"
"   :type verts: :class:`BMVert`\n"
"   :arg example: Existing face to initialize settings (optional argument).\n"
"   :type example: :class:`BMFace`\n"
"   :return: The newly created face.\n"
"   :rtype: :class:`BMFace`\n"
);
static PyObject *bpy_bmfaceseq_new(BPy_BMElemSeq *self, PyObject *args)
{
	PyObject *vert_seq;
	BPy_BMFace *py_face_example = NULL; /* optional */

	BPY_BM_CHECK_OBJ(self);

	if (!PyArg_ParseTuple(args, "O|O!:faces.new",
	                      &vert_seq,
	                      &BPy_BMFace_Type, &py_face_example))
	{
		return NULL;
	}
	else {
		BMesh *bm = self->bm;
		Py_ssize_t vert_seq_len;

		BMVert **vert_array = NULL;

		PyObject *ret = NULL;

		BMFace *f_new;

		if (py_face_example) {
			BPY_BM_CHECK_OBJ(py_face_example);
		}

		vert_array = BPy_BMElem_PySeq_As_Array(&bm, vert_seq, 3, PY_SSIZE_T_MAX,
		                                       &vert_seq_len, BM_VERT,
		                                       true, true, "faces.new(...)");

		if (vert_array == NULL) {
			return NULL;
		}

		/* check if the face exists */
		if (BM_face_exists(vert_array, vert_seq_len) != NULL) {
			PyErr_SetString(PyExc_ValueError,
			                "faces.new(verts): face already exists");
			goto cleanup;
		}

		/* Go ahead and make the face!
		 * --------------------------- */

		f_new = BM_face_create_verts(bm, vert_array, vert_seq_len,
		                             py_face_example ? py_face_example->f : NULL, BM_CREATE_NOP, true);

		if (UNLIKELY(f_new == NULL)) {
			PyErr_SetString(PyExc_ValueError,
			                "faces.new(verts): couldn't create the new face, internal error");
			goto cleanup;
		}

		ret = BPy_BMFace_CreatePyObject(bm, f_new);

		/* pass through */
cleanup:
		if (vert_array) PyMem_FREE(vert_array);
		return ret;
	}
}

/* Elem Seq
 * -------- */

PyDoc_STRVAR(bpy_bmvertseq_remove_doc,
".. method:: remove(vert)\n"
"\n"
"   Remove a vert.\n"
);
static PyObject *bpy_bmvertseq_remove(BPy_BMElemSeq *self, BPy_BMVert *value)
{
	BPY_BM_CHECK_OBJ(self);

	if (!BPy_BMVert_Check(value)) {
		return NULL;
	}
	else {
		BMesh *bm = self->bm;

		BPY_BM_CHECK_SOURCE_OBJ(bm, "verts.remove(vert)", value);

		BM_vert_kill(bm, value->v);
		bpy_bm_generic_invalidate((BPy_BMGeneric *)value);

		Py_RETURN_NONE;
	}
}

PyDoc_STRVAR(bpy_bmedgeseq_remove_doc,
".. method:: remove(edge)\n"
"\n"
"   Remove an edge.\n"
);
static PyObject *bpy_bmedgeseq_remove(BPy_BMElemSeq *self, BPy_BMEdge *value)
{
	BPY_BM_CHECK_OBJ(self);

	if (!BPy_BMEdge_Check(value)) {
		return NULL;
	}
	else {
		BMesh *bm = self->bm;

		BPY_BM_CHECK_SOURCE_OBJ(bm, "edges.remove(edges)", value);

		BM_edge_kill(bm, value->e);
		bpy_bm_generic_invalidate((BPy_BMGeneric *)value);

		Py_RETURN_NONE;
	}
}

PyDoc_STRVAR(bpy_bmfaceseq_remove_doc,
".. method:: remove(face)\n"
"\n"
"   Remove a face.\n"
);
static PyObject *bpy_bmfaceseq_remove(BPy_BMElemSeq *self, BPy_BMFace *value)
{
	BPY_BM_CHECK_OBJ(self);

	if (!BPy_BMFace_Check(value)) {
		return NULL;
	}
	else {
		BMesh *bm = self->bm;

		BPY_BM_CHECK_SOURCE_OBJ(bm, "faces.remove(face)", value);

		BM_face_kill(bm, value->f);
		bpy_bm_generic_invalidate((BPy_BMGeneric *)value);

		Py_RETURN_NONE;
	}
}

PyDoc_STRVAR(bpy_bmedgeseq_get__method_doc,
".. method:: get(verts, fallback=None)\n"
"\n"
"   Return an edge which uses the **verts** passed.\n"
"\n"
"   :arg verts: Sequence of verts.\n"
"   :type verts: :class:`BMVert`\n"
"   :arg fallback: Return this value if nothing is found.\n"
"   :return: The edge found or None\n"
"   :rtype: :class:`BMEdge`\n"
);
static PyObject *bpy_bmedgeseq_get__method(BPy_BMElemSeq *self, PyObject *args)
{
	PyObject *vert_seq;
	PyObject *fallback = Py_None; /* optional */

	BPY_BM_CHECK_OBJ(self);

	if (!PyArg_ParseTuple(args, "O|O:edges.get",
	                      &vert_seq,
	                      &fallback))
	{
		return NULL;
	}
	else {
		BMesh *bm = self->bm;
		BMEdge *e;
		BMVert **vert_array = NULL;
		Py_ssize_t vert_seq_len; /* always 2 */
		PyObject *ret = NULL;

		vert_array = BPy_BMElem_PySeq_As_Array(&bm, vert_seq, 2, 2,
		                                       &vert_seq_len, BM_VERT,
		                                       true, true, "edges.get(...)");

		if (vert_array == NULL) {
			return NULL;
		}

		if ((e = BM_edge_exists(vert_array[0], vert_array[1]))) {
			ret = BPy_BMEdge_CreatePyObject(bm, e);
		}
		else {
			ret = fallback;
			Py_INCREF(ret);
		}

		PyMem_FREE(vert_array);
		return ret;
	}
}

PyDoc_STRVAR(bpy_bmfaceseq_get__method_doc,
".. method:: get(verts, fallback=None)\n"
"\n"
"   Return a face which uses the **verts** passed.\n"
"\n"
"   :arg verts: Sequence of verts.\n"
"   :type verts: :class:`BMVert`\n"
"   :arg fallback: Return this value if nothing is found.\n"
"   :return: The face found or None\n"
"   :rtype: :class:`BMFace`\n"
);
static PyObject *bpy_bmfaceseq_get__method(BPy_BMElemSeq *self, PyObject *args)
{
	PyObject *vert_seq;
	PyObject *fallback = Py_None; /* optional */

	BPY_BM_CHECK_OBJ(self);

	if (!PyArg_ParseTuple(args, "O|O:faces.get",
	                      &vert_seq,
	                      &fallback))
	{
		return NULL;
	}
	else {
		BMesh *bm = self->bm;
		BMFace *f = NULL;
		BMVert **vert_array = NULL;
		Py_ssize_t vert_seq_len;
		PyObject *ret = NULL;

		vert_array = BPy_BMElem_PySeq_As_Array(&bm, vert_seq, 1, PY_SSIZE_T_MAX,
		                                       &vert_seq_len, BM_VERT,
		                                       true, true, "faces.get(...)");

		if (vert_array == NULL) {
			return NULL;
		}

		f = BM_face_exists(vert_array, vert_seq_len);
		if (f != NULL) {
			ret = BPy_BMFace_CreatePyObject(bm, f);
		}
		else {
			ret = fallback;
			Py_INCREF(ret);
		}

		PyMem_FREE(vert_array);
		return ret;
	}
}

PyDoc_STRVAR(bpy_bmelemseq_index_update_doc,
".. method:: index_update()\n"
"\n"
"   Initialize the index values of this sequence.\n"
"\n"
"   This is the equivalent of looping over all elements and assigning the index values.\n"
"\n"
"   .. code-block:: python\n"
"\n"
"      for index, ele in enumerate(sequence):\n"
"          ele.index = index\n"
"\n"
"   .. note::\n"
"\n"
"      Running this on sequences besides :class:`BMesh.verts`, :class:`BMesh.edges`, :class:`BMesh.faces`\n"
"      works but wont result in each element having a valid index, insted its order in the sequence will be set.\n"
);
static PyObject *bpy_bmelemseq_index_update(BPy_BMElemSeq *self)
{
	BMesh *bm = self->bm;

	BPY_BM_CHECK_OBJ(self);

	switch ((BMIterType)self->itype) {
		case BM_VERTS_OF_MESH:
			BM_mesh_elem_index_ensure(self->bm, BM_VERT);
			break;
		case BM_EDGES_OF_MESH:
			BM_mesh_elem_index_ensure(self->bm, BM_EDGE);
			break;
		case BM_FACES_OF_MESH:
			BM_mesh_elem_index_ensure(self->bm, BM_FACE);
			break;
		default:
		{
			BMIter iter;
			BMElem *ele;
			int index = 0;
			const char htype = bm_iter_itype_htype_map[self->itype];

			BM_ITER_BPY_BM_SEQ (ele, &iter, self) {
				BM_elem_index_set(ele, index); /* set_dirty! */
				index++;
			}

			/* since this isn't the normal vert/edge/face loops,
			 * we're setting dirty values here. so tag as dirty. */
			bm->elem_index_dirty |= htype;

			break;
		}
	}

	Py_RETURN_NONE;
}

PyDoc_STRVAR(bpy_bmelemseq_ensure_lookup_table_doc,
".. method:: ensure_lookup_table()\n"
"\n"
"   Ensure internal data needed for int subscription is initialized with verts/edges/faces, eg ``bm.verts[index]``.\n"
"\n"
"   This needs to be called again after adding/removing data in this sequence."
);
static PyObject *bpy_bmelemseq_ensure_lookup_table(BPy_BMElemSeq *self)
{
	BPY_BM_CHECK_OBJ(self);

	BM_mesh_elem_table_ensure(self->bm, bm_iter_itype_htype_map[self->itype]);

	Py_RETURN_NONE;
}

PyDoc_STRVAR(bpy_bmelemseq_sort_doc,
".. method:: sort(key=None, reverse=False)\n"
"\n"
"   Sort the elements of this sequence, using an optional custom sort key.\n"
"   Indices of elements are not changed, BMElemeSeq.index_update() can be used for that.\n"
"\n"
"   :arg key: The key that sets the ordering of the elements.\n"
"   :type key: :function: returning a number\n"
"   :arg reverse: Reverse the order of the elements\n"
"   :type reverse: :boolean:\n"
"\n"
"   .. note::\n"
"\n"
"      When the 'key' argument is not provided, the elements are reordered following their current index value.\n"
"      In particular this can be used by setting indices manually before calling this method.\n"
"\n"
"   .. warning::\n"
"\n"
"      Existing references to the N'th element, will continue to point the data at that index.\n"
);

/* Use a static variable here because there is the need to sort some array
 * doing comparisons on elements of another array, qsort_r would have been
 * wonderful to use here, but unfortunately it is not standard and it's not
 * portable across different platforms.
 *
 * If a portable alternative to qsort_r becomes available, remove this static
 * var hack!
 *
 * Note: the functions below assumes the keys array has been allocated and it
 * has enough elements to complete the task.
 */

static int bpy_bmelemseq_sort_cmp_by_keys_ascending(const void *index1_v, const void *index2_v, void *keys_v)
{
	const double *keys = keys_v;
	const int *index1 = (int *)index1_v;
	const int *index2 = (int *)index2_v;

	if      (keys[*index1] < keys[*index2]) return -1;
	else if (keys[*index1] > keys[*index2]) return 1;
	else                                    return 0;
}

static int bpy_bmelemseq_sort_cmp_by_keys_descending(const void *index1_v, const void *index2_v, void *keys_v)
{
	return -bpy_bmelemseq_sort_cmp_by_keys_ascending(index1_v, index2_v, keys_v);
}

static PyObject *bpy_bmelemseq_sort(BPy_BMElemSeq *self, PyObject *args, PyObject *kw)
{
	static const char *kwlist[] = {"key", "reverse", NULL};
	PyObject *keyfunc = NULL; /* optional */
	bool do_reverse = false; /* optional */

	const char htype = bm_iter_itype_htype_map[self->itype];
	int n_elem;

	BMIter iter;
	BMElem *ele;

	double *keys;
	int *elem_idx;
	unsigned int *elem_map_idx;
	int (*elem_idx_compare_by_keys)(const void *, const void *, void *);

	unsigned int *vert_idx = NULL;
	unsigned int *edge_idx = NULL;
	unsigned int *face_idx = NULL;
	int i;

	BMesh *bm = self->bm;

	BPY_BM_CHECK_OBJ(self);

	if (args != NULL) {
		if (!PyArg_ParseTupleAndKeywords(
		        args, kw,
		        "|OO&:BMElemSeq.sort", (char **)kwlist,
		        &keyfunc,
		        PyC_ParseBool, &do_reverse))
		{
			return NULL;
		}
	}

	if (keyfunc != NULL && !PyCallable_Check(keyfunc)) {
		PyErr_SetString(PyExc_TypeError,
		                "the 'key' argument is not a callable object");
		return NULL;
	}

	n_elem = BM_mesh_elem_count(bm, htype);
	if (n_elem <= 1) {
		/* 0 or 1 elements: sorted already */
		Py_RETURN_NONE;
	}

	keys = PyMem_MALLOC(sizeof(*keys) * n_elem);
	if (keys == NULL) {
		PyErr_NoMemory();
		return NULL;
	}

	i = 0;
	BM_ITER_BPY_BM_SEQ (ele, &iter, self) {
		if (keyfunc != NULL) {
			PyObject *py_elem;
			PyObject *index;

			py_elem = BPy_BMElem_CreatePyObject(self->bm, (BMHeader *)ele);
			index = PyObject_CallFunctionObjArgs(keyfunc, py_elem, NULL);
			Py_DECREF(py_elem);
			if (index == NULL) {
				/* No need to set the exception here,
				 * PyObject_CallFunctionObjArgs() does that */
				PyMem_FREE(keys);
				return NULL;
			}

			if ((keys[i] = PyFloat_AsDouble(index)) == -1 && PyErr_Occurred()) {
				PyErr_SetString(PyExc_ValueError,
				                "the value returned by the 'key' function is not a number");
				Py_DECREF(index);
				PyMem_FREE(keys);
				return NULL;
			}

			Py_DECREF(index);
		}
		else {
			/* If the 'key' function is not provided we sort
			 * according to the current index values */
			keys[i] = ele->head.index;
		}

		i++;
	}

	elem_idx = PyMem_MALLOC(sizeof(*elem_idx) * n_elem);
	if (elem_idx == NULL) {
		PyErr_NoMemory();
		PyMem_FREE(keys);
		return NULL;
	}

	/* Initialize the element index array */
	range_vn_i(elem_idx, n_elem, 0);

	/* Sort the index array according to the order of the 'keys' array */
	if (do_reverse)
		elem_idx_compare_by_keys = bpy_bmelemseq_sort_cmp_by_keys_descending;
	else
		elem_idx_compare_by_keys = bpy_bmelemseq_sort_cmp_by_keys_ascending;

	BLI_qsort_r(elem_idx, n_elem, sizeof(*elem_idx), elem_idx_compare_by_keys, keys);

	elem_map_idx = PyMem_MALLOC(sizeof(*elem_map_idx) * n_elem);
	if (elem_map_idx == NULL) {
		PyErr_NoMemory();
		PyMem_FREE(elem_idx);
		PyMem_FREE(keys);
		return NULL;
	}

	/* Initialize the map array
	 *
	 * We need to know the index such that if used as the new_index in
	 * BM_mesh_remap() will give the order of the sorted keys like in
	 * elem_idx */
	for (i = 0; i < n_elem; i++) {
		elem_map_idx[elem_idx[i]] = i;
	}

	switch ((BMIterType)self->itype) {
		case BM_VERTS_OF_MESH:
			vert_idx = elem_map_idx;
			break;
		case BM_EDGES_OF_MESH:
			edge_idx = elem_map_idx;
			break;
		case BM_FACES_OF_MESH:
			face_idx = elem_map_idx;
			break;
		default:
			PyErr_Format(PyExc_TypeError, "element type %d not supported", self->itype);
			PyMem_FREE(elem_map_idx);
			PyMem_FREE(elem_idx);
			PyMem_FREE(keys);
			return NULL;
	}

	BM_mesh_remap(bm, vert_idx, edge_idx, face_idx);

	PyMem_FREE(elem_map_idx);
	PyMem_FREE(elem_idx);
	PyMem_FREE(keys);

	Py_RETURN_NONE;
}

static struct PyMethodDef bpy_bmesh_methods[] = {
	/* utility */
	{"copy",  (PyCFunction)bpy_bmesh_copy,  METH_NOARGS, bpy_bmesh_copy_doc},
	{"clear", (PyCFunction)bpy_bmesh_clear, METH_NOARGS, bpy_bmesh_clear_doc},
	{"free",  (PyCFunction)bpy_bmesh_free,  METH_NOARGS, bpy_bmesh_free_doc},

	/* conversion */
	{"from_object", (PyCFunction)bpy_bmesh_from_object, METH_VARARGS | METH_KEYWORDS, bpy_bmesh_from_object_doc},
	{"from_mesh",   (PyCFunction)bpy_bmesh_from_mesh,   METH_VARARGS | METH_KEYWORDS, bpy_bmesh_from_mesh_doc},
	{"to_mesh",     (PyCFunction)bpy_bmesh_to_mesh,     METH_VARARGS,                 bpy_bmesh_to_mesh_doc},

	/* meshdata */
	{"select_flush_mode", (PyCFunction)bpy_bmesh_select_flush_mode, METH_NOARGS, bpy_bmesh_select_flush_mode_doc},
	{"select_flush", (PyCFunction)bpy_bmesh_select_flush, METH_O, bpy_bmesh_select_flush_doc},
	{"normal_update", (PyCFunction)bpy_bmesh_normal_update, METH_NOARGS, bpy_bmesh_normal_update_doc},
	{"transform", (PyCFunction)bpy_bmesh_transform, METH_VARARGS | METH_KEYWORDS, bpy_bmesh_transform_doc},

	/* calculations */
	{"calc_volume", (PyCFunction)bpy_bmesh_calc_volume, METH_VARARGS | METH_KEYWORDS, bpy_bmesh_calc_volume_doc},
	{"calc_tessface", (PyCFunction)bpy_bmesh_calc_tessface, METH_NOARGS, bpy_bmesh_calc_tessface_doc},
	{NULL, NULL, 0, NULL}
};

static struct PyMethodDef bpy_bmvert_methods[] = {
	{"select_set", (PyCFunction)bpy_bm_elem_select_set, METH_O, bpy_bm_elem_select_set_doc},
	{"hide_set", (PyCFunction)bpy_bm_elem_hide_set, METH_O, bpy_bm_elem_hide_set_doc},
	{"copy_from", (PyCFunction)bpy_bm_elem_copy_from, METH_O, bpy_bm_elem_copy_from_doc},
	{"copy_from_face_interp", (PyCFunction)bpy_bmvert_copy_from_face_interp, METH_VARARGS, bpy_bmvert_copy_from_face_interp_doc},
	{"copy_from_vert_interp", (PyCFunction)bpy_bmvert_copy_from_vert_interp, METH_VARARGS, bpy_bmvert_copy_from_vert_interp_doc},

	{"calc_edge_angle",   (PyCFunction)bpy_bmvert_calc_edge_angle,   METH_VARARGS, bpy_bmvert_calc_edge_angle_doc},
	{"calc_shell_factor", (PyCFunction)bpy_bmvert_calc_shell_factor, METH_NOARGS, bpy_bmvert_calc_shell_factor_doc},

	{"normal_update",  (PyCFunction)bpy_bmvert_normal_update,  METH_NOARGS,  bpy_bmvert_normal_update_doc},

	{NULL, NULL, 0, NULL}
};

static struct PyMethodDef bpy_bmedge_methods[] = {
	{"select_set", (PyCFunction)bpy_bm_elem_select_set, METH_O, bpy_bm_elem_select_set_doc},
	{"hide_set", (PyCFunction)bpy_bm_elem_hide_set, METH_O, bpy_bm_elem_hide_set_doc},
	{"copy_from", (PyCFunction)bpy_bm_elem_copy_from, METH_O, bpy_bm_elem_copy_from_doc},

	{"other_vert", (PyCFunction)bpy_bmedge_other_vert, METH_O, bpy_bmedge_other_vert_doc},

	{"calc_length",     (PyCFunction)bpy_bmedge_calc_length,     METH_NOARGS,  bpy_bmedge_calc_length_doc},
	{"calc_face_angle", (PyCFunction)bpy_bmedge_calc_face_angle, METH_VARARGS,  bpy_bmedge_calc_face_angle_doc},
	{"calc_face_angle_signed", (PyCFunction)bpy_bmedge_calc_face_angle_signed, METH_VARARGS,  bpy_bmedge_calc_face_angle_signed_doc},
	{"calc_tangent",    (PyCFunction)bpy_bmedge_calc_tangent,    METH_VARARGS, bpy_bmedge_calc_tangent_doc},

	{"normal_update",  (PyCFunction)bpy_bmedge_normal_update,  METH_NOARGS,  bpy_bmedge_normal_update_doc},

	{NULL, NULL, 0, NULL}
};

static struct PyMethodDef bpy_bmface_methods[] = {
	{"select_set", (PyCFunction)bpy_bm_elem_select_set, METH_O, bpy_bm_elem_select_set_doc},
	{"hide_set", (PyCFunction)bpy_bm_elem_hide_set, METH_O, bpy_bm_elem_hide_set_doc},

	{"copy_from", (PyCFunction)bpy_bm_elem_copy_from, METH_O, bpy_bm_elem_copy_from_doc},
	{"copy_from_face_interp", (PyCFunction)bpy_bmface_copy_from_face_interp, METH_O, bpy_bmface_copy_from_face_interp_doc},

	{"copy", (PyCFunction)bpy_bmface_copy, METH_VARARGS | METH_KEYWORDS, bpy_bmface_copy_doc},

	{"calc_area",          (PyCFunction)bpy_bmface_calc_area,          METH_NOARGS, bpy_bmface_calc_area_doc},
	{"calc_perimeter",     (PyCFunction)bpy_bmface_calc_perimeter,     METH_NOARGS, bpy_bmface_calc_perimeter_doc},
	{"calc_tangent_edge", (PyCFunction)bpy_bmface_calc_tangent_edge,   METH_NOARGS, bpy_bmface_calc_tangent_edge_doc},
	{"calc_tangent_edge_pair", (PyCFunction)bpy_bmface_calc_tangent_edge_pair,   METH_NOARGS, bpy_bmface_calc_tangent_edge_pair_doc},
	{"calc_tangent_edge_diagonal", (PyCFunction)bpy_bmface_calc_tangent_edge_diagonal,   METH_NOARGS, bpy_bmface_calc_tangent_edge_diagonal_doc},
	{"calc_tangent_vert_diagonal", (PyCFunction)bpy_bmface_calc_tangent_vert_diagonal,   METH_NOARGS, bpy_bmface_calc_tangent_vert_diagonal_doc},
	{"calc_center_median", (PyCFunction)bpy_bmface_calc_center_mean,   METH_NOARGS, bpy_bmface_calc_center_mean_doc},
	{"calc_center_median_weighted", (PyCFunction)bpy_bmface_calc_center_mean_weighted, METH_NOARGS, bpy_bmface_calc_center_mean_weighted_doc},
	{"calc_center_bounds", (PyCFunction)bpy_bmface_calc_center_bounds, METH_NOARGS, bpy_bmface_calc_center_bounds_doc},

	{"normal_update",  (PyCFunction)bpy_bmface_normal_update,  METH_NOARGS,  bpy_bmface_normal_update_doc},
	{"normal_flip",  (PyCFunction)bpy_bmface_normal_flip,  METH_NOARGS,  bpy_bmface_normal_flip_doc},

		{NULL, NULL, 0, NULL}
};

static struct PyMethodDef bpy_bmloop_methods[] = {
	{"copy_from", (PyCFunction)bpy_bm_elem_copy_from, METH_O, bpy_bm_elem_copy_from_doc},
	{"copy_from_face_interp", (PyCFunction)bpy_bmloop_copy_from_face_interp, METH_O, bpy_bmloop_copy_from_face_interp_doc},

	{"calc_angle",   (PyCFunction)bpy_bmloop_calc_angle,   METH_NOARGS, bpy_bmloop_calc_angle_doc},
	{"calc_normal",  (PyCFunction)bpy_bmloop_calc_normal,  METH_NOARGS, bpy_bmloop_calc_normal_doc},
	{"calc_tangent", (PyCFunction)bpy_bmloop_calc_tangent, METH_NOARGS, bpy_bmloop_calc_tangent_doc},
	{NULL, NULL, 0, NULL}
};

static struct PyMethodDef bpy_bmelemseq_methods[] = {
	/* odd function, initializes index values */
	{"index_update", (PyCFunction)bpy_bmelemseq_index_update, METH_NOARGS, bpy_bmelemseq_index_update_doc},
	{NULL, NULL, 0, NULL}
};

static struct PyMethodDef bpy_bmvertseq_methods[] = {
	{"new",     (PyCFunction)bpy_bmvertseq_new,         METH_VARARGS, bpy_bmvertseq_new_doc},
	{"remove",  (PyCFunction)bpy_bmvertseq_remove,      METH_O,       bpy_bmvertseq_remove_doc},

	/* odd function, initializes index values */
	{"index_update", (PyCFunction)bpy_bmelemseq_index_update, METH_NOARGS, bpy_bmelemseq_index_update_doc},
	{"ensure_lookup_table", (PyCFunction)bpy_bmelemseq_ensure_lookup_table, METH_NOARGS, bpy_bmelemseq_ensure_lookup_table_doc},
	{"sort", (PyCFunction)bpy_bmelemseq_sort, METH_VARARGS | METH_KEYWORDS, bpy_bmelemseq_sort_doc},
	{NULL, NULL, 0, NULL}
};

static struct PyMethodDef bpy_bmedgeseq_methods[] = {
	{"new",     (PyCFunction)bpy_bmedgeseq_new,         METH_VARARGS, bpy_bmedgeseq_new_doc},
	{"remove",  (PyCFunction)bpy_bmedgeseq_remove,      METH_O,       bpy_bmedgeseq_remove_doc},
	/* 'bpy_bmelemseq_get' for different purpose */
	{"get",     (PyCFunction)bpy_bmedgeseq_get__method, METH_VARARGS, bpy_bmedgeseq_get__method_doc},

	/* odd function, initializes index values */
	{"index_update", (PyCFunction)bpy_bmelemseq_index_update, METH_NOARGS, bpy_bmelemseq_index_update_doc},
	{"ensure_lookup_table", (PyCFunction)bpy_bmelemseq_ensure_lookup_table, METH_NOARGS, bpy_bmelemseq_ensure_lookup_table_doc},
	{"sort", (PyCFunction)bpy_bmelemseq_sort, METH_VARARGS | METH_KEYWORDS, bpy_bmelemseq_sort_doc},
	{NULL, NULL, 0, NULL}
};

static struct PyMethodDef bpy_bmfaceseq_methods[] = {
	{"new",     (PyCFunction)bpy_bmfaceseq_new,         METH_VARARGS, bpy_bmfaceseq_new_doc},
	{"remove",  (PyCFunction)bpy_bmfaceseq_remove,      METH_O,       bpy_bmfaceseq_remove_doc},
	/* 'bpy_bmelemseq_get' for different purpose */
	{"get",     (PyCFunction)bpy_bmfaceseq_get__method, METH_VARARGS, bpy_bmfaceseq_get__method_doc},

	/* odd function, initializes index values */
	{"index_update", (PyCFunction)bpy_bmelemseq_index_update, METH_NOARGS, bpy_bmelemseq_index_update_doc},
	{"ensure_lookup_table", (PyCFunction)bpy_bmelemseq_ensure_lookup_table, METH_NOARGS, bpy_bmelemseq_ensure_lookup_table_doc},
	{"sort", (PyCFunction)bpy_bmelemseq_sort, METH_VARARGS | METH_KEYWORDS, bpy_bmelemseq_sort_doc},
	{NULL, NULL, 0, NULL}
};

static struct PyMethodDef bpy_bmloopseq_methods[] = {
	/* odd function, initializes index values */
	/* no: index_update() function since we cant iterate over loops */
	/* no: sort() function since we cant iterate over loops */
	{NULL, NULL, 0, NULL}
};

/* Sequences
 * ========= */

/* BMElemSeq / Iter
 * ---------------- */

static PyTypeObject *bpy_bm_itype_as_pytype(const char itype)
{
	/* should cover all types */
	switch ((BMIterType)itype) {
		case BM_VERTS_OF_MESH:
		case BM_VERTS_OF_FACE:
		case BM_VERTS_OF_EDGE:
			return &BPy_BMVert_Type;

		case BM_EDGES_OF_MESH:
		case BM_EDGES_OF_FACE:
		case BM_EDGES_OF_VERT:
			return &BPy_BMEdge_Type;

		case BM_FACES_OF_MESH:
		case BM_FACES_OF_EDGE:
		case BM_FACES_OF_VERT:
			return &BPy_BMFace_Type;

		// case BM_ALL_LOOPS_OF_FACE:
		case BM_LOOPS_OF_FACE:
		case BM_LOOPS_OF_EDGE:
		case BM_LOOPS_OF_VERT:
		case BM_LOOPS_OF_LOOP:
			return &BPy_BMLoop_Type;
	}

	return NULL;
}

static Py_ssize_t bpy_bmelemseq_length(BPy_BMElemSeq *self)
{
	BPY_BM_CHECK_INT(self);

	/* first check if the size is known */
	switch ((BMIterType)self->itype) {
		/* main-types */
		case BM_VERTS_OF_MESH:
			return self->bm->totvert;
		case BM_EDGES_OF_MESH:
			return self->bm->totedge;
		case BM_FACES_OF_MESH:
			return self->bm->totface;

			/* sub-types */
		case BM_VERTS_OF_FACE:
		case BM_EDGES_OF_FACE:
		case BM_LOOPS_OF_FACE:
			BPY_BM_CHECK_INT(self->py_ele);
			return ((BMFace *)self->py_ele->ele)->len;

		case BM_VERTS_OF_EDGE:
			return 2;

		default:
			/* quiet compiler */
			break;
	}


	/* loop over all items, avoid this if we can */
	{
		BMIter iter;
		BMHeader *ele;
		Py_ssize_t tot = 0;

		BM_ITER_BPY_BM_SEQ (ele, &iter, self) {
			tot++;
		}
		return tot;
	}
}

static PyObject *bpy_bmelemseq_subscript_int(BPy_BMElemSeq *self, int keynum)
{
	BPY_BM_CHECK_OBJ(self);

	if (keynum < 0) keynum += bpy_bmelemseq_length(self); /* only get length on negative value, may loop entire seq */
	if (keynum >= 0) {
		if (self->itype <= BM_FACES_OF_MESH) {
			if ((self->bm->elem_table_dirty & bm_iter_itype_htype_map[self->itype]) == 0) {
				BMHeader *ele = NULL;
				switch (self->itype) {
					case BM_VERTS_OF_MESH:
						if (keynum < self->bm->totvert) {
							ele = (BMHeader *)self->bm->vtable[keynum];
						}
						break;
					case BM_EDGES_OF_MESH:
						if (keynum < self->bm->totedge) {
							ele = (BMHeader *)self->bm->etable[keynum];
						}
						break;
					case BM_FACES_OF_MESH:
						if (keynum < self->bm->totface) {
							ele = (BMHeader *)self->bm->ftable[keynum];
						}
						break;
				}
				if (ele) {
					return BPy_BMElem_CreatePyObject(self->bm, ele);
				}
				/* fall through to index error below */
			}
			else {
				PyErr_SetString(PyExc_IndexError,
				                "BMElemSeq[index]: outdated internal index table, "
				                "run ensure_lookup_table() first");
				return NULL;
			}
		}
		else {
			BMHeader *ele = BM_iter_at_index(self->bm, self->itype, self->py_ele ? self->py_ele->ele : NULL, keynum);
			if (ele) {
				return BPy_BMElem_CreatePyObject(self->bm, ele);
			}
		}
	}

	PyErr_Format(PyExc_IndexError,
	             "BMElemSeq[index]: index %d out of range", keynum);
	return NULL;
}

static PyObject *bpy_bmelemseq_subscript_slice(BPy_BMElemSeq *self, Py_ssize_t start, Py_ssize_t stop)
{
	BMIter iter;
	int count = 0;
	bool ok;

	PyObject *list;
	BMHeader *ele;

	BPY_BM_CHECK_OBJ(self);

	list = PyList_New(0);

	ok = BM_iter_init(&iter, self->bm, self->itype, self->py_ele ? self->py_ele->ele : NULL);

	BLI_assert(ok == true);

	if (UNLIKELY(ok == false)) {
		return list;
	}

	/* first loop up-until the start */
	for (ok = true; ok; ok = (BM_iter_step(&iter) != NULL)) {
		if (count == start) {
			break;
		}
		count++;
	}

	/* add items until stop */
	while ((ele = BM_iter_step(&iter))) {
		PyList_APPEND(list, BPy_BMElem_CreatePyObject(self->bm, ele));

		count++;
		if (count == stop) {
			break;
		}
	}

	return list;
}

static PyObject *bpy_bmelemseq_subscript(BPy_BMElemSeq *self, PyObject *key)
{
	/* don't need error check here */
	if (PyIndex_Check(key)) {
		Py_ssize_t i = PyNumber_AsSsize_t(key, PyExc_IndexError);
		if (i == -1 && PyErr_Occurred())
			return NULL;
		return bpy_bmelemseq_subscript_int(self, i);
	}
	else if (PySlice_Check(key)) {
		PySliceObject *key_slice = (PySliceObject *)key;
		Py_ssize_t step = 1;

		if (key_slice->step != Py_None && !_PyEval_SliceIndex(key, &step)) {
			return NULL;
		}
		else if (step != 1) {
			PyErr_SetString(PyExc_TypeError,
			                "BMElemSeq[slice]: slice steps not supported");
			return NULL;
		}
		else if (key_slice->start == Py_None && key_slice->stop == Py_None) {
			return bpy_bmelemseq_subscript_slice(self, 0, PY_SSIZE_T_MAX);
		}
		else {
			Py_ssize_t start = 0, stop = PY_SSIZE_T_MAX;

			/* avoid PySlice_GetIndicesEx because it needs to know the length ahead of time. */
			if (key_slice->start != Py_None && !_PyEval_SliceIndex(key_slice->start, &start)) return NULL;
			if (key_slice->stop != Py_None && !_PyEval_SliceIndex(key_slice->stop, &stop))    return NULL;

			if (start < 0 || stop < 0) {
				/* only get the length for negative values */
				Py_ssize_t len = bpy_bmelemseq_length(self);
				if (start < 0) start += len;
				if (stop  < 0) stop  += len;
			}

			if (stop - start <= 0) {
				return PyList_New(0);
			}
			else {
				return bpy_bmelemseq_subscript_slice(self, start, stop);
			}
		}
	}
	else {
		PyErr_SetString(PyExc_AttributeError,
		                "BMElemSeq[key]: invalid key, key must be an int");
		return NULL;
	}
}

static int bpy_bmelemseq_contains(BPy_BMElemSeq *self, PyObject *value)
{
	BPY_BM_CHECK_INT(self);

	if (Py_TYPE(value) == bpy_bm_itype_as_pytype(self->itype)) {
		BPy_BMElem *value_bm_ele = (BPy_BMElem *)value;
		if (value_bm_ele->bm == self->bm) {
			BMElem *ele, *ele_test = value_bm_ele->ele;
			BMIter iter;
			BM_ITER_BPY_BM_SEQ (ele, &iter, self) {
				if (ele == ele_test) {
					return 1;
				}
			}
		}
	}

	return 0;
}

/* BMElem (customdata)
 * ------------------- */

static PyObject *bpy_bmelem_subscript(BPy_BMElem *self, BPy_BMLayerItem *key)
{
	BPY_BM_CHECK_OBJ(self);

	return BPy_BMLayerItem_GetItem(self, key);
}

static int bpy_bmelem_ass_subscript(BPy_BMElem *self, BPy_BMLayerItem *key, PyObject *value)
{
	BPY_BM_CHECK_INT(self);

	return BPy_BMLayerItem_SetItem(self, key, value);
}

static PySequenceMethods bpy_bmelemseq_as_sequence = {
	(lenfunc)bpy_bmelemseq_length,               /* sq_length */
	NULL,                                        /* sq_concat */
	NULL,                                        /* sq_repeat */
	(ssizeargfunc)bpy_bmelemseq_subscript_int,   /* sq_item */ /* Only set this so PySequence_Check() returns True */
	NULL,                                        /* sq_slice */
	(ssizeobjargproc)NULL,                       /* sq_ass_item */
	NULL,                                        /* *was* sq_ass_slice */
	(objobjproc)bpy_bmelemseq_contains,          /* sq_contains */
	(binaryfunc) NULL,                           /* sq_inplace_concat */
	(ssizeargfunc) NULL,                         /* sq_inplace_repeat */
};

static PyMappingMethods bpy_bmelemseq_as_mapping = {
	(lenfunc)bpy_bmelemseq_length,               /* mp_length */
	(binaryfunc)bpy_bmelemseq_subscript,         /* mp_subscript */
	(objobjargproc)NULL,                         /* mp_ass_subscript */
};

/* for customdata access */
static PyMappingMethods bpy_bm_elem_as_mapping = {
	(lenfunc)NULL,                           /* mp_length */ /* keep this empty, messes up 'if elem: ...' test */
	(binaryfunc)bpy_bmelem_subscript,        /* mp_subscript */
	(objobjargproc)bpy_bmelem_ass_subscript, /* mp_ass_subscript */
};

/* Iterator
 * -------- */

static PyObject *bpy_bmelemseq_iter(BPy_BMElemSeq *self)
{
	BPy_BMIter *py_iter;

	BPY_BM_CHECK_OBJ(self);
	py_iter = (BPy_BMIter *)BPy_BMIter_CreatePyObject(self->bm);
	BM_iter_init(&(py_iter->iter), self->bm, self->itype, self->py_ele ? self->py_ele->ele : NULL);
	return (PyObject *)py_iter;
}

static PyObject *bpy_bmiter_next(BPy_BMIter *self)
{
	BMHeader *ele = BM_iter_step(&self->iter);
	if (ele == NULL) {
		PyErr_SetNone(PyExc_StopIteration);
		return NULL;
	}
	else {
		return (PyObject *)BPy_BMElem_CreatePyObject(self->bm, ele);
	}
}


/* Dealloc Functions
 * ================= */

static void bpy_bmesh_dealloc(BPy_BMesh *self)
{
	BMesh *bm = self->bm;

	/* have have been freed by bmesh */
	if (bm) {
		bm_dealloc_editmode_warn(self);

		if (CustomData_has_layer(&bm->vdata, CD_BM_ELEM_PYPTR)) BM_data_layer_free(bm, &bm->vdata, CD_BM_ELEM_PYPTR);
		if (CustomData_has_layer(&bm->edata, CD_BM_ELEM_PYPTR)) BM_data_layer_free(bm, &bm->edata, CD_BM_ELEM_PYPTR);
		if (CustomData_has_layer(&bm->pdata, CD_BM_ELEM_PYPTR)) BM_data_layer_free(bm, &bm->pdata, CD_BM_ELEM_PYPTR);
		if (CustomData_has_layer(&bm->ldata, CD_BM_ELEM_PYPTR)) BM_data_layer_free(bm, &bm->ldata, CD_BM_ELEM_PYPTR);

		bm->py_handle = NULL;

		if ((self->flag & BPY_BMFLAG_IS_WRAPPED) == 0) {
			BM_mesh_free(bm);
		}
	}

	PyObject_DEL(self);
}

static void bpy_bmvert_dealloc(BPy_BMElem *self)
{
	BMesh *bm = self->bm;
	if (bm) {
		void **ptr = CustomData_bmesh_get(&bm->vdata, self->ele->head.data, CD_BM_ELEM_PYPTR);
		if (ptr)
			*ptr = NULL;
	}
	PyObject_DEL(self);
}

static void bpy_bmedge_dealloc(BPy_BMElem *self)
{
	BMesh *bm = self->bm;
	if (bm) {
		void **ptr = CustomData_bmesh_get(&bm->edata, self->ele->head.data, CD_BM_ELEM_PYPTR);
		if (ptr)
			*ptr = NULL;
	}
	PyObject_DEL(self);
}

static void bpy_bmface_dealloc(BPy_BMElem *self)
{
	BMesh *bm = self->bm;
	if (bm) {
		void **ptr = CustomData_bmesh_get(&bm->pdata, self->ele->head.data, CD_BM_ELEM_PYPTR);
		if (ptr)
			*ptr = NULL;
	}
	PyObject_DEL(self);
}

static void bpy_bmloop_dealloc(BPy_BMElem *self)
{
	BMesh *bm = self->bm;
	if (bm) {
		void **ptr = CustomData_bmesh_get(&bm->ldata, self->ele->head.data, CD_BM_ELEM_PYPTR);
		if (ptr)
			*ptr = NULL;
	}
	PyObject_DEL(self);
}

static void bpy_bmelemseq_dealloc(BPy_BMElemSeq *self)
{
	Py_XDECREF(self->py_ele);

	PyObject_DEL(self);
}

/* not sure where this should go */
static Py_hash_t bpy_bm_elem_hash(PyObject *self)
{
	return _Py_HashPointer(((BPy_BMElem *)self)->ele);
}

static Py_hash_t bpy_bm_hash(PyObject *self)
{
	return _Py_HashPointer(((BPy_BMesh *)self)->bm);
}

/* Type Docstrings
 * =============== */

PyDoc_STRVAR(bpy_bmesh_doc,
"The BMesh data structure\n"
);
PyDoc_STRVAR(bpy_bmvert_doc,
"The BMesh vertex type\n"
);
PyDoc_STRVAR(bpy_bmedge_doc,
"The BMesh edge connecting 2 verts\n"
);
PyDoc_STRVAR(bpy_bmface_doc,
"The BMesh face with 3 or more sides\n"
);
PyDoc_STRVAR(bpy_bmloop_doc,
"This is normally accessed from :class:`BMFace.loops` where each face loop represents a corner of the face.\n"
);
PyDoc_STRVAR(bpy_bmelemseq_doc,
"General sequence type used for accessing any sequence of \n"
":class:`BMVert`, :class:`BMEdge`, :class:`BMFace`, :class:`BMLoop`.\n"
"\n"
"When accessed via :class:`BMesh.verts`, :class:`BMesh.edges`, :class:`BMesh.faces` \n"
"there are also functions to create/remomove items.\n"
);
PyDoc_STRVAR(bpy_bmiter_doc,
"Internal BMesh type for looping over verts/faces/edges,\n"
"used for iterating over :class:`BMElemSeq` types.\n"
);

static PyObject *bpy_bmesh_repr(BPy_BMesh *self)
{
	BMesh *bm = self->bm;

	if (bm) {
		return PyUnicode_FromFormat("<BMesh(%p), totvert=%d, totedge=%d, totface=%d, totloop=%d>",
		                            bm, bm->totvert, bm->totedge, bm->totface, bm->totloop);
	}
	else {
		return PyUnicode_FromFormat("<BMesh dead at %p>", self);
	}
}

static PyObject *bpy_bmvert_repr(BPy_BMVert *self)
{
	BMesh *bm = self->bm;

	if (bm) {
		BMVert *v = self->v;
		return PyUnicode_FromFormat("<BMVert(%p), index=%d>",
		                            v, BM_elem_index_get(v));
	}
	else {
		return PyUnicode_FromFormat("<BMVert dead at %p>", self);
	}
}

static PyObject *bpy_bmedge_repr(BPy_BMEdge *self)
{
	BMesh *bm = self->bm;

	if (bm) {
		BMEdge *e = self->e;
		return PyUnicode_FromFormat("<BMEdge(%p), index=%d, verts=(%p/%d, %p/%d)>",
		                            e, BM_elem_index_get(e),
		                            e->v1, BM_elem_index_get(e->v1),
		                            e->v2, BM_elem_index_get(e->v2));
	}
	else {
		return PyUnicode_FromFormat("<BMEdge dead at %p>", self);
	}
}

static PyObject *bpy_bmface_repr(BPy_BMFace *self)
{
	BMesh *bm = self->bm;

	if (bm) {
		BMFace *f = self->f;
		return PyUnicode_FromFormat("<BMFace(%p), index=%d, totverts=%d>",
		                            f, BM_elem_index_get(f),
		                            f->len);
	}
	else {
		return PyUnicode_FromFormat("<BMFace dead at %p>", self);
	}
}

static PyObject *bpy_bmloop_repr(BPy_BMLoop *self)
{
	BMesh *bm = self->bm;

	if (bm) {
		BMLoop *l = self->l;
		return PyUnicode_FromFormat("<BMLoop(%p), index=%d, vert=%p/%d, edge=%p/%d, face=%p/%d>",
		                            l, BM_elem_index_get(l),
		                            l->v, BM_elem_index_get(l->v),
		                            l->e, BM_elem_index_get(l->e),
		                            l->f, BM_elem_index_get(l->f));
	}
	else {
		return PyUnicode_FromFormat("<BMLoop dead at %p>", self);
	}
}

/* Types
 * ===== */

PyTypeObject BPy_BMesh_Type;
PyTypeObject BPy_BMVert_Type;
PyTypeObject BPy_BMEdge_Type;
PyTypeObject BPy_BMFace_Type;
PyTypeObject BPy_BMLoop_Type;
PyTypeObject BPy_BMElemSeq_Type;
PyTypeObject BPy_BMVertSeq_Type;
PyTypeObject BPy_BMEdgeSeq_Type;
PyTypeObject BPy_BMFaceSeq_Type;
PyTypeObject BPy_BMLoopSeq_Type;
PyTypeObject BPy_BMIter_Type;



void BPy_BM_init_types(void)
{
	BPy_BMesh_Type.tp_basicsize     = sizeof(BPy_BMesh);
	BPy_BMVert_Type.tp_basicsize    = sizeof(BPy_BMVert);
	BPy_BMEdge_Type.tp_basicsize    = sizeof(BPy_BMEdge);
	BPy_BMFace_Type.tp_basicsize    = sizeof(BPy_BMFace);
	BPy_BMLoop_Type.tp_basicsize    = sizeof(BPy_BMLoop);
	BPy_BMElemSeq_Type.tp_basicsize = sizeof(BPy_BMElemSeq);
	BPy_BMVertSeq_Type.tp_basicsize = sizeof(BPy_BMElemSeq);
	BPy_BMEdgeSeq_Type.tp_basicsize = sizeof(BPy_BMElemSeq);
	BPy_BMFaceSeq_Type.tp_basicsize = sizeof(BPy_BMElemSeq);
	BPy_BMLoopSeq_Type.tp_basicsize = sizeof(BPy_BMElemSeq);
	BPy_BMIter_Type.tp_basicsize    = sizeof(BPy_BMIter);


	BPy_BMesh_Type.tp_name     = "BMesh";
	BPy_BMVert_Type.tp_name    = "BMVert";
	BPy_BMEdge_Type.tp_name    = "BMEdge";
	BPy_BMFace_Type.tp_name    = "BMFace";
	BPy_BMLoop_Type.tp_name    = "BMLoop";
	BPy_BMElemSeq_Type.tp_name = "BMElemSeq";
	BPy_BMVertSeq_Type.tp_name = "BMVertSeq";
	BPy_BMEdgeSeq_Type.tp_name = "BMEdgeSeq";
	BPy_BMFaceSeq_Type.tp_name = "BMFaceSeq";
	BPy_BMLoopSeq_Type.tp_name = "BMLoopSeq";
	BPy_BMIter_Type.tp_name    = "BMIter";


	BPy_BMesh_Type.tp_doc     = bpy_bmesh_doc;
	BPy_BMVert_Type.tp_doc    = bpy_bmvert_doc;
	BPy_BMEdge_Type.tp_doc    = bpy_bmedge_doc;
	BPy_BMFace_Type.tp_doc    = bpy_bmface_doc;
	BPy_BMLoop_Type.tp_doc    = bpy_bmloop_doc;
	BPy_BMElemSeq_Type.tp_doc = bpy_bmelemseq_doc;
	BPy_BMVertSeq_Type.tp_doc = NULL;
	BPy_BMEdgeSeq_Type.tp_doc = NULL;
	BPy_BMFaceSeq_Type.tp_doc = NULL;
	BPy_BMLoopSeq_Type.tp_doc = NULL;
	BPy_BMIter_Type.tp_doc    = bpy_bmiter_doc;


	BPy_BMesh_Type.tp_repr     = (reprfunc)bpy_bmesh_repr;
	BPy_BMVert_Type.tp_repr    = (reprfunc)bpy_bmvert_repr;
	BPy_BMEdge_Type.tp_repr    = (reprfunc)bpy_bmedge_repr;
	BPy_BMFace_Type.tp_repr    = (reprfunc)bpy_bmface_repr;
	BPy_BMLoop_Type.tp_repr    = (reprfunc)bpy_bmloop_repr;
	BPy_BMElemSeq_Type.tp_repr = NULL;
	BPy_BMVertSeq_Type.tp_repr = NULL;
	BPy_BMEdgeSeq_Type.tp_repr = NULL;
	BPy_BMFaceSeq_Type.tp_repr = NULL;
	BPy_BMLoopSeq_Type.tp_repr = NULL;
	BPy_BMIter_Type.tp_repr    = NULL;


	BPy_BMesh_Type.tp_getset     = bpy_bmesh_getseters;
	BPy_BMVert_Type.tp_getset    = bpy_bmvert_getseters;
	BPy_BMEdge_Type.tp_getset    = bpy_bmedge_getseters;
	BPy_BMFace_Type.tp_getset    = bpy_bmface_getseters;
	BPy_BMLoop_Type.tp_getset    = bpy_bmloop_getseters;
	BPy_BMElemSeq_Type.tp_getset = NULL;
	BPy_BMVertSeq_Type.tp_getset = bpy_bmvertseq_getseters;
	BPy_BMEdgeSeq_Type.tp_getset = bpy_bmedgeseq_getseters;
	BPy_BMFaceSeq_Type.tp_getset = bpy_bmfaceseq_getseters;
	BPy_BMLoopSeq_Type.tp_getset = bpy_bmloopseq_getseters;
	BPy_BMIter_Type.tp_getset    = NULL;


	BPy_BMesh_Type.tp_methods     = bpy_bmesh_methods;
	BPy_BMVert_Type.tp_methods    = bpy_bmvert_methods;
	BPy_BMEdge_Type.tp_methods    = bpy_bmedge_methods;
	BPy_BMFace_Type.tp_methods    = bpy_bmface_methods;
	BPy_BMLoop_Type.tp_methods    = bpy_bmloop_methods;
	BPy_BMElemSeq_Type.tp_methods = bpy_bmelemseq_methods;
	BPy_BMVertSeq_Type.tp_methods = bpy_bmvertseq_methods;
	BPy_BMEdgeSeq_Type.tp_methods = bpy_bmedgeseq_methods;
	BPy_BMFaceSeq_Type.tp_methods = bpy_bmfaceseq_methods;
	BPy_BMLoopSeq_Type.tp_methods = bpy_bmloopseq_methods;
	BPy_BMIter_Type.tp_methods    = NULL;

	/*BPy_BMElem_Check() uses bpy_bm_elem_hash() to check types.
	 * if this changes update the macro */
	BPy_BMesh_Type.tp_hash     = bpy_bm_hash;
	BPy_BMVert_Type.tp_hash    = bpy_bm_elem_hash;
	BPy_BMEdge_Type.tp_hash    = bpy_bm_elem_hash;
	BPy_BMFace_Type.tp_hash    = bpy_bm_elem_hash;
	BPy_BMLoop_Type.tp_hash    = bpy_bm_elem_hash;
	BPy_BMElemSeq_Type.tp_hash = NULL;
	BPy_BMVertSeq_Type.tp_hash = NULL;
	BPy_BMEdgeSeq_Type.tp_hash = NULL;
	BPy_BMFaceSeq_Type.tp_hash = NULL;
	BPy_BMLoopSeq_Type.tp_hash = NULL;
	BPy_BMIter_Type.tp_hash    = NULL;

	BPy_BMElemSeq_Type.tp_as_sequence = &bpy_bmelemseq_as_sequence;
	BPy_BMVertSeq_Type.tp_as_sequence = &bpy_bmelemseq_as_sequence;
	BPy_BMEdgeSeq_Type.tp_as_sequence = &bpy_bmelemseq_as_sequence;
	BPy_BMFaceSeq_Type.tp_as_sequence = &bpy_bmelemseq_as_sequence;
	BPy_BMLoopSeq_Type.tp_as_sequence = NULL; /* this is not a seq really, only for layer access */

	BPy_BMElemSeq_Type.tp_as_mapping = &bpy_bmelemseq_as_mapping;
	BPy_BMVertSeq_Type.tp_as_mapping = &bpy_bmelemseq_as_mapping;
	BPy_BMEdgeSeq_Type.tp_as_mapping = &bpy_bmelemseq_as_mapping;
	BPy_BMFaceSeq_Type.tp_as_mapping = &bpy_bmelemseq_as_mapping;
	BPy_BMLoopSeq_Type.tp_as_mapping = NULL; /* this is not a seq really, only for layer access */

	/* layer access */
	BPy_BMVert_Type.tp_as_mapping    = &bpy_bm_elem_as_mapping;
	BPy_BMEdge_Type.tp_as_mapping    = &bpy_bm_elem_as_mapping;
	BPy_BMFace_Type.tp_as_mapping    = &bpy_bm_elem_as_mapping;
	BPy_BMLoop_Type.tp_as_mapping    = &bpy_bm_elem_as_mapping;

	BPy_BMElemSeq_Type.tp_iter = (getiterfunc)bpy_bmelemseq_iter;
	BPy_BMVertSeq_Type.tp_iter = (getiterfunc)bpy_bmelemseq_iter;
	BPy_BMEdgeSeq_Type.tp_iter = (getiterfunc)bpy_bmelemseq_iter;
	BPy_BMFaceSeq_Type.tp_iter = (getiterfunc)bpy_bmelemseq_iter;
	BPy_BMLoopSeq_Type.tp_iter = NULL; /* no mapping */

	/* only 1 iteratir so far */
	BPy_BMIter_Type.tp_iternext = (iternextfunc)bpy_bmiter_next;
	BPy_BMIter_Type.tp_iter     = PyObject_SelfIter;

	BPy_BMesh_Type.tp_dealloc     = (destructor)bpy_bmesh_dealloc;
	BPy_BMVert_Type.tp_dealloc    = (destructor)bpy_bmvert_dealloc;
	BPy_BMEdge_Type.tp_dealloc    = (destructor)bpy_bmedge_dealloc;
	BPy_BMFace_Type.tp_dealloc    = (destructor)bpy_bmface_dealloc;
	BPy_BMLoop_Type.tp_dealloc    = (destructor)bpy_bmloop_dealloc;
	BPy_BMElemSeq_Type.tp_dealloc = (destructor)bpy_bmelemseq_dealloc;
	BPy_BMVertSeq_Type.tp_dealloc = (destructor)bpy_bmelemseq_dealloc;
	BPy_BMEdgeSeq_Type.tp_dealloc = (destructor)bpy_bmelemseq_dealloc;
	BPy_BMFaceSeq_Type.tp_dealloc = (destructor)bpy_bmelemseq_dealloc;
	BPy_BMLoopSeq_Type.tp_dealloc = (destructor)bpy_bmelemseq_dealloc;
	BPy_BMIter_Type.tp_dealloc    = NULL;

	BPy_BMesh_Type.tp_flags     = Py_TPFLAGS_DEFAULT;
	BPy_BMVert_Type.tp_flags    = Py_TPFLAGS_DEFAULT;
	BPy_BMEdge_Type.tp_flags    = Py_TPFLAGS_DEFAULT;
	BPy_BMFace_Type.tp_flags    = Py_TPFLAGS_DEFAULT;
	BPy_BMLoop_Type.tp_flags    = Py_TPFLAGS_DEFAULT;
	BPy_BMElemSeq_Type.tp_flags = Py_TPFLAGS_DEFAULT;
	BPy_BMVertSeq_Type.tp_flags = Py_TPFLAGS_DEFAULT;
	BPy_BMEdgeSeq_Type.tp_flags = Py_TPFLAGS_DEFAULT;
	BPy_BMFaceSeq_Type.tp_flags = Py_TPFLAGS_DEFAULT;
	BPy_BMLoopSeq_Type.tp_flags = Py_TPFLAGS_DEFAULT;
	BPy_BMIter_Type.tp_flags    = Py_TPFLAGS_DEFAULT;


	PyType_Ready(&BPy_BMesh_Type);
	PyType_Ready(&BPy_BMVert_Type);
	PyType_Ready(&BPy_BMEdge_Type);
	PyType_Ready(&BPy_BMFace_Type);
	PyType_Ready(&BPy_BMLoop_Type);
	PyType_Ready(&BPy_BMElemSeq_Type);
	PyType_Ready(&BPy_BMVertSeq_Type);
	PyType_Ready(&BPy_BMEdgeSeq_Type);
	PyType_Ready(&BPy_BMFaceSeq_Type);
	PyType_Ready(&BPy_BMLoopSeq_Type);
	PyType_Ready(&BPy_BMIter_Type);
}

/* bmesh.types submodule
 * ********************* */

static struct PyModuleDef BPy_BM_types_module_def = {
	PyModuleDef_HEAD_INIT,
	"bmesh.types",  /* m_name */
	NULL,  /* m_doc */
	0,     /* m_size */
	NULL,  /* m_methods */
	NULL,  /* m_reload */
	NULL,  /* m_traverse */
	NULL,  /* m_clear */
	NULL,  /* m_free */
};

PyObject *BPyInit_bmesh_types(void)
{
	PyObject *submodule;

	submodule = PyModule_Create(&BPy_BM_types_module_def);

#define MODULE_TYPE_ADD(s, t) \
	PyModule_AddObject(s, t.tp_name, (PyObject *)&t); Py_INCREF((PyObject *)&t)

	/* bmesh_py_types.c */
	MODULE_TYPE_ADD(submodule, BPy_BMesh_Type);
	MODULE_TYPE_ADD(submodule, BPy_BMVert_Type);
	MODULE_TYPE_ADD(submodule, BPy_BMEdge_Type);
	MODULE_TYPE_ADD(submodule, BPy_BMFace_Type);
	MODULE_TYPE_ADD(submodule, BPy_BMLoop_Type);
	MODULE_TYPE_ADD(submodule, BPy_BMElemSeq_Type);
	MODULE_TYPE_ADD(submodule, BPy_BMVertSeq_Type);
	MODULE_TYPE_ADD(submodule, BPy_BMEdgeSeq_Type);
	MODULE_TYPE_ADD(submodule, BPy_BMFaceSeq_Type);
	MODULE_TYPE_ADD(submodule, BPy_BMLoopSeq_Type);
	MODULE_TYPE_ADD(submodule, BPy_BMIter_Type);
	/* bmesh_py_types_select.c */
	MODULE_TYPE_ADD(submodule, BPy_BMEditSelSeq_Type);
	MODULE_TYPE_ADD(submodule, BPy_BMEditSelIter_Type);
	/* bmesh_py_types_customdata.c */
	MODULE_TYPE_ADD(submodule, BPy_BMLayerAccessVert_Type);
	MODULE_TYPE_ADD(submodule, BPy_BMLayerAccessEdge_Type);
	MODULE_TYPE_ADD(submodule, BPy_BMLayerAccessFace_Type);
	MODULE_TYPE_ADD(submodule, BPy_BMLayerAccessLoop_Type);
	MODULE_TYPE_ADD(submodule, BPy_BMLayerCollection_Type);
	MODULE_TYPE_ADD(submodule, BPy_BMLayerItem_Type);
	/* bmesh_py_types_meshdata.c */
	MODULE_TYPE_ADD(submodule, BPy_BMLoopUV_Type);
	MODULE_TYPE_ADD(submodule, BPy_BMDeformVert_Type);

#undef MODULE_TYPE_ADD

	return submodule;
}

/* Utility Functions
 * ***************** */

PyObject *BPy_BMesh_CreatePyObject(BMesh *bm, int flag)
{
	BPy_BMesh *self;

	if (bm->py_handle) {
		self = bm->py_handle;
		Py_INCREF(self);
	}
	else {
		self = PyObject_New(BPy_BMesh, &BPy_BMesh_Type);
		self->bm = bm;
		self->flag = flag;

		bm->py_handle = self; /* point back */

		/* avoid allocating layers when we don't have to */
#if 0
		BM_data_layer_add(bm, &bm->vdata, CD_BM_ELEM_PYPTR);
		BM_data_layer_add(bm, &bm->edata, CD_BM_ELEM_PYPTR);
		BM_data_layer_add(bm, &bm->pdata, CD_BM_ELEM_PYPTR);
		BM_data_layer_add(bm, &bm->ldata, CD_BM_ELEM_PYPTR);
#endif
	}

	return (PyObject *)self;
}



PyObject *BPy_BMVert_CreatePyObject(BMesh *bm, BMVert *v)
{
	BPy_BMVert *self;

	void **ptr = CustomData_bmesh_get(&bm->vdata, v->head.data, CD_BM_ELEM_PYPTR);

	/* bmesh may free layers, ensure we have one to store ourself */
	if (UNLIKELY(ptr == NULL)) {
		BM_data_layer_add(bm, &bm->vdata, CD_BM_ELEM_PYPTR);
		ptr = CustomData_bmesh_get(&bm->vdata, v->head.data, CD_BM_ELEM_PYPTR);
	}

	if (*ptr != NULL) {
		self = *ptr;
		Py_INCREF(self);
	}
	else {
		self = PyObject_New(BPy_BMVert, &BPy_BMVert_Type);
		BLI_assert(v != NULL);
		self->bm = bm;
		self->v  = v;
		*ptr = self;
	}
	return (PyObject *)self;
}

PyObject *BPy_BMEdge_CreatePyObject(BMesh *bm, BMEdge *e)
{
	BPy_BMEdge *self;

	void **ptr = CustomData_bmesh_get(&bm->edata, e->head.data, CD_BM_ELEM_PYPTR);

	/* bmesh may free layers, ensure we have one to store ourself */
	if (UNLIKELY(ptr == NULL)) {
		BM_data_layer_add(bm, &bm->edata, CD_BM_ELEM_PYPTR);
		ptr = CustomData_bmesh_get(&bm->edata, e->head.data, CD_BM_ELEM_PYPTR);
	}

	if (*ptr != NULL) {
		self = *ptr;
		Py_INCREF(self);
	}
	else {
		self = PyObject_New(BPy_BMEdge, &BPy_BMEdge_Type);
		BLI_assert(e != NULL);
		self->bm = bm;
		self->e  = e;
		*ptr = self;
	}
	return (PyObject *)self;
}

PyObject *BPy_BMFace_CreatePyObject(BMesh *bm, BMFace *f)
{
	BPy_BMFace *self;

	void **ptr = CustomData_bmesh_get(&bm->pdata, f->head.data, CD_BM_ELEM_PYPTR);

	/* bmesh may free layers, ensure we have one to store ourself */
	if (UNLIKELY(ptr == NULL)) {
		BM_data_layer_add(bm, &bm->pdata, CD_BM_ELEM_PYPTR);
		ptr = CustomData_bmesh_get(&bm->pdata, f->head.data, CD_BM_ELEM_PYPTR);
	}

	if (*ptr != NULL) {
		self = *ptr;
		Py_INCREF(self);
	}
	else {
		self = PyObject_New(BPy_BMFace, &BPy_BMFace_Type);
		BLI_assert(f != NULL);
		self->bm = bm;
		self->f  = f;
		*ptr = self;
	}
	return (PyObject *)self;
}

PyObject *BPy_BMLoop_CreatePyObject(BMesh *bm, BMLoop *l)
{
	BPy_BMLoop *self;

	void **ptr = CustomData_bmesh_get(&bm->ldata, l->head.data, CD_BM_ELEM_PYPTR);

	/* bmesh may free layers, ensure we have one to store ourself */
	if (UNLIKELY(ptr == NULL)) {
		BM_data_layer_add(bm, &bm->ldata, CD_BM_ELEM_PYPTR);
		ptr = CustomData_bmesh_get(&bm->ldata, l->head.data, CD_BM_ELEM_PYPTR);
	}

	if (*ptr != NULL) {
		self = *ptr;
		Py_INCREF(self);
	}
	else {
		self = PyObject_New(BPy_BMLoop, &BPy_BMLoop_Type);
		BLI_assert(l != NULL);
		self->bm = bm;
		self->l  = l;
		*ptr = self;
	}
	return (PyObject *)self;
}

PyObject *BPy_BMElemSeq_CreatePyObject(BMesh *bm, BPy_BMElem *py_ele, const char itype)
{
	BPy_BMElemSeq *self = PyObject_New(BPy_BMElemSeq, &BPy_BMElemSeq_Type);
	self->bm = bm;
	self->py_ele = py_ele; /* can be NULL */
	self->itype = itype;
	Py_XINCREF(py_ele);
	return (PyObject *)self;
}

PyObject *BPy_BMVertSeq_CreatePyObject(BMesh *bm)
{
	BPy_BMElemSeq *self = PyObject_New(BPy_BMElemSeq, &BPy_BMVertSeq_Type);
	self->bm = bm;
	self->py_ele = NULL; /* unused */
	self->itype = BM_VERTS_OF_MESH;
	return (PyObject *)self;
}

PyObject *BPy_BMEdgeSeq_CreatePyObject(BMesh *bm)
{
	BPy_BMElemSeq *self = PyObject_New(BPy_BMElemSeq, &BPy_BMEdgeSeq_Type);
	self->bm = bm;
	self->py_ele = NULL; /* unused */
	self->itype = BM_EDGES_OF_MESH;
	return (PyObject *)self;
}

PyObject *BPy_BMFaceSeq_CreatePyObject(BMesh *bm)
{
	BPy_BMElemSeq *self = PyObject_New(BPy_BMElemSeq, &BPy_BMFaceSeq_Type);
	self->bm = bm;
	self->py_ele = NULL; /* unused */
	self->itype = BM_FACES_OF_MESH;
	return (PyObject *)self;
}

PyObject *BPy_BMLoopSeq_CreatePyObject(BMesh *bm)
{
	BPy_BMElemSeq *self = PyObject_New(BPy_BMElemSeq, &BPy_BMLoopSeq_Type);
	self->bm = bm;
	self->py_ele = NULL; /* unused */
	self->itype = 0; /* should never be passed to the iterator function */
	return (PyObject *)self;
}

PyObject *BPy_BMIter_CreatePyObject(BMesh *bm)
{
	BPy_BMIter *self = PyObject_New(BPy_BMIter, &BPy_BMIter_Type);
	self->bm = bm;
	/* caller must initialize 'iter' member */
	return (PyObject *)self;
}

/* this is just a helper func */
PyObject *BPy_BMElem_CreatePyObject(BMesh *bm, BMHeader *ele)
{
	switch (ele->htype) {
		case BM_VERT:
			return BPy_BMVert_CreatePyObject(bm, (BMVert *)ele);
		case BM_EDGE:
			return BPy_BMEdge_CreatePyObject(bm, (BMEdge *)ele);
		case BM_FACE:
			return BPy_BMFace_CreatePyObject(bm, (BMFace *)ele);
		case BM_LOOP:
			return BPy_BMLoop_CreatePyObject(bm, (BMLoop *)ele);
		default:
			BLI_assert(0);
			PyErr_SetString(PyExc_SystemError, "internal error");
			return NULL;
	}
}

int bpy_bm_generic_valid_check(BPy_BMGeneric *self)
{
	if (LIKELY(self->bm)) {

		/* far too slow to enable by default but handy
		 * to uncomment for debugging tricky errors,
		 * note that this will throw error on entering a
		 * function where the actual error will be caused by
		 * the previous action. */
#if 0
		if (BM_mesh_validate(self->bm) == false) {
			PyErr_Format(PyExc_ReferenceError,
			             "BMesh used by %.200s has become invalid",
			             Py_TYPE(self)->tp_name);
			return -1;
		}
#endif

		return 0;
	}
	else {
		PyErr_Format(PyExc_ReferenceError,
		             "BMesh data of type %.200s has been removed",
		             Py_TYPE(self)->tp_name);
		return -1;
	}
}

int bpy_bm_generic_valid_check_source(BMesh *bm_source, const char *error_prefix, void **args, unsigned int args_tot)
{
	int ret = 0;

	while (args_tot--) {
		BPy_BMGeneric *py_bm_elem = args[args_tot];
		if (py_bm_elem) {

			BLI_assert(BPy_BMesh_Check(py_bm_elem) ||
			           BPy_BMElem_Check(py_bm_elem));

			ret = bpy_bm_generic_valid_check(py_bm_elem);
			if (UNLIKELY(ret == -1)) {
				break;
			}
			else {
				if (UNLIKELY(py_bm_elem->bm != bm_source)) {
					/* could give more info here */
					PyErr_Format(PyExc_ValueError,
					             "%.200s: BMesh data of type %.200s is from another mesh",
					             error_prefix, Py_TYPE(py_bm_elem)->tp_name);
					ret = -1;
					break;
				}
			}
		}
	}

	return ret;
}

void bpy_bm_generic_invalidate(BPy_BMGeneric *self)
{
	self->bm = NULL;
}

/* generic python seq as BMVert/Edge/Face array,
 * return value must be freed with PyMem_FREE(...);
 *
 * The 'bm_r' value is assigned when empty, and used when set.
 */
void *BPy_BMElem_PySeq_As_Array_FAST(
        BMesh **r_bm, PyObject *seq_fast, Py_ssize_t min, Py_ssize_t max, Py_ssize_t *r_size,
        const char htype,
        const bool do_unique_check, const bool do_bm_check,
        const char *error_prefix)
{
	BMesh *bm = (r_bm && *r_bm) ? *r_bm : NULL;
	PyObject **seq_fast_items = PySequence_Fast_ITEMS(seq_fast);
	const Py_ssize_t seq_len = PySequence_Fast_GET_SIZE(seq_fast);
	Py_ssize_t i, i_last_dirty = PY_SSIZE_T_MAX;

	BPy_BMElem *item;
	BMElem **alloc;

	*r_size = 0;

	if (seq_len < min || seq_len > max) {
		PyErr_Format(PyExc_TypeError,
		             "%s: sequence incorrect size, expected [%d - %d], given %d",
		             error_prefix, min, max, seq_len);
		return NULL;
	}

	/* from now on, use goto */
	alloc = PyMem_MALLOC(seq_len * sizeof(BPy_BMElem **));

	for (i = 0; i < seq_len; i++) {
		item = (BPy_BMElem *)seq_fast_items[i];

		if (!BPy_BMElem_CheckHType(Py_TYPE(item), htype)) {
			PyErr_Format(PyExc_TypeError,
			             "%s: expected %.200s, not '%.200s'",
			             error_prefix, BPy_BMElem_StringFromHType(htype), Py_TYPE(item)->tp_name);
			goto err_cleanup;
		}
		else if (!BPY_BM_IS_VALID(item)) {
			PyErr_Format(PyExc_TypeError,
			             "%s: %d %s has been removed",
			             error_prefix, i, Py_TYPE(item)->tp_name);
			goto err_cleanup;
		}
		/* trick so we can ensure all items have the same mesh,
		 * and allows us to pass the 'bm' as NULL. */
		else if (do_bm_check && (bm && bm != item->bm)) {
			PyErr_Format(PyExc_ValueError,
			             "%s: %d %s is from another mesh",
			             error_prefix, i, BPy_BMElem_StringFromHType(htype));
			goto err_cleanup;
		}

		if (bm == NULL) {
			bm = item->bm;
		}

		alloc[i] = item->ele;

		if (do_unique_check) {
			BM_elem_flag_enable(item->ele, BM_ELEM_INTERNAL_TAG);
			i_last_dirty = i;
		}
	}

	if (do_unique_check) {
		/* check for double verts! */
		bool ok = true;
		for (i = 0; i < seq_len; i++) {
			if (UNLIKELY(BM_elem_flag_test(alloc[i], BM_ELEM_INTERNAL_TAG) == false)) {
				ok = false;
			}

			/* ensure we don't leave this enabled */
			BM_elem_flag_disable(alloc[i], BM_ELEM_INTERNAL_TAG);
		}

		if (ok == false) {
			/* Cleared above. */
			i_last_dirty = PY_SSIZE_T_MAX;
			PyErr_Format(PyExc_ValueError,
			             "%s: found the same %.200s used multiple times",
			             error_prefix, BPy_BMElem_StringFromHType(htype));
			goto err_cleanup;
		}
	}

	*r_size = seq_len;
	if (r_bm) *r_bm = bm;
	return alloc;

err_cleanup:
	if (do_unique_check && (i_last_dirty != PY_SSIZE_T_MAX)) {
		for (i = 0; i <= i_last_dirty; i++) {
			BM_elem_flag_disable(alloc[i], BM_ELEM_INTERNAL_TAG);
		}
	}
	PyMem_FREE(alloc);
	return NULL;

}

void *BPy_BMElem_PySeq_As_Array(
        BMesh **r_bm, PyObject *seq, Py_ssize_t min, Py_ssize_t max, Py_ssize_t *r_size,
        const char htype,
        const bool do_unique_check, const bool do_bm_check,
        const char *error_prefix)
{
	PyObject *seq_fast;
	PyObject *ret;

	if (!(seq_fast = PySequence_Fast(seq, error_prefix))) {
		return NULL;
	}

	ret = BPy_BMElem_PySeq_As_Array_FAST(
	        r_bm, seq_fast, min, max, r_size,
	        htype,
	        do_unique_check, do_bm_check,
	        error_prefix);

	Py_DECREF(seq_fast);
	return ret;
}


PyObject *BPy_BMElem_Array_As_Tuple(BMesh *bm, BMHeader **elem, Py_ssize_t elem_len)
{
	Py_ssize_t i;
	PyObject *ret = PyTuple_New(elem_len);
	for (i = 0; i < elem_len; i++) {
		PyTuple_SET_ITEM(ret, i, BPy_BMElem_CreatePyObject(bm, elem[i]));
	}
	return ret;
}
PyObject *BPy_BMVert_Array_As_Tuple(BMesh *bm, BMVert **elem, Py_ssize_t elem_len)
{
	Py_ssize_t i;
	PyObject *ret = PyTuple_New(elem_len);
	for (i = 0; i < elem_len; i++) {
		PyTuple_SET_ITEM(ret, i, BPy_BMVert_CreatePyObject(bm, elem[i]));
	}
	return ret;
}
PyObject *BPy_BMEdge_Array_As_Tuple(BMesh *bm, BMEdge **elem, Py_ssize_t elem_len)
{
	Py_ssize_t i;
	PyObject *ret = PyTuple_New(elem_len);
	for (i = 0; i < elem_len; i++) {
		PyTuple_SET_ITEM(ret, i, BPy_BMEdge_CreatePyObject(bm, elem[i]));
	}

	return ret;
}
PyObject *BPy_BMFace_Array_As_Tuple(BMesh *bm, BMFace **elem, Py_ssize_t elem_len)
{
	Py_ssize_t i;
	PyObject *ret = PyTuple_New(elem_len);
	for (i = 0; i < elem_len; i++) {
		PyTuple_SET_ITEM(ret, i, BPy_BMFace_CreatePyObject(bm, elem[i]));
	}

	return ret;
}
PyObject *BPy_BMLoop_Array_As_Tuple(BMesh *bm, BMLoop **elem, Py_ssize_t elem_len)
{
	Py_ssize_t i;
	PyObject *ret = PyTuple_New(elem_len);
	for (i = 0; i < elem_len; i++) {
		PyTuple_SET_ITEM(ret, i, BPy_BMLoop_CreatePyObject(bm, elem[i]));
	}

	return ret;
}

int BPy_BMElem_CheckHType(PyTypeObject *type, const char htype)
{
	return (((htype & BM_VERT) && (type == &BPy_BMVert_Type)) ||
	        ((htype & BM_EDGE) && (type == &BPy_BMEdge_Type)) ||
	        ((htype & BM_FACE) && (type == &BPy_BMFace_Type)) ||
	        ((htype & BM_LOOP) && (type == &BPy_BMLoop_Type)));
}

/**
 * Use for error strings only, not thread safe,
 *
 * \return a sting like '(BMVert/BMEdge/BMFace/BMLoop)'
 */
char *BPy_BMElem_StringFromHType_ex(const char htype, char ret[32])
{
	/* zero to ensure string is always NULL terminated */
	char *ret_ptr = ret;
	if (htype & BM_VERT) ret_ptr += sprintf(ret_ptr, "/%s", BPy_BMVert_Type.tp_name);
	if (htype & BM_EDGE) ret_ptr += sprintf(ret_ptr, "/%s", BPy_BMEdge_Type.tp_name);
	if (htype & BM_FACE) ret_ptr += sprintf(ret_ptr, "/%s", BPy_BMFace_Type.tp_name);
	if (htype & BM_LOOP) ret_ptr += sprintf(ret_ptr, "/%s", BPy_BMLoop_Type.tp_name);
	ret[0]   = '(';
	*ret_ptr++ = ')';
	*ret_ptr   = '\0';
	return ret;
}
char *BPy_BMElem_StringFromHType(const char htype)
{
	/* zero to ensure string is always NULL terminated */
	static char ret[32];
	return BPy_BMElem_StringFromHType_ex(htype, ret);
}


/* -------------------------------------------------------------------- */
/* keep at bottom */

/* this function is called on free, it should stay quite fast */
static void bm_dealloc_editmode_warn(BPy_BMesh *self)
{
	if (self->flag & BPY_BMFLAG_IS_WRAPPED) {
		/* currently nop - this works without warnings now */
	}
}<|MERGE_RESOLUTION|>--- conflicted
+++ resolved
@@ -904,13 +904,7 @@
 
 	bm = self->bm;
 
-<<<<<<< HEAD
-=======
-	/* python won't ensure matching uv/mtex */
-	BM_mesh_cd_validate(bm);
-
 	BLI_assert(BKE_id_is_in_gobal_main(&me->id));
->>>>>>> 2fe52842
 	BM_mesh_bm_to_me(
 	        G_MAIN,  /* XXX UGLY! */
 	        bm, me,
