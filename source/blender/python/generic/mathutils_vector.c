--- conflicted
+++ resolved
@@ -39,6 +39,7 @@
 #define SWIZZLE_VALID_AXIS 0x4
 #define SWIZZLE_AXIS       0x3
 
+static int row_vector_multiplication(float rvec[4], VectorObject* vec, MatrixObject * mat); /* utility func */
 static PyObject *Vector_ToTupleExt(VectorObject *self, int ndigits);
 
 //----------------------------------mathutils.Vector() ------------------
@@ -79,7 +80,7 @@
 		self->vec[i] = 0.0f;
 	}
 	
-	(void)BaseMath_WriteCallback(self);
+	BaseMath_WriteCallback(self);
 	Py_INCREF(self);
 	return (PyObject*)self;
 }
@@ -112,7 +113,7 @@
 		self->vec[i] /= norm;
 	}
 	
-	(void)BaseMath_WriteCallback(self);
+	BaseMath_WriteCallback(self);
 	Py_INCREF(self);
 	return (PyObject*)self;
 }
@@ -939,7 +940,7 @@
 		vec1->vec[i] = vec1->vec[i] + vec2->vec[i];
 	}
 
-	(void)BaseMath_WriteCallback(vec1);
+	BaseMath_WriteCallback(vec1);
 	Py_INCREF( v1 );
 	return v1;
 }
@@ -999,54 +1000,13 @@
 		vec1->vec[i] = vec1->vec[i] -	vec2->vec[i];
 	}
 
-	(void)BaseMath_WriteCallback(vec1);
+	BaseMath_WriteCallback(vec1);
 	Py_INCREF( v1 );
 	return v1;
 }
 
 /*------------------------obj * obj------------------------------
   mulplication*/
-
-
-/* COLUMN VECTOR Multiplication (Vector X Matrix)
- * [a] * [1][4][7]
- * [b] * [2][5][8]
- * [c] * [3][6][9]
- *
- * note: vector/matrix multiplication IS NOT COMMUTATIVE!!!!
- * note: assume read callbacks have been done first.
- */
-static int column_vector_multiplication(float *rvec, VectorObject* vec, MatrixObject * mat)
-{
-	float vecCopy[4];
-	double dot = 0.0f;
-	int x, y, z = 0;
-	
-	if(mat->rowSize != vec->size){
-		if(mat->rowSize == 4 && vec->size != 3){
-			PyErr_SetString(PyExc_AttributeError, "matrix * vector: matrix row size and vector size must be the same");
-			return -1;
-		}else{
-			vecCopy[3] = 1.0f;
-		}
-	}
-
-	for(x = 0; x < vec->size; x++){
-		vecCopy[x] = vec->vec[x];
-	}
-	rvec[3] = 1.0f;
-
-	for(x = 0; x < mat->colSize; x++) {
-		for(y = 0; y < mat->rowSize; y++) {
-			dot += mat->matrix[y][x] * vecCopy[y];
-		}
-		rvec[z++] = (float)dot;
-		dot = 0.0f;
-	}
-	
-	return 0;
-}
-
 static PyObject *Vector_mul(PyObject * v1, PyObject * v2)
 {
 	VectorObject *vec1 = NULL, *vec2 = NULL;
@@ -1090,21 +1050,17 @@
 		vec1= vec2;
 		v2= v1;
 	}
-
+	
 	if (MatrixObject_Check(v2)) {
 		/* VEC * MATRIX */
-		float tvec[MAX_DIMENSIONS];
-		if(!BaseMath_ReadCallback((MatrixObject *)v2))
+		float tvec[4];
+		if(row_vector_multiplication(tvec, vec1, (MatrixObject*)v2) == -1)
 			return NULL;
-		if(column_vector_multiplication(tvec, vec1, (MatrixObject*)v2) == -1) {
-			return NULL;
-		}
-
 		return newVectorObject(tvec, vec1->size, Py_NEW, NULL);
 	} else if (QuaternionObject_Check(v2)) {
 		/* VEC * QUAT */
 		QuaternionObject *quat2 = (QuaternionObject*)v2;
-		float tvec[3];
+		float tvec[4];
 
 		if(vec1->size != 3) {
 			PyErr_SetString(PyExc_TypeError, "Vector multiplication: only 3D vector rotations (with quats) currently supported\n");
@@ -1119,7 +1075,7 @@
 	}
 	else if (((scalar= PyFloat_AsDouble(v2)) == -1.0 && PyErr_Occurred())==0) { /* VEC*FLOAT */
 		int i;
-		float vec[MAX_DIMENSIONS];
+		float vec[4];
 		
 		for(i = 0; i < vec1->size; i++) {
 			vec[i] = vec1->vec[i] * scalar;
@@ -1137,6 +1093,7 @@
 static PyObject *Vector_imul(PyObject * v1, PyObject * v2)
 {
 	VectorObject *vec = (VectorObject *)v1;
+	int i;
 	float scalar;
 	
 	if(!BaseMath_ReadCallback(vec))
@@ -1145,23 +1102,9 @@
 	/* only support vec*=float and vec*=mat
 	   vec*=vec result is a float so that wont work */
 	if (MatrixObject_Check(v2)) {
-		float rvec[MAX_DIMENSIONS];
-		if(!BaseMath_ReadCallback((MatrixObject *)v2))
+		float tvec[4];
+		if(row_vector_multiplication(tvec, vec, (MatrixObject*)v2) == -1)
 			return NULL;
-		
-		if(column_vector_multiplication(rvec, vec, (MatrixObject*)v2) == -1)
-			return NULL;
-
-		memcpy(vec->vec, rvec, sizeof(float) * vec->size);
-	}
-	else if (QuaternionObject_Check(v2)) {
-		/* VEC *= QUAT */
-		QuaternionObject *quat2 = (QuaternionObject*)v2;
-
-		if(vec->size != 3) {
-			PyErr_SetString(PyExc_TypeError, "Vector multiplication: only 3D vector rotations (with quats) currently supported\n");
-			return NULL;
-<<<<<<< HEAD
 		
 		i= vec->size - 1;
 		do {
@@ -1174,24 +1117,12 @@
 			vec->vec[i] *=	scalar;
 		} while(i--);		
 		}
-=======
-		}
-
-		if(!BaseMath_ReadCallback(quat2)) {
-			return NULL;
-		}
-		mul_qt_v3(quat2->quat, vec->vec);
-	}
-	else if (((scalar= PyFloat_AsDouble(v2)) == -1.0 && PyErr_Occurred())==0) { /* VEC*=FLOAT */
-		mul_vn_fl(vec->vec, vec->size, scalar);
-	}
->>>>>>> f48f8d3b
 	else {
 		PyErr_SetString(PyExc_TypeError, "Vector multiplication: arguments not acceptable for this operation\n");
 		return NULL;
 	}
 	
-	(void)BaseMath_WriteCallback(vec);
+	BaseMath_WriteCallback(vec);
 	Py_INCREF( v1 );
 	return v1;
 }
@@ -1253,7 +1184,7 @@
 		vec1->vec[i] /=	scalar;
 	}
 	
-	(void)BaseMath_WriteCallback(vec1);
+	BaseMath_WriteCallback(vec1);
 	
 	Py_INCREF( v1 );
 	return v1;
@@ -1570,7 +1501,7 @@
 		self->vec[i]= self->vec[i] / (float)dot;
 	}
 	
-	(void)BaseMath_WriteCallback(self); /* checked already */
+	BaseMath_WriteCallback(self); /* checked already */
 	
 	return 0;
 }
@@ -2079,7 +2010,7 @@
 	print "ERROR"
 */
 
-#if 0
+//-----------------row_vector_multiplication (internal)-----------
 //ROW VECTOR Multiplication - Vector X Matrix
 //[x][y][z] *  [1][4][7]
 //             [2][5][8]
@@ -2117,7 +2048,6 @@
 	}
 	return 0;
 }
-#endif
 
 /*----------------------------Vector.negate() -------------------- */
 static char Vector_Negate_doc[] =
@@ -2137,7 +2067,7 @@
 	for(i = 0; i < self->size; i++)
 		self->vec[i] = -(self->vec[i]);
 	
-	(void)BaseMath_WriteCallback(self); // already checked for error
+	BaseMath_WriteCallback(self); // already checked for error
 	
 	Py_INCREF(self);
 	return (PyObject*)self;
