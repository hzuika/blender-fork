--- conflicted
+++ resolved
@@ -58,16 +58,11 @@
   intern/MOD_dynamicpaint.c
   intern/MOD_edgesplit.c
   intern/MOD_explode.c
-<<<<<<< HEAD
-  intern/MOD_fluidsim.c
-  intern/MOD_fluidsim_util.c
+  intern/MOD_fluid.c
   intern/MOD_functiondeform_cxx.cc
   intern/MOD_functiondeform.c
   intern/MOD_functionpoints_cxx.cc
   intern/MOD_functionpoints.c
-=======
-  intern/MOD_fluid.c
->>>>>>> 7d2d2ffa
   intern/MOD_hook.c
   intern/MOD_laplaciandeform.c
   intern/MOD_laplaciansmooth.c
