--- conflicted
+++ resolved
@@ -342,8 +342,7 @@
 	/* flags */             eModifierTypeFlag_AcceptsMesh |
 	                        eModifierTypeFlag_UsesPointCache,
 
-<<<<<<< HEAD
-	/* copyData */          copyData,
+	/* copyData */          modifier_copyData_generic,
 
 	/* deformVerts_DM */    NULL,
 	/* deformMatrices_DM */ NULL,
@@ -352,9 +351,6 @@
 	/* applyModifier_DM */  applyModifier,
 	/* applyModifierEM_DM */NULL,
 
-=======
-	/* copyData */          modifier_copyData_generic,
->>>>>>> 3740f759
 	/* deformVerts */       NULL,
 	/* deformMatrices */    NULL,
 	/* deformVertsEM */     NULL,
