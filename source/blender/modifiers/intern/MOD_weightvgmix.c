--- conflicted
+++ resolved
@@ -467,17 +467,6 @@
   PointerRNA ptr;
   PointerRNA ob_ptr;
   modifier_panel_get_property_pointers(C, panel, &ob_ptr, &ptr);
-<<<<<<< HEAD
-  modifier_panel_buttons(C, panel);
-
-  uiLayoutSetPropSep(layout, true);
-
-  uiItemPointerR(layout, &ptr, "vertex_group_a", &ob_ptr, "vertex_groups", NULL, ICON_NONE);
-  uiItemR(layout, &ptr, "default_weight_a", 0, NULL, ICON_NONE);
-
-  uiItemPointerR(layout, &ptr, "vertex_group_b", &ob_ptr, "vertex_groups", NULL, ICON_NONE);
-  uiItemR(layout, &ptr, "default_weight_b", 0, NULL, ICON_NONE);
-=======
 
   uiLayoutSetPropSep(layout, true);
 
@@ -489,18 +478,14 @@
 
   uiItemR(layout, &ptr, "default_weight_a", 0, NULL, ICON_NONE);
   uiItemR(layout, &ptr, "default_weight_b", 0, IFACE_("B"), ICON_NONE);
->>>>>>> 9b099c86
 
   uiItemS(layout);
 
   uiItemR(layout, &ptr, "mix_set", 0, NULL, ICON_NONE);
   uiItemR(layout, &ptr, "mix_mode", 0, NULL, ICON_NONE);
 
-<<<<<<< HEAD
-=======
   uiItemR(layout, &ptr, "normalize", 0, NULL, ICON_NONE);
 
->>>>>>> 9b099c86
   modifier_panel_end(layout, &ptr);
 }
 
