--- conflicted
+++ resolved
@@ -177,15 +177,9 @@
 	ltmd->merge_dist = 0.01f;
 }
 
-<<<<<<< HEAD
-static Mesh *applyModifier(ModifierData *md, const ModifierEvalContext *ctx,
-                           Mesh *meshData)
-=======
-static DerivedMesh *applyModifier(
-        ModifierData *md, Object *ob,
-        DerivedMesh *derivedData,
-        ModifierApplyFlag flag)
->>>>>>> c84b8d48
+static Mesh *applyModifier(
+        ModifierData *md, const ModifierEvalContext *ctx,
+        Mesh *meshData)
 {
 	Mesh *mesh = meshData;
 	Mesh *result;
