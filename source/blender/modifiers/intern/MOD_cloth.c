/*
 * ***** BEGIN GPL LICENSE BLOCK *****
 *
 * This program is free software; you can redistribute it and/or
 * modify it under the terms of the GNU General Public License
 * as published by the Free Software Foundation; either version 2
 * of the License, or (at your option) any later version.
 *
 * This program is distributed in the hope that it will be useful,
 * but WITHOUT ANY WARRANTY; without even the implied warranty of
 * MERCHANTABILITY or FITNESS FOR A PARTICULAR PURPOSE.  See the
 * GNU General Public License for more details.
 *
 * You should have received a copy of the GNU General Public License
 * along with this program; if not, write to the Free Software  Foundation,
 * Inc., 51 Franklin Street, Fifth Floor, Boston, MA 02110-1301, USA.
 *
 * The Original Code is Copyright (C) 2005 by the Blender Foundation.
 * All rights reserved.
 *
 * Contributor(s): Daniel Dunbar
 *                 Ton Roosendaal,
 *                 Ben Batt,
 *                 Brecht Van Lommel,
 *                 Campbell Barton
 *
 * ***** END GPL LICENSE BLOCK *****
 *
 */

/** \file blender/modifiers/intern/MOD_cloth.c
 *  \ingroup modifiers
 */

#include <string.h>

#include "DNA_cloth_types.h"
#include "DNA_key_types.h"
#include "DNA_scene_types.h"
#include "DNA_object_types.h"

#include "MEM_guardedalloc.h"

#include "BLI_utildefines.h"


#include "BKE_cloth.h"
#include "BKE_cdderivedmesh.h"
#include "BKE_effect.h"
#include "BKE_global.h"
#include "BKE_key.h"
#include "BKE_library_query.h"
#include "BKE_modifier.h"
#include "BKE_pointcache.h"

#include "depsgraph_private.h"

#include "MOD_util.h"

static void initData(ModifierData *md)
{
	ClothModifierData *clmd = (ClothModifierData *) md;

	clmd->sim_parms = MEM_callocN(sizeof(ClothSimSettings), "cloth sim parms");
	clmd->coll_parms = MEM_callocN(sizeof(ClothCollSettings), "cloth coll parms");
	clmd->point_cache = BKE_ptcache_add(&clmd->ptcaches);

	/* check for alloc failing */
	if (!clmd->sim_parms || !clmd->coll_parms || !clmd->point_cache)
		return;

	cloth_init(clmd);
}

static void deformVerts(
        ModifierData *md, Object *ob, DerivedMesh *derivedData, float (*vertexCos)[3],
        int numVerts, ModifierApplyFlag UNUSED(flag))
{
	DerivedMesh *dm;
	ClothModifierData *clmd = (ClothModifierData *) md;

	/* check for alloc failing */
	if (!clmd->sim_parms || !clmd->coll_parms) {
		initData(md);

		if (!clmd->sim_parms || !clmd->coll_parms)
			return;
	}

	dm = get_dm(ob, NULL, derivedData, NULL, false, false);
	if (dm == derivedData)
		dm = CDDM_copy(dm);

	/* TODO(sergey): For now it actually duplicates logic from DerivedMesh.c
	 * and needs some more generic solution. But starting experimenting with
	 * this so close to the release is not that nice..
	 *
	 * Also hopefully new cloth system will arrive soon..
	 */
	if (derivedData == NULL && clmd->sim_parms->shapekey_rest) {
		KeyBlock *kb = BKE_keyblock_from_key(BKE_key_from_object(ob),
		                                     clmd->sim_parms->shapekey_rest);
		if (kb && kb->data != NULL) {
			float (*layerorco)[3];
			if (!(layerorco = DM_get_vert_data_layer(dm, CD_CLOTH_ORCO))) {
				DM_add_vert_layer(dm, CD_CLOTH_ORCO, CD_CALLOC, NULL);
				layerorco = DM_get_vert_data_layer(dm, CD_CLOTH_ORCO);
			}

			memcpy(layerorco, kb->data, sizeof(float) * 3 * numVerts);
		}
	}

	CDDM_apply_vert_coords(dm, vertexCos);

	clothModifier_do(clmd, md->scene, ob, dm, vertexCos);

	dm->release(dm);
}

static void updateDepgraph(ModifierData *md, const ModifierUpdateDepsgraphContext *ctx)
{
	ClothModifierData *clmd = (ClothModifierData *) md;

	if (clmd) {
		/* Actual code uses get_collisionobjects */
#ifdef WITH_LEGACY_DEPSGRAPH
<<<<<<< HEAD
		dag_add_collision_relations(forest, scene, ob, obNode, clmd->coll_parms->group, ob->lay|scene->lay, eModifierType_Collision, NULL, true, "Cloth Collision");
		dag_add_forcefield_relations(forest, scene, ob, obNode, clmd->sim_parms->effector_weights, true, 0, "Cloth Field");

		if (clmd->sim_parms->basemesh_target && (clmd->sim_parms->basemesh_target != ob)) {
			DagNode *curNode = dag_get_node(forest, clmd->sim_parms->basemesh_target);

			dag_add_relation(forest, curNode, obNode, (DAG_RL_DATA_DATA | DAG_RL_OB_DATA), "Cloth Base Mesh Target");
		}
=======
		dag_add_collision_relations(ctx->forest, ctx->scene, ctx->object, ctx->obNode, clmd->coll_parms->group, ctx->object->lay|ctx->scene->lay, eModifierType_Collision, NULL, true, "Cloth Collision");
		dag_add_forcefield_relations(ctx->forest, ctx->scene, ctx->object, ctx->obNode, clmd->sim_parms->effector_weights, true, 0, "Cloth Field");
>>>>>>> 51f14cfa
#else
	(void)ctx;
#endif
	}
}

static void updateDepsgraph(ModifierData *md, const ModifierUpdateDepsgraphContext *ctx)
{
	ClothModifierData *clmd = (ClothModifierData *)md;
	if (clmd != NULL) {
		/* Actual code uses get_collisionobjects */
		DEG_add_collision_relations(ctx->node, ctx->scene, ctx->object, clmd->coll_parms->group, ctx->object->lay|ctx->scene->lay, eModifierType_Collision, NULL, true, "Cloth Collision");

<<<<<<< HEAD
		DEG_add_forcefield_relations(node, scene, ob, clmd->sim_parms->effector_weights, true, 0, "Cloth Field");

		if (clmd->sim_parms->basemesh_target && (clmd->sim_parms->basemesh_target != ob)) {
			DEG_add_object_relation(node, clmd->sim_parms->basemesh_target, DEG_OB_COMP_TRANSFORM, "Cloth Base Mesh Target");
			DEG_add_object_relation(node, clmd->sim_parms->basemesh_target, DEG_OB_COMP_GEOMETRY, "Cloth Base Mesh Target");
		}
=======
		DEG_add_forcefield_relations(ctx->node, ctx->scene, ctx->object, clmd->sim_parms->effector_weights, true, 0, "Cloth Field");
>>>>>>> 51f14cfa
	}
}

static CustomDataMask requiredDataMask(Object *UNUSED(ob), ModifierData *md)
{
	CustomDataMask dataMask = 0;
	ClothModifierData *clmd = (ClothModifierData *)md;

	if (cloth_uses_vgroup(clmd))
		dataMask |= CD_MASK_MDEFORMVERT;

	if (clmd->sim_parms->shapekey_rest != 0)
		dataMask |= CD_MASK_CLOTH_ORCO;

	return dataMask;
}

static void copyData(const ModifierData *md, ModifierData *target)
{
	const ClothModifierData *clmd = (const ClothModifierData *) md;
	ClothModifierData *tclmd = (ClothModifierData *) target;

	if (tclmd->sim_parms) {
		if (tclmd->sim_parms->effector_weights)
			MEM_freeN(tclmd->sim_parms->effector_weights);
		MEM_freeN(tclmd->sim_parms);
	}

	if (tclmd->coll_parms)
		MEM_freeN(tclmd->coll_parms);

	BKE_ptcache_free_list(&tclmd->ptcaches);
	tclmd->point_cache = NULL;

	tclmd->sim_parms = MEM_dupallocN(clmd->sim_parms);
	if (clmd->sim_parms->effector_weights)
		tclmd->sim_parms->effector_weights = MEM_dupallocN(clmd->sim_parms->effector_weights);
	tclmd->coll_parms = MEM_dupallocN(clmd->coll_parms);
	tclmd->point_cache = BKE_ptcache_copy_list(&tclmd->ptcaches, &clmd->ptcaches, true);
	tclmd->clothObject = NULL;
	tclmd->hairdata = NULL;
	tclmd->solver_result = NULL;
}

static bool dependsOnTime(ModifierData *UNUSED(md))
{
	return true;
}

static void freeData(ModifierData *md)
{
	ClothModifierData *clmd = (ClothModifierData *) md;

	if (clmd) {
		if (G.debug_value > 0)
			printf("clothModifier_freeData\n");

		cloth_free_modifier_extern(clmd);

		if (clmd->sim_parms) {
			if (clmd->sim_parms->effector_weights)
				MEM_freeN(clmd->sim_parms->effector_weights);
			MEM_freeN(clmd->sim_parms);
		}
		if (clmd->coll_parms)
			MEM_freeN(clmd->coll_parms);

		BKE_ptcache_free_list(&clmd->ptcaches);
		clmd->point_cache = NULL;

		if (clmd->hairdata)
			MEM_freeN(clmd->hairdata);

		if (clmd->solver_result)
			MEM_freeN(clmd->solver_result);
	}
}

static void foreachIDLink(
        ModifierData *md, Object *ob,
        IDWalkFunc walk, void *userData)
{
	ClothModifierData *clmd = (ClothModifierData *) md;

	if (clmd->coll_parms) {
		walk(userData, ob, (ID **)&clmd->coll_parms->group, IDWALK_CB_NOP);
	}

	if (clmd->sim_parms && clmd->sim_parms->effector_weights) {
		walk(userData, ob, (ID **)&clmd->sim_parms->effector_weights->group, IDWALK_CB_NOP);
	}

	if (clmd->sim_parms && clmd->sim_parms->basemesh_target) {
		walk(userData, ob, (ID **)&clmd->sim_parms->basemesh_target, IDWALK_NOP);
	}
}

ModifierTypeInfo modifierType_Cloth = {
	/* name */              "Cloth",
	/* structName */        "ClothModifierData",
	/* structSize */        sizeof(ClothModifierData),
	/* type */              eModifierTypeType_OnlyDeform,
	/* flags */             eModifierTypeFlag_AcceptsMesh |
	                        eModifierTypeFlag_UsesPointCache |
	                        eModifierTypeFlag_Single,

	/* copyData */          copyData,
	/* deformVerts */       deformVerts,
	/* deformMatrices */    NULL,
	/* deformVertsEM */     NULL,
	/* deformMatricesEM */  NULL,
	/* applyModifier */     NULL,
	/* applyModifierEM */   NULL,
	/* initData */          initData,
	/* requiredDataMask */  requiredDataMask,
	/* freeData */          freeData,
	/* isDisabled */        NULL,
	/* updateDepgraph */    updateDepgraph,
	/* updateDepsgraph */   updateDepsgraph,
	/* dependsOnTime */     dependsOnTime,
	/* dependsOnNormals */	NULL,
	/* foreachObjectLink */ NULL,
	/* foreachIDLink */     foreachIDLink,
	/* foreachTexLink */    NULL,
};<|MERGE_RESOLUTION|>--- conflicted
+++ resolved
@@ -125,19 +125,14 @@
 	if (clmd) {
 		/* Actual code uses get_collisionobjects */
 #ifdef WITH_LEGACY_DEPSGRAPH
-<<<<<<< HEAD
-		dag_add_collision_relations(forest, scene, ob, obNode, clmd->coll_parms->group, ob->lay|scene->lay, eModifierType_Collision, NULL, true, "Cloth Collision");
-		dag_add_forcefield_relations(forest, scene, ob, obNode, clmd->sim_parms->effector_weights, true, 0, "Cloth Field");
-
-		if (clmd->sim_parms->basemesh_target && (clmd->sim_parms->basemesh_target != ob)) {
-			DagNode *curNode = dag_get_node(forest, clmd->sim_parms->basemesh_target);
-
-			dag_add_relation(forest, curNode, obNode, (DAG_RL_DATA_DATA | DAG_RL_OB_DATA), "Cloth Base Mesh Target");
-		}
-=======
 		dag_add_collision_relations(ctx->forest, ctx->scene, ctx->object, ctx->obNode, clmd->coll_parms->group, ctx->object->lay|ctx->scene->lay, eModifierType_Collision, NULL, true, "Cloth Collision");
 		dag_add_forcefield_relations(ctx->forest, ctx->scene, ctx->object, ctx->obNode, clmd->sim_parms->effector_weights, true, 0, "Cloth Field");
->>>>>>> 51f14cfa
+
+		if (clmd->sim_parms->basemesh_target && (clmd->sim_parms->basemesh_target != ctx->object)) {
+			DagNode *curNode = dag_get_node(ctx->forest, clmd->sim_parms->basemesh_target);
+
+			dag_add_relation(ctx->forest, curNode, ctx->obNode, (DAG_RL_DATA_DATA | DAG_RL_OB_DATA), "Cloth Base Mesh Target");
+		}
 #else
 	(void)ctx;
 #endif
@@ -151,16 +146,12 @@
 		/* Actual code uses get_collisionobjects */
 		DEG_add_collision_relations(ctx->node, ctx->scene, ctx->object, clmd->coll_parms->group, ctx->object->lay|ctx->scene->lay, eModifierType_Collision, NULL, true, "Cloth Collision");
 
-<<<<<<< HEAD
-		DEG_add_forcefield_relations(node, scene, ob, clmd->sim_parms->effector_weights, true, 0, "Cloth Field");
-
-		if (clmd->sim_parms->basemesh_target && (clmd->sim_parms->basemesh_target != ob)) {
-			DEG_add_object_relation(node, clmd->sim_parms->basemesh_target, DEG_OB_COMP_TRANSFORM, "Cloth Base Mesh Target");
-			DEG_add_object_relation(node, clmd->sim_parms->basemesh_target, DEG_OB_COMP_GEOMETRY, "Cloth Base Mesh Target");
-		}
-=======
 		DEG_add_forcefield_relations(ctx->node, ctx->scene, ctx->object, clmd->sim_parms->effector_weights, true, 0, "Cloth Field");
->>>>>>> 51f14cfa
+
+		if (clmd->sim_parms->basemesh_target && (clmd->sim_parms->basemesh_target != ctx->object)) {
+			DEG_add_object_relation(ctx->node, clmd->sim_parms->basemesh_target, DEG_OB_COMP_TRANSFORM, "Cloth Base Mesh Target");
+			DEG_add_object_relation(ctx->node, clmd->sim_parms->basemesh_target, DEG_OB_COMP_GEOMETRY, "Cloth Base Mesh Target");
+		}
 	}
 }
 
