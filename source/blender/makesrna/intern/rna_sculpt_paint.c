--- conflicted
+++ resolved
@@ -366,43 +366,28 @@
 	RNA_def_property_int_sdna(prop, NULL, "num_input_samples");
 	RNA_def_property_ui_range(prop, 1, PAINT_MAX_INPUT_SAMPLES, 0, -1);
 	RNA_def_property_ui_text(prop, "Input Samples", "Average multiple input samples together to smooth the brush stroke");
-<<<<<<< HEAD
-=======
-	RNA_def_property_update(prop, NC_SCENE | ND_TOOLSETTINGS, NULL);
->>>>>>> 054094f5
+	RNA_def_property_update(prop, NC_SCENE | ND_TOOLSETTINGS, NULL);
 
 	prop = RNA_def_property(srna, "use_symmetry_x", PROP_BOOLEAN, PROP_NONE);
 	RNA_def_property_boolean_sdna(prop, NULL, "symmetry_flags", PAINT_SYMM_X);
 	RNA_def_property_ui_text(prop, "Symmetry X", "Mirror brush across the X axis");
-<<<<<<< HEAD
-=======
-	RNA_def_property_update(prop, NC_SCENE | ND_TOOLSETTINGS, NULL);
->>>>>>> 054094f5
+	RNA_def_property_update(prop, NC_SCENE | ND_TOOLSETTINGS, NULL);
 
 	prop = RNA_def_property(srna, "use_symmetry_y", PROP_BOOLEAN, PROP_NONE);
 	RNA_def_property_boolean_sdna(prop, NULL, "symmetry_flags", PAINT_SYMM_Y);
 	RNA_def_property_ui_text(prop, "Symmetry Y", "Mirror brush across the Y axis");
-<<<<<<< HEAD
-=======
-	RNA_def_property_update(prop, NC_SCENE | ND_TOOLSETTINGS, NULL);
->>>>>>> 054094f5
+	RNA_def_property_update(prop, NC_SCENE | ND_TOOLSETTINGS, NULL);
 
 	prop = RNA_def_property(srna, "use_symmetry_z", PROP_BOOLEAN, PROP_NONE);
 	RNA_def_property_boolean_sdna(prop, NULL, "symmetry_flags", PAINT_SYMM_Z);
 	RNA_def_property_ui_text(prop, "Symmetry Z", "Mirror brush across the Z axis");
-<<<<<<< HEAD
-=======
-	RNA_def_property_update(prop, NC_SCENE | ND_TOOLSETTINGS, NULL);
->>>>>>> 054094f5
+	RNA_def_property_update(prop, NC_SCENE | ND_TOOLSETTINGS, NULL);
 
 	prop = RNA_def_property(srna, "use_symmetry_feather", PROP_BOOLEAN, PROP_NONE);
 	RNA_def_property_boolean_sdna(prop, NULL, "symmetry_flags", PAINT_SYMMETRY_FEATHER);
 	RNA_def_property_ui_text(prop, "Symmetry Feathering",
-	                         "Reduce the strength of the brush where it overlaps symmetrical daubs");
-<<<<<<< HEAD
-=======
-	RNA_def_property_update(prop, NC_SCENE | ND_TOOLSETTINGS, NULL);
->>>>>>> 054094f5
+							 "Reduce the strength of the brush where it overlaps symmetrical daubs");
+	RNA_def_property_update(prop, NC_SCENE | ND_TOOLSETTINGS, NULL);
 }
 
 static void rna_def_sculpt(BlenderRNA  *brna)
