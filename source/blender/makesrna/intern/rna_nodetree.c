--- conflicted
+++ resolved
@@ -2969,18 +2969,6 @@
 	rna_Node_update(bmain, scene, ptr);
 }
 
-<<<<<<< HEAD
-static void rna_ShaderNodeOpenVDB_update(Main *bmain, Scene *scene, PointerRNA *ptr)
-{
-	bNodeTree *ntree = (bNodeTree *)ptr->id.data;
-	bNode *node = (bNode *)ptr->data;
-
-	ntreeUpdateOpenVDBNode(bmain, ntree, node);
-	ntreeUpdateTree(bmain, ntree);
-	WM_main_add_notifier(NC_NODE | NA_EDITED, ntree);
-
-	UNUSED_VARS(scene);
-=======
 static PointerRNA rna_ShaderNodePointDensity_psys_get(PointerRNA *ptr)
 {
 	bNode *node = ptr->data;
@@ -3062,7 +3050,18 @@
 
 	/* We're done, time to clean up. */
 	BKE_texture_pointdensity_free_data(&pd);
->>>>>>> 4be7fb76
+}
+
+static void rna_ShaderNodeOpenVDB_update(Main *bmain, Scene *scene, PointerRNA *ptr)
+{
+	bNodeTree *ntree = (bNodeTree *)ptr->id.data;
+	bNode *node = (bNode *)ptr->data;
+
+	ntreeUpdateOpenVDBNode(bmain, ntree, node);
+	ntreeUpdateTree(bmain, ntree);
+	WM_main_add_notifier(NC_NODE | NA_EDITED, ntree);
+
+	UNUSED_VARS(scene);
 }
 
 #else
