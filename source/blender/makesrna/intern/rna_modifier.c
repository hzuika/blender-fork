--- conflicted
+++ resolved
@@ -6922,13 +6922,8 @@
   RNA_define_lib_overridable(false);
 }
 
-<<<<<<< HEAD
-#  ifdef WITH_PARTICLE_NODES
+#  ifdef WITH_GEOMETRY_NODES
 static void rna_def_modifier_nodes(BlenderRNA *brna)
-=======
-#  ifdef WITH_GEOMETRY_NODES
-static void rna_def_modifier_simulation(BlenderRNA *brna)
->>>>>>> 8738a668
 {
   StructRNA *srna;
   PropertyRNA *prop;
@@ -7304,13 +7299,8 @@
   rna_def_modifier_meshseqcache(brna);
   rna_def_modifier_surfacedeform(brna);
   rna_def_modifier_weightednormal(brna);
-<<<<<<< HEAD
-#  ifdef WITH_PARTICLE_NODES
+#  ifdef WITH_GEOMETRY_NODES
   rna_def_modifier_nodes(brna);
-=======
-#  ifdef WITH_GEOMETRY_NODES
-  rna_def_modifier_simulation(brna);
->>>>>>> 8738a668
 #  endif
   rna_def_modifier_mesh_to_volume(brna);
   rna_def_modifier_volume_displace(brna);
