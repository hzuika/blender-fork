--- conflicted
+++ resolved
@@ -32,12 +32,9 @@
 #include "DNA_screen_types.h" /* TransformOrientation */
 #include "DNA_userdef_types.h"
 #include "DNA_view3d_types.h"
-<<<<<<< HEAD
 #include "DNA_screen_types.h" /* TransformOrientation */
 #include "DNA_lanpr_types.h"
-=======
 #include "DNA_world_types.h"
->>>>>>> eaf7d36d
 
 #include "IMB_imbuf_types.h"
 
@@ -51,11 +48,8 @@
 #include "BKE_paint.h"
 
 #include "ED_gpencil.h"
-<<<<<<< HEAD
 #include "ED_lanpr.h"
-=======
 #include "ED_object.h"
->>>>>>> eaf7d36d
 
 #include "DRW_engine.h"
 
@@ -2588,7 +2582,6 @@
   return BLI_strdup("unit_settings");
 }
 
-<<<<<<< HEAD
 /* lanpr */
 
 void rna_lanpr_active_line_layer_index_range(
@@ -2647,11 +2640,11 @@
 #  else
   return false;
 #  endif
-=======
+}
+
 static char *rna_FFmpegSettings_path(PointerRNA *UNUSED(ptr))
 {
   return BLI_strdup("render.ffmpeg");
->>>>>>> eaf7d36d
 }
 
 #else
@@ -7279,222 +7272,11 @@
   RNA_def_property_override_flag(prop, PROPOVERRIDE_OVERRIDABLE_LIBRARY);
 }
 
-<<<<<<< HEAD
-static void rna_def_scene_lanpr(BlenderRNA *brna)
-=======
 static void rna_def_scene_gpencil(BlenderRNA *brna)
->>>>>>> eaf7d36d
 {
   StructRNA *srna;
   PropertyRNA *prop;
 
-<<<<<<< HEAD
-  static const EnumPropertyItem rna_enum_lanpr_master_mode[] = {
-      {LANPR_MASTER_MODE_SOFTWARE, "SOFTWARE", 0, "CPU", "Software edge calculation"},
-      {LANPR_MASTER_MODE_DPIX, "DPIX", 0, "GPU", "DPIX GPU edge extraction"},
-      {0, NULL, 0, NULL, NULL}};
-
-  static const EnumPropertyItem rna_enum_lanpr_gpu_cache_size[] = {
-      {LANPR_GPU_CACHE_SIZE_512, "S512", 0, "512", "512px texture as cache"},
-      {LANPR_GPU_CACHE_SIZE_1K, "S1K", 0, "1K", "1K px texture as cache"},
-      {LANPR_GPU_CACHE_SIZE_2K, "S2K", 0, "2K", "2K px texture as cache"},
-      {LANPR_GPU_CACHE_SIZE_4K, "S4K", 0, "4K", "4K px texture as cache"},
-      {LANPR_GPU_CACHE_SIZE_8K, "S8K", 0, "8K", "8K px texture as cache"},
-      {LANPR_GPU_CACHE_SIZE_16K, "S16K", 0, "16K", "16K px texture as cache"},
-      {0, NULL, 0, NULL, NULL}};
-
-  srna = RNA_def_struct(brna, "SceneLANPR", NULL);
-  RNA_def_struct_sdna(srna, "SceneLANPR");
-  RNA_def_struct_ui_text(srna, "Scene LANPR Config", "LANPR global config");
-
-  prop = RNA_def_property(srna, "enabled", PROP_BOOLEAN, PROP_NONE);
-  RNA_def_property_boolean_default(prop, 0);
-  RNA_def_property_boolean_sdna(prop, NULL, "flags", LANPR_ENABLED);
-  RNA_def_property_ui_text(prop, "Enabled", "Is LANPR enabled");
-  RNA_def_property_update(prop, NC_WINDOW, NULL);
-
-  prop = RNA_def_property(srna, "auto_update", PROP_BOOLEAN, PROP_NONE);
-  RNA_def_property_boolean_sdna(prop, NULL, "flags", LANPR_AUTO_UPDATE);
-  RNA_def_property_boolean_default(prop, 0);
-  RNA_def_property_ui_text(
-      prop, "Auto Update", "Automatically update LANPR cache when frame changes");
-
-  prop = RNA_def_property(srna, "gpencil_overwrite", PROP_BOOLEAN, PROP_NONE);
-  RNA_def_property_boolean_sdna(prop, NULL, "flags", LANPR_GPENCIL_OVERWRITE);
-  RNA_def_property_boolean_default(prop, 0);
-  RNA_def_property_ui_text(prop,
-                           "GPencil Overwrite",
-                           "Overwrite existing strokes in the current frame of target GP objects");
-
-  prop = RNA_def_property(srna, "master_mode", PROP_ENUM, PROP_NONE);
-  RNA_def_property_enum_items(prop, rna_enum_lanpr_master_mode);
-  RNA_def_property_enum_default(prop, LANPR_MASTER_MODE_DPIX);
-  RNA_def_property_ui_text(prop, "Master Mode", "Choose calculation mode for NPR Line");
-  RNA_def_property_flag(prop, PROP_EDITABLE);
-  RNA_def_property_update(prop, NC_SCENE, NULL);
-
-  prop = RNA_def_property(srna, "gpu_cache_size", PROP_ENUM, PROP_NONE);
-  RNA_def_property_enum_items(prop, rna_enum_lanpr_gpu_cache_size);
-  RNA_def_property_enum_default(prop, LANPR_GPU_CACHE_SIZE_512);
-  RNA_def_property_ui_text(prop, "GPU Cache Size", "Texture cache size for DPIX algorithm");
-  RNA_def_property_flag(prop, PROP_EDITABLE);
-  RNA_def_property_update(prop, NC_SCENE, NULL);
-
-  prop = RNA_def_property(srna, "depth_width_influence", PROP_FLOAT, PROP_PERCENTAGE);
-  RNA_def_property_float_default(prop, 0.3f);
-  RNA_def_property_ui_text(prop, "Width Influence", "Use camera distance to control line width");
-  RNA_def_property_ui_range(prop, 0.0f, 1.0f, 0.05, 2);
-  RNA_def_property_flag(prop, PROP_EDITABLE);
-  RNA_def_property_update(prop, NC_SCENE, NULL);
-
-  prop = RNA_def_property(srna, "depth_width_curve", PROP_FLOAT, PROP_NONE);
-  RNA_def_property_float_default(prop, 0.3f);
-  RNA_def_property_ui_text(prop, "Width Curve", "Width curve");
-  RNA_def_property_ui_range(prop, -5.0f, 0.90f, 0.1f, 1);
-  RNA_def_property_flag(prop, PROP_EDITABLE);
-  RNA_def_property_update(prop, NC_SCENE, NULL);
-
-  prop = RNA_def_property(srna, "depth_alpha_influence", PROP_FLOAT, PROP_PERCENTAGE);
-  RNA_def_property_float_default(prop, 0.3f);
-  RNA_def_property_ui_text(prop, "Alpha Influence", "Use camera distance to control line alpha");
-  RNA_def_property_ui_range(prop, 0.0f, 1.0f, 0.05f, 2);
-  RNA_def_property_flag(prop, PROP_EDITABLE);
-  RNA_def_property_update(prop, NC_SCENE, NULL);
-
-  prop = RNA_def_property(srna, "depth_alpha_curve", PROP_FLOAT, PROP_NONE);
-  RNA_def_property_float_default(prop, 0.3f);
-  RNA_def_property_ui_text(prop, "Alpha Curve", "alpha curve");
-  RNA_def_property_ui_range(prop, -5.0f, 0.90f, 0.1f, 1);
-  RNA_def_property_flag(prop, PROP_EDITABLE);
-  RNA_def_property_update(prop, NC_SCENE, NULL);
-
-  prop = RNA_def_property(srna, "taper_left_distance", PROP_FLOAT, PROP_NONE);
-  RNA_def_property_float_default(prop, 20.0f);
-  RNA_def_property_ui_text(prop, "Left Distance", "Left side taper distance");
-  RNA_def_property_ui_range(prop, 0.0f, 100.0f, 0.1f, 2);
-  RNA_def_property_flag(prop, PROP_EDITABLE);
-  RNA_def_property_update(prop, NC_SCENE, NULL);
-
-  prop = RNA_def_property(srna, "taper_right_distance", PROP_FLOAT, PROP_NONE);
-  RNA_def_property_float_default(prop, 20.0f);
-  RNA_def_property_ui_text(prop, "Right Distance", "Right side taper distance");
-  RNA_def_property_ui_range(prop, 0.0f, 100.0f, 0.1f, 2);
-  RNA_def_property_flag(prop, PROP_EDITABLE);
-  RNA_def_property_update(prop, NC_SCENE, NULL);
-
-  prop = RNA_def_property(srna, "taper_left_strength", PROP_FLOAT, PROP_FACTOR);
-  RNA_def_property_float_default(prop, 1.0f);
-  RNA_def_property_ui_text(prop, "Left Strength", "Left side taper strength");
-  RNA_def_property_ui_range(prop, 0.0f, 1.0f, 0.1f, 2);
-  RNA_def_property_flag(prop, PROP_EDITABLE);
-  RNA_def_property_update(prop, NC_SCENE, NULL);
-
-  prop = RNA_def_property(srna, "taper_right_strength", PROP_FLOAT, PROP_FACTOR);
-  RNA_def_property_float_default(prop, 1.0f);
-  RNA_def_property_ui_text(prop, "Right Strength", "Right side taper strength");
-  RNA_def_property_ui_range(prop, 0.0f, 1.0f, 0.1f, 2);
-  RNA_def_property_flag(prop, PROP_EDITABLE);
-  RNA_def_property_update(prop, NC_SCENE, NULL);
-
-  prop = RNA_def_property(srna, "use_same_taper", PROP_BOOLEAN, PROP_NONE);
-  RNA_def_property_boolean_default(prop, 0);
-  RNA_def_property_boolean_sdna(prop, NULL, "flags", LANPR_SAME_TAPER);
-  RNA_def_property_ui_text(prop, "Same Taper", "Same/Different taper value");
-  RNA_def_property_update(prop, NC_SCENE, NULL);
-
-  prop = RNA_def_property(srna, "line_color", PROP_FLOAT, PROP_COLOR);
-  RNA_def_property_float_default(prop, 1.0f);
-  RNA_def_property_array(prop, 4);
-  RNA_def_property_ui_text(prop, "Line Color", "Drawing lines using this color");
-  RNA_def_property_ui_range(prop, 0.0f, 1.0f, 0.1f, 2);
-  RNA_def_property_flag(prop, PROP_EDITABLE);
-  RNA_def_property_update(prop, NC_SCENE, NULL);
-
-  prop = RNA_def_property(srna, "crease_threshold", PROP_FLOAT, PROP_NONE);
-  RNA_def_property_float_default(prop, 0.5f);
-  RNA_def_property_ui_text(prop, "Crease Threshold", "cosine value of face angle");
-  RNA_def_property_ui_range(prop, -1.0f, 1.0f, 0.01f, 2);
-  RNA_def_property_flag(prop, PROP_EDITABLE);
-  RNA_def_property_update(prop, NC_SCENE, NULL);
-
-  prop = RNA_def_property(srna, "crease_fade_threshold", PROP_FLOAT, PROP_NONE);
-  RNA_def_property_float_default(prop, 0.5f);
-  RNA_def_property_ui_text(prop, "Crease Fade", "cosine value of face angle");
-  RNA_def_property_ui_range(prop, -1.0f, 1.0f, 0.01f, 2);
-  RNA_def_property_flag(prop, PROP_EDITABLE);
-  RNA_def_property_update(prop, NC_SCENE, NULL);
-
-  prop = RNA_def_property(srna, "use_intersections", PROP_BOOLEAN, PROP_NONE);
-  RNA_def_property_boolean_sdna(prop, NULL, "flags", LANPR_USE_INTERSECTIONS);
-  RNA_def_property_boolean_default(prop, 1);
-  RNA_def_property_ui_text(prop, "Calculate Intersections", "Calculate Intersections or not");
-  RNA_def_property_update(prop, NC_SCENE, NULL);
-
-  prop = RNA_def_property(srna, "enable_chaining", PROP_BOOLEAN, PROP_NONE);
-  RNA_def_property_boolean_sdna(prop, NULL, "flags", LANPR_USE_CHAINING);
-  RNA_def_property_boolean_default(prop, 1);
-  RNA_def_property_ui_text(prop, "Enable Chaining", "Chain Feature Lines After Occlusion Test");
-  RNA_def_property_update(prop, NC_SCENE, NULL);
-
-  /* should be read-only */
-  prop = RNA_def_property(srna, "shader_error", PROP_BOOLEAN, PROP_NONE);
-  RNA_def_property_boolean_default(prop, 0);
-  RNA_def_property_boolean_funcs(prop, "rna_lanpr_shader_error_get", NULL);
-  RNA_def_property_clear_flag(prop, PROP_EDITABLE);
-  RNA_def_property_ui_text(
-      prop, "DPIX Shader Error", "Can't compile DPIX transform shader on your GPU");
-  RNA_def_property_update(prop, NC_SCENE, NULL);
-
-  /* Below these two are only for grease pencil, thus no viewport updates. */
-
-  prop = RNA_def_property(srna, "chaining_geometry_threshold", PROP_FLOAT, PROP_NONE);
-  RNA_def_property_float_default(prop, 0.1f);
-  RNA_def_property_ui_text(prop,
-                           "Geometry Threshold",
-                           "Segments where their geometric distance between them lower than this "
-                           "will be chained together");
-  RNA_def_property_ui_range(prop, 0.0f, 1.0f, 0.01f, 3);
-  RNA_def_property_range(prop, 0.0f, 1.0f);
-
-  prop = RNA_def_property(srna, "chaining_image_threshold", PROP_FLOAT, PROP_NONE);
-  RNA_def_property_float_default(prop, 0.01f);
-  RNA_def_property_ui_text(
-      prop,
-      "Image Threshold",
-      "Segments where their image distance between them lower than this will be chained together");
-  RNA_def_property_ui_range(prop, 0.0f, 0.3f, 0.001f, 4);
-  RNA_def_property_range(prop, 0.0f, 0.3f);
-
-  /* here's the collection stuff.... */
-
-  prop = RNA_def_property(srna, "layers", PROP_COLLECTION, PROP_NONE);
-  RNA_def_property_collection_sdna(prop, NULL, "line_layers", NULL);
-  RNA_def_property_struct_type(prop, "LANPR_LineLayer");
-  RNA_def_property_ui_text(prop, "Line Layers", "LANPR Line Layers");
-  RNA_def_property_update(prop, NC_SCENE, NULL);
-
-  /* this part I refered to gpencil's and freestyle's and it seems that there's no difference */
-  RNA_def_property_srna(prop, "LineLayers");
-  srna = RNA_def_struct(brna, "LineLayers", NULL);
-  RNA_def_struct_sdna(srna, "SceneLANPR");
-  RNA_def_struct_ui_text(srna, "LANPR Line Layers", "");
-  RNA_def_property_update(prop, NC_SCENE, NULL);
-
-  prop = RNA_def_property(srna, "active_layer", PROP_POINTER, PROP_NONE);
-  RNA_def_property_struct_type(prop, "LANPR_LineLayer");
-  RNA_def_property_pointer_funcs(
-      prop, "rna_lanpr_active_line_layer_get", "rna_lanpr_active_line_layer_set", NULL, NULL);
-  RNA_def_property_ui_text(prop, "Active Line Layer", "Active line layer being displayed");
-  RNA_def_property_update(prop, NC_SCENE, NULL);
-
-  prop = RNA_def_property(srna, "active_layer_index", PROP_INT, PROP_UNSIGNED);
-  RNA_def_property_int_funcs(prop,
-                             "rna_lanpr_active_line_layer_index_get",
-                             "rna_lanpr_active_line_layer_index_set",
-                             "rna_lanpr_active_line_layer_index_range");
-  RNA_def_property_ui_text(prop, "Active Line Layer Index", "Index of active line layer slot");
-  RNA_def_property_update(prop, NC_SCENE, NULL);
-=======
   srna = RNA_def_struct(brna, "SceneGpencil", NULL);
   RNA_def_struct_path_func(srna, "rna_SceneGpencil_path");
   RNA_def_struct_ui_text(srna, "Grease Pencil Render", "Render settings");
@@ -7510,7 +7292,218 @@
                            "some part of the image)");
   RNA_def_property_override_flag(prop, PROPOVERRIDE_OVERRIDABLE_LIBRARY);
   RNA_def_property_update(prop, NC_SCENE | ND_RENDER_OPTIONS, NULL);
->>>>>>> eaf7d36d
+}
+
+static void rna_def_scene_lanpr(BlenderRNA *brna)
+{
+  StructRNA *srna;
+  PropertyRNA *prop;
+
+  static const EnumPropertyItem rna_enum_lanpr_master_mode[] = {
+      {LANPR_MASTER_MODE_SOFTWARE, "SOFTWARE", 0, "CPU", "Software edge calculation"},
+      {LANPR_MASTER_MODE_DPIX, "DPIX", 0, "GPU", "DPIX GPU edge extraction"},
+      {0, NULL, 0, NULL, NULL}};
+
+  static const EnumPropertyItem rna_enum_lanpr_gpu_cache_size[] = {
+      {LANPR_GPU_CACHE_SIZE_512, "S512", 0, "512", "512px texture as cache"},
+      {LANPR_GPU_CACHE_SIZE_1K, "S1K", 0, "1K", "1K px texture as cache"},
+      {LANPR_GPU_CACHE_SIZE_2K, "S2K", 0, "2K", "2K px texture as cache"},
+      {LANPR_GPU_CACHE_SIZE_4K, "S4K", 0, "4K", "4K px texture as cache"},
+      {LANPR_GPU_CACHE_SIZE_8K, "S8K", 0, "8K", "8K px texture as cache"},
+      {LANPR_GPU_CACHE_SIZE_16K, "S16K", 0, "16K", "16K px texture as cache"},
+      {0, NULL, 0, NULL, NULL}};
+
+  srna = RNA_def_struct(brna, "SceneLANPR", NULL);
+  RNA_def_struct_sdna(srna, "SceneLANPR");
+  RNA_def_struct_ui_text(srna, "Scene LANPR Config", "LANPR global config");
+
+  prop = RNA_def_property(srna, "enabled", PROP_BOOLEAN, PROP_NONE);
+  RNA_def_property_boolean_default(prop, 0);
+  RNA_def_property_boolean_sdna(prop, NULL, "flags", LANPR_ENABLED);
+  RNA_def_property_ui_text(prop, "Enabled", "Is LANPR enabled");
+  RNA_def_property_update(prop, NC_WINDOW, NULL);
+
+  prop = RNA_def_property(srna, "auto_update", PROP_BOOLEAN, PROP_NONE);
+  RNA_def_property_boolean_sdna(prop, NULL, "flags", LANPR_AUTO_UPDATE);
+  RNA_def_property_boolean_default(prop, 0);
+  RNA_def_property_ui_text(
+      prop, "Auto Update", "Automatically update LANPR cache when frame changes");
+
+  prop = RNA_def_property(srna, "gpencil_overwrite", PROP_BOOLEAN, PROP_NONE);
+  RNA_def_property_boolean_sdna(prop, NULL, "flags", LANPR_GPENCIL_OVERWRITE);
+  RNA_def_property_boolean_default(prop, 0);
+  RNA_def_property_ui_text(prop,
+                           "GPencil Overwrite",
+                           "Overwrite existing strokes in the current frame of target GP objects");
+
+  prop = RNA_def_property(srna, "master_mode", PROP_ENUM, PROP_NONE);
+  RNA_def_property_enum_items(prop, rna_enum_lanpr_master_mode);
+  RNA_def_property_enum_default(prop, LANPR_MASTER_MODE_DPIX);
+  RNA_def_property_ui_text(prop, "Master Mode", "Choose calculation mode for NPR Line");
+  RNA_def_property_flag(prop, PROP_EDITABLE);
+  RNA_def_property_update(prop, NC_SCENE, NULL);
+
+  prop = RNA_def_property(srna, "gpu_cache_size", PROP_ENUM, PROP_NONE);
+  RNA_def_property_enum_items(prop, rna_enum_lanpr_gpu_cache_size);
+  RNA_def_property_enum_default(prop, LANPR_GPU_CACHE_SIZE_512);
+  RNA_def_property_ui_text(prop, "GPU Cache Size", "Texture cache size for DPIX algorithm");
+  RNA_def_property_flag(prop, PROP_EDITABLE);
+  RNA_def_property_update(prop, NC_SCENE, NULL);
+
+  prop = RNA_def_property(srna, "depth_width_influence", PROP_FLOAT, PROP_PERCENTAGE);
+  RNA_def_property_float_default(prop, 0.3f);
+  RNA_def_property_ui_text(prop, "Width Influence", "Use camera distance to control line width");
+  RNA_def_property_ui_range(prop, 0.0f, 1.0f, 0.05, 2);
+  RNA_def_property_flag(prop, PROP_EDITABLE);
+  RNA_def_property_update(prop, NC_SCENE, NULL);
+
+  prop = RNA_def_property(srna, "depth_width_curve", PROP_FLOAT, PROP_NONE);
+  RNA_def_property_float_default(prop, 0.3f);
+  RNA_def_property_ui_text(prop, "Width Curve", "Width curve");
+  RNA_def_property_ui_range(prop, -5.0f, 0.90f, 0.1f, 1);
+  RNA_def_property_flag(prop, PROP_EDITABLE);
+  RNA_def_property_update(prop, NC_SCENE, NULL);
+
+  prop = RNA_def_property(srna, "depth_alpha_influence", PROP_FLOAT, PROP_PERCENTAGE);
+  RNA_def_property_float_default(prop, 0.3f);
+  RNA_def_property_ui_text(prop, "Alpha Influence", "Use camera distance to control line alpha");
+  RNA_def_property_ui_range(prop, 0.0f, 1.0f, 0.05f, 2);
+  RNA_def_property_flag(prop, PROP_EDITABLE);
+  RNA_def_property_update(prop, NC_SCENE, NULL);
+
+  prop = RNA_def_property(srna, "depth_alpha_curve", PROP_FLOAT, PROP_NONE);
+  RNA_def_property_float_default(prop, 0.3f);
+  RNA_def_property_ui_text(prop, "Alpha Curve", "alpha curve");
+  RNA_def_property_ui_range(prop, -5.0f, 0.90f, 0.1f, 1);
+  RNA_def_property_flag(prop, PROP_EDITABLE);
+  RNA_def_property_update(prop, NC_SCENE, NULL);
+
+  prop = RNA_def_property(srna, "taper_left_distance", PROP_FLOAT, PROP_NONE);
+  RNA_def_property_float_default(prop, 20.0f);
+  RNA_def_property_ui_text(prop, "Left Distance", "Left side taper distance");
+  RNA_def_property_ui_range(prop, 0.0f, 100.0f, 0.1f, 2);
+  RNA_def_property_flag(prop, PROP_EDITABLE);
+  RNA_def_property_update(prop, NC_SCENE, NULL);
+
+  prop = RNA_def_property(srna, "taper_right_distance", PROP_FLOAT, PROP_NONE);
+  RNA_def_property_float_default(prop, 20.0f);
+  RNA_def_property_ui_text(prop, "Right Distance", "Right side taper distance");
+  RNA_def_property_ui_range(prop, 0.0f, 100.0f, 0.1f, 2);
+  RNA_def_property_flag(prop, PROP_EDITABLE);
+  RNA_def_property_update(prop, NC_SCENE, NULL);
+
+  prop = RNA_def_property(srna, "taper_left_strength", PROP_FLOAT, PROP_FACTOR);
+  RNA_def_property_float_default(prop, 1.0f);
+  RNA_def_property_ui_text(prop, "Left Strength", "Left side taper strength");
+  RNA_def_property_ui_range(prop, 0.0f, 1.0f, 0.1f, 2);
+  RNA_def_property_flag(prop, PROP_EDITABLE);
+  RNA_def_property_update(prop, NC_SCENE, NULL);
+
+  prop = RNA_def_property(srna, "taper_right_strength", PROP_FLOAT, PROP_FACTOR);
+  RNA_def_property_float_default(prop, 1.0f);
+  RNA_def_property_ui_text(prop, "Right Strength", "Right side taper strength");
+  RNA_def_property_ui_range(prop, 0.0f, 1.0f, 0.1f, 2);
+  RNA_def_property_flag(prop, PROP_EDITABLE);
+  RNA_def_property_update(prop, NC_SCENE, NULL);
+
+  prop = RNA_def_property(srna, "use_same_taper", PROP_BOOLEAN, PROP_NONE);
+  RNA_def_property_boolean_default(prop, 0);
+  RNA_def_property_boolean_sdna(prop, NULL, "flags", LANPR_SAME_TAPER);
+  RNA_def_property_ui_text(prop, "Same Taper", "Same/Different taper value");
+  RNA_def_property_update(prop, NC_SCENE, NULL);
+
+  prop = RNA_def_property(srna, "line_color", PROP_FLOAT, PROP_COLOR);
+  RNA_def_property_float_default(prop, 1.0f);
+  RNA_def_property_array(prop, 4);
+  RNA_def_property_ui_text(prop, "Line Color", "Drawing lines using this color");
+  RNA_def_property_ui_range(prop, 0.0f, 1.0f, 0.1f, 2);
+  RNA_def_property_flag(prop, PROP_EDITABLE);
+  RNA_def_property_update(prop, NC_SCENE, NULL);
+
+  prop = RNA_def_property(srna, "crease_threshold", PROP_FLOAT, PROP_NONE);
+  RNA_def_property_float_default(prop, 0.5f);
+  RNA_def_property_ui_text(prop, "Crease Threshold", "cosine value of face angle");
+  RNA_def_property_ui_range(prop, -1.0f, 1.0f, 0.01f, 2);
+  RNA_def_property_flag(prop, PROP_EDITABLE);
+  RNA_def_property_update(prop, NC_SCENE, NULL);
+
+  prop = RNA_def_property(srna, "crease_fade_threshold", PROP_FLOAT, PROP_NONE);
+  RNA_def_property_float_default(prop, 0.5f);
+  RNA_def_property_ui_text(prop, "Crease Fade", "cosine value of face angle");
+  RNA_def_property_ui_range(prop, -1.0f, 1.0f, 0.01f, 2);
+  RNA_def_property_flag(prop, PROP_EDITABLE);
+  RNA_def_property_update(prop, NC_SCENE, NULL);
+
+  prop = RNA_def_property(srna, "use_intersections", PROP_BOOLEAN, PROP_NONE);
+  RNA_def_property_boolean_sdna(prop, NULL, "flags", LANPR_USE_INTERSECTIONS);
+  RNA_def_property_boolean_default(prop, 1);
+  RNA_def_property_ui_text(prop, "Calculate Intersections", "Calculate Intersections or not");
+  RNA_def_property_update(prop, NC_SCENE, NULL);
+
+  prop = RNA_def_property(srna, "enable_chaining", PROP_BOOLEAN, PROP_NONE);
+  RNA_def_property_boolean_sdna(prop, NULL, "flags", LANPR_USE_CHAINING);
+  RNA_def_property_boolean_default(prop, 1);
+  RNA_def_property_ui_text(prop, "Enable Chaining", "Chain Feature Lines After Occlusion Test");
+  RNA_def_property_update(prop, NC_SCENE, NULL);
+
+  /* should be read-only */
+  prop = RNA_def_property(srna, "shader_error", PROP_BOOLEAN, PROP_NONE);
+  RNA_def_property_boolean_default(prop, 0);
+  RNA_def_property_boolean_funcs(prop, "rna_lanpr_shader_error_get", NULL);
+  RNA_def_property_clear_flag(prop, PROP_EDITABLE);
+  RNA_def_property_ui_text(
+      prop, "DPIX Shader Error", "Can't compile DPIX transform shader on your GPU");
+  RNA_def_property_update(prop, NC_SCENE, NULL);
+
+  /* Below these two are only for grease pencil, thus no viewport updates. */
+
+  prop = RNA_def_property(srna, "chaining_geometry_threshold", PROP_FLOAT, PROP_NONE);
+  RNA_def_property_float_default(prop, 0.1f);
+  RNA_def_property_ui_text(prop,
+                           "Geometry Threshold",
+                           "Segments where their geometric distance between them lower than this "
+                           "will be chained together");
+  RNA_def_property_ui_range(prop, 0.0f, 1.0f, 0.01f, 3);
+  RNA_def_property_range(prop, 0.0f, 1.0f);
+
+  prop = RNA_def_property(srna, "chaining_image_threshold", PROP_FLOAT, PROP_NONE);
+  RNA_def_property_float_default(prop, 0.01f);
+  RNA_def_property_ui_text(
+      prop,
+      "Image Threshold",
+      "Segments where their image distance between them lower than this will be chained together");
+  RNA_def_property_ui_range(prop, 0.0f, 0.3f, 0.001f, 4);
+  RNA_def_property_range(prop, 0.0f, 0.3f);
+
+  /* here's the collection stuff.... */
+
+  prop = RNA_def_property(srna, "layers", PROP_COLLECTION, PROP_NONE);
+  RNA_def_property_collection_sdna(prop, NULL, "line_layers", NULL);
+  RNA_def_property_struct_type(prop, "LANPR_LineLayer");
+  RNA_def_property_ui_text(prop, "Line Layers", "LANPR Line Layers");
+  RNA_def_property_update(prop, NC_SCENE, NULL);
+
+  /* this part I refered to gpencil's and freestyle's and it seems that there's no difference */
+  RNA_def_property_srna(prop, "LineLayers");
+  srna = RNA_def_struct(brna, "LineLayers", NULL);
+  RNA_def_struct_sdna(srna, "SceneLANPR");
+  RNA_def_struct_ui_text(srna, "LANPR Line Layers", "");
+  RNA_def_property_update(prop, NC_SCENE, NULL);
+
+  prop = RNA_def_property(srna, "active_layer", PROP_POINTER, PROP_NONE);
+  RNA_def_property_struct_type(prop, "LANPR_LineLayer");
+  RNA_def_property_pointer_funcs(
+      prop, "rna_lanpr_active_line_layer_get", "rna_lanpr_active_line_layer_set", NULL, NULL);
+  RNA_def_property_ui_text(prop, "Active Line Layer", "Active line layer being displayed");
+  RNA_def_property_update(prop, NC_SCENE, NULL);
+
+  prop = RNA_def_property(srna, "active_layer_index", PROP_INT, PROP_UNSIGNED);
+  RNA_def_property_int_funcs(prop,
+                             "rna_lanpr_active_line_layer_index_get",
+                             "rna_lanpr_active_line_layer_index_set",
+                             "rna_lanpr_active_line_layer_index_range");
+  RNA_def_property_ui_text(prop, "Active Line Layer Index", "Index of active line layer slot");
+  RNA_def_property_update(prop, NC_SCENE, NULL);
 }
 
 void RNA_def_scene(BlenderRNA *brna)
@@ -7986,17 +7979,15 @@
   RNA_def_property_struct_type(prop, "SceneEEVEE");
   RNA_def_property_ui_text(prop, "EEVEE", "EEVEE settings for the scene");
 
-<<<<<<< HEAD
   /* LANPR */
   prop = RNA_def_property(srna, "lanpr", PROP_POINTER, PROP_NONE);
   RNA_def_property_struct_type(prop, "SceneLANPR");
   RNA_def_property_ui_text(prop, "LANPR", "LANPR settings for the scene");
-=======
+
   /* Grease Pencil */
   prop = RNA_def_property(srna, "grease_pencil_settings", PROP_POINTER, PROP_NONE);
   RNA_def_property_struct_type(prop, "SceneGpencil");
   RNA_def_property_ui_text(prop, "Grease Pencil", "Grease Pencil settings for the scene");
->>>>>>> eaf7d36d
 
   /* Nestled Data  */
   /* *** Non-Animated *** */
@@ -8015,12 +8006,9 @@
   rna_def_display_safe_areas(brna);
   rna_def_scene_display(brna);
   rna_def_scene_eevee(brna);
-<<<<<<< HEAD
   rna_def_scene_lanpr(brna);
-=======
   rna_def_view_layer_eevee(brna);
   rna_def_scene_gpencil(brna);
->>>>>>> eaf7d36d
   RNA_define_animate_sdna(true);
   /* *** Animated *** */
   rna_def_scene_render_data(brna);
