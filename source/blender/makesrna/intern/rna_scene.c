--- conflicted
+++ resolved
@@ -2081,6 +2081,7 @@
 	}
 }
 
+
 /* lanpr */
 
 void rna_lanpr_active_line_layer_index_range(
@@ -3034,7 +3035,7 @@
 	RNA_def_property_update(prop, 0, "rna_EditMesh_update");
 }
 
-static void rna_def_unit_settings(BlenderRNA *brna)
+static void rna_def_unit_settings(BlenderRNA  *brna)
 {
 	StructRNA *srna;
 	PropertyRNA *prop;
@@ -5798,13 +5799,8 @@
 	prop = RNA_def_property(srna, "use_sss_separate_albedo", PROP_BOOLEAN, PROP_NONE);
 	RNA_def_property_boolean_sdna(prop, NULL, "flag", SCE_EEVEE_SSS_SEPARATE_ALBEDO);
 	RNA_def_property_boolean_default(prop, 0);
-<<<<<<< HEAD
-	RNA_def_property_ui_text(prop, "Separate Albedo", "Avoid albedo being blured by the subsurface scattering "
+	RNA_def_property_ui_text(prop, "Separate Albedo", "Avoid albedo being blurred by the subsurface scattering "
 	                         "but uses more video memory");
-=======
-	RNA_def_property_ui_text(prop, "Separate Albedo", "Avoid albedo being blurred by the subsurface scattering "
-	                                                  "but uses more video memory");
->>>>>>> e5387eef
 	RNA_def_property_override_flag(prop, PROPOVERRIDE_OVERRIDABLE_STATIC);
 
 	/* Screen Space Reflection */
