/*
 * ***** BEGIN GPL LICENSE BLOCK *****
 *
 * This program is free software; you can redistribute it and/or
 * modify it under the terms of the GNU General Public License
 * as published by the Free Software Foundation; either version 2
 * of the License, or (at your option) any later version.
 *
 * This program is distributed in the hope that it will be useful,
 * but WITHOUT ANY WARRANTY; without even the implied warranty of
 * MERCHANTABILITY or FITNESS FOR A PARTICULAR PURPOSE.  See the
 * GNU General Public License for more details.
 *
 * You should have received a copy of the GNU General Public License
 * along with this program; if not, write to the Free Software Foundation,
 * Inc., 51 Franklin Street, Fifth Floor, Boston, MA 02110-1301, USA.
 *
 * Contributor(s): Blender Foundation (2008).
 *
 * ***** END GPL LICENSE BLOCK *****
 */

/** \file blender/makesrna/intern/rna_scene.c
 *  \ingroup RNA
 */

#include <stdlib.h>

#include "DNA_brush_types.h"
#include "DNA_group_types.h"
#include "DNA_modifier_types.h"
#include "DNA_particle_types.h"
#include "DNA_rigidbody_types.h"
#include "DNA_scene_types.h"
#include "DNA_linestyle_types.h"
#include "DNA_userdef_types.h"
#include "DNA_world_types.h"

#include "BLI_math.h"

#include "BLF_translation.h"

#include "BKE_freestyle.h"
#include "BKE_editmesh.h"
#include "BKE_paint.h"
#include "BKE_scene.h"

#include "RNA_define.h"
#include "RNA_enum_types.h"

#include "rna_internal.h"

/* Include for Bake Options */
#include "RE_engine.h"
#include "RE_pipeline.h"

#ifdef WITH_QUICKTIME
#  include "quicktime_export.h"
#  ifdef WITH_AUDASPACE
#    include "AUD_Space.h"
#  endif
#endif

#ifdef WITH_FFMPEG
#  include "BKE_writeffmpeg.h"
#  include <libavcodec/avcodec.h>
#  include <libavformat/avformat.h>
#  include "ffmpeg_compat.h"
#endif

#include "ED_render.h"

#include "WM_api.h"
#include "WM_types.h"

#include "BLI_threads.h"

#ifdef WITH_OPENEXR
EnumPropertyItem exr_codec_items[] = {
	{R_IMF_EXR_CODEC_NONE, "NONE", 0, "None", ""},
	{R_IMF_EXR_CODEC_PXR24, "PXR24", 0, "Pxr24 (lossy)", ""},
	{R_IMF_EXR_CODEC_ZIP, "ZIP", 0, "ZIP (lossless)", ""},
	{R_IMF_EXR_CODEC_PIZ, "PIZ", 0, "PIZ (lossless)", ""},
	{R_IMF_EXR_CODEC_RLE, "RLE", 0, "RLE (lossless)", ""},
	{0, NULL, 0, NULL, NULL}
};
#endif

EnumPropertyItem uv_sculpt_relaxation_items[] = {
	{UV_SCULPT_TOOL_RELAX_LAPLACIAN, "LAPLACIAN", 0, "Laplacian", "Use Laplacian method for relaxation"},
	{UV_SCULPT_TOOL_RELAX_HC, "HC", 0, "HC", "Use HC method for relaxation"},
	{0, NULL, 0, NULL, NULL}
};

EnumPropertyItem uv_sculpt_tool_items[] = {
	{UV_SCULPT_TOOL_PINCH, "PINCH", 0, "Pinch", "Pinch UVs"},
	{UV_SCULPT_TOOL_RELAX, "RELAX", 0, "Relax", "Relax UVs"},
	{UV_SCULPT_TOOL_GRAB, "GRAB", 0, "Grab", "Grab UVs"},
	{0, NULL, 0, NULL, NULL}
};


EnumPropertyItem snap_target_items[] = {
	{SCE_SNAP_TARGET_CLOSEST, "CLOSEST", 0, "Closest", "Snap closest point onto target"},
	{SCE_SNAP_TARGET_CENTER, "CENTER", 0, "Center", "Snap center onto target"},
	{SCE_SNAP_TARGET_MEDIAN, "MEDIAN", 0, "Median", "Snap median onto target"},
	{SCE_SNAP_TARGET_ACTIVE, "ACTIVE", 0, "Active", "Snap active onto target"},
	{0, NULL, 0, NULL, NULL}
};
	
EnumPropertyItem proportional_falloff_items[] = {
	{PROP_SMOOTH, "SMOOTH", ICON_SMOOTHCURVE, "Smooth", "Smooth falloff"},
	{PROP_SPHERE, "SPHERE", ICON_SPHERECURVE, "Sphere", "Spherical falloff"},
	{PROP_ROOT, "ROOT", ICON_ROOTCURVE, "Root", "Root falloff"},
	{PROP_SHARP, "SHARP", ICON_SHARPCURVE, "Sharp", "Sharp falloff"},
	{PROP_LIN, "LINEAR", ICON_LINCURVE, "Linear", "Linear falloff"},
	{PROP_CONST, "CONSTANT", ICON_NOCURVE, "Constant", "Constant falloff"},
	{PROP_RANDOM, "RANDOM", ICON_RNDCURVE, "Random", "Random falloff"},
	{0, NULL, 0, NULL, NULL}
};

/* subset of the enum - only curves, missing random and const */
EnumPropertyItem proportional_falloff_curve_only_items[] = {
	{PROP_SMOOTH, "SMOOTH", ICON_SMOOTHCURVE, "Smooth", "Smooth falloff"},
	{PROP_SPHERE, "SPHERE", ICON_SPHERECURVE, "Sphere", "Spherical falloff"},
	{PROP_ROOT, "ROOT", ICON_ROOTCURVE, "Root", "Root falloff"},
	{PROP_SHARP, "SHARP", ICON_SHARPCURVE, "Sharp", "Sharp falloff"},
	{PROP_LIN, "LINEAR", ICON_LINCURVE, "Linear", "Linear falloff"},
	{0, NULL, 0, NULL, NULL}
};


EnumPropertyItem proportional_editing_items[] = {
	{PROP_EDIT_OFF, "DISABLED", ICON_PROP_OFF, "Disable", "Proportional Editing disabled"},
	{PROP_EDIT_ON, "ENABLED", ICON_PROP_ON, "Enable", "Proportional Editing enabled"},
	{PROP_EDIT_PROJECTED, "PROJECTED", ICON_PROP_ON, "Projected (2D)",
	                      "Proportional Editing using screen space locations"},
	{PROP_EDIT_CONNECTED, "CONNECTED", ICON_PROP_CON, "Connected",
	                      "Proportional Editing using connected geometry only"},
	{0, NULL, 0, NULL, NULL}
};

/* keep for operators, not used here */
EnumPropertyItem mesh_select_mode_items[] = {
	{SCE_SELECT_VERTEX, "VERTEX", ICON_VERTEXSEL, "Vertex", "Vertex selection mode"},
	{SCE_SELECT_EDGE, "EDGE", ICON_EDGESEL, "Edge", "Edge selection mode"},
	{SCE_SELECT_FACE, "FACE", ICON_FACESEL, "Face", "Face selection mode"},
	{0, NULL, 0, NULL, NULL}
};

EnumPropertyItem snap_element_items[] = {
	{SCE_SNAP_MODE_INCREMENT, "INCREMENT", ICON_SNAP_INCREMENT, "Increment", "Snap to increments of grid"},
	{SCE_SNAP_MODE_VERTEX, "VERTEX", ICON_SNAP_VERTEX, "Vertex", "Snap to vertices"},
	{SCE_SNAP_MODE_EDGE, "EDGE", ICON_SNAP_EDGE, "Edge", "Snap to edges"},
	{SCE_SNAP_MODE_FACE, "FACE", ICON_SNAP_FACE, "Face", "Snap to faces"},
	{SCE_SNAP_MODE_VOLUME, "VOLUME", ICON_SNAP_VOLUME, "Volume", "Snap to volume"},
	{0, NULL, 0, NULL, NULL}
};

EnumPropertyItem snap_node_element_items[] = {
	{SCE_SNAP_MODE_GRID, "GRID", ICON_SNAP_INCREMENT, "Grid", "Snap to grid"},
	{SCE_SNAP_MODE_NODE_X, "NODE_X", ICON_SNAP_EDGE, "Node X", "Snap to left/right node border"},
	{SCE_SNAP_MODE_NODE_Y, "NODE_Y", ICON_SNAP_EDGE, "Node Y", "Snap to top/bottom node border"},
	{SCE_SNAP_MODE_NODE_XY, "NODE_XY", ICON_SNAP_EDGE, "Node X / Y", "Snap to any node border"},
	{0, NULL, 0, NULL, NULL}
};

EnumPropertyItem snap_uv_element_items[] = {
	{SCE_SNAP_MODE_INCREMENT, "INCREMENT", ICON_SNAP_INCREMENT, "Increment", "Snap to increments of grid"},
	{SCE_SNAP_MODE_VERTEX, "VERTEX", ICON_SNAP_VERTEX, "Vertex", "Snap to vertices"},
	{0, NULL, 0, NULL, NULL}
};

/* workaround for duplicate enums,
 * have each enum line as a define then conditionally set it or not
 */

#define R_IMF_ENUM_BMP      {R_IMF_IMTYPE_BMP, "BMP", ICON_FILE_IMAGE, "BMP", "Output image in bitmap format"},
#define R_IMF_ENUM_IRIS     {R_IMF_IMTYPE_IRIS, "IRIS", ICON_FILE_IMAGE, "Iris", \
                                                "Output image in (old!) SGI IRIS format"},
#define R_IMF_ENUM_PNG      {R_IMF_IMTYPE_PNG, "PNG", ICON_FILE_IMAGE, "PNG", "Output image in PNG format"},
#define R_IMF_ENUM_JPEG     {R_IMF_IMTYPE_JPEG90, "JPEG", ICON_FILE_IMAGE, "JPEG", "Output image in JPEG format"},
#define R_IMF_ENUM_TAGA     {R_IMF_IMTYPE_TARGA, "TARGA", ICON_FILE_IMAGE, "Targa", "Output image in Targa format"},
#define R_IMF_ENUM_TAGA_RAW {R_IMF_IMTYPE_RAWTGA, "TARGA_RAW", ICON_FILE_IMAGE, "Targa Raw", \
                                                  "Output image in uncompressed Targa format"},

#if 0 /* UNUSED (so far) */
#ifdef WITH_DDS
#  define R_IMF_ENUM_DDS {R_IMF_IMTYPE_DDS, "DDS", ICON_FILE_IMAGE, "DDS", "Output image in DDS format"},
#else
#  define R_IMF_ENUM_DDS
#endif
#endif

#ifdef WITH_OPENJPEG
#  define R_IMF_ENUM_JPEG2K {R_IMF_IMTYPE_JP2, "JPEG2000", ICON_FILE_IMAGE, "JPEG 2000", \
                                               "Output image in JPEG 2000 format"},
#else
#  define R_IMF_ENUM_JPEG2K
#endif

#ifdef WITH_CINEON
#  define R_IMF_ENUM_CINEON {R_IMF_IMTYPE_CINEON, "CINEON", ICON_FILE_IMAGE, "Cineon", \
                                                  "Output image in Cineon format"},
#  define R_IMF_ENUM_DPX    {R_IMF_IMTYPE_DPX, "DPX", ICON_FILE_IMAGE, "DPX", "Output image in DPX format"},
#else
#  define R_IMF_ENUM_CINEON
#  define R_IMF_ENUM_DPX
#endif

#ifdef WITH_OPENEXR
#  define R_IMF_ENUM_EXR_MULTIVIEW {R_IMF_IMTYPE_MULTIVIEW, "OPEN_EXR_MULTIVIEW", ICON_CAMERA_STEREO, \
                                                          "OpenEXR MultiView", \
                                                          "Output image in multiview OpenEXR format"},
#  define R_IMF_ENUM_EXR_MULTILAYER  {R_IMF_IMTYPE_MULTILAYER, "OPEN_EXR_MULTILAYER", ICON_FILE_IMAGE, \
                                                          "OpenEXR MultiLayer", \
                                                          "Output image in multilayer OpenEXR format"},
#  define R_IMF_ENUM_EXR        {R_IMF_IMTYPE_OPENEXR, "OPEN_EXR", ICON_FILE_IMAGE, "OpenEXR", \
                                                       "Output image in OpenEXR format"},
#else
#  define R_IMF_ENUM_EXR_MULTIVIEW
#  define R_IMF_ENUM_EXR_MULTILAYER
#  define R_IMF_ENUM_EXR
#endif

#ifdef WITH_HDR
#  define R_IMF_ENUM_HDR  {R_IMF_IMTYPE_RADHDR, "HDR", ICON_FILE_IMAGE, "Radiance HDR", \
                                                "Output image in Radiance HDR format"},
#else
#  define R_IMF_ENUM_HDR
#endif

#ifdef WITH_TIFF
#  define R_IMF_ENUM_TIFF {R_IMF_IMTYPE_TIFF, "TIFF", ICON_FILE_IMAGE, "TIFF", "Output image in TIFF format"},
#else
#  define R_IMF_ENUM_TIFF
#endif

#define IMAGE_TYPE_ITEMS_IMAGE_ONLY                                           \
	R_IMF_ENUM_BMP                                                            \
	/* DDS save not supported yet R_IMF_ENUM_DDS */                           \
	R_IMF_ENUM_IRIS                                                           \
	R_IMF_ENUM_PNG                                                            \
	R_IMF_ENUM_JPEG                                                           \
	R_IMF_ENUM_JPEG2K                                                         \
	R_IMF_ENUM_TAGA                                                           \
	R_IMF_ENUM_TAGA_RAW                                                       \
	{0, "", 0, " ", NULL},                                                    \
	R_IMF_ENUM_CINEON                                                         \
	R_IMF_ENUM_DPX                                                            \
	R_IMF_ENUM_EXR_MULTIVIEW                                                  \
	R_IMF_ENUM_EXR_MULTILAYER                                                 \
	R_IMF_ENUM_EXR                                                            \
	R_IMF_ENUM_HDR                                                            \
	R_IMF_ENUM_TIFF                                                           \


EnumPropertyItem image_only_type_items[] = {

	IMAGE_TYPE_ITEMS_IMAGE_ONLY

	{0, NULL, 0, NULL, NULL}
};

EnumPropertyItem image_type_items[] = {
	{0, "", 0, N_("Image"), NULL},

	IMAGE_TYPE_ITEMS_IMAGE_ONLY

	{0, "", 0, N_("Movie"), NULL},
	{R_IMF_IMTYPE_AVIJPEG, "AVI_JPEG", ICON_FILE_MOVIE, "AVI JPEG", "Output video in AVI JPEG format"},
	{R_IMF_IMTYPE_AVIRAW, "AVI_RAW", ICON_FILE_MOVIE, "AVI Raw", "Output video in AVI Raw format"},
#ifdef WITH_FRAMESERVER
	{R_IMF_IMTYPE_FRAMESERVER, "FRAMESERVER", ICON_FILE_SCRIPT, "Frame Server", "Output image to a frameserver"},
#endif
#ifdef WITH_FFMPEG
	{R_IMF_IMTYPE_H264, "H264", ICON_FILE_MOVIE, "H.264", "Output video in H.264 format"},
	{R_IMF_IMTYPE_FFMPEG, "FFMPEG", ICON_FILE_MOVIE, "MPEG", "Output video in MPEG format"},
	{R_IMF_IMTYPE_THEORA, "THEORA", ICON_FILE_MOVIE, "Ogg Theora", "Output video in Ogg format"},
#endif
#ifdef WITH_QUICKTIME
	{R_IMF_IMTYPE_QUICKTIME, "QUICKTIME", ICON_FILE_MOVIE, "QuickTime", "Output video in Quicktime format"},
#endif
#ifdef WITH_FFMPEG
	{R_IMF_IMTYPE_XVID, "XVID", ICON_FILE_MOVIE, "Xvid", "Output video in Xvid format"},
#endif
	{0, NULL, 0, NULL, NULL}
};

EnumPropertyItem image_color_mode_items[] = {
	{R_IMF_PLANES_BW, "BW", 0, "BW", "Images get saved in 8 bits grayscale (only PNG, JPEG, TGA, TIF)"},
	{R_IMF_PLANES_RGB, "RGB", 0, "RGB", "Images are saved with RGB (color) data"},
	{R_IMF_PLANES_RGBA, "RGBA", 0, "RGBA", "Images are saved with RGB and Alpha data (if supported)"},
	{0, NULL, 0, NULL, NULL}
};

#ifdef RNA_RUNTIME
#define IMAGE_COLOR_MODE_BW   image_color_mode_items[0]
#define IMAGE_COLOR_MODE_RGB  image_color_mode_items[1]
#define IMAGE_COLOR_MODE_RGBA image_color_mode_items[2]
#endif

EnumPropertyItem image_color_depth_items[] = {
	/* 1 (monochrome) not used */
	{R_IMF_CHAN_DEPTH_8,   "8", 0, "8",  "8 bit color channels"},
	{R_IMF_CHAN_DEPTH_10, "10", 0, "10", "10 bit color channels"},
	{R_IMF_CHAN_DEPTH_12, "12", 0, "12", "12 bit color channels"},
	{R_IMF_CHAN_DEPTH_16, "16", 0, "16", "16 bit color channels"},
	/* 24 not used */
	{R_IMF_CHAN_DEPTH_32, "32", 0, "32", "32 bit color channels"},
	{0, NULL, 0, NULL, NULL}
};

EnumPropertyItem normal_space_items[] = {
	{R_BAKE_SPACE_OBJECT, "OBJECT", 0, "Object", "Bake the normals in object space"},
	{R_BAKE_SPACE_TANGENT, "TANGENT", 0, "Tangent", "Bake the normals in tangent space"},
	{0, NULL, 0, NULL, NULL}
};

EnumPropertyItem normal_swizzle_items[] = {
	{R_BAKE_POSX, "POS_X", 0, "+X", ""},
	{R_BAKE_POSY, "POS_Y", 0, "+Y", ""},
	{R_BAKE_POSZ, "POS_Z", 0, "+Z", ""},
	{R_BAKE_NEGX, "NEG_X", 0, "-X", ""},
	{R_BAKE_NEGY, "NEG_Y", 0, "-Y", ""},
	{R_BAKE_NEGZ, "NEG_Z", 0, "-Z", ""},
	{0, NULL, 0, NULL, NULL}
};

EnumPropertyItem bake_save_mode_items[] = {
	{R_BAKE_SAVE_INTERNAL, "INTERNAL", 0, "Internal", "Save the baking map in an internal image datablock"},
	{R_BAKE_SAVE_EXTERNAL, "EXTERNAL", 0, "External", "Save the baking map in an external file"},
	{0, NULL, 0, NULL, NULL}
};

#ifdef RNA_RUNTIME

#include "DNA_anim_types.h"
#include "DNA_node_types.h"
#include "DNA_object_types.h"
#include "DNA_mesh_types.h"
#include "DNA_text_types.h"

#include "RNA_access.h"

#include "MEM_guardedalloc.h"

#include "BLI_threads.h"

#include "BKE_brush.h"
#include "BKE_context.h"
#include "BKE_global.h"
#include "BKE_image.h"
#include "BKE_main.h"
#include "BKE_node.h"
#include "BKE_pointcache.h"
#include "BKE_scene.h"
#include "BKE_depsgraph.h"
#include "BKE_image.h"
#include "BKE_mesh.h"
#include "BKE_sound.h"
#include "BKE_screen.h"
#include "BKE_sequencer.h"
#include "BKE_animsys.h"
#include "BKE_freestyle.h"

#include "WM_api.h"

#include "ED_info.h"
#include "ED_node.h"
#include "ED_view3d.h"
#include "ED_mesh.h"
#include "ED_keyframing.h"
#include "ED_image.h"

#include "RE_engine.h"

static void rna_SpaceImageEditor_uv_sculpt_update(Main *bmain, Scene *scene, PointerRNA *UNUSED(ptr))
{
	ED_space_image_uv_sculpt_update(bmain->wm.first, scene->toolsettings);
}

static int rna_Scene_object_bases_lookup_string(PointerRNA *ptr, const char *key, PointerRNA *r_ptr)
{
	Scene *scene = (Scene *)ptr->data;
	Base *base;

	for (base = scene->base.first; base; base = base->next) {
		if (strncmp(base->object->id.name + 2, key, sizeof(base->object->id.name) - 2) == 0) {
			*r_ptr = rna_pointer_inherit_refine(ptr, &RNA_ObjectBase, base);
			return true;
		}
	}

	return false;
}

static PointerRNA rna_Scene_objects_get(CollectionPropertyIterator *iter)
{
	ListBaseIterator *internal = &iter->internal.listbase;

	/* we are actually iterating a Base list, so override get */
	return rna_pointer_inherit_refine(&iter->parent, &RNA_Object, ((Base *)internal->link)->object);
}

static Base *rna_Scene_object_link(Scene *scene, bContext *C, ReportList *reports, Object *ob)
{
	Scene *scene_act = CTX_data_scene(C);
	Base *base;

	if (BKE_scene_base_find(scene, ob)) {
		BKE_reportf(reports, RPT_ERROR, "Object '%s' is already in scene '%s'", ob->id.name + 2, scene->id.name + 2);
		return NULL;
	}

	base = BKE_scene_base_add(scene, ob);
	id_us_plus(&ob->id);

	/* this is similar to what object_add_type and BKE_object_add do */
	base->lay = scene->lay;

	/* when linking to an inactive scene don't touch the layer */
	if (scene == scene_act)
		ob->lay = base->lay;

	DAG_id_tag_update(&ob->id, OB_RECALC_OB | OB_RECALC_DATA | OB_RECALC_TIME);

	/* slows down importers too much, run scene.update() */
	/* DAG_srelations_tag_update(G.main); */

	WM_main_add_notifier(NC_SCENE | ND_OB_ACTIVE, scene);

	return base;
}

static void rna_Scene_object_unlink(Scene *scene, ReportList *reports, Object *ob)
{
	Base *base = BKE_scene_base_find(scene, ob);
	if (!base) {
		BKE_reportf(reports, RPT_ERROR, "Object '%s' is not in this scene '%s'", ob->id.name + 2, scene->id.name + 2);
		return;
	}
	if (base == scene->basact && ob->mode != OB_MODE_OBJECT) {
		BKE_reportf(reports, RPT_ERROR, "Object '%s' must be in object mode to unlink", ob->id.name + 2);
		return;
	}
	if (scene->basact == base) {
		scene->basact = NULL;
	}

	BKE_scene_base_unlink(scene, base);
	MEM_freeN(base);

	ob->id.us--;

	/* needed otherwise the depgraph will contain freed objects which can crash, see [#20958] */
	DAG_relations_tag_update(G.main);

	WM_main_add_notifier(NC_SCENE | ND_OB_ACTIVE, scene);
}

static void rna_Scene_skgen_etch_template_set(PointerRNA *ptr, PointerRNA value)
{
	ToolSettings *ts = (ToolSettings *)ptr->data;
	if (value.data && ((Object *)value.data)->type == OB_ARMATURE)
		ts->skgen_template = value.data;
	else
		ts->skgen_template = NULL;
}

static PointerRNA rna_Scene_active_object_get(PointerRNA *ptr)
{
	Scene *scene = (Scene *)ptr->data;
	return rna_pointer_inherit_refine(ptr, &RNA_Object, scene->basact ? scene->basact->object : NULL);
}

static void rna_Scene_active_object_set(PointerRNA *ptr, PointerRNA value)
{
	Scene *scene = (Scene *)ptr->data;
	if (value.data)
		scene->basact = BKE_scene_base_find(scene, (Object *)value.data);
	else
		scene->basact = NULL;
}

static void rna_Scene_set_set(PointerRNA *ptr, PointerRNA value)
{
	Scene *scene = (Scene *)ptr->data;
	Scene *set = (Scene *)value.data;
	Scene *nested_set;

	for (nested_set = set; nested_set; nested_set = nested_set->set) {
		if (nested_set == scene)
			return;
		/* prevent eternal loops, set can point to next, and next to set, without problems usually */
		if (nested_set->set == set)
			return;
	}

	scene->set = set;
}

static void rna_Scene_layer_set(PointerRNA *ptr, const int *values)
{
	Scene *scene = (Scene *)ptr->data;

	scene->lay = ED_view3d_scene_layer_set(scene->lay, values, &scene->layact);
}

static int rna_Scene_active_layer_get(PointerRNA *ptr)
{
	Scene *scene = (Scene *)ptr->data;

	return (int)(log(scene->layact) / M_LN2);
}

static void rna_Scene_view3d_update(Main *bmain, Scene *UNUSED(scene_unused), PointerRNA *ptr)
{
	Scene *scene = (Scene *)ptr->data;

	BKE_screen_view3d_main_sync(&bmain->screen, scene);
}

static void rna_Scene_layer_update(Main *bmain, Scene *scene, PointerRNA *ptr)
{
	rna_Scene_view3d_update(bmain, scene, ptr);
	/* XXX We would need do_time=true here, else we can have update issues like [#36289]...
	 *     However, this has too much drawbacks (like slower layer switch, undesired updates...).
	 *     That's TODO for future DAG updates.
	 */
	DAG_on_visible_update(bmain, false);
}

static void rna_Scene_fps_update(Main *UNUSED(bmain), Scene *scene, PointerRNA *UNUSED(ptr))
{
	sound_update_fps(scene);
	BKE_sequencer_update_sound_bounds_all(scene);
}

static void rna_Scene_listener_update(Main *UNUSED(bmain), Scene *scene, PointerRNA *UNUSED(ptr))
{
	sound_update_scene_listener(scene);
}

static void rna_Scene_volume_set(PointerRNA *ptr, float value)
{
	Scene *scene = (Scene *)(ptr->data);

	scene->audio.volume = value;
	if (scene->sound_scene)
		sound_set_scene_volume(scene, value);
}

static void rna_Scene_framelen_update(Main *UNUSED(bmain), Scene *scene, PointerRNA *UNUSED(ptr))
{
	scene->r.framelen = (float)scene->r.framapto / (float)scene->r.images;
}


static void rna_Scene_frame_current_set(PointerRNA *ptr, int value)
{
	Scene *data = (Scene *)ptr->data;
	
	/* if negative frames aren't allowed, then we can't use them */
	FRAMENUMBER_MIN_CLAMP(value);
	data->r.cfra = value;
}

static float rna_Scene_frame_current_final_get(PointerRNA *ptr)
{
	Scene *scene = (Scene *)ptr->data;

	return BKE_scene_frame_get_from_ctime(scene, (float)scene->r.cfra);
}

static void rna_Scene_start_frame_set(PointerRNA *ptr, int value)
{
	Scene *data = (Scene *)ptr->data;
	/* MINFRAME not MINAFRAME, since some output formats can't taken negative frames */
	CLAMP(value, MINFRAME, MAXFRAME);
	data->r.sfra = value;

	if (data->r.sfra >= data->r.efra) {
		data->r.efra = MIN2(data->r.sfra, MAXFRAME);
	}
}

static void rna_Scene_end_frame_set(PointerRNA *ptr, int value)
{
	Scene *data = (Scene *)ptr->data;
	CLAMP(value, MINFRAME, MAXFRAME);
	data->r.efra = value;

	if (data->r.sfra >= data->r.efra) {
		data->r.sfra = MAX2(data->r.efra, MINFRAME);
	}
}

static void rna_Scene_use_preview_range_set(PointerRNA *ptr, int value)
{
	Scene *data = (Scene *)ptr->data;
	
	if (value) {
		/* copy range from scene if not set before */
		if ((data->r.psfra == data->r.pefra) && (data->r.psfra == 0)) {
			data->r.psfra = data->r.sfra;
			data->r.pefra = data->r.efra;
		}
		
		data->r.flag |= SCER_PRV_RANGE;
	}
	else
		data->r.flag &= ~SCER_PRV_RANGE;
}


static void rna_Scene_preview_range_start_frame_set(PointerRNA *ptr, int value)
{
	Scene *data = (Scene *)ptr->data;
	
	/* check if enabled already */
	if ((data->r.flag & SCER_PRV_RANGE) == 0) {
		/* set end of preview range to end frame, then clamp as per normal */
		/* TODO: or just refuse to set instead? */
		data->r.pefra = data->r.efra;
	}
	
	/* now set normally */
	CLAMP(value, MINAFRAME, data->r.pefra);
	data->r.psfra = value;
}

static void rna_Scene_preview_range_end_frame_set(PointerRNA *ptr, int value)
{
	Scene *data = (Scene *)ptr->data;
	
	/* check if enabled already */
	if ((data->r.flag & SCER_PRV_RANGE) == 0) {
		/* set start of preview range to start frame, then clamp as per normal */
		/* TODO: or just refuse to set instead? */
		data->r.psfra = data->r.sfra;
	}
	
	/* now set normally */
	CLAMP(value, data->r.psfra, MAXFRAME);
	data->r.pefra = value;
}

static void rna_Scene_frame_update(Main *bmain, Scene *UNUSED(current_scene), PointerRNA *ptr)
{
	Scene *scene = (Scene *)ptr->id.data;
	sound_seek_scene(bmain, scene);
}

static PointerRNA rna_Scene_active_keying_set_get(PointerRNA *ptr)
{
	Scene *scene = (Scene *)ptr->data;
	return rna_pointer_inherit_refine(ptr, &RNA_KeyingSet, ANIM_scene_get_active_keyingset(scene));
}

static void rna_Scene_active_keying_set_set(PointerRNA *ptr, PointerRNA value)
{
	Scene *scene = (Scene *)ptr->data;
	KeyingSet *ks = (KeyingSet *)value.data;
	
	scene->active_keyingset = ANIM_scene_get_keyingset_index(scene, ks);
}

/* get KeyingSet index stuff for list of Keying Sets editing UI
 *	- active_keyingset-1 since 0 is reserved for 'none'
 *	- don't clamp, otherwise can never set builtins types as active...
 */
static int rna_Scene_active_keying_set_index_get(PointerRNA *ptr)
{
	Scene *scene = (Scene *)ptr->data;
	return scene->active_keyingset - 1;
}

/* get KeyingSet index stuff for list of Keying Sets editing UI
 *	- value+1 since 0 is reserved for 'none'
 */
static void rna_Scene_active_keying_set_index_set(PointerRNA *ptr, int value)
{
	Scene *scene = (Scene *)ptr->data;
	scene->active_keyingset = value + 1;
}

/* XXX: evil... builtin_keyingsets is defined in keyingsets.c! */
/* TODO: make API function to retrieve this... */
extern ListBase builtin_keyingsets;

static void rna_Scene_all_keyingsets_begin(CollectionPropertyIterator *iter, PointerRNA *ptr)
{
	Scene *scene = (Scene *)ptr->data;
	
	/* start going over the scene KeyingSets first, while we still have pointer to it
	 * but only if we have any Keying Sets to use...
	 */
	if (scene->keyingsets.first)
		rna_iterator_listbase_begin(iter, &scene->keyingsets, NULL);
	else
		rna_iterator_listbase_begin(iter, &builtin_keyingsets, NULL);
}

static void rna_Scene_all_keyingsets_next(CollectionPropertyIterator *iter)
{
	ListBaseIterator *internal = &iter->internal.listbase;
	KeyingSet *ks = (KeyingSet *)internal->link;
	
	/* if we've run out of links in Scene list, jump over to the builtins list unless we're there already */
	if ((ks->next == NULL) && (ks != builtin_keyingsets.last))
		internal->link = (Link *)builtin_keyingsets.first;
	else
		internal->link = (Link *)ks->next;
		
	iter->valid = (internal->link != NULL);
}

static int rna_RenderSettings_stereoViews_skip(CollectionPropertyIterator *iter, void *UNUSED(data))
{
	ListBaseIterator *internal = &iter->internal.listbase;
	SceneRenderView *srv = (SceneRenderView *)internal->link;

	if ((strcmp(srv->name, STEREO_LEFT_NAME )==0) ||
	    (strcmp(srv->name, STEREO_RIGHT_NAME)==0))
		return 0;

	return 1;
};

static void rna_RenderSettings_stereoViews_begin(CollectionPropertyIterator *iter, PointerRNA *ptr)
{
	RenderData *rd = (RenderData *)ptr->data;
	rna_iterator_listbase_begin(iter, &rd->views, rna_RenderSettings_stereoViews_skip);
}

static char *rna_RenderSettings_path(PointerRNA *UNUSED(ptr))
{
	return BLI_sprintfN("render");
}

static int rna_RenderSettings_threads_get(PointerRNA *ptr)
{
	RenderData *rd = (RenderData *)ptr->data;
	return BKE_render_num_threads(rd);
}

static int rna_RenderSettings_threads_mode_get(PointerRNA *ptr)
{
	RenderData *rd = (RenderData *)ptr->data;
	int override = BLI_system_num_threads_override_get();

	if (override > 0)
		return R_FIXED_THREADS;
	else
		return (rd->mode & R_FIXED_THREADS);
}

static int rna_RenderSettings_is_movie_fomat_get(PointerRNA *ptr)
{
	RenderData *rd = (RenderData *)ptr->data;
	return BKE_imtype_is_movie(rd->im_format.imtype);
}

static int rna_RenderSettings_save_buffers_get(PointerRNA *ptr)
{
	RenderData *rd = (RenderData *)ptr->data;
	Scene *scene = (Scene *)ptr->id.data;
	
	if (rd->mode & R_BORDER)
		return 0;
	else if (!BKE_scene_use_new_shading_nodes(scene))
		return (rd->scemode & (R_EXR_TILE_FILE | R_FULL_SAMPLE)) != 0;
	else 
		return (rd->scemode & R_EXR_TILE_FILE);
}

static int rna_RenderSettings_full_sample_get(PointerRNA *ptr)
{
	RenderData *rd = (RenderData *)ptr->data;

	return (rd->scemode & R_FULL_SAMPLE) && !(rd->mode & R_BORDER);
}

static void rna_ImageFormatSettings_file_format_set(PointerRNA *ptr, int value)
{
	ImageFormatData *imf = (ImageFormatData *)ptr->data;
	ID *id = ptr->id.data;
	const char is_render = (id && GS(id->name) == ID_SCE);
	/* see note below on why this is */
	const char chan_flag = BKE_imtype_valid_channels(imf->imtype, true) | (is_render ? IMA_CHAN_FLAG_BW : 0);

	imf->imtype = value;

	/* ensure depth and color settings match */
	if ( ((imf->planes == R_IMF_PLANES_BW) &&   !(chan_flag & IMA_CHAN_FLAG_BW)) ||
	     ((imf->planes == R_IMF_PLANES_RGBA) && !(chan_flag & IMA_CHAN_FLAG_ALPHA)))
	{
		imf->planes = R_IMF_PLANES_RGB;
	}

	/* ensure usable depth */
	{
		const int depth_ok = BKE_imtype_valid_depths(imf->imtype);
		if ((imf->depth & depth_ok) == 0) {
			/* set first available depth */
			char depth_ls[] = {R_IMF_CHAN_DEPTH_32,
			                   R_IMF_CHAN_DEPTH_24,
			                   R_IMF_CHAN_DEPTH_16,
			                   R_IMF_CHAN_DEPTH_12,
			                   R_IMF_CHAN_DEPTH_10,
			                   R_IMF_CHAN_DEPTH_8,
			                   R_IMF_CHAN_DEPTH_1,
			                   0};
			int i;

			for (i = 0; depth_ls[i]; i++) {
				if (depth_ok & depth_ls[i]) {
					imf->depth = depth_ls[i];
					break;
				}
			}
		}
	}

	if (id && GS(id->name) == ID_SCE) {
		Scene *scene = ptr->id.data;
		RenderData *rd = &scene->r;
#ifdef WITH_FFMPEG
		BKE_ffmpeg_image_type_verify(rd, imf);
#endif
#ifdef WITH_QUICKTIME
		quicktime_verify_image_type(rd, imf);
#endif
		(void)rd;
	}
}

static EnumPropertyItem *rna_ImageFormatSettings_file_format_itemf(bContext *UNUSED(C), PointerRNA *ptr,
                                                                   PropertyRNA *UNUSED(prop), bool *UNUSED(r_free))
{
	ID *id = ptr->id.data;
	if (id && GS(id->name) == ID_SCE) {
		return image_type_items;
	}
	else {
		return image_only_type_items;
	}
}

static EnumPropertyItem *rna_ImageFormatSettings_color_mode_itemf(bContext *UNUSED(C), PointerRNA *ptr,
                                                                  PropertyRNA *UNUSED(prop), bool *r_free)
{
	ImageFormatData *imf = (ImageFormatData *)ptr->data;
	ID *id = ptr->id.data;
	const char is_render = (id && GS(id->name) == ID_SCE);

	/* note, we need to act differently for render
	 * where 'BW' will force grayscale even if the output format writes
	 * as RGBA, this is age old blender convention and not sure how useful
	 * it really is but keep it for now - campbell */
	char chan_flag = BKE_imtype_valid_channels(imf->imtype, true) | (is_render ? IMA_CHAN_FLAG_BW : 0);

#ifdef WITH_FFMPEG
	/* a WAY more crappy case than B&W flag: depending on codec, file format MIGHT support
	 * alpha channel. for example MPEG format with h264 codec can't do alpha channel, but
	 * the same MPEG format with QTRLE codec can easily handle alpha channel.
	 * not sure how to deal with such cases in a nicer way (sergey) */
	if (is_render) {
		Scene *scene = ptr->id.data;
		RenderData *rd = &scene->r;

		if (BKE_ffmpeg_alpha_channel_is_supported(rd))
			chan_flag |= IMA_CHAN_FLAG_ALPHA;
	}
#endif

	if (chan_flag == (IMA_CHAN_FLAG_BW | IMA_CHAN_FLAG_RGB | IMA_CHAN_FLAG_ALPHA)) {
		return image_color_mode_items;
	}
	else {
		int totitem = 0;
		EnumPropertyItem *item = NULL;

		if (chan_flag & IMA_CHAN_FLAG_BW)    RNA_enum_item_add(&item, &totitem, &IMAGE_COLOR_MODE_BW);
		if (chan_flag & IMA_CHAN_FLAG_RGB)   RNA_enum_item_add(&item, &totitem, &IMAGE_COLOR_MODE_RGB);
		if (chan_flag & IMA_CHAN_FLAG_ALPHA) RNA_enum_item_add(&item, &totitem, &IMAGE_COLOR_MODE_RGBA);

		RNA_enum_item_end(&item, &totitem);
		*r_free = true;

		return item;
	}
}

static EnumPropertyItem *rna_ImageFormatSettings_color_depth_itemf(bContext *UNUSED(C), PointerRNA *ptr,
                                                                   PropertyRNA *UNUSED(prop), bool *r_free)
{
	ImageFormatData *imf = (ImageFormatData *)ptr->data;

	if (imf == NULL) {
		return image_color_depth_items;
	}
	else {
		const int depth_ok = BKE_imtype_valid_depths(imf->imtype);
<<<<<<< HEAD
		const int is_float = ELEM4(imf->imtype, R_IMF_IMTYPE_RADHDR, R_IMF_IMTYPE_OPENEXR, R_IMF_IMTYPE_MULTILAYER, R_IMF_IMTYPE_MULTIVIEW);
=======
		const int is_float = ELEM(imf->imtype, R_IMF_IMTYPE_RADHDR, R_IMF_IMTYPE_OPENEXR, R_IMF_IMTYPE_MULTILAYER);
>>>>>>> 6582215f

		EnumPropertyItem *item_8bit =  &image_color_depth_items[0];
		EnumPropertyItem *item_10bit = &image_color_depth_items[1];
		EnumPropertyItem *item_12bit = &image_color_depth_items[2];
		EnumPropertyItem *item_16bit = &image_color_depth_items[3];
		EnumPropertyItem *item_32bit = &image_color_depth_items[4];

		int totitem = 0;
		EnumPropertyItem *item = NULL;
		EnumPropertyItem tmp = {0, "", 0, "", ""};

		if (depth_ok & R_IMF_CHAN_DEPTH_8) {
			RNA_enum_item_add(&item, &totitem, item_8bit);
		}

		if (depth_ok & R_IMF_CHAN_DEPTH_10) {
			RNA_enum_item_add(&item, &totitem, item_10bit);
		}

		if (depth_ok & R_IMF_CHAN_DEPTH_12) {
			RNA_enum_item_add(&item, &totitem, item_12bit);
		}

		if (depth_ok & R_IMF_CHAN_DEPTH_16) {
			if (is_float) {
				tmp = *item_16bit;
				tmp.name = "Float (Half)";
				RNA_enum_item_add(&item, &totitem, &tmp);
			}
			else {
				RNA_enum_item_add(&item, &totitem, item_16bit);
			}
		}

		if (depth_ok & R_IMF_CHAN_DEPTH_32) {
			if (is_float) {
				tmp = *item_32bit;
				tmp.name = "Float (Full)";
				RNA_enum_item_add(&item, &totitem, &tmp);
			}
			else {
				RNA_enum_item_add(&item, &totitem, item_32bit);
			}
		}

		RNA_enum_item_end(&item, &totitem);
		*r_free = true;

		return item;
	}
}

static int rna_SceneRender_file_ext_length(PointerRNA *ptr)
{
	RenderData *rd = (RenderData *)ptr->data;
	char ext[8];
	ext[0] = '\0';
	BKE_add_image_extension(ext, &rd->im_format);
	return strlen(ext);
}

static void rna_SceneRender_file_ext_get(PointerRNA *ptr, char *str)
{
	RenderData *rd = (RenderData *)ptr->data;
	str[0] = '\0';
	BKE_add_image_extension(str, &rd->im_format);
}

#ifdef WITH_QUICKTIME
static int rna_RenderSettings_qtcodecsettings_codecType_get(PointerRNA *ptr)
{
	QuicktimeCodecSettings *settings = (QuicktimeCodecSettings *)ptr->data;
	
	return quicktime_rnatmpvalue_from_videocodectype(settings->codecType);
}

static void rna_RenderSettings_qtcodecsettings_codecType_set(PointerRNA *ptr, int value)
{
	QuicktimeCodecSettings *settings = (QuicktimeCodecSettings *)ptr->data;

	settings->codecType = quicktime_videocodecType_from_rnatmpvalue(value);
}

static EnumPropertyItem *rna_RenderSettings_qtcodecsettings_codecType_itemf(bContext *UNUSED(C), PointerRNA *UNUSED(ptr),
                                                                            PropertyRNA *UNUSED(prop), bool *r_free)
{
	EnumPropertyItem *item = NULL;
	EnumPropertyItem tmp = {0, "", 0, "", ""};
	QuicktimeCodecTypeDesc *codecTypeDesc;
	int i = 1, totitem = 0;

	for (i = 0; i < quicktime_get_num_videocodecs(); i++) {
		codecTypeDesc = quicktime_get_videocodecType_desc(i);
		if (!codecTypeDesc) break;

		tmp.value = codecTypeDesc->rnatmpvalue;
		tmp.identifier = codecTypeDesc->codecName;
		tmp.name = codecTypeDesc->codecName;
		RNA_enum_item_add(&item, &totitem, &tmp);
	}
	
	RNA_enum_item_end(&item, &totitem);
	*r_free = true;
	
	return item;
}

static int rna_RenderSettings_qtcodecsettings_audiocodecType_get(PointerRNA *ptr)
{
	QuicktimeCodecSettings *settings = (QuicktimeCodecSettings *)ptr->data;
	
	return quicktime_rnatmpvalue_from_audiocodectype(settings->audiocodecType);
}

static void rna_RenderSettings_qtcodecsettings_audiocodecType_set(PointerRNA *ptr, int value)
{
	QuicktimeCodecSettings *settings = (QuicktimeCodecSettings *)ptr->data;
	
	settings->audiocodecType = quicktime_audiocodecType_from_rnatmpvalue(value);
}

static EnumPropertyItem *rna_RenderSettings_qtcodecsettings_audiocodecType_itemf(bContext *UNUSED(C), PointerRNA *UNUSED(ptr),
                                                                                 PropertyRNA *UNUSED(prop), bool *r_free)
{
	EnumPropertyItem *item = NULL;
	EnumPropertyItem tmp = {0, "", 0, "", ""};
	QuicktimeCodecTypeDesc *codecTypeDesc;
	int i = 1, totitem = 0;
	
	for (i = 0; i < quicktime_get_num_audiocodecs(); i++) {
		codecTypeDesc = quicktime_get_audiocodecType_desc(i);
		if (!codecTypeDesc) break;
		
		tmp.value = codecTypeDesc->rnatmpvalue;
		tmp.identifier = codecTypeDesc->codecName;
		tmp.name = codecTypeDesc->codecName;
		RNA_enum_item_add(&item, &totitem, &tmp);
	}
	
	RNA_enum_item_end(&item, &totitem);
	*r_free = true;
	
	return item;
}
#endif

#ifdef WITH_FFMPEG
static void rna_FFmpegSettings_lossless_output_set(PointerRNA *ptr, int value)
{
	Scene *scene = (Scene *) ptr->id.data;
	RenderData *rd = &scene->r;

	if (value)
		rd->ffcodecdata.flags |= FFMPEG_LOSSLESS_OUTPUT;
	else
		rd->ffcodecdata.flags &= ~FFMPEG_LOSSLESS_OUTPUT;

	BKE_ffmpeg_codec_settings_verify(rd);
}

static void rna_FFmpegSettings_codec_settings_update(Main *UNUSED(bmain), Scene *UNUSED(scene_unused), PointerRNA *ptr)
{
	Scene *scene = (Scene *) ptr->id.data;
	RenderData *rd = &scene->r;

	BKE_ffmpeg_codec_settings_verify(rd);
}
#endif

static int rna_RenderSettings_active_layer_index_get(PointerRNA *ptr)
{
	RenderData *rd = (RenderData *)ptr->data;
	return rd->actlay;
}

static void rna_RenderSettings_active_layer_index_set(PointerRNA *ptr, int value)
{
	RenderData *rd = (RenderData *)ptr->data;
	int num_layers = BLI_countlist(&rd->layers);
	rd->actlay = min_ff(value, num_layers - 1);
}

static void rna_RenderSettings_active_layer_index_range(PointerRNA *ptr, int *min, int *max,
                                                        int *UNUSED(softmin), int *UNUSED(softmax))
{
	RenderData *rd = (RenderData *)ptr->data;

	*min = 0;
	*max = max_ii(0, BLI_countlist(&rd->layers) - 1);
}

static PointerRNA rna_RenderSettings_active_layer_get(PointerRNA *ptr)
{
	RenderData *rd = (RenderData *)ptr->data;
	SceneRenderLayer *srl = BLI_findlink(&rd->layers, rd->actlay);
	
	return rna_pointer_inherit_refine(ptr, &RNA_SceneRenderLayer, srl);
}

static void rna_RenderSettings_active_layer_set(PointerRNA *ptr, PointerRNA value)
{
	RenderData *rd = (RenderData *)ptr->data;
	SceneRenderLayer *srl = (SceneRenderLayer *)value.data;
	const int index = BLI_findindex(&rd->layers, srl);
	if (index != -1) rd->actlay = index;
}

static SceneRenderLayer *rna_RenderLayer_new(ID *id, RenderData *UNUSED(rd), const char *name)
{
	Scene *scene = (Scene *)id;
	SceneRenderLayer *srl = BKE_scene_add_render_layer(scene, name);

	DAG_id_tag_update(&scene->id, 0);
	WM_main_add_notifier(NC_SCENE | ND_RENDER_OPTIONS, NULL);

	return srl;
}

static void rna_RenderLayer_remove(ID *id, RenderData *UNUSED(rd), Main *bmain, ReportList *reports,
                                   PointerRNA *srl_ptr)
{
	SceneRenderLayer *srl = srl_ptr->data;
	Scene *scene = (Scene *)id;

	if (!BKE_scene_remove_render_layer(bmain, scene, srl)) {
		BKE_reportf(reports, RPT_ERROR, "Render layer '%s' could not be removed from scene '%s'",
		            srl->name, scene->id.name + 2);
		return;
	}

	RNA_POINTER_INVALIDATE(srl_ptr);

	DAG_id_tag_update(&scene->id, 0);
	WM_main_add_notifier(NC_SCENE | ND_RENDER_OPTIONS, NULL);
}

static int rna_RenderSettings_active_view_index_get(PointerRNA *ptr)
{
	RenderData *rd = (RenderData *)ptr->data;
	return rd->actview;
}

static void rna_RenderSettings_active_view_index_set(PointerRNA *ptr, int value)
{
	RenderData *rd = (RenderData *)ptr->data;
	rd->actview = value;
}

static void rna_RenderSettings_active_view_index_range(PointerRNA *ptr, int *min, int *max, int *UNUSED(softmin), int *UNUSED(softmax))
{
	RenderData *rd = (RenderData *)ptr->data;

	*min = 0;
	*max = max_ii(0, BLI_countlist(&rd->views) - 1);
}

static PointerRNA rna_RenderSettings_active_view_get(PointerRNA *ptr)
{
	RenderData *rd = (RenderData *)ptr->data;
	SceneRenderView *srv = BLI_findlink(&rd->views, rd->actview);

	return rna_pointer_inherit_refine(ptr, &RNA_SceneRenderView, srv);
}

static void rna_RenderSettings_active_view_set(PointerRNA *ptr, PointerRNA value)
{
	RenderData *rd = (RenderData *)ptr->data;
	SceneRenderView *srv = (SceneRenderView *)value.data;
	const int index = BLI_findindex(&rd->views, srv);
	if (index != -1) rd->actview = index;
}

static SceneRenderView *rna_RenderView_new(ID *id, RenderData *UNUSED(rd), const char *name)
{
	Scene *scene = (Scene *)id;
	SceneRenderView *srv = BKE_scene_add_render_view(scene, name);

	WM_main_add_notifier(NC_SCENE | ND_RENDER_OPTIONS, NULL);

	return srv;
}

static void rna_RenderView_remove(ID *id, RenderData *UNUSED(rd), Main *UNUSED(bmain), ReportList *reports,
                                   PointerRNA *srv_ptr)
{
	SceneRenderView *srv = srv_ptr->data;
	Scene *scene = (Scene *)id;

	if (!BKE_scene_remove_render_view(scene, srv)) {
		BKE_reportf(reports, RPT_ERROR, "Render view '%s' could not be removed from scene '%s'",
		            srv->name, scene->id.name + 2);
		return;
	}

	RNA_POINTER_INVALIDATE(srv_ptr);

	WM_main_add_notifier(NC_SCENE | ND_RENDER_OPTIONS, NULL);
}

static void rna_RenderSettings_engine_set(PointerRNA *ptr, int value)
{
	RenderData *rd = (RenderData *)ptr->data;
	RenderEngineType *type = BLI_findlink(&R_engines, value);

	if (type)
		BLI_strncpy_utf8(rd->engine, type->idname, sizeof(rd->engine));
}

static EnumPropertyItem *rna_RenderSettings_engine_itemf(bContext *UNUSED(C), PointerRNA *UNUSED(ptr),
                                                         PropertyRNA *UNUSED(prop), bool *r_free)
{
	RenderEngineType *type;
	EnumPropertyItem *item = NULL;
	EnumPropertyItem tmp = {0, "", 0, "", ""};
	int a = 0, totitem = 0;

	for (type = R_engines.first; type; type = type->next, a++) {
		tmp.value = a;
		tmp.identifier = type->idname;
		tmp.name = type->name;
		RNA_enum_item_add(&item, &totitem, &tmp);
	}
	
	RNA_enum_item_end(&item, &totitem);
	*r_free = true;

	return item;
}

static int rna_RenderSettings_engine_get(PointerRNA *ptr)
{
	RenderData *rd = (RenderData *)ptr->data;
	RenderEngineType *type;
	int a = 0;

	for (type = R_engines.first; type; type = type->next, a++)
		if (strcmp(type->idname, rd->engine) == 0)
			return a;
	
	return 0;
}

static void rna_RenderSettings_engine_update(Main *bmain, Scene *UNUSED(unused), PointerRNA *UNUSED(ptr))
{
	ED_render_engine_changed(bmain);
}

static void rna_Scene_glsl_update(Main *UNUSED(bmain), Scene *UNUSED(scene), PointerRNA *ptr)
{
	Scene *scene = (Scene *)ptr->id.data;

	DAG_id_tag_update(&scene->id, 0);
}

static void rna_Scene_freestyle_update(Main *UNUSED(bmain), Scene *UNUSED(scene), PointerRNA *ptr)
{
	Scene *scene = (Scene *)ptr->id.data;

	DAG_id_tag_update(&scene->id, 0);
}

static void rna_SceneRenderLayer_name_set(PointerRNA *ptr, const char *value)
{
	Scene *scene = (Scene *)ptr->id.data;
	SceneRenderLayer *rl = (SceneRenderLayer *)ptr->data;
	char oldname[sizeof(rl->name)];

	BLI_strncpy(oldname, rl->name, sizeof(rl->name));

	BLI_strncpy_utf8(rl->name, value, sizeof(rl->name));
	BLI_uniquename(&scene->r.layers, rl, DATA_("RenderLayer"), '.', offsetof(SceneRenderLayer, name), sizeof(rl->name));

	if (scene->nodetree) {
		bNode *node;
		int index = BLI_findindex(&scene->r.layers, rl);

		for (node = scene->nodetree->nodes.first; node; node = node->next) {
			if (node->type == CMP_NODE_R_LAYERS && node->id == NULL) {
				if (node->custom1 == index)
					BLI_strncpy(node->name, rl->name, NODE_MAXSTR);
			}
		}
	}

	/* fix all the animation data which may link to this */
	BKE_all_animdata_fix_paths_rename(NULL, "render.layers", oldname, rl->name);
}

static char *rna_SceneRenderLayer_path(PointerRNA *ptr)
{
	SceneRenderLayer *srl = (SceneRenderLayer *)ptr->data;
	char name_esc[sizeof(srl->name) * 2];

	BLI_strescape(name_esc, srl->name, sizeof(name_esc));
	return BLI_sprintfN("render.layers[\"%s\"]", name_esc);
}

static void rna_SceneRenderView_name_set(PointerRNA *ptr, const char *value)
{
	Scene *scene = (Scene *)ptr->id.data;
	SceneRenderView *rv = (SceneRenderView *)ptr->data;
	BLI_strncpy_utf8(rv->name, value, sizeof(rv->name));
	BLI_uniquename(&scene->r.views, rv, DATA_("RenderView"), '.', offsetof(SceneRenderView, name), sizeof(rv->name));
}

static char *rna_SceneRenderView_path(PointerRNA *ptr)
{
	SceneRenderView *srv = (SceneRenderView *)ptr->data;
	return BLI_sprintfN("render.views[\"%s\"]", srv->name);
}

static void rna_RenderSettings_views_setup_set(PointerRNA *ptr, int value)
{
	RenderData *rd = (RenderData *)ptr->data;

	if (rd->views_setup == SCE_VIEWS_SETUP_ADVANCED &&
	              value == SCE_VIEWS_SETUP_BASIC) {

		/* make sure the actview is visible */
		if (rd->actview > 1) rd->actview = 1;
	}

	rd->views_setup = value;
}

static int rna_RenderSettings_multiple_engines_get(PointerRNA *UNUSED(ptr))
{
	return (BLI_countlist(&R_engines) > 1);
}

static int rna_RenderSettings_use_shading_nodes_get(PointerRNA *ptr)
{
	Scene *scene = (Scene *)ptr->id.data;
	return BKE_scene_use_new_shading_nodes(scene);
}

static int rna_RenderSettings_use_game_engine_get(PointerRNA *ptr)
{
	RenderData *rd = (RenderData *)ptr->data;
	RenderEngineType *type;

	for (type = R_engines.first; type; type = type->next)
		if (strcmp(type->idname, rd->engine) == 0)
			return (type->flag & RE_GAME);
	
	return 0;
}

static void rna_SceneRenderLayer_layer_set(PointerRNA *ptr, const int *values)
{
	SceneRenderLayer *rl = (SceneRenderLayer *)ptr->data;
	rl->lay = ED_view3d_scene_layer_set(rl->lay, values, NULL);
}

static void rna_SceneRenderLayer_pass_update(Main *bmain, Scene *activescene, PointerRNA *ptr)
{
	Scene *scene = (Scene *)ptr->id.data;

	if (scene->nodetree)
		ntreeCompositForceHidden(scene->nodetree);
	
	rna_Scene_glsl_update(bmain, activescene, ptr);
}

static void rna_Scene_use_nodes_update(bContext *C, PointerRNA *ptr)
{
	Scene *scene = (Scene *)ptr->data;

	if (scene->use_nodes && scene->nodetree == NULL)
		ED_node_composit_default(C, scene);
}

static void rna_Physics_update(Main *UNUSED(bmain), Scene *UNUSED(scene), PointerRNA *ptr)
{
	Scene *scene = (Scene *)ptr->id.data;
	Base *base;

	for (base = scene->base.first; base; base = base->next)
		BKE_ptcache_object_reset(scene, base->object, PTCACHE_RESET_DEPSGRAPH);
}

static void rna_Scene_editmesh_select_mode_set(PointerRNA *ptr, const int *value)
{
	Scene *scene = (Scene *)ptr->id.data;
	ToolSettings *ts = (ToolSettings *)ptr->data;
	int flag = (value[0] ? SCE_SELECT_VERTEX : 0) | (value[1] ? SCE_SELECT_EDGE : 0) | (value[2] ? SCE_SELECT_FACE : 0);

	if (flag) {
		ts->selectmode = flag;

		if (scene->basact) {
			Mesh *me = BKE_mesh_from_object(scene->basact->object);
			if (me && me->edit_btmesh && me->edit_btmesh->selectmode != flag) {
				me->edit_btmesh->selectmode = flag;
				EDBM_selectmode_set(me->edit_btmesh);
			}
		}
	}
}

static void rna_Scene_editmesh_select_mode_update(Main *UNUSED(bmain), Scene *scene, PointerRNA *UNUSED(ptr))
{
	Mesh *me = NULL;

	if (scene->basact) {
		me = BKE_mesh_from_object(scene->basact->object);
		if (me && me->edit_btmesh == NULL)
			me = NULL;
	}

	WM_main_add_notifier(NC_GEOM | ND_SELECT, me);
	WM_main_add_notifier(NC_SCENE | ND_TOOLSETTINGS, NULL);
}

static void object_simplify_update(Object *ob)
{
	ModifierData *md;
	ParticleSystem *psys;

	if ((ob->id.flag & LIB_DOIT) == 0) {
		return;
	}

	ob->id.flag &= ~LIB_DOIT;

	for (md = ob->modifiers.first; md; md = md->next) {
		if (ELEM(md->type, eModifierType_Subsurf, eModifierType_Multires, eModifierType_ParticleSystem)) {
			DAG_id_tag_update(&ob->id, OB_RECALC_DATA);
		}
	}

	for (psys = ob->particlesystem.first; psys; psys = psys->next)
		psys->recalc |= PSYS_RECALC_CHILD;
	
	if (ob->dup_group) {
		GroupObject *gob;

		for (gob = ob->dup_group->gobject.first; gob; gob = gob->next)
			object_simplify_update(gob->ob);
	}
}

static void rna_Scene_use_simplify_update(Main *bmain, Scene *UNUSED(scene), PointerRNA *ptr)
{
	Scene *sce = ptr->id.data;
	Scene *sce_iter;
	Base *base;

	BKE_main_id_tag_listbase(&bmain->object, true);
	for (SETLOOPER(sce, sce_iter, base))
		object_simplify_update(base->object);
	
	WM_main_add_notifier(NC_GEOM | ND_DATA, NULL);
}

static void rna_Scene_simplify_update(Main *bmain, Scene *UNUSED(scene), PointerRNA *ptr)
{
	Scene *sce = ptr->id.data;

	if (sce->r.mode & R_SIMPLIFY)
		rna_Scene_use_simplify_update(bmain, sce, ptr);
}

static void rna_Scene_use_persistent_data_update(Main *UNUSED(bmain), Scene *UNUSED(scene), PointerRNA *ptr)
{
	Scene *sce = ptr->id.data;

	if (!(sce->r.mode & R_PERSISTENT_DATA))
		RE_FreePersistentData();
}

static int rna_Scene_use_audio_get(PointerRNA *ptr)
{
	Scene *scene = (Scene *)ptr->data;
	return scene->audio.flag & AUDIO_MUTE;
}

static void rna_Scene_use_audio_set(PointerRNA *ptr, int value)
{
	Scene *scene = (Scene *)ptr->data;

	if (value)
		scene->audio.flag |= AUDIO_MUTE;
	else
		scene->audio.flag &= ~AUDIO_MUTE;

	sound_mute_scene(scene, value);
}

static int rna_Scene_sync_mode_get(PointerRNA *ptr)
{
	Scene *scene = (Scene *)ptr->data;
	if (scene->audio.flag & AUDIO_SYNC)
		return AUDIO_SYNC;
	return scene->flag & SCE_FRAME_DROP;
}

static void rna_Scene_sync_mode_set(PointerRNA *ptr, int value)
{
	Scene *scene = (Scene *)ptr->data;

	if (value == AUDIO_SYNC) {
		scene->audio.flag |= AUDIO_SYNC;
	}
	else if (value == SCE_FRAME_DROP) {
		scene->audio.flag &= ~AUDIO_SYNC;
		scene->flag |= SCE_FRAME_DROP;
	}
	else {
		scene->audio.flag &= ~AUDIO_SYNC;
		scene->flag &= ~SCE_FRAME_DROP;
	}
}

static int rna_GameSettings_auto_start_get(PointerRNA *UNUSED(ptr))
{
	if (G.fileflags & G_FILE_AUTOPLAY)
		return 1;

	return 0;
}

static void rna_GameSettings_auto_start_set(PointerRNA *UNUSED(ptr), int value)
{
	if (value)
		G.fileflags |= G_FILE_AUTOPLAY;
	else
		G.fileflags &= ~G_FILE_AUTOPLAY;
}

static void rna_GameSettings_exit_key_set(PointerRNA *ptr, int value)
{
	GameData *gm = (GameData *)ptr->data;

	if (ISKEYBOARD(value))
		gm->exitkey = value;
}

static TimeMarker *rna_TimeLine_add(Scene *scene, const char name[], int frame)
{
	TimeMarker *marker = MEM_callocN(sizeof(TimeMarker), "TimeMarker");
	marker->flag = SELECT;
	marker->frame = frame;
	BLI_strncpy_utf8(marker->name, name, sizeof(marker->name));
	BLI_addtail(&scene->markers, marker);

	WM_main_add_notifier(NC_SCENE | ND_MARKERS, NULL);
	WM_main_add_notifier(NC_ANIMATION | ND_MARKERS, NULL);

	return marker;
}

static void rna_TimeLine_remove(Scene *scene, ReportList *reports, PointerRNA *marker_ptr)
{
	TimeMarker *marker = marker_ptr->data;
	if (BLI_remlink_safe(&scene->markers, marker) == false) {
		BKE_reportf(reports, RPT_ERROR, "Timeline marker '%s' not found in scene '%s'",
		            marker->name, scene->id.name + 2);
		return;
	}

	MEM_freeN(marker);
	RNA_POINTER_INVALIDATE(marker_ptr);

	WM_main_add_notifier(NC_SCENE | ND_MARKERS, NULL);
	WM_main_add_notifier(NC_ANIMATION | ND_MARKERS, NULL);
}

static void rna_TimeLine_clear(Scene *scene)
{
	BLI_freelistN(&scene->markers);

	WM_main_add_notifier(NC_SCENE | ND_MARKERS, NULL);
	WM_main_add_notifier(NC_ANIMATION | ND_MARKERS, NULL);
}

static KeyingSet *rna_Scene_keying_set_new(Scene *sce, ReportList *reports, const char idname[], const char name[])
{
	KeyingSet *ks = NULL;

	/* call the API func, and set the active keyingset index */
	ks = BKE_keyingset_add(&sce->keyingsets, idname, name, KEYINGSET_ABSOLUTE, 0);
	
	if (ks) {
		sce->active_keyingset = BLI_countlist(&sce->keyingsets);
		return ks;
	}
	else {
		BKE_report(reports, RPT_ERROR, "Keying set could not be added");
		return NULL;
	}
}

static void rna_UnifiedPaintSettings_update(Main *UNUSED(bmain), Scene *scene, PointerRNA *UNUSED(ptr))
{
	Brush *br = BKE_paint_brush(BKE_paint_get_active(scene));
	WM_main_add_notifier(NC_BRUSH | NA_EDITED, br);
}

static void rna_UnifiedPaintSettings_size_set(PointerRNA *ptr, int value)
{
	UnifiedPaintSettings *ups = ptr->data;

	/* scale unprojected radius so it stays consistent with brush size */
	BKE_brush_scale_unprojected_radius(&ups->unprojected_radius,
	                                   value, ups->size);
	ups->size = value;
}

static void rna_UnifiedPaintSettings_unprojected_radius_set(PointerRNA *ptr, float value)
{
	UnifiedPaintSettings *ups = ptr->data;

	/* scale brush size so it stays consistent with unprojected_radius */
	BKE_brush_scale_size(&ups->size, value, ups->unprojected_radius);
	ups->unprojected_radius = value;
}

static void rna_UnifiedPaintSettings_radius_update(Main *bmain, Scene *scene, PointerRNA *ptr)
{
	/* changing the unified size should invalidate the overlay but also update the brush */
	BKE_paint_invalidate_overlay_all();
	rna_UnifiedPaintSettings_update(bmain, scene, ptr);
}

static char *rna_UnifiedPaintSettings_path(PointerRNA *UNUSED(ptr))
{
	return BLI_strdup("tool_settings.unified_paint_settings");
}

/* generic function to recalc geometry */
static void rna_EditMesh_update(Main *UNUSED(bmain), Scene *scene, PointerRNA *UNUSED(ptr))
{
	Mesh *me = NULL;

	if (scene->basact) {
		me = BKE_mesh_from_object(scene->basact->object);
		if (me && me->edit_btmesh == NULL)
			me = NULL;
	}

	if (me) {
		DAG_id_tag_update(&me->id, OB_RECALC_DATA);
		WM_main_add_notifier(NC_GEOM | ND_DATA, me);
	}
}

static char *rna_MeshStatVis_path(PointerRNA *UNUSED(ptr))
{
	return BLI_strdup("tool_settings.statvis");
}

/* note: without this, when Multi-Paint is activated/deactivated, the colors
 * will not change right away when multiple bones are selected, this function
 * is not for general use and only for the few cases where changing scene
 * settings and NOT for general purpose updates, possibly this should be
 * given its own notifier. */
static void rna_Scene_update_active_object_data(Main *UNUSED(bmain), Scene *scene, PointerRNA *UNUSED(ptr))
{
	Object *ob = OBACT;
	if (ob) {
		DAG_id_tag_update(&ob->id, OB_RECALC_DATA);
		WM_main_add_notifier(NC_OBJECT | ND_DRAW, &ob->id);
	}
}

static void rna_SceneCamera_update(Main *UNUSED(bmain), Scene *UNUSED(scene), PointerRNA *ptr)
{
	Scene *scene = (Scene *)ptr->id.data;
	Object *camera = scene->camera;

	if (camera)
		DAG_id_tag_update(&camera->id, 0);
}

static void rna_SceneSequencer_update(Main *UNUSED(bmain), Scene *UNUSED(scene), PointerRNA *UNUSED(ptr))
{
	BKE_sequencer_cache_cleanup();
	BKE_sequencer_preprocessed_cache_cleanup();
}

static char *rna_ToolSettings_path(PointerRNA *UNUSED(ptr))
{
	return BLI_strdup("tool_settings");
}

static PointerRNA rna_FreestyleLineSet_linestyle_get(PointerRNA *ptr)
{
	FreestyleLineSet *lineset = (FreestyleLineSet *)ptr->data;

	return rna_pointer_inherit_refine(ptr, &RNA_FreestyleLineStyle, lineset->linestyle);
}

static void rna_FreestyleLineSet_linestyle_set(PointerRNA *ptr, PointerRNA value)
{
	FreestyleLineSet *lineset = (FreestyleLineSet *)ptr->data;

	if (lineset->linestyle)
		lineset->linestyle->id.us--;
	lineset->linestyle = (FreestyleLineStyle *)value.data;
	lineset->linestyle->id.us++;
}

static FreestyleLineSet *rna_FreestyleSettings_lineset_add(ID *id, FreestyleSettings *config, const char *name)
{
	Scene *scene = (Scene *)id;
	FreestyleLineSet *lineset = BKE_freestyle_lineset_add((FreestyleConfig *)config, name);

	DAG_id_tag_update(&scene->id, 0);
	WM_main_add_notifier(NC_SCENE | ND_RENDER_OPTIONS, NULL);

	return lineset;
}

static void rna_FreestyleSettings_lineset_remove(ID *id, FreestyleSettings *config, ReportList *reports,
                                                 PointerRNA *lineset_ptr)
{
	FreestyleLineSet *lineset = lineset_ptr->data;
	Scene *scene = (Scene *)id;

	if (!BKE_freestyle_lineset_delete((FreestyleConfig *)config, lineset)) {
		BKE_reportf(reports, RPT_ERROR, "Line set '%s' could not be removed", lineset->name);
		return;
	}

	RNA_POINTER_INVALIDATE(lineset_ptr);

	DAG_id_tag_update(&scene->id, 0);
	WM_main_add_notifier(NC_SCENE | ND_RENDER_OPTIONS, NULL);
}

static PointerRNA rna_FreestyleSettings_active_lineset_get(PointerRNA *ptr)
{
	FreestyleConfig *config = (FreestyleConfig *)ptr->data;
	FreestyleLineSet *lineset = BKE_freestyle_lineset_get_active(config);
	return rna_pointer_inherit_refine(ptr, &RNA_FreestyleLineSet, lineset);
}

static void rna_FreestyleSettings_active_lineset_index_range(PointerRNA *ptr, int *min, int *max,
                                                             int *UNUSED(softmin), int *UNUSED(softmax))
{
	FreestyleConfig *config = (FreestyleConfig *)ptr->data;

	*min = 0;
	*max = max_ii(0, BLI_countlist(&config->linesets) - 1);
}

static int rna_FreestyleSettings_active_lineset_index_get(PointerRNA *ptr)
{
	FreestyleConfig *config = (FreestyleConfig *)ptr->data;
	return BKE_freestyle_lineset_get_active_index(config);
}

static void rna_FreestyleSettings_active_lineset_index_set(PointerRNA *ptr, int value)
{
	FreestyleConfig *config = (FreestyleConfig *)ptr->data;
	BKE_freestyle_lineset_set_active_index(config, value);
}

static FreestyleModuleConfig *rna_FreestyleSettings_module_add(ID *id, FreestyleSettings *config)
{
	Scene *scene = (Scene *)id;
	FreestyleModuleConfig *module = BKE_freestyle_module_add((FreestyleConfig *)config);

	DAG_id_tag_update(&scene->id, 0);
	WM_main_add_notifier(NC_SCENE | ND_RENDER_OPTIONS, NULL);

	return module;
}

static void rna_FreestyleSettings_module_remove(ID *id, FreestyleSettings *config, ReportList *reports,
                                                PointerRNA *module_ptr)
{
	Scene *scene = (Scene *)id;
	FreestyleModuleConfig *module = module_ptr->data;

	if (!BKE_freestyle_module_delete((FreestyleConfig *)config, module)) {
		if (module->script)
			BKE_reportf(reports, RPT_ERROR, "Style module '%s' could not be removed", module->script->id.name + 2);
		else
			BKE_reportf(reports, RPT_ERROR, "Style module could not be removed");
		return;
	}

	RNA_POINTER_INVALIDATE(module_ptr);

	DAG_id_tag_update(&scene->id, 0);
	WM_main_add_notifier(NC_SCENE | ND_RENDER_OPTIONS, NULL);
}

#else

static void rna_def_transform_orientation(BlenderRNA *brna)
{
	StructRNA *srna;
	PropertyRNA *prop;
	
	srna = RNA_def_struct(brna, "TransformOrientation", NULL);
	
	prop = RNA_def_property(srna, "matrix", PROP_FLOAT, PROP_MATRIX);
	RNA_def_property_float_sdna(prop, NULL, "mat");
	RNA_def_property_multi_array(prop, 2, rna_matrix_dimsize_3x3);
	RNA_def_property_update(prop, NC_SPACE | ND_SPACE_VIEW3D, NULL);
	
	prop = RNA_def_property(srna, "name", PROP_STRING, PROP_NONE);
	RNA_def_struct_name_property(srna, prop);
	RNA_def_property_ui_text(prop, "Name", "Name of the custom transform orientation");
	RNA_def_property_update(prop, NC_SPACE | ND_SPACE_VIEW3D, NULL);
}

static void rna_def_tool_settings(BlenderRNA  *brna)
{
	StructRNA *srna;
	PropertyRNA *prop;

	static EnumPropertyItem uv_select_mode_items[] = {
		{UV_SELECT_VERTEX, "VERTEX", ICON_UV_VERTEXSEL, "Vertex", "Vertex selection mode"},
		{UV_SELECT_EDGE, "EDGE", ICON_UV_EDGESEL, "Edge", "Edge selection mode"},
		{UV_SELECT_FACE, "FACE", ICON_UV_FACESEL, "Face", "Face selection mode"},
		{UV_SELECT_ISLAND, "ISLAND", ICON_UV_ISLANDSEL, "Island", "Island selection mode"},
		{0, NULL, 0, NULL, NULL}
	};
	
	/* the construction of this enum is quite special - everything is stored as bitflags,
	 * with 1st position only for for on/off (and exposed as boolean), while others are mutually
	 * exclusive options but which will only have any effect when autokey is enabled
	 */
	static EnumPropertyItem auto_key_items[] = {
		{AUTOKEY_MODE_NORMAL & ~AUTOKEY_ON, "ADD_REPLACE_KEYS", 0, "Add & Replace", ""},
		{AUTOKEY_MODE_EDITKEYS & ~AUTOKEY_ON, "REPLACE_KEYS", 0, "Replace", ""},
		{0, NULL, 0, NULL, NULL}
	};

	static EnumPropertyItem retarget_roll_items[] = {
		{SK_RETARGET_ROLL_NONE, "NONE", 0, "None", "Don't adjust roll"},
		{SK_RETARGET_ROLL_VIEW, "VIEW", 0, "View", "Roll bones to face the view"},
		{SK_RETARGET_ROLL_JOINT, "JOINT", 0, "Joint", "Roll bone to original joint plane offset"},
		{0, NULL, 0, NULL, NULL}
	};
	
	static EnumPropertyItem sketch_convert_items[] = {
		{SK_CONVERT_CUT_FIXED, "FIXED", 0, "Fixed", "Subdivide stroke in fixed number of bones"},
		{SK_CONVERT_CUT_LENGTH, "LENGTH", 0, "Length", "Subdivide stroke in bones of specific length"},
		{SK_CONVERT_CUT_ADAPTATIVE, "ADAPTIVE", 0, "Adaptive",
		 "Subdivide stroke adaptively, with more subdivision in curvier parts"},
		{SK_CONVERT_RETARGET, "RETARGET", 0, "Retarget", "Retarget template bone chain to stroke"},
		{0, NULL, 0, NULL, NULL}
	};

	static EnumPropertyItem edge_tag_items[] = {
		{EDGE_MODE_SELECT, "SELECT", 0, "Select", ""},
		{EDGE_MODE_TAG_SEAM, "SEAM", 0, "Tag Seam", ""},
		{EDGE_MODE_TAG_SHARP, "SHARP", 0, "Tag Sharp", ""},
		{EDGE_MODE_TAG_CREASE, "CREASE", 0, "Tag Crease", ""},
		{EDGE_MODE_TAG_BEVEL, "BEVEL", 0, "Tag Bevel", ""},
		{EDGE_MODE_TAG_FREESTYLE, "FREESTYLE", 0, "Tag Freestyle Edge Mark", ""},
		{0, NULL, 0, NULL, NULL}
	};

	static EnumPropertyItem draw_groupuser_items[] = {
		{OB_DRAW_GROUPUSER_NONE, "NONE", 0, "None", ""},
		{OB_DRAW_GROUPUSER_ACTIVE, "ACTIVE", 0, "Active", "Show vertices with no weights in the active group"},
		{OB_DRAW_GROUPUSER_ALL, "ALL", 0, "All", "Show vertices with no weights in any group"},
		{0, NULL, 0, NULL, NULL}
	};

	static EnumPropertyItem vertex_group_select_items[] = {
		{WT_VGROUP_ALL, "ALL", 0, "All", "All Vertex Groups"},
		{WT_VGROUP_BONE_DEFORM, "BONE_DEFORM", 0, "Deform", "Vertex Groups assigned to Deform Bones"},
		{WT_VGROUP_BONE_DEFORM_OFF, "OTHER_DEFORM", 0, "Other", "Vertex Groups assigned to non Deform Bones"},
		{0, NULL, 0, NULL, NULL}
	};


	srna = RNA_def_struct(brna, "ToolSettings", NULL);
	RNA_def_struct_path_func(srna, "rna_ToolSettings_path");
	RNA_def_struct_ui_text(srna, "Tool Settings", "");
	
	prop = RNA_def_property(srna, "sculpt", PROP_POINTER, PROP_NONE);
	RNA_def_property_struct_type(prop, "Sculpt");
	RNA_def_property_ui_text(prop, "Sculpt", "");
	
	prop = RNA_def_property(srna, "use_auto_normalize", PROP_BOOLEAN, PROP_NONE);
	RNA_def_property_boolean_sdna(prop, NULL, "auto_normalize", 1);
	RNA_def_property_ui_text(prop, "WPaint Auto-Normalize",
	                         "Ensure all bone-deforming vertex groups add up "
	                         "to 1.0 while weight painting");
	RNA_def_property_update(prop, 0, "rna_Scene_update_active_object_data");

	prop = RNA_def_property(srna, "use_multipaint", PROP_BOOLEAN, PROP_NONE);
	RNA_def_property_boolean_sdna(prop, NULL, "multipaint", 1);
	RNA_def_property_ui_text(prop, "WPaint Multi-Paint",
	                         "Paint across all selected bones while "
	                         "weight painting");
	RNA_def_property_update(prop, 0, "rna_Scene_update_active_object_data");

	prop = RNA_def_property(srna, "vertex_group_user", PROP_ENUM, PROP_NONE);
	RNA_def_property_enum_sdna(prop, NULL, "weightuser");
	RNA_def_property_enum_items(prop, draw_groupuser_items);
	RNA_def_property_ui_text(prop, "Mask Non-Group Vertices", "Display unweighted vertices (multi-paint overrides)");
	RNA_def_property_update(prop, 0, "rna_Scene_update_active_object_data");

	prop = RNA_def_property(srna, "vertex_group_subset", PROP_ENUM, PROP_NONE);
	RNA_def_property_enum_sdna(prop, NULL, "vgroupsubset");
	RNA_def_property_enum_items(prop, vertex_group_select_items);
	RNA_def_property_ui_text(prop, "Subset", "Filter Vertex groups for Display");
	RNA_def_property_update(prop, 0, "rna_Scene_update_active_object_data");

	prop = RNA_def_property(srna, "vertex_paint", PROP_POINTER, PROP_NONE);
	RNA_def_property_pointer_sdna(prop, NULL, "vpaint");	RNA_def_property_ui_text(prop, "Vertex Paint", "");

	prop = RNA_def_property(srna, "weight_paint", PROP_POINTER, PROP_NONE);
	RNA_def_property_pointer_sdna(prop, NULL, "wpaint");
	RNA_def_property_ui_text(prop, "Weight Paint", "");

	prop = RNA_def_property(srna, "image_paint", PROP_POINTER, PROP_NONE);
	RNA_def_property_pointer_sdna(prop, NULL, "imapaint");
	RNA_def_property_ui_text(prop, "Image Paint", "");

	prop = RNA_def_property(srna, "uv_sculpt", PROP_POINTER, PROP_NONE);
	RNA_def_property_pointer_sdna(prop, NULL, "uvsculpt");
	RNA_def_property_ui_text(prop, "UV Sculpt", "");

	prop = RNA_def_property(srna, "particle_edit", PROP_POINTER, PROP_NONE);
	RNA_def_property_pointer_sdna(prop, NULL, "particle");
	RNA_def_property_ui_text(prop, "Particle Edit", "");

	prop = RNA_def_property(srna, "use_uv_sculpt", PROP_BOOLEAN, PROP_NONE);
	RNA_def_property_boolean_sdna(prop, NULL, "use_uv_sculpt", 1);
	RNA_def_property_ui_text(prop, "UV Sculpt", "Enable brush for UV sculpting");
	RNA_def_property_ui_icon(prop, ICON_TPAINT_HLT, 0);
	RNA_def_property_update(prop, NC_SPACE | ND_SPACE_IMAGE, "rna_SpaceImageEditor_uv_sculpt_update");

	prop = RNA_def_property(srna, "uv_sculpt_lock_borders", PROP_BOOLEAN, PROP_NONE);
	RNA_def_property_boolean_sdna(prop, NULL, "uv_sculpt_settings", UV_SCULPT_LOCK_BORDERS);
	RNA_def_property_ui_text(prop, "Lock Borders", "Disable editing of boundary edges");

	prop = RNA_def_property(srna, "uv_sculpt_all_islands", PROP_BOOLEAN, PROP_NONE);
	RNA_def_property_boolean_sdna(prop, NULL, "uv_sculpt_settings", UV_SCULPT_ALL_ISLANDS);
	RNA_def_property_ui_text(prop, "Sculpt All Islands", "Brush operates on all islands");

	prop = RNA_def_property(srna, "uv_sculpt_tool", PROP_ENUM, PROP_NONE);
	RNA_def_property_enum_sdna(prop, NULL, "uv_sculpt_tool");
	RNA_def_property_enum_items(prop, uv_sculpt_tool_items);
	RNA_def_property_ui_text(prop, "UV Sculpt Tools", "Select Tools for the UV sculpt brushes");

	prop = RNA_def_property(srna, "uv_relax_method", PROP_ENUM, PROP_NONE);
	RNA_def_property_enum_sdna(prop, NULL, "uv_relax_method");
	RNA_def_property_enum_items(prop, uv_sculpt_relaxation_items);
	RNA_def_property_ui_text(prop, "Relaxation Method", "Algorithm used for UV relaxation");

	/* Transform */
	prop = RNA_def_property(srna, "proportional_edit", PROP_ENUM, PROP_NONE);
	RNA_def_property_enum_sdna(prop, NULL, "proportional");
	RNA_def_property_enum_items(prop, proportional_editing_items);
	RNA_def_property_ui_text(prop, "Proportional Editing",
	                         "Proportional Editing mode, allows transforms with distance fall-off");
	RNA_def_property_update(prop, NC_SCENE | ND_TOOLSETTINGS, NULL); /* header redraw */

	prop = RNA_def_property(srna, "use_proportional_edit_objects", PROP_BOOLEAN, PROP_NONE);
	RNA_def_property_boolean_sdna(prop, NULL, "proportional_objects", 0);
	RNA_def_property_ui_text(prop, "Proportional Editing Objects", "Proportional editing object mode");
	RNA_def_property_ui_icon(prop, ICON_PROP_OFF, 1);
	RNA_def_property_update(prop, NC_SCENE | ND_TOOLSETTINGS, NULL); /* header redraw */

	prop = RNA_def_property(srna, "use_proportional_edit_mask", PROP_BOOLEAN, PROP_NONE);
	RNA_def_property_boolean_sdna(prop, NULL, "proportional_mask", 0);
	RNA_def_property_ui_text(prop, "Proportional Editing Objects", "Proportional editing mask mode");
	RNA_def_property_ui_icon(prop, ICON_PROP_OFF, 1);
	RNA_def_property_update(prop, NC_SCENE | ND_TOOLSETTINGS, NULL); /* header redraw */

	prop = RNA_def_property(srna, "proportional_edit_falloff", PROP_ENUM, PROP_NONE);
	RNA_def_property_enum_sdna(prop, NULL, "prop_mode");
	RNA_def_property_enum_items(prop, proportional_falloff_items);
	RNA_def_property_ui_text(prop, "Proportional Editing Falloff", "Falloff type for proportional editing mode");
	RNA_def_property_update(prop, NC_SCENE | ND_TOOLSETTINGS, NULL); /* header redraw */

	prop = RNA_def_property(srna, "proportional_size", PROP_FLOAT, PROP_DISTANCE);
	RNA_def_property_float_sdna(prop, NULL, "proportional_size");
	RNA_def_property_ui_text(prop, "Proportional Size", "Display size for proportional editing circle");
	RNA_def_property_range(prop, 0.00001, 5000.0);
	
	prop = RNA_def_property(srna, "normal_size", PROP_FLOAT, PROP_DISTANCE);
	RNA_def_property_float_sdna(prop, NULL, "normalsize");
	RNA_def_property_ui_text(prop, "Normal Size", "Display size for normals in the 3D view");
	RNA_def_property_range(prop, 0.00001, 1000.0);
	RNA_def_property_ui_range(prop, 0.01, 10.0, 10.0, 2);
	RNA_def_property_update(prop, NC_GEOM | ND_DATA, NULL);

	prop = RNA_def_property(srna, "double_threshold", PROP_FLOAT, PROP_DISTANCE);
	RNA_def_property_float_sdna(prop, NULL, "doublimit");
	RNA_def_property_ui_text(prop, "Double Threshold", "Limit for removing duplicates and 'Auto Merge'");
	RNA_def_property_range(prop, 0.0, 1.0);
	RNA_def_property_ui_range(prop, 0.0, 0.1, 0.01, 6);

	prop = RNA_def_property(srna, "use_mesh_automerge", PROP_BOOLEAN, PROP_NONE);
	RNA_def_property_boolean_sdna(prop, NULL, "automerge", 0);
	RNA_def_property_ui_text(prop, "AutoMerge Editing", "Automatically merge vertices moved to the same location");
	RNA_def_property_update(prop, NC_SCENE | ND_TOOLSETTINGS, NULL); /* header redraw */

	prop = RNA_def_property(srna, "use_snap", PROP_BOOLEAN, PROP_NONE);
	RNA_def_property_boolean_sdna(prop, NULL, "snap_flag", SCE_SNAP);
	RNA_def_property_ui_text(prop, "Snap", "Snap during transform");
	RNA_def_property_ui_icon(prop, ICON_SNAP_OFF, 1);
	RNA_def_property_update(prop, NC_SCENE | ND_TOOLSETTINGS, NULL); /* header redraw */

	prop = RNA_def_property(srna, "use_snap_align_rotation", PROP_BOOLEAN, PROP_NONE);
	RNA_def_property_boolean_sdna(prop, NULL, "snap_flag", SCE_SNAP_ROTATE);
	RNA_def_property_ui_text(prop, "Snap Align Rotation", "Align rotation with the snapping target");
	RNA_def_property_ui_icon(prop, ICON_SNAP_NORMAL, 0);
	RNA_def_property_update(prop, NC_SCENE | ND_TOOLSETTINGS, NULL); /* header redraw */

	prop = RNA_def_property(srna, "snap_element", PROP_ENUM, PROP_NONE);
	RNA_def_property_enum_sdna(prop, NULL, "snap_mode");
	RNA_def_property_enum_items(prop, snap_element_items);
	RNA_def_property_ui_text(prop, "Snap Element", "Type of element to snap to");
	RNA_def_property_update(prop, NC_SCENE | ND_TOOLSETTINGS, NULL); /* header redraw */
	
	/* node editor uses own set of snap modes */
	prop = RNA_def_property(srna, "snap_node_element", PROP_ENUM, PROP_NONE);
	RNA_def_property_enum_sdna(prop, NULL, "snap_node_mode");
	RNA_def_property_enum_items(prop, snap_node_element_items);
	RNA_def_property_ui_text(prop, "Snap Node Element", "Type of element to snap to");
	RNA_def_property_update(prop, NC_SCENE | ND_TOOLSETTINGS, NULL); /* header redraw */
	
	/* image editor uses own set of snap modes */
	prop = RNA_def_property(srna, "snap_uv_element", PROP_ENUM, PROP_NONE);
	RNA_def_property_enum_sdna(prop, NULL, "snap_uv_mode");
	RNA_def_property_enum_items(prop, snap_uv_element_items);
	RNA_def_property_ui_text(prop, "Snap UV Element", "Type of element to snap to");
	RNA_def_property_update(prop, NC_SCENE | ND_TOOLSETTINGS, NULL); /* header redraw */

	prop = RNA_def_property(srna, "snap_target", PROP_ENUM, PROP_NONE);
	RNA_def_property_enum_sdna(prop, NULL, "snap_target");
	RNA_def_property_enum_items(prop, snap_target_items);
	RNA_def_property_ui_text(prop, "Snap Target", "Which part to snap onto the target");
	RNA_def_property_update(prop, NC_SCENE | ND_TOOLSETTINGS, NULL); /* header redraw */

	prop = RNA_def_property(srna, "use_snap_peel_object", PROP_BOOLEAN, PROP_NONE);
	RNA_def_property_boolean_sdna(prop, NULL, "snap_flag", SCE_SNAP_PEEL_OBJECT);
	RNA_def_property_ui_text(prop, "Snap Peel Object", "Consider objects as whole when finding volume center");
	RNA_def_property_ui_icon(prop, ICON_SNAP_PEEL_OBJECT, 0);
	RNA_def_property_update(prop, NC_SCENE | ND_TOOLSETTINGS, NULL); /* header redraw */
	
	prop = RNA_def_property(srna, "use_snap_project", PROP_BOOLEAN, PROP_NONE);
	RNA_def_property_boolean_sdna(prop, NULL, "snap_flag", SCE_SNAP_PROJECT);
	RNA_def_property_ui_text(prop, "Project Individual Elements",
	                         "Project individual elements on the surface of other objects");
	RNA_def_property_ui_icon(prop, ICON_RETOPO, 0);
	RNA_def_property_update(prop, NC_SCENE | ND_TOOLSETTINGS, NULL); /* header redraw */

	prop = RNA_def_property(srna, "use_snap_self", PROP_BOOLEAN, PROP_NONE);
	RNA_def_property_boolean_negative_sdna(prop, NULL, "snap_flag", SCE_SNAP_NO_SELF);
	RNA_def_property_ui_text(prop, "Project to Self", "Snap onto itself (editmode)");
	RNA_def_property_ui_icon(prop, ICON_ORTHO, 0);
	RNA_def_property_update(prop, NC_SCENE | ND_TOOLSETTINGS, NULL); /* header redraw */

	/* Grease Pencil */
	prop = RNA_def_property(srna, "use_grease_pencil_sessions", PROP_BOOLEAN, PROP_NONE);
	RNA_def_property_boolean_sdna(prop, NULL, "gpencil_flags", GP_TOOL_FLAG_PAINTSESSIONS_ON);
	RNA_def_property_ui_text(prop, "Use Sketching Sessions",
	                         "Allow drawing multiple strokes at a time with Grease Pencil");
	RNA_def_property_update(prop, NC_SCENE | ND_TOOLSETTINGS, NULL); /* xxx: need toolbar to be redrawn... */
	
	/* Auto Keying */
	prop = RNA_def_property(srna, "use_keyframe_insert_auto", PROP_BOOLEAN, PROP_NONE);
	RNA_def_property_boolean_sdna(prop, NULL, "autokey_mode", AUTOKEY_ON);
	RNA_def_property_ui_text(prop, "Auto Keying", "Automatic keyframe insertion for Objects and Bones");
	RNA_def_property_ui_icon(prop, ICON_REC, 0);
	
	prop = RNA_def_property(srna, "auto_keying_mode", PROP_ENUM, PROP_NONE);
	RNA_def_property_enum_bitflag_sdna(prop, NULL, "autokey_mode");
	RNA_def_property_enum_items(prop, auto_key_items);
	RNA_def_property_ui_text(prop, "Auto-Keying Mode", "Mode of automatic keyframe insertion for Objects and Bones");
	
	prop = RNA_def_property(srna, "use_record_with_nla", PROP_BOOLEAN, PROP_NONE);
	RNA_def_property_boolean_sdna(prop, NULL, "autokey_flag", ANIMRECORD_FLAG_WITHNLA);
	RNA_def_property_ui_text(prop, "Layered",
	                         "Add a new NLA Track + Strip for every loop/pass made over the animation "
	                         "to allow non-destructive tweaking");
	
	prop = RNA_def_property(srna, "use_keyframe_insert_keyingset", PROP_BOOLEAN, PROP_NONE);
	RNA_def_property_boolean_sdna(prop, NULL, "autokey_flag", AUTOKEY_FLAG_ONLYKEYINGSET);
	RNA_def_property_ui_text(prop, "Auto Keyframe Insert Keying Set",
	                         "Automatic keyframe insertion using active Keying Set only");
	RNA_def_property_ui_icon(prop, ICON_KEYINGSET, 0);
	
	/* UV */
	prop = RNA_def_property(srna, "uv_select_mode", PROP_ENUM, PROP_NONE);
	RNA_def_property_enum_sdna(prop, NULL, "uv_selectmode");
	RNA_def_property_enum_items(prop, uv_select_mode_items);
	RNA_def_property_ui_text(prop, "UV Selection Mode", "UV selection and display mode");
	RNA_def_property_update(prop, NC_SPACE | ND_SPACE_IMAGE, NULL);

	prop = RNA_def_property(srna, "use_uv_select_sync", PROP_BOOLEAN, PROP_NONE);
	RNA_def_property_boolean_sdna(prop, NULL, "uv_flag", UV_SYNC_SELECTION);
	RNA_def_property_ui_text(prop, "UV Sync Selection", "Keep UV and edit mode mesh selection in sync");
	RNA_def_property_ui_icon(prop, ICON_EDIT, 0);
	RNA_def_property_update(prop, NC_SPACE | ND_SPACE_IMAGE, NULL);

	prop = RNA_def_property(srna, "show_uv_local_view", PROP_BOOLEAN, PROP_NONE);
	RNA_def_property_boolean_sdna(prop, NULL, "uv_flag", UV_SHOW_SAME_IMAGE);
	RNA_def_property_ui_text(prop, "UV Local View", "Draw only faces with the currently displayed image assigned");
	RNA_def_property_update(prop, NC_SPACE | ND_SPACE_IMAGE, NULL);

	/* Mesh */
	prop = RNA_def_property(srna, "mesh_select_mode", PROP_BOOLEAN, PROP_NONE);
	RNA_def_property_boolean_sdna(prop, NULL, "selectmode", 1);
	RNA_def_property_array(prop, 3);
	RNA_def_property_boolean_funcs(prop, NULL, "rna_Scene_editmesh_select_mode_set");
	RNA_def_property_ui_text(prop, "Mesh Selection Mode", "Which mesh elements selection works on");
	RNA_def_property_update(prop, 0, "rna_Scene_editmesh_select_mode_update");

	prop = RNA_def_property(srna, "vertex_group_weight", PROP_FLOAT, PROP_FACTOR);
	RNA_def_property_float_sdna(prop, NULL, "vgroup_weight");
	RNA_def_property_ui_text(prop, "Vertex Group Weight", "Weight to assign in vertex groups");

	/* use with MESH_OT_shortest_path_pick */
	prop = RNA_def_property(srna, "edge_path_mode", PROP_ENUM, PROP_NONE);
	RNA_def_property_enum_sdna(prop, NULL, "edge_mode");
	RNA_def_property_enum_items(prop, edge_tag_items);
	RNA_def_property_ui_text(prop, "Edge Tag Mode", "The edge flag to tag when selecting the shortest path");

	prop = RNA_def_property(srna, "edge_path_live_unwrap", PROP_BOOLEAN, PROP_NONE);
	RNA_def_property_boolean_sdna(prop, NULL, "edge_mode_live_unwrap", 1);
	RNA_def_property_ui_text(prop, "Live Unwrap", "Changing edges seam re-calculates UV unwrap");

	/* etch-a-ton */
	prop = RNA_def_property(srna, "use_bone_sketching", PROP_BOOLEAN, PROP_NONE);
	RNA_def_property_boolean_sdna(prop, NULL, "bone_sketching", BONE_SKETCHING);
	RNA_def_property_ui_text(prop, "Use Bone Sketching", "Use sketching to create and edit bones");
/*	RNA_def_property_ui_icon(prop, ICON_EDIT, 0); */
	RNA_def_property_update(prop, NC_SPACE | ND_SPACE_VIEW3D, NULL);

	prop = RNA_def_property(srna, "use_etch_quick", PROP_BOOLEAN, PROP_NONE);
	RNA_def_property_boolean_sdna(prop, NULL, "bone_sketching", BONE_SKETCHING_QUICK);
	RNA_def_property_ui_text(prop, "Quick Sketching", "Automatically convert and delete on stroke end");

	prop = RNA_def_property(srna, "use_etch_overdraw", PROP_BOOLEAN, PROP_NONE);
	RNA_def_property_boolean_sdna(prop, NULL, "bone_sketching", BONE_SKETCHING_ADJUST);
	RNA_def_property_ui_text(prop, "Overdraw Sketching", "Adjust strokes by drawing near them");
	
	prop = RNA_def_property(srna, "use_etch_autoname", PROP_BOOLEAN, PROP_NONE);
	RNA_def_property_boolean_sdna(prop, NULL, "skgen_retarget_options", SK_RETARGET_AUTONAME);
	RNA_def_property_ui_text(prop, "Autoname Bones", "Automatically generate values to replace &N and &S suffix placeholders in template names");

	prop = RNA_def_property(srna, "etch_number", PROP_STRING, PROP_NONE);
	RNA_def_property_string_sdna(prop, NULL, "skgen_num_string");
	RNA_def_property_ui_text(prop, "Number", "Text to replace &N with (e.g. 'Finger.&N' -> 'Finger.1' or 'Finger.One')");

	prop = RNA_def_property(srna, "etch_side", PROP_STRING, PROP_NONE);
	RNA_def_property_string_sdna(prop, NULL, "skgen_num_string");
	RNA_def_property_ui_text(prop, "Side", "Text to replace &S with (e.g. 'Arm.&S' -> 'Arm.R' or 'Arm.Right')");

	prop = RNA_def_property(srna, "etch_template", PROP_POINTER, PROP_NONE);
	RNA_def_property_pointer_sdna(prop, NULL, "skgen_template");
	RNA_def_property_flag(prop, PROP_EDITABLE);
	RNA_def_property_struct_type(prop, "Object");
	RNA_def_property_pointer_funcs(prop, NULL, "rna_Scene_skgen_etch_template_set", NULL, NULL);
	RNA_def_property_ui_text(prop, "Template", "Template armature that will be retargeted to the stroke");

	prop = RNA_def_property(srna, "etch_subdivision_number", PROP_INT, PROP_NONE);
	RNA_def_property_int_sdna(prop, NULL, "skgen_subdivision_number");
	RNA_def_property_range(prop, 1, 255);
	RNA_def_property_ui_text(prop, "Subdivisions", "Number of bones in the subdivided stroke");
	RNA_def_property_update(prop, NC_SPACE | ND_SPACE_VIEW3D, NULL);

	prop = RNA_def_property(srna, "etch_adaptive_limit", PROP_FLOAT, PROP_FACTOR);
	RNA_def_property_float_sdna(prop, NULL, "skgen_correlation_limit");
	RNA_def_property_range(prop, 0.00001, 1.0);
	RNA_def_property_ui_range(prop, 0.01, 1.0, 0.01, 2);
	RNA_def_property_ui_text(prop, "Limit", "Correlation threshold for number of bones in the subdivided stroke");
	RNA_def_property_update(prop, NC_SPACE | ND_SPACE_VIEW3D, NULL);

	prop = RNA_def_property(srna, "etch_length_limit", PROP_FLOAT, PROP_DISTANCE);
	RNA_def_property_float_sdna(prop, NULL, "skgen_length_limit");
	RNA_def_property_range(prop, 0.00001, 100000.0);
	RNA_def_property_ui_range(prop, 0.001, 100.0, 0.1, 3);
	RNA_def_property_ui_text(prop, "Length", "Maximum length of the subdivided bones");
	RNA_def_property_update(prop, NC_SPACE | ND_SPACE_VIEW3D, NULL);

	prop = RNA_def_property(srna, "etch_roll_mode", PROP_ENUM, PROP_NONE);
	RNA_def_property_enum_bitflag_sdna(prop, NULL, "skgen_retarget_roll");
	RNA_def_property_enum_items(prop, retarget_roll_items);
	RNA_def_property_ui_text(prop, "Retarget roll mode", "Method used to adjust the roll of bones when retargeting");
	
	prop = RNA_def_property(srna, "etch_convert_mode", PROP_ENUM, PROP_NONE);
	RNA_def_property_enum_bitflag_sdna(prop, NULL, "bone_sketching_convert");
	RNA_def_property_enum_items(prop, sketch_convert_items);
	RNA_def_property_ui_text(prop, "Stroke conversion method", "Method used to convert stroke to bones");
	RNA_def_property_update(prop, NC_SPACE | ND_SPACE_VIEW3D, NULL);

	/* Unified Paint Settings */
	prop = RNA_def_property(srna, "unified_paint_settings", PROP_POINTER, PROP_NONE);
	RNA_def_property_flag(prop, PROP_NEVER_NULL);
	RNA_def_property_struct_type(prop, "UnifiedPaintSettings");
	RNA_def_property_ui_text(prop, "Unified Paint Settings", NULL);

	/* Mesh Statistics */
	prop = RNA_def_property(srna, "statvis", PROP_POINTER, PROP_NONE);
	RNA_def_property_flag(prop, PROP_NEVER_NULL);
	RNA_def_property_struct_type(prop, "MeshStatVis");
	RNA_def_property_ui_text(prop, "Mesh Statistics Visualization", NULL);
}

static void rna_def_unified_paint_settings(BlenderRNA  *brna)
{
	StructRNA *srna;
	PropertyRNA *prop;

	srna = RNA_def_struct(brna, "UnifiedPaintSettings", NULL);
	RNA_def_struct_path_func(srna, "rna_UnifiedPaintSettings_path");
	RNA_def_struct_ui_text(srna, "Unified Paint Settings", "Overrides for some of the active brush's settings");

	/* high-level flags to enable or disable unified paint settings */
	prop = RNA_def_property(srna, "use_unified_size", PROP_BOOLEAN, PROP_NONE);
	RNA_def_property_boolean_sdna(prop, NULL, "flag", UNIFIED_PAINT_SIZE);
	RNA_def_property_ui_text(prop, "Use Unified Radius",
	                         "Instead of per-brush radius, the radius is shared across brushes");

	prop = RNA_def_property(srna, "use_unified_strength", PROP_BOOLEAN, PROP_NONE);
	RNA_def_property_boolean_sdna(prop, NULL, "flag", UNIFIED_PAINT_ALPHA);
	RNA_def_property_ui_text(prop, "Use Unified Strength",
	                         "Instead of per-brush strength, the strength is shared across brushes");

	prop = RNA_def_property(srna, "use_unified_weight", PROP_BOOLEAN, PROP_NONE);
	RNA_def_property_boolean_sdna(prop, NULL, "flag", UNIFIED_PAINT_WEIGHT);
	RNA_def_property_ui_text(prop, "Use Unified Weight",
	                         "Instead of per-brush weight, the weight is shared across brushes");

	prop = RNA_def_property(srna, "use_unified_color", PROP_BOOLEAN, PROP_NONE);
	RNA_def_property_boolean_sdna(prop, NULL, "flag", UNIFIED_PAINT_COLOR);
	RNA_def_property_ui_text(prop, "Use Unified Color",
	                         "Instead of per-brush color, the color is shared across brushes");

	/* unified paint settings that override the equivalent settings
	 * from the active brush */
	prop = RNA_def_property(srna, "size", PROP_INT, PROP_PIXEL);
	RNA_def_property_int_funcs(prop, NULL, "rna_UnifiedPaintSettings_size_set", NULL);
	RNA_def_property_range(prop, 1, MAX_BRUSH_PIXEL_RADIUS * 10);
	RNA_def_property_ui_range(prop, 1, MAX_BRUSH_PIXEL_RADIUS, 1, -1);
	RNA_def_property_ui_text(prop, "Radius", "Radius of the brush");
	RNA_def_property_update(prop, 0, "rna_UnifiedPaintSettings_radius_update");

	prop = RNA_def_property(srna, "unprojected_radius", PROP_FLOAT, PROP_DISTANCE);
	RNA_def_property_float_funcs(prop, NULL, "rna_UnifiedPaintSettings_unprojected_radius_set", NULL);
	RNA_def_property_range(prop, 0.001, FLT_MAX);
	RNA_def_property_ui_range(prop, 0.001, 1, 0, -1);
	RNA_def_property_ui_text(prop, "Unprojected Radius", "Radius of brush in Blender units");
	RNA_def_property_update(prop, 0, "rna_UnifiedPaintSettings_radius_update");

	prop = RNA_def_property(srna, "strength", PROP_FLOAT, PROP_FACTOR);
	RNA_def_property_float_sdna(prop, NULL, "alpha");
	RNA_def_property_float_default(prop, 0.5f);
	RNA_def_property_range(prop, 0.0f, 10.0f);
	RNA_def_property_ui_range(prop, 0.0f, 1.0f, 0.001, 3);
	RNA_def_property_ui_text(prop, "Strength", "How powerful the effect of the brush is when applied");
	RNA_def_property_update(prop, 0, "rna_UnifiedPaintSettings_update");

	prop = RNA_def_property(srna, "weight", PROP_FLOAT, PROP_FACTOR);
	RNA_def_property_float_sdna(prop, NULL, "weight");
	RNA_def_property_float_default(prop, 0.5f);
	RNA_def_property_range(prop, 0.0f, 1.0f);
	RNA_def_property_ui_range(prop, 0.0f, 1.0f, 0.001, 3);
	RNA_def_property_ui_text(prop, "Weight", "Weight to assign in vertex groups");
	RNA_def_property_update(prop, 0, "rna_UnifiedPaintSettings_update");

	prop = RNA_def_property(srna, "color", PROP_FLOAT, PROP_COLOR_GAMMA);
	RNA_def_property_range(prop, 0.0, 1.0);
	RNA_def_property_float_sdna(prop, NULL, "rgb");
	RNA_def_property_ui_text(prop, "Color", "");
	RNA_def_property_update(prop, 0, "rna_UnifiedPaintSettings_update");

	prop = RNA_def_property(srna, "secondary_color", PROP_FLOAT, PROP_COLOR_GAMMA);
	RNA_def_property_range(prop, 0.0, 1.0);
	RNA_def_property_float_sdna(prop, NULL, "secondary_rgb");
	RNA_def_property_ui_text(prop, "Secondary Color", "");
	RNA_def_property_update(prop, 0, "rna_UnifiedPaintSettings_update");

	prop = RNA_def_property(srna, "use_pressure_size", PROP_BOOLEAN, PROP_NONE);
	RNA_def_property_boolean_sdna(prop, NULL, "flag", UNIFIED_PAINT_BRUSH_SIZE_PRESSURE);
	RNA_def_property_ui_icon(prop, ICON_STYLUS_PRESSURE, 0);
	RNA_def_property_ui_text(prop, "Size Pressure", "Enable tablet pressure sensitivity for size");

	prop = RNA_def_property(srna, "use_pressure_strength", PROP_BOOLEAN, PROP_NONE);
	RNA_def_property_boolean_sdna(prop, NULL, "flag", UNIFIED_PAINT_BRUSH_ALPHA_PRESSURE);
	RNA_def_property_ui_icon(prop, ICON_STYLUS_PRESSURE, 0);
	RNA_def_property_ui_text(prop, "Strength Pressure", "Enable tablet pressure sensitivity for strength");

	prop = RNA_def_property(srna, "use_locked_size", PROP_BOOLEAN, PROP_NONE);
	RNA_def_property_boolean_sdna(prop, NULL, "flag", UNIFIED_PAINT_BRUSH_LOCK_SIZE);
	RNA_def_property_ui_text(prop, "Use Blender Units",
	                         "When locked brush stays same size relative to object; "
	                         "when unlocked brush size is given in pixels");
}

static void rna_def_statvis(BlenderRNA  *brna)
{
	StructRNA *srna;
	PropertyRNA *prop;

	static EnumPropertyItem stat_type[] = {
		{SCE_STATVIS_OVERHANG,  "OVERHANG",  0, "Overhang",  ""},
		{SCE_STATVIS_THICKNESS, "THICKNESS", 0, "Thickness", ""},
		{SCE_STATVIS_INTERSECT, "INTERSECT", 0, "Intersect", ""},
		{SCE_STATVIS_DISTORT,   "DISTORT",   0, "Distortion", ""},
		{SCE_STATVIS_SHARP, "SHARP", 0, "Sharp", ""},
		{0, NULL, 0, NULL, NULL}};

	srna = RNA_def_struct(brna, "MeshStatVis", NULL);
	RNA_def_struct_path_func(srna, "rna_MeshStatVis_path");
	RNA_def_struct_ui_text(srna, "Mesh Visualize Statistics", "");

	prop = RNA_def_property(srna, "type", PROP_ENUM, PROP_NONE);
	RNA_def_property_enum_items(prop, stat_type);
	RNA_def_property_ui_text(prop, "Type", "Type of data to visualize/check");
	RNA_def_property_update(prop, 0, "rna_EditMesh_update");


	/* overhang */
	prop = RNA_def_property(srna, "overhang_min", PROP_FLOAT, PROP_ANGLE);
	RNA_def_property_float_sdna(prop, NULL, "overhang_min");
	RNA_def_property_float_default(prop, 0.5f);
	RNA_def_property_range(prop, 0.0f, DEG2RADF(180.0f));
	RNA_def_property_ui_range(prop, 0.0f, DEG2RADF(180.0f), 0.001, 3);
	RNA_def_property_ui_text(prop, "Overhang Min", "Minimum angle to display");
	RNA_def_property_update(prop, 0, "rna_EditMesh_update");

	prop = RNA_def_property(srna, "overhang_max", PROP_FLOAT, PROP_ANGLE);
	RNA_def_property_float_sdna(prop, NULL, "overhang_max");
	RNA_def_property_float_default(prop, 0.5f);
	RNA_def_property_range(prop, 0.0f, DEG2RADF(180.0f));
	RNA_def_property_ui_range(prop, 0.0f, DEG2RADF(180.0f), 0.001, 3);
	RNA_def_property_ui_text(prop, "Overhang Max", "Maximum angle to display");
	RNA_def_property_update(prop, 0, "rna_EditMesh_update");

	prop = RNA_def_property(srna, "overhang_axis", PROP_ENUM, PROP_NONE);
	RNA_def_property_enum_sdna(prop, NULL, "overhang_axis");
	RNA_def_property_enum_items(prop, object_axis_items);
	RNA_def_property_ui_text(prop, "Axis", "");
	RNA_def_property_update(prop, 0, "rna_EditMesh_update");


	/* thickness */
	prop = RNA_def_property(srna, "thickness_min", PROP_FLOAT, PROP_DISTANCE);
	RNA_def_property_float_sdna(prop, NULL, "thickness_min");
	RNA_def_property_float_default(prop, 0.5f);
	RNA_def_property_range(prop, 0.0f, 1000.0);
	RNA_def_property_ui_range(prop, 0.0f, 100.0, 0.001, 3);
	RNA_def_property_ui_text(prop, "Thickness Min", "Minimum for measuring thickness");
	RNA_def_property_update(prop, 0, "rna_EditMesh_update");

	prop = RNA_def_property(srna, "thickness_max", PROP_FLOAT, PROP_DISTANCE);
	RNA_def_property_float_sdna(prop, NULL, "thickness_max");
	RNA_def_property_float_default(prop, 0.5f);
	RNA_def_property_range(prop, 0.0f, 1000.0);
	RNA_def_property_ui_range(prop, 0.0f, 100.0, 0.001, 3);
	RNA_def_property_ui_text(prop, "Thickness Max", "Maximum for measuring thickness");
	RNA_def_property_update(prop, 0, "rna_EditMesh_update");

	prop = RNA_def_property(srna, "thickness_samples", PROP_INT, PROP_UNSIGNED);
	RNA_def_property_int_sdna(prop, NULL, "thickness_samples");
	RNA_def_property_range(prop, 1, 32);
	RNA_def_property_ui_text(prop, "Samples", "Number of samples to test per face");
	RNA_def_property_update(prop, 0, "rna_EditMesh_update");

	/* distort */
	prop = RNA_def_property(srna, "distort_min", PROP_FLOAT, PROP_ANGLE);
	RNA_def_property_float_sdna(prop, NULL, "distort_min");
	RNA_def_property_float_default(prop, 0.5f);
	RNA_def_property_range(prop, 0.0f, DEG2RADF(180.0f));
	RNA_def_property_ui_range(prop, 0.0f, DEG2RADF(180.0f), 0.001, 3);
	RNA_def_property_ui_text(prop, "Distort Min", "Minimum angle to display");
	RNA_def_property_update(prop, 0, "rna_EditMesh_update");

	prop = RNA_def_property(srna, "distort_max", PROP_FLOAT, PROP_ANGLE);
	RNA_def_property_float_sdna(prop, NULL, "distort_max");
	RNA_def_property_float_default(prop, 0.5f);
	RNA_def_property_range(prop, 0.0f, DEG2RADF(180.0f));
	RNA_def_property_ui_range(prop, 0.0f, DEG2RADF(180.0f), 0.001, 3);
	RNA_def_property_ui_text(prop, "Distort Max", "Maximum angle to display");
	RNA_def_property_update(prop, 0, "rna_EditMesh_update");

	/* sharp */
	prop = RNA_def_property(srna, "sharp_min", PROP_FLOAT, PROP_ANGLE);
	RNA_def_property_float_sdna(prop, NULL, "sharp_min");
	RNA_def_property_float_default(prop, 0.5f);
	RNA_def_property_range(prop, -DEG2RADF(180.0f), DEG2RADF(180.0f));
	RNA_def_property_ui_range(prop, -DEG2RADF(180.0f), DEG2RADF(180.0f), 0.001, 3);
	RNA_def_property_ui_text(prop, "Distort Min", "Minimum angle to display");
	RNA_def_property_update(prop, 0, "rna_EditMesh_update");

	prop = RNA_def_property(srna, "sharp_max", PROP_FLOAT, PROP_ANGLE);
	RNA_def_property_float_sdna(prop, NULL, "sharp_max");
	RNA_def_property_float_default(prop, 0.5f);
	RNA_def_property_range(prop, -DEG2RADF(180.0f), DEG2RADF(180.0f));
	RNA_def_property_ui_range(prop, -DEG2RADF(180.0f), DEG2RADF(180.0f), 0.001, 3);
	RNA_def_property_ui_text(prop, "Distort Max", "Maximum angle to display");
	RNA_def_property_update(prop, 0, "rna_EditMesh_update");
}

static void rna_def_unit_settings(BlenderRNA  *brna)
{
	StructRNA *srna;
	PropertyRNA *prop;

	static EnumPropertyItem unit_systems[] = {
		{USER_UNIT_NONE, "NONE", 0, "None", ""},
		{USER_UNIT_METRIC, "METRIC", 0, "Metric", ""},
		{USER_UNIT_IMPERIAL, "IMPERIAL", 0, "Imperial", ""},
		{0, NULL, 0, NULL, NULL}
	};
	
	static EnumPropertyItem rotation_units[] = {
		{0, "DEGREES", 0, "Degrees", "Use degrees for measuring angles and rotations"},
		{USER_UNIT_ROT_RADIANS, "RADIANS", 0, "Radians", ""},
		{0, NULL, 0, NULL, NULL}
	};

	srna = RNA_def_struct(brna, "UnitSettings", NULL);
	RNA_def_struct_ui_text(srna, "Unit Settings", "");

	/* Units */
	prop = RNA_def_property(srna, "system", PROP_ENUM, PROP_NONE);
	RNA_def_property_enum_items(prop, unit_systems);
	RNA_def_property_ui_text(prop, "Unit System", "The unit system to use for button display");
	RNA_def_property_update(prop, NC_WINDOW, NULL);
	
	prop = RNA_def_property(srna, "system_rotation", PROP_ENUM, PROP_NONE);
	RNA_def_property_enum_items(prop, rotation_units);
	RNA_def_property_ui_text(prop, "Rotation Units", "Unit to use for displaying/editing rotation values");
	RNA_def_property_update(prop, NC_WINDOW, NULL);

	prop = RNA_def_property(srna, "scale_length", PROP_FLOAT, PROP_UNSIGNED);
	RNA_def_property_ui_text(prop, "Unit Scale", "Scale to use when converting between blender units and dimensions");
	RNA_def_property_range(prop, 0.00001, 100000.0);
	RNA_def_property_ui_range(prop, 0.001, 100.0, 0.1, 3);
	RNA_def_property_update(prop, NC_WINDOW, NULL);

	prop = RNA_def_property(srna, "use_separate", PROP_BOOLEAN, PROP_NONE);
	RNA_def_property_boolean_sdna(prop, NULL, "flag", USER_UNIT_OPT_SPLIT);
	RNA_def_property_ui_text(prop, "Separate Units", "Display units in pairs (e.g. 1m 0cm)");
	RNA_def_property_update(prop, NC_WINDOW, NULL);
}

void rna_def_render_layer_common(StructRNA *srna, int scene)
{
	PropertyRNA *prop;

	prop = RNA_def_property(srna, "name", PROP_STRING, PROP_NONE);
	if (scene) RNA_def_property_string_funcs(prop, NULL, NULL, "rna_SceneRenderLayer_name_set");
	else RNA_def_property_string_sdna(prop, NULL, "name");
	RNA_def_property_ui_text(prop, "Name", "Render layer name");
	RNA_def_struct_name_property(srna, prop);
	if (scene) RNA_def_property_update(prop, NC_SCENE | ND_RENDER_OPTIONS, NULL);
	else RNA_def_property_clear_flag(prop, PROP_EDITABLE);

	prop = RNA_def_property(srna, "material_override", PROP_POINTER, PROP_NONE);
	RNA_def_property_pointer_sdna(prop, NULL, "mat_override");
	RNA_def_property_struct_type(prop, "Material");
	RNA_def_property_flag(prop, PROP_EDITABLE);
	RNA_def_property_ui_text(prop, "Material Override",
	                         "Material to override all other materials in this render layer");
	if (scene) RNA_def_property_update(prop, NC_SCENE | ND_RENDER_OPTIONS, "rna_SceneRenderLayer_pass_update");
	else RNA_def_property_clear_flag(prop, PROP_EDITABLE);

	prop = RNA_def_property(srna, "light_override", PROP_POINTER, PROP_NONE);
	RNA_def_property_pointer_sdna(prop, NULL, "light_override");
	RNA_def_property_struct_type(prop, "Group");
	RNA_def_property_flag(prop, PROP_EDITABLE);
	RNA_def_property_ui_text(prop, "Light Override", "Group to override all other lights in this render layer");
	if (scene) RNA_def_property_update(prop, NC_SCENE | ND_RENDER_OPTIONS, "rna_SceneRenderLayer_pass_update");
	else RNA_def_property_clear_flag(prop, PROP_EDITABLE);

	/* layers */
	prop = RNA_def_property(srna, "layers", PROP_BOOLEAN, PROP_LAYER_MEMBER);
	RNA_def_property_boolean_sdna(prop, NULL, "lay", 1);
	RNA_def_property_array(prop, 20);
	RNA_def_property_ui_text(prop, "Visible Layers", "Scene layers included in this render layer");
	if (scene) RNA_def_property_boolean_funcs(prop, NULL, "rna_SceneRenderLayer_layer_set");
	else RNA_def_property_boolean_funcs(prop, NULL, "rna_RenderLayer_layer_set");
	if (scene) RNA_def_property_update(prop, NC_SCENE | ND_RENDER_OPTIONS, "rna_Scene_glsl_update");
	else RNA_def_property_clear_flag(prop, PROP_EDITABLE);
	/* this seems to be too much trouble with depsgraph updates/etc. currently (20140423) */
	RNA_def_property_clear_flag(prop, PROP_ANIMATABLE);

	prop = RNA_def_property(srna, "layers_zmask", PROP_BOOLEAN, PROP_LAYER);
	RNA_def_property_boolean_sdna(prop, NULL, "lay_zmask", 1);
	RNA_def_property_array(prop, 20);
	RNA_def_property_ui_text(prop, "Zmask Layers", "Zmask scene layers for solid faces");
	if (scene) RNA_def_property_update(prop, NC_SCENE | ND_RENDER_OPTIONS, "rna_Scene_glsl_update");
	else RNA_def_property_clear_flag(prop, PROP_EDITABLE);

	prop = RNA_def_property(srna, "layers_exclude", PROP_BOOLEAN, PROP_LAYER);
	RNA_def_property_boolean_sdna(prop, NULL, "lay_exclude", 1);
	RNA_def_property_array(prop, 20);
	RNA_def_property_ui_text(prop, "Exclude Layers", "Exclude scene layers from having any influence");
	if (scene) RNA_def_property_update(prop, NC_SCENE | ND_RENDER_OPTIONS, "rna_Scene_glsl_update");
	else RNA_def_property_clear_flag(prop, PROP_EDITABLE);

	if (scene) {
		prop = RNA_def_property(srna, "samples", PROP_INT, PROP_UNSIGNED);
		RNA_def_property_ui_text(prop, "Samples", "Override number of render samples for this render layer, "
		                                          "0 will use the scene setting");
		RNA_def_property_update(prop, NC_SCENE | ND_RENDER_OPTIONS, NULL);

		prop = RNA_def_property(srna, "pass_alpha_threshold", PROP_FLOAT, PROP_FACTOR);
		RNA_def_property_ui_text(prop, "Alpha Threshold",
		                         "Z, Index, normal, UV and vector passes are only affected by surfaces with "
		                         "alpha transparency equal to or higher than this threshold");
		RNA_def_property_update(prop, NC_SCENE | ND_RENDER_OPTIONS, NULL);
	}

	/* layer options */
	prop = RNA_def_property(srna, "use", PROP_BOOLEAN, PROP_NONE);
	RNA_def_property_boolean_negative_sdna(prop, NULL, "layflag", SCE_LAY_DISABLE);
	RNA_def_property_ui_text(prop, "Enabled", "Disable or enable the render layer");
	if (scene) RNA_def_property_update(prop, NC_SCENE | ND_RENDER_OPTIONS, "rna_Scene_glsl_update");
	else RNA_def_property_clear_flag(prop, PROP_EDITABLE);

	prop = RNA_def_property(srna, "use_zmask", PROP_BOOLEAN, PROP_NONE);
	RNA_def_property_boolean_sdna(prop, NULL, "layflag", SCE_LAY_ZMASK);
	RNA_def_property_ui_text(prop, "Zmask", "Only render what's in front of the solid z values");
	if (scene) RNA_def_property_update(prop, NC_SCENE | ND_RENDER_OPTIONS, "rna_Scene_glsl_update");
	else RNA_def_property_clear_flag(prop, PROP_EDITABLE);

	prop = RNA_def_property(srna, "invert_zmask", PROP_BOOLEAN, PROP_NONE);
	RNA_def_property_boolean_sdna(prop, NULL, "layflag", SCE_LAY_NEG_ZMASK);
	RNA_def_property_ui_text(prop, "Zmask Negate",
	                         "For Zmask, only render what is behind solid z values instead of in front");
	if (scene) RNA_def_property_update(prop, NC_SCENE | ND_RENDER_OPTIONS, "rna_Scene_glsl_update");
	else RNA_def_property_clear_flag(prop, PROP_EDITABLE);

	prop = RNA_def_property(srna, "use_all_z", PROP_BOOLEAN, PROP_NONE);
	RNA_def_property_boolean_sdna(prop, NULL, "layflag", SCE_LAY_ALL_Z);
	RNA_def_property_ui_text(prop, "All Z", "Fill in Z values for solid faces in invisible layers, for masking");
	if (scene) RNA_def_property_update(prop, NC_SCENE | ND_RENDER_OPTIONS, NULL);
	else RNA_def_property_clear_flag(prop, PROP_EDITABLE);

	prop = RNA_def_property(srna, "use_solid", PROP_BOOLEAN, PROP_NONE);
	RNA_def_property_boolean_sdna(prop, NULL, "layflag", SCE_LAY_SOLID);
	RNA_def_property_ui_text(prop, "Solid", "Render Solid faces in this Layer");
	if (scene) RNA_def_property_update(prop, NC_SCENE | ND_RENDER_OPTIONS, NULL);
	else RNA_def_property_clear_flag(prop, PROP_EDITABLE);

	prop = RNA_def_property(srna, "use_halo", PROP_BOOLEAN, PROP_NONE);
	RNA_def_property_boolean_sdna(prop, NULL, "layflag", SCE_LAY_HALO);
	RNA_def_property_ui_text(prop, "Halo", "Render Halos in this Layer (on top of Solid)");
	if (scene) RNA_def_property_update(prop, NC_SCENE | ND_RENDER_OPTIONS, NULL);
	else RNA_def_property_clear_flag(prop, PROP_EDITABLE);

	prop = RNA_def_property(srna, "use_ztransp", PROP_BOOLEAN, PROP_NONE);
	RNA_def_property_boolean_sdna(prop, NULL, "layflag", SCE_LAY_ZTRA);
	RNA_def_property_ui_text(prop, "ZTransp", "Render Z-Transparent faces in this Layer (on top of Solid and Halos)");
	if (scene) RNA_def_property_update(prop, NC_SCENE | ND_RENDER_OPTIONS, NULL);
	else RNA_def_property_clear_flag(prop, PROP_EDITABLE);

	prop = RNA_def_property(srna, "use_sky", PROP_BOOLEAN, PROP_NONE);
	RNA_def_property_boolean_sdna(prop, NULL, "layflag", SCE_LAY_SKY);
	RNA_def_property_ui_text(prop, "Sky", "Render Sky in this Layer");
	if (scene) RNA_def_property_update(prop, NC_SCENE | ND_RENDER_OPTIONS, "rna_Scene_glsl_update");
	else RNA_def_property_clear_flag(prop, PROP_EDITABLE);

	prop = RNA_def_property(srna, "use_edge_enhance", PROP_BOOLEAN, PROP_NONE);
	RNA_def_property_boolean_sdna(prop, NULL, "layflag", SCE_LAY_EDGE);
	RNA_def_property_ui_text(prop, "Edge", "Render Edge-enhance in this Layer (only works for Solid faces)");
	if (scene) RNA_def_property_update(prop, NC_SCENE | ND_RENDER_OPTIONS, NULL);
	else RNA_def_property_clear_flag(prop, PROP_EDITABLE);

	prop = RNA_def_property(srna, "use_strand", PROP_BOOLEAN, PROP_NONE);
	RNA_def_property_boolean_sdna(prop, NULL, "layflag", SCE_LAY_STRAND);
	RNA_def_property_ui_text(prop, "Strand", "Render Strands in this Layer");
	if (scene) RNA_def_property_update(prop, NC_SCENE | ND_RENDER_OPTIONS, NULL);
	else RNA_def_property_clear_flag(prop, PROP_EDITABLE);

	prop = RNA_def_property(srna, "use_freestyle", PROP_BOOLEAN, PROP_NONE);
	RNA_def_property_boolean_sdna(prop, NULL, "layflag", SCE_LAY_FRS);
	RNA_def_property_ui_text(prop, "Freestyle", "Render stylized strokes in this Layer");
	if (scene) RNA_def_property_update(prop, NC_SCENE | ND_RENDER_OPTIONS, "rna_Scene_freestyle_update");
	else RNA_def_property_clear_flag(prop, PROP_EDITABLE);

	/* passes */
	prop = RNA_def_property(srna, "use_pass_combined", PROP_BOOLEAN, PROP_NONE);
	RNA_def_property_boolean_sdna(prop, NULL, "passflag", SCE_PASS_COMBINED);
	RNA_def_property_ui_text(prop, "Combined", "Deliver full combined RGBA buffer");
	if (scene) RNA_def_property_update(prop, NC_SCENE | ND_RENDER_OPTIONS, "rna_SceneRenderLayer_pass_update");
	else RNA_def_property_clear_flag(prop, PROP_EDITABLE);

	prop = RNA_def_property(srna, "use_pass_z", PROP_BOOLEAN, PROP_NONE);
	RNA_def_property_boolean_sdna(prop, NULL, "passflag", SCE_PASS_Z);
	RNA_def_property_ui_text(prop, "Z", "Deliver Z values pass");
	if (scene) RNA_def_property_update(prop, NC_SCENE | ND_RENDER_OPTIONS, "rna_SceneRenderLayer_pass_update");
	else RNA_def_property_clear_flag(prop, PROP_EDITABLE);
	
	prop = RNA_def_property(srna, "use_pass_vector", PROP_BOOLEAN, PROP_NONE);
	RNA_def_property_boolean_sdna(prop, NULL, "passflag", SCE_PASS_VECTOR);
	RNA_def_property_ui_text(prop, "Vector", "Deliver speed vector pass");
	if (scene) RNA_def_property_update(prop, NC_SCENE | ND_RENDER_OPTIONS, "rna_SceneRenderLayer_pass_update");
	else RNA_def_property_clear_flag(prop, PROP_EDITABLE);

	prop = RNA_def_property(srna, "use_pass_normal", PROP_BOOLEAN, PROP_NONE);
	RNA_def_property_boolean_sdna(prop, NULL, "passflag", SCE_PASS_NORMAL);
	RNA_def_property_ui_text(prop, "Normal", "Deliver normal pass");
	if (scene) RNA_def_property_update(prop, NC_SCENE | ND_RENDER_OPTIONS, "rna_SceneRenderLayer_pass_update");
	else RNA_def_property_clear_flag(prop, PROP_EDITABLE);

	prop = RNA_def_property(srna, "use_pass_uv", PROP_BOOLEAN, PROP_NONE);
	RNA_def_property_boolean_sdna(prop, NULL, "passflag", SCE_PASS_UV);
	RNA_def_property_ui_text(prop, "UV", "Deliver texture UV pass");
	if (scene) RNA_def_property_update(prop, NC_SCENE | ND_RENDER_OPTIONS, "rna_SceneRenderLayer_pass_update");
	else RNA_def_property_clear_flag(prop, PROP_EDITABLE);

	prop = RNA_def_property(srna, "use_pass_mist", PROP_BOOLEAN, PROP_NONE);
	RNA_def_property_boolean_sdna(prop, NULL, "passflag", SCE_PASS_MIST);
	RNA_def_property_ui_text(prop, "Mist", "Deliver mist factor pass (0.0-1.0)");
	if (scene) RNA_def_property_update(prop, NC_SCENE | ND_RENDER_OPTIONS, "rna_SceneRenderLayer_pass_update");
	else RNA_def_property_clear_flag(prop, PROP_EDITABLE);

	prop = RNA_def_property(srna, "use_pass_object_index", PROP_BOOLEAN, PROP_NONE);
	RNA_def_property_boolean_sdna(prop, NULL, "passflag", SCE_PASS_INDEXOB);
	RNA_def_property_ui_text(prop, "Object Index", "Deliver object index pass");
	if (scene) RNA_def_property_update(prop, NC_SCENE | ND_RENDER_OPTIONS, "rna_SceneRenderLayer_pass_update");
	else RNA_def_property_clear_flag(prop, PROP_EDITABLE);

	prop = RNA_def_property(srna, "use_pass_material_index", PROP_BOOLEAN, PROP_NONE);
	RNA_def_property_boolean_sdna(prop, NULL, "passflag", SCE_PASS_INDEXMA);
	RNA_def_property_ui_text(prop, "Material Index", "Deliver material index pass");
	if (scene) RNA_def_property_update(prop, NC_SCENE | ND_RENDER_OPTIONS, "rna_SceneRenderLayer_pass_update");
	else RNA_def_property_clear_flag(prop, PROP_EDITABLE);

	prop = RNA_def_property(srna, "use_pass_color", PROP_BOOLEAN, PROP_NONE);
	RNA_def_property_boolean_sdna(prop, NULL, "passflag", SCE_PASS_RGBA);
	RNA_def_property_ui_text(prop, "Color", "Deliver shade-less color pass");
	if (scene) RNA_def_property_update(prop, NC_SCENE | ND_RENDER_OPTIONS, "rna_SceneRenderLayer_pass_update");
	else RNA_def_property_clear_flag(prop, PROP_EDITABLE);

	prop = RNA_def_property(srna, "use_pass_diffuse", PROP_BOOLEAN, PROP_NONE);
	RNA_def_property_boolean_sdna(prop, NULL, "passflag", SCE_PASS_DIFFUSE);
	RNA_def_property_ui_text(prop, "Diffuse", "Deliver diffuse pass");
	if (scene) RNA_def_property_update(prop, NC_SCENE | ND_RENDER_OPTIONS, "rna_SceneRenderLayer_pass_update");
	else RNA_def_property_clear_flag(prop, PROP_EDITABLE);

	prop = RNA_def_property(srna, "use_pass_specular", PROP_BOOLEAN, PROP_NONE);
	RNA_def_property_boolean_sdna(prop, NULL, "passflag", SCE_PASS_SPEC);
	RNA_def_property_ui_text(prop, "Specular", "Deliver specular pass");
	if (scene) RNA_def_property_update(prop, NC_SCENE | ND_RENDER_OPTIONS, "rna_SceneRenderLayer_pass_update");
	else RNA_def_property_clear_flag(prop, PROP_EDITABLE);

	prop = RNA_def_property(srna, "use_pass_shadow", PROP_BOOLEAN, PROP_NONE);
	RNA_def_property_boolean_sdna(prop, NULL, "passflag", SCE_PASS_SHADOW);
	RNA_def_property_ui_text(prop, "Shadow", "Deliver shadow pass");
	if (scene) RNA_def_property_update(prop, NC_SCENE | ND_RENDER_OPTIONS, "rna_SceneRenderLayer_pass_update");
	else RNA_def_property_clear_flag(prop, PROP_EDITABLE);

	prop = RNA_def_property(srna, "use_pass_ambient_occlusion", PROP_BOOLEAN, PROP_NONE);
	RNA_def_property_boolean_sdna(prop, NULL, "passflag", SCE_PASS_AO);
	RNA_def_property_ui_text(prop, "AO", "Deliver AO pass");
	if (scene) RNA_def_property_update(prop, NC_SCENE | ND_RENDER_OPTIONS, "rna_SceneRenderLayer_pass_update");
	else RNA_def_property_clear_flag(prop, PROP_EDITABLE);
	
	prop = RNA_def_property(srna, "use_pass_reflection", PROP_BOOLEAN, PROP_NONE);
	RNA_def_property_boolean_sdna(prop, NULL, "passflag", SCE_PASS_REFLECT);
	RNA_def_property_ui_text(prop, "Reflection", "Deliver raytraced reflection pass");
	if (scene) RNA_def_property_update(prop, NC_SCENE | ND_RENDER_OPTIONS, "rna_SceneRenderLayer_pass_update");
	else RNA_def_property_clear_flag(prop, PROP_EDITABLE);

	prop = RNA_def_property(srna, "use_pass_refraction", PROP_BOOLEAN, PROP_NONE);
	RNA_def_property_boolean_sdna(prop, NULL, "passflag", SCE_PASS_REFRACT);
	RNA_def_property_ui_text(prop, "Refraction", "Deliver raytraced refraction pass");
	if (scene) RNA_def_property_update(prop, NC_SCENE | ND_RENDER_OPTIONS, "rna_SceneRenderLayer_pass_update");
	else RNA_def_property_clear_flag(prop, PROP_EDITABLE);

	prop = RNA_def_property(srna, "use_pass_emit", PROP_BOOLEAN, PROP_NONE);
	RNA_def_property_boolean_sdna(prop, NULL, "passflag", SCE_PASS_EMIT);
	RNA_def_property_ui_text(prop, "Emit", "Deliver emission pass");
	if (scene) RNA_def_property_update(prop, NC_SCENE | ND_RENDER_OPTIONS, "rna_SceneRenderLayer_pass_update");
	else RNA_def_property_clear_flag(prop, PROP_EDITABLE);

	prop = RNA_def_property(srna, "use_pass_environment", PROP_BOOLEAN, PROP_NONE);
	RNA_def_property_boolean_sdna(prop, NULL, "passflag", SCE_PASS_ENVIRONMENT);
	RNA_def_property_ui_text(prop, "Environment", "Deliver environment lighting pass");
	if (scene) RNA_def_property_update(prop, NC_SCENE | ND_RENDER_OPTIONS, "rna_SceneRenderLayer_pass_update");
	else RNA_def_property_clear_flag(prop, PROP_EDITABLE);

	prop = RNA_def_property(srna, "use_pass_indirect", PROP_BOOLEAN, PROP_NONE);
	RNA_def_property_boolean_sdna(prop, NULL, "passflag", SCE_PASS_INDIRECT);
	RNA_def_property_ui_text(prop, "Indirect", "Deliver indirect lighting pass");
	if (scene) RNA_def_property_update(prop, NC_SCENE | ND_RENDER_OPTIONS, "rna_SceneRenderLayer_pass_update");
	else RNA_def_property_clear_flag(prop, PROP_EDITABLE);

	prop = RNA_def_property(srna, "exclude_specular", PROP_BOOLEAN, PROP_NONE);
	RNA_def_property_boolean_sdna(prop, NULL, "pass_xor", SCE_PASS_SPEC);
	RNA_def_property_ui_text(prop, "Specular Exclude", "Exclude specular pass from combined");
	RNA_def_property_ui_icon(prop, ICON_RESTRICT_RENDER_OFF, 1);
	if (scene) RNA_def_property_update(prop, NC_SCENE | ND_RENDER_OPTIONS, "rna_SceneRenderLayer_pass_update");
	else RNA_def_property_clear_flag(prop, PROP_EDITABLE);

	prop = RNA_def_property(srna, "exclude_shadow", PROP_BOOLEAN, PROP_NONE);
	RNA_def_property_boolean_sdna(prop, NULL, "pass_xor", SCE_PASS_SHADOW);
	RNA_def_property_ui_text(prop, "Shadow Exclude", "Exclude shadow pass from combined");
	RNA_def_property_ui_icon(prop, ICON_RESTRICT_RENDER_OFF, 1);
	if (scene) RNA_def_property_update(prop, NC_SCENE | ND_RENDER_OPTIONS, "rna_SceneRenderLayer_pass_update");
	else RNA_def_property_clear_flag(prop, PROP_EDITABLE);

	prop = RNA_def_property(srna, "exclude_ambient_occlusion", PROP_BOOLEAN, PROP_NONE);
	RNA_def_property_boolean_sdna(prop, NULL, "pass_xor", SCE_PASS_AO);
	RNA_def_property_ui_text(prop, "AO Exclude", "Exclude AO pass from combined");
	RNA_def_property_ui_icon(prop, ICON_RESTRICT_RENDER_OFF, 1);
	if (scene) RNA_def_property_update(prop, NC_SCENE | ND_RENDER_OPTIONS, "rna_SceneRenderLayer_pass_update");
	else RNA_def_property_clear_flag(prop, PROP_EDITABLE);
	
	prop = RNA_def_property(srna, "exclude_reflection", PROP_BOOLEAN, PROP_NONE);
	RNA_def_property_boolean_sdna(prop, NULL, "pass_xor", SCE_PASS_REFLECT);
	RNA_def_property_ui_text(prop, "Reflection Exclude", "Exclude raytraced reflection pass from combined");
	RNA_def_property_ui_icon(prop, ICON_RESTRICT_RENDER_OFF, 1);
	if (scene) RNA_def_property_update(prop, NC_SCENE | ND_RENDER_OPTIONS, "rna_SceneRenderLayer_pass_update");
	else RNA_def_property_clear_flag(prop, PROP_EDITABLE);

	prop = RNA_def_property(srna, "exclude_refraction", PROP_BOOLEAN, PROP_NONE);
	RNA_def_property_boolean_sdna(prop, NULL, "pass_xor", SCE_PASS_REFRACT);
	RNA_def_property_ui_text(prop, "Refraction Exclude", "Exclude raytraced refraction pass from combined");
	RNA_def_property_ui_icon(prop, ICON_RESTRICT_RENDER_OFF, 1);
	if (scene) RNA_def_property_update(prop, NC_SCENE | ND_RENDER_OPTIONS, "rna_SceneRenderLayer_pass_update");
	else RNA_def_property_clear_flag(prop, PROP_EDITABLE);

	prop = RNA_def_property(srna, "exclude_emit", PROP_BOOLEAN, PROP_NONE);
	RNA_def_property_boolean_sdna(prop, NULL, "pass_xor", SCE_PASS_EMIT);
	RNA_def_property_ui_text(prop, "Emit Exclude", "Exclude emission pass from combined");
	RNA_def_property_ui_icon(prop, ICON_RESTRICT_RENDER_OFF, 1);
	if (scene) RNA_def_property_update(prop, NC_SCENE | ND_RENDER_OPTIONS, "rna_SceneRenderLayer_pass_update");
	else RNA_def_property_clear_flag(prop, PROP_EDITABLE);

	prop = RNA_def_property(srna, "exclude_environment", PROP_BOOLEAN, PROP_NONE);
	RNA_def_property_boolean_sdna(prop, NULL, "pass_xor", SCE_PASS_ENVIRONMENT);
	RNA_def_property_ui_text(prop, "Environment Exclude", "Exclude environment pass from combined");
	RNA_def_property_ui_icon(prop, ICON_RESTRICT_RENDER_OFF, 1);
	if (scene) RNA_def_property_update(prop, NC_SCENE | ND_RENDER_OPTIONS, "rna_SceneRenderLayer_pass_update");
	else RNA_def_property_clear_flag(prop, PROP_EDITABLE);

	prop = RNA_def_property(srna, "exclude_indirect", PROP_BOOLEAN, PROP_NONE);
	RNA_def_property_boolean_sdna(prop, NULL, "pass_xor", SCE_PASS_INDIRECT);
	RNA_def_property_ui_text(prop, "Indirect Exclude", "Exclude indirect pass from combined");
	RNA_def_property_ui_icon(prop, ICON_RESTRICT_RENDER_OFF, 1);
	if (scene) RNA_def_property_update(prop, NC_SCENE | ND_RENDER_OPTIONS, "rna_SceneRenderLayer_pass_update");
	else RNA_def_property_clear_flag(prop, PROP_EDITABLE);

	prop = RNA_def_property(srna, "use_pass_diffuse_direct", PROP_BOOLEAN, PROP_NONE);
	RNA_def_property_boolean_sdna(prop, NULL, "passflag", SCE_PASS_DIFFUSE_DIRECT);
	RNA_def_property_ui_text(prop, "Diffuse Direct", "Deliver diffuse direct pass");
	if (scene) RNA_def_property_update(prop, NC_SCENE | ND_RENDER_OPTIONS, "rna_SceneRenderLayer_pass_update");
	else RNA_def_property_clear_flag(prop, PROP_EDITABLE);

	prop = RNA_def_property(srna, "use_pass_diffuse_indirect", PROP_BOOLEAN, PROP_NONE);
	RNA_def_property_boolean_sdna(prop, NULL, "passflag", SCE_PASS_DIFFUSE_INDIRECT);
	RNA_def_property_ui_text(prop, "Diffuse Indirect", "Deliver diffuse indirect pass");
	if (scene) RNA_def_property_update(prop, NC_SCENE | ND_RENDER_OPTIONS, "rna_SceneRenderLayer_pass_update");
	else RNA_def_property_clear_flag(prop, PROP_EDITABLE);

	prop = RNA_def_property(srna, "use_pass_diffuse_color", PROP_BOOLEAN, PROP_NONE);
	RNA_def_property_boolean_sdna(prop, NULL, "passflag", SCE_PASS_DIFFUSE_COLOR);
	RNA_def_property_ui_text(prop, "Diffuse Color", "Deliver diffuse color pass");
	if (scene) RNA_def_property_update(prop, NC_SCENE | ND_RENDER_OPTIONS, "rna_SceneRenderLayer_pass_update");
	else RNA_def_property_clear_flag(prop, PROP_EDITABLE);

	prop = RNA_def_property(srna, "use_pass_glossy_direct", PROP_BOOLEAN, PROP_NONE);
	RNA_def_property_boolean_sdna(prop, NULL, "passflag", SCE_PASS_GLOSSY_DIRECT);
	RNA_def_property_ui_text(prop, "Glossy Direct", "Deliver glossy direct pass");
	if (scene) RNA_def_property_update(prop, NC_SCENE | ND_RENDER_OPTIONS, "rna_SceneRenderLayer_pass_update");
	else RNA_def_property_clear_flag(prop, PROP_EDITABLE);

	prop = RNA_def_property(srna, "use_pass_glossy_indirect", PROP_BOOLEAN, PROP_NONE);
	RNA_def_property_boolean_sdna(prop, NULL, "passflag", SCE_PASS_GLOSSY_INDIRECT);
	RNA_def_property_ui_text(prop, "Glossy Indirect", "Deliver glossy indirect pass");
	if (scene) RNA_def_property_update(prop, NC_SCENE | ND_RENDER_OPTIONS, "rna_SceneRenderLayer_pass_update");
	else RNA_def_property_clear_flag(prop, PROP_EDITABLE);

	prop = RNA_def_property(srna, "use_pass_glossy_color", PROP_BOOLEAN, PROP_NONE);
	RNA_def_property_boolean_sdna(prop, NULL, "passflag", SCE_PASS_GLOSSY_COLOR);
	RNA_def_property_ui_text(prop, "Glossy Color", "Deliver glossy color pass");
	if (scene) RNA_def_property_update(prop, NC_SCENE | ND_RENDER_OPTIONS, "rna_SceneRenderLayer_pass_update");
	else RNA_def_property_clear_flag(prop, PROP_EDITABLE);

	prop = RNA_def_property(srna, "use_pass_transmission_direct", PROP_BOOLEAN, PROP_NONE);
	RNA_def_property_boolean_sdna(prop, NULL, "passflag", SCE_PASS_TRANSM_DIRECT);
	RNA_def_property_ui_text(prop, "Transmission Direct", "Deliver transmission direct pass");
	if (scene) RNA_def_property_update(prop, NC_SCENE | ND_RENDER_OPTIONS, "rna_SceneRenderLayer_pass_update");
	else RNA_def_property_clear_flag(prop, PROP_EDITABLE);

	prop = RNA_def_property(srna, "use_pass_transmission_indirect", PROP_BOOLEAN, PROP_NONE);
	RNA_def_property_boolean_sdna(prop, NULL, "passflag", SCE_PASS_TRANSM_INDIRECT);
	RNA_def_property_ui_text(prop, "Transmission Indirect", "Deliver transmission indirect pass");
	if (scene) RNA_def_property_update(prop, NC_SCENE | ND_RENDER_OPTIONS, "rna_SceneRenderLayer_pass_update");
	else RNA_def_property_clear_flag(prop, PROP_EDITABLE);

	prop = RNA_def_property(srna, "use_pass_transmission_color", PROP_BOOLEAN, PROP_NONE);
	RNA_def_property_boolean_sdna(prop, NULL, "passflag", SCE_PASS_TRANSM_COLOR);
	RNA_def_property_ui_text(prop, "Transmission Color", "Deliver transmission color pass");
	if (scene) RNA_def_property_update(prop, NC_SCENE | ND_RENDER_OPTIONS, "rna_SceneRenderLayer_pass_update");
	else RNA_def_property_clear_flag(prop, PROP_EDITABLE);
	
	prop = RNA_def_property(srna, "use_pass_subsurface_direct", PROP_BOOLEAN, PROP_NONE);
	RNA_def_property_boolean_sdna(prop, NULL, "passflag", SCE_PASS_SUBSURFACE_DIRECT);
	RNA_def_property_ui_text(prop, "Subsurface Direct", "Deliver subsurface direct pass");
	if (scene) RNA_def_property_update(prop, NC_SCENE | ND_RENDER_OPTIONS, "rna_SceneRenderLayer_pass_update");
	else RNA_def_property_clear_flag(prop, PROP_EDITABLE);

	prop = RNA_def_property(srna, "use_pass_subsurface_indirect", PROP_BOOLEAN, PROP_NONE);
	RNA_def_property_boolean_sdna(prop, NULL, "passflag", SCE_PASS_SUBSURFACE_INDIRECT);
	RNA_def_property_ui_text(prop, "Subsurface Indirect", "Deliver subsurface indirect pass");
	if (scene) RNA_def_property_update(prop, NC_SCENE | ND_RENDER_OPTIONS, "rna_SceneRenderLayer_pass_update");
	else RNA_def_property_clear_flag(prop, PROP_EDITABLE);

	prop = RNA_def_property(srna, "use_pass_subsurface_color", PROP_BOOLEAN, PROP_NONE);
	RNA_def_property_boolean_sdna(prop, NULL, "passflag", SCE_PASS_SUBSURFACE_COLOR);
	RNA_def_property_ui_text(prop, "Subsurface Color", "Deliver subsurface color pass");
	if (scene) RNA_def_property_update(prop, NC_SCENE | ND_RENDER_OPTIONS, "rna_SceneRenderLayer_pass_update");
	else RNA_def_property_clear_flag(prop, PROP_EDITABLE);
}

static void rna_def_freestyle_modules(BlenderRNA *brna, PropertyRNA *cprop)
{
	StructRNA *srna;
	FunctionRNA *func;
	PropertyRNA *parm;

	RNA_def_property_srna(cprop, "FreestyleModules");
	srna = RNA_def_struct(brna, "FreestyleModules", NULL);
	RNA_def_struct_sdna(srna, "FreestyleSettings");
	RNA_def_struct_ui_text(srna, "Style Modules", "A list of style modules (to be applied from top to bottom)");

	func = RNA_def_function(srna, "new", "rna_FreestyleSettings_module_add");
	RNA_def_function_ui_description(func, "Add a style module to scene render layer Freestyle settings");
	RNA_def_function_flag(func, FUNC_USE_SELF_ID);
	parm = RNA_def_pointer(func, "module", "FreestyleModuleSettings", "", "Newly created style module");
	RNA_def_function_return(func, parm);

	func = RNA_def_function(srna, "remove", "rna_FreestyleSettings_module_remove");
	RNA_def_function_ui_description(func, "Remove a style module from scene render layer Freestyle settings");
	RNA_def_function_flag(func, FUNC_USE_SELF_ID | FUNC_USE_REPORTS);
	parm = RNA_def_pointer(func, "module", "FreestyleModuleSettings", "", "Style module to remove");
	RNA_def_property_flag(parm, PROP_REQUIRED | PROP_NEVER_NULL | PROP_RNAPTR);
	RNA_def_property_clear_flag(parm, PROP_THICK_WRAP);
}

static void rna_def_freestyle_linesets(BlenderRNA *brna, PropertyRNA *cprop)
{
	StructRNA *srna;
	PropertyRNA *prop;
	FunctionRNA *func;
	PropertyRNA *parm;

	RNA_def_property_srna(cprop, "Linesets");
	srna = RNA_def_struct(brna, "Linesets", NULL);
	RNA_def_struct_sdna(srna, "FreestyleSettings");
	RNA_def_struct_ui_text(srna, "Line Sets", "Line sets for associating lines and style parameters");

	prop = RNA_def_property(srna, "active", PROP_POINTER, PROP_NONE);
	RNA_def_property_struct_type(prop, "FreestyleLineSet");
	RNA_def_property_pointer_funcs(prop, "rna_FreestyleSettings_active_lineset_get", NULL, NULL, NULL);
	RNA_def_property_ui_text(prop, "Active Line Set", "Active line set being displayed");
	RNA_def_property_update(prop, NC_SCENE | ND_RENDER_OPTIONS, NULL);

	prop = RNA_def_property(srna, "active_index", PROP_INT, PROP_UNSIGNED);
	RNA_def_property_int_funcs(prop, "rna_FreestyleSettings_active_lineset_index_get",
	                           "rna_FreestyleSettings_active_lineset_index_set",
	                           "rna_FreestyleSettings_active_lineset_index_range");
	RNA_def_property_ui_text(prop, "Active Line Set Index", "Index of active line set slot");
	RNA_def_property_update(prop, NC_SCENE | ND_RENDER_OPTIONS, NULL);

	func = RNA_def_function(srna, "new", "rna_FreestyleSettings_lineset_add");
	RNA_def_function_ui_description(func, "Add a line set to scene render layer Freestyle settings");
	RNA_def_function_flag(func, FUNC_USE_SELF_ID);
	parm = RNA_def_string(func, "name", "LineSet", 0, "", "New name for the line set (not unique)");
	RNA_def_property_flag(parm, PROP_REQUIRED);
	parm = RNA_def_pointer(func, "lineset", "FreestyleLineSet", "", "Newly created line set");
	RNA_def_function_return(func, parm);

	func = RNA_def_function(srna, "remove", "rna_FreestyleSettings_lineset_remove");
	RNA_def_function_ui_description(func, "Remove a line set from scene render layer Freestyle settings");
	RNA_def_function_flag(func, FUNC_USE_SELF_ID | FUNC_USE_REPORTS);
	parm = RNA_def_pointer(func, "lineset", "FreestyleLineSet", "", "Line set to remove");
	RNA_def_property_flag(parm, PROP_REQUIRED | PROP_NEVER_NULL | PROP_RNAPTR);
	RNA_def_property_clear_flag(parm, PROP_THICK_WRAP);
}

static void rna_def_freestyle_settings(BlenderRNA *brna)
{
	StructRNA *srna;
	PropertyRNA *prop;

	static EnumPropertyItem edge_type_negation_items[] = {
		{0, "INCLUSIVE", 0, "Inclusive", "Select feature edges satisfying the given edge type conditions"},
		{FREESTYLE_LINESET_FE_NOT, "EXCLUSIVE", 0, "Exclusive",
		                           "Select feature edges not satisfying the given edge type conditions"},
		{0, NULL, 0, NULL, NULL}
	};

	static EnumPropertyItem edge_type_combination_items[] = {
		{0, "OR", 0, "Logical OR", "Select feature edges satisfying at least one of edge type conditions"},
		{FREESTYLE_LINESET_FE_AND, "AND", 0, "Logical AND",
		                           "Select feature edges satisfying all edge type conditions"},
		{0, NULL, 0, NULL, NULL}
	};

	static EnumPropertyItem group_negation_items[] = {
		{0, "INCLUSIVE", 0, "Inclusive", "Select feature edges belonging to some object in the group"},
		{FREESTYLE_LINESET_GR_NOT, "EXCLUSIVE", 0, "Exclusive",
		                           "Select feature edges not belonging to any object in the group"},
		{0, NULL, 0, NULL, NULL}
	};

	static EnumPropertyItem face_mark_negation_items[] = {
		{0, "INCLUSIVE", 0, "Inclusive", "Select feature edges satisfying the given face mark conditions"},
		{FREESTYLE_LINESET_FM_NOT, "EXCLUSIVE", 0, "Exclusive",
		                           "Select feature edges not satisfying the given face mark conditions"},
		{0, NULL, 0, NULL, NULL}
	};

	static EnumPropertyItem face_mark_condition_items[] = {
		{0, "ONE", 0, "One Face", "Select a feature edge if either of its adjacent faces is marked"},
		{FREESTYLE_LINESET_FM_BOTH, "BOTH", 0, "Both Faces",
		                            "Select a feature edge if both of its adjacent faces are marked"},
		{0, NULL, 0, NULL, NULL}
	};

	static EnumPropertyItem freestyle_ui_mode_items[] = {
		{FREESTYLE_CONTROL_SCRIPT_MODE, "SCRIPT", 0, "Python Scripting Mode",
		                                "Advanced mode for using style modules written in Python"},
		{FREESTYLE_CONTROL_EDITOR_MODE, "EDITOR", 0, "Parameter Editor Mode",
		                                "Basic mode for interactive style parameter editing"},
		{0, NULL, 0, NULL, NULL}
	};

	static EnumPropertyItem visibility_items[] = {
		{FREESTYLE_QI_VISIBLE, "VISIBLE", 0, "Visible", "Select visible feature edges"},
		{FREESTYLE_QI_HIDDEN, "HIDDEN", 0, "Hidden", "Select hidden feature edges"},
		{FREESTYLE_QI_RANGE, "RANGE", 0, "QI Range",
		                     "Select feature edges within a range of quantitative invisibility (QI) values"},
		{0, NULL, 0, NULL, NULL}
	};

	/* FreestyleLineSet */

	srna = RNA_def_struct(brna, "FreestyleLineSet", NULL);
	RNA_def_struct_ui_text(srna, "Freestyle Line Set", "Line set for associating lines and style parameters");

	/* access to line style settings is redirected through functions
	 * to allow proper id-buttons functionality
	 */
	prop = RNA_def_property(srna, "linestyle", PROP_POINTER, PROP_NONE);
	RNA_def_property_struct_type(prop, "FreestyleLineStyle");
	RNA_def_property_flag(prop, PROP_EDITABLE | PROP_NEVER_NULL);
	RNA_def_property_pointer_funcs(prop, "rna_FreestyleLineSet_linestyle_get",
	                               "rna_FreestyleLineSet_linestyle_set", NULL, NULL);
	RNA_def_property_ui_text(prop, "Line Style", "Line style settings");
	RNA_def_property_update(prop, NC_SCENE | ND_RENDER_OPTIONS, "rna_Scene_freestyle_update");

	prop = RNA_def_property(srna, "name", PROP_STRING, PROP_NONE);
	RNA_def_property_string_sdna(prop, NULL, "name");
	RNA_def_property_ui_text(prop, "Line Set Name", "Line set name");
	RNA_def_property_update(prop, NC_SCENE | ND_RENDER_OPTIONS, NULL);
	RNA_def_struct_name_property(srna, prop);

	prop = RNA_def_property(srna, "show_render", PROP_BOOLEAN, PROP_NONE);
	RNA_def_property_boolean_sdna(prop, NULL, "flags", FREESTYLE_LINESET_ENABLED);
	RNA_def_property_ui_text(prop, "Render", "Enable or disable this line set during stroke rendering");
	RNA_def_property_update(prop, NC_SCENE | ND_RENDER_OPTIONS, "rna_Scene_freestyle_update");

	prop = RNA_def_property(srna, "select_by_visibility", PROP_BOOLEAN, PROP_NONE);
	RNA_def_property_boolean_sdna(prop, NULL, "selection", FREESTYLE_SEL_VISIBILITY);
	RNA_def_property_ui_text(prop, "Selection by Visibility", "Select feature edges based on visibility");
	RNA_def_property_update(prop, NC_SCENE | ND_RENDER_OPTIONS, "rna_Scene_freestyle_update");

	prop = RNA_def_property(srna, "select_by_edge_types", PROP_BOOLEAN, PROP_NONE);
	RNA_def_property_boolean_sdna(prop, NULL, "selection", FREESTYLE_SEL_EDGE_TYPES);
	RNA_def_property_ui_text(prop, "Selection by Edge Types", "Select feature edges based on edge types");
	RNA_def_property_update(prop, NC_SCENE | ND_RENDER_OPTIONS, "rna_Scene_freestyle_update");

	prop = RNA_def_property(srna, "select_by_group", PROP_BOOLEAN, PROP_NONE);
	RNA_def_property_boolean_sdna(prop, NULL, "selection", FREESTYLE_SEL_GROUP);
	RNA_def_property_ui_text(prop, "Selection by Group", "Select feature edges based on a group of objects");
	RNA_def_property_update(prop, NC_SCENE | ND_RENDER_OPTIONS, "rna_Scene_freestyle_update");

	prop = RNA_def_property(srna, "select_by_image_border", PROP_BOOLEAN, PROP_NONE);
	RNA_def_property_boolean_sdna(prop, NULL, "selection", FREESTYLE_SEL_IMAGE_BORDER);
	RNA_def_property_ui_text(prop, "Selection by Image Border",
	                         "Select feature edges by image border (less memory consumption)");
	RNA_def_property_update(prop, NC_SCENE | ND_RENDER_OPTIONS, "rna_Scene_freestyle_update");

	prop = RNA_def_property(srna, "select_by_face_marks", PROP_BOOLEAN, PROP_NONE);
	RNA_def_property_boolean_sdna(prop, NULL, "selection", FREESTYLE_SEL_FACE_MARK);
	RNA_def_property_ui_text(prop, "Selection by Face Marks", "Select feature edges by face marks");
	RNA_def_property_update(prop, NC_SCENE | ND_RENDER_OPTIONS, "rna_Scene_freestyle_update");

	prop = RNA_def_property(srna, "edge_type_negation", PROP_ENUM, PROP_NONE);
	RNA_def_property_enum_bitflag_sdna(prop, NULL, "flags");
	RNA_def_property_enum_items(prop, edge_type_negation_items);
	RNA_def_property_ui_text(prop, "Edge Type Negation",
	                         "Specify either inclusion or exclusion of feature edges selected by edge types");
	RNA_def_property_update(prop, NC_SCENE | ND_RENDER_OPTIONS, "rna_Scene_freestyle_update");

	prop = RNA_def_property(srna, "edge_type_combination", PROP_ENUM, PROP_NONE);
	RNA_def_property_enum_bitflag_sdna(prop, NULL, "flags");
	RNA_def_property_enum_items(prop, edge_type_combination_items);
	RNA_def_property_ui_text(prop, "Edge Type Combination",
	                         "Specify a logical combination of selection conditions on feature edge types");
	RNA_def_property_update(prop, NC_SCENE | ND_RENDER_OPTIONS, "rna_Scene_freestyle_update");

	prop = RNA_def_property(srna, "group", PROP_POINTER, PROP_NONE);
	RNA_def_property_pointer_sdna(prop, NULL, "group");
	RNA_def_property_struct_type(prop, "Group");
	RNA_def_property_flag(prop, PROP_EDITABLE);
	RNA_def_property_ui_text(prop, "Group", "A group of objects based on which feature edges are selected");
	RNA_def_property_update(prop, NC_SCENE | ND_RENDER_OPTIONS, "rna_Scene_freestyle_update");

	prop = RNA_def_property(srna, "group_negation", PROP_ENUM, PROP_NONE);
	RNA_def_property_enum_bitflag_sdna(prop, NULL, "flags");
	RNA_def_property_enum_items(prop, group_negation_items);
	RNA_def_property_ui_text(prop, "Group Negation",
	                         "Specify either inclusion or exclusion of feature edges belonging to a group of objects");
	RNA_def_property_update(prop, NC_SCENE | ND_RENDER_OPTIONS, "rna_Scene_freestyle_update");

	prop = RNA_def_property(srna, "face_mark_negation", PROP_ENUM, PROP_NONE);
	RNA_def_property_enum_bitflag_sdna(prop, NULL, "flags");
	RNA_def_property_enum_items(prop, face_mark_negation_items);
	RNA_def_property_ui_text(prop, "Face Mark Negation",
	                         "Specify either inclusion or exclusion of feature edges selected by face marks");
	RNA_def_property_update(prop, NC_SCENE | ND_RENDER_OPTIONS, "rna_Scene_freestyle_update");

	prop = RNA_def_property(srna, "face_mark_condition", PROP_ENUM, PROP_NONE);
	RNA_def_property_enum_bitflag_sdna(prop, NULL, "flags");
	RNA_def_property_enum_items(prop, face_mark_condition_items);
	RNA_def_property_ui_text(prop, "Face Mark Condition", "Specify a feature edge selection condition based on face marks");
	RNA_def_property_update(prop, NC_SCENE | ND_RENDER_OPTIONS, "rna_Scene_freestyle_update");

	prop = RNA_def_property(srna, "select_silhouette", PROP_BOOLEAN, PROP_NONE);
	RNA_def_property_boolean_sdna(prop, NULL, "edge_types", FREESTYLE_FE_SILHOUETTE);
	RNA_def_property_ui_text(prop, "Silhouette", "Select silhouettes (edges at the boundary of visible and hidden faces)");
	RNA_def_property_update(prop, NC_SCENE | ND_RENDER_OPTIONS, "rna_Scene_freestyle_update");

	prop = RNA_def_property(srna, "select_border", PROP_BOOLEAN, PROP_NONE);
	RNA_def_property_boolean_sdna(prop, NULL, "edge_types", FREESTYLE_FE_BORDER);
	RNA_def_property_ui_text(prop, "Border", "Select border edges (open mesh edges)");
	RNA_def_property_update(prop, NC_SCENE | ND_RENDER_OPTIONS, "rna_Scene_freestyle_update");

	prop = RNA_def_property(srna, "select_crease", PROP_BOOLEAN, PROP_NONE);
	RNA_def_property_boolean_sdna(prop, NULL, "edge_types", FREESTYLE_FE_CREASE);
	RNA_def_property_ui_text(prop, "Crease", "Select crease edges (those between two faces making an angle smaller than the Crease Angle)");
	RNA_def_property_update(prop, NC_SCENE | ND_RENDER_OPTIONS, "rna_Scene_freestyle_update");

	prop = RNA_def_property(srna, "select_ridge_valley", PROP_BOOLEAN, PROP_NONE);
	RNA_def_property_boolean_sdna(prop, NULL, "edge_types", FREESTYLE_FE_RIDGE_VALLEY);
	RNA_def_property_ui_text(prop, "Ridge & Valley", "Select ridges and valleys (boundary lines between convex and concave areas of surface)");
	RNA_def_property_update(prop, NC_SCENE | ND_RENDER_OPTIONS, "rna_Scene_freestyle_update");

	prop = RNA_def_property(srna, "select_suggestive_contour", PROP_BOOLEAN, PROP_NONE);
	RNA_def_property_boolean_sdna(prop, NULL, "edge_types", FREESTYLE_FE_SUGGESTIVE_CONTOUR);
	RNA_def_property_ui_text(prop, "Suggestive Contour", "Select suggestive contours (almost silhouette/contour edges)");
	RNA_def_property_update(prop, NC_SCENE | ND_RENDER_OPTIONS, "rna_Scene_freestyle_update");

	prop = RNA_def_property(srna, "select_material_boundary", PROP_BOOLEAN, PROP_NONE);
	RNA_def_property_boolean_sdna(prop, NULL, "edge_types", FREESTYLE_FE_MATERIAL_BOUNDARY);
	RNA_def_property_ui_text(prop, "Material Boundary", "Select edges at material boundaries");
	RNA_def_property_update(prop, NC_SCENE | ND_RENDER_OPTIONS, "rna_Scene_freestyle_update");

	prop = RNA_def_property(srna, "select_contour", PROP_BOOLEAN, PROP_NONE);
	RNA_def_property_boolean_sdna(prop, NULL, "edge_types", FREESTYLE_FE_CONTOUR);
	RNA_def_property_ui_text(prop, "Contour", "Select contours (outer silhouettes of each object)");
	RNA_def_property_update(prop, NC_SCENE | ND_RENDER_OPTIONS, "rna_Scene_freestyle_update");

	prop = RNA_def_property(srna, "select_external_contour", PROP_BOOLEAN, PROP_NONE);
	RNA_def_property_boolean_sdna(prop, NULL, "edge_types", FREESTYLE_FE_EXTERNAL_CONTOUR);
	RNA_def_property_ui_text(prop, "External Contour", "Select external contours (outer silhouettes of occluding and occluded objects)");
	RNA_def_property_update(prop, NC_SCENE | ND_RENDER_OPTIONS, "rna_Scene_freestyle_update");

	prop = RNA_def_property(srna, "select_edge_mark", PROP_BOOLEAN, PROP_NONE);
	RNA_def_property_boolean_sdna(prop, NULL, "edge_types", FREESTYLE_FE_EDGE_MARK);
	RNA_def_property_ui_text(prop, "Edge Mark", "Select edge marks (edges annotated by Freestyle edge marks)");
	RNA_def_property_update(prop, NC_SCENE | ND_RENDER_OPTIONS, "rna_Scene_freestyle_update");

	prop = RNA_def_property(srna, "exclude_silhouette", PROP_BOOLEAN, PROP_NONE);
	RNA_def_property_boolean_sdna(prop, NULL, "exclude_edge_types", FREESTYLE_FE_SILHOUETTE);
	RNA_def_property_ui_text(prop, "Silhouette", "Exclude silhouette edges");
	RNA_def_property_ui_icon(prop, ICON_X, 0);
	RNA_def_property_update(prop, NC_SCENE | ND_RENDER_OPTIONS, "rna_Scene_freestyle_update");

	prop = RNA_def_property(srna, "exclude_border", PROP_BOOLEAN, PROP_NONE);
	RNA_def_property_boolean_sdna(prop, NULL, "exclude_edge_types", FREESTYLE_FE_BORDER);
	RNA_def_property_ui_text(prop, "Border", "Exclude border edges");
	RNA_def_property_ui_icon(prop, ICON_X, 0);
	RNA_def_property_update(prop, NC_SCENE | ND_RENDER_OPTIONS, "rna_Scene_freestyle_update");

	prop = RNA_def_property(srna, "exclude_crease", PROP_BOOLEAN, PROP_NONE);
	RNA_def_property_boolean_sdna(prop, NULL, "exclude_edge_types", FREESTYLE_FE_CREASE);
	RNA_def_property_ui_text(prop, "Crease", "Exclude crease edges");
	RNA_def_property_ui_icon(prop, ICON_X, 0);
	RNA_def_property_update(prop, NC_SCENE | ND_RENDER_OPTIONS, "rna_Scene_freestyle_update");

	prop = RNA_def_property(srna, "exclude_ridge_valley", PROP_BOOLEAN, PROP_NONE);
	RNA_def_property_boolean_sdna(prop, NULL, "exclude_edge_types", FREESTYLE_FE_RIDGE_VALLEY);
	RNA_def_property_ui_text(prop, "Ridge & Valley", "Exclude ridges and valleys");
	RNA_def_property_ui_icon(prop, ICON_X, 0);
	RNA_def_property_update(prop, NC_SCENE | ND_RENDER_OPTIONS, "rna_Scene_freestyle_update");

	prop = RNA_def_property(srna, "exclude_suggestive_contour", PROP_BOOLEAN, PROP_NONE);
	RNA_def_property_boolean_sdna(prop, NULL, "exclude_edge_types", FREESTYLE_FE_SUGGESTIVE_CONTOUR);
	RNA_def_property_ui_text(prop, "Suggestive Contour", "Exclude suggestive contours");
	RNA_def_property_ui_icon(prop, ICON_X, 0);
	RNA_def_property_update(prop, NC_SCENE | ND_RENDER_OPTIONS, "rna_Scene_freestyle_update");

	prop = RNA_def_property(srna, "exclude_material_boundary", PROP_BOOLEAN, PROP_NONE);
	RNA_def_property_boolean_sdna(prop, NULL, "exclude_edge_types", FREESTYLE_FE_MATERIAL_BOUNDARY);
	RNA_def_property_ui_text(prop, "Material Boundary", "Exclude edges at material boundaries");
	RNA_def_property_ui_icon(prop, ICON_X, 0);
	RNA_def_property_update(prop, NC_SCENE | ND_RENDER_OPTIONS, "rna_Scene_freestyle_update");

	prop = RNA_def_property(srna, "exclude_contour", PROP_BOOLEAN, PROP_NONE);
	RNA_def_property_boolean_sdna(prop, NULL, "exclude_edge_types", FREESTYLE_FE_CONTOUR);
	RNA_def_property_ui_text(prop, "Contour", "Exclude contours");
	RNA_def_property_ui_icon(prop, ICON_X, 0);
	RNA_def_property_update(prop, NC_SCENE | ND_RENDER_OPTIONS, "rna_Scene_freestyle_update");

	prop = RNA_def_property(srna, "exclude_external_contour", PROP_BOOLEAN, PROP_NONE);
	RNA_def_property_boolean_sdna(prop, NULL, "exclude_edge_types", FREESTYLE_FE_EXTERNAL_CONTOUR);
	RNA_def_property_ui_text(prop, "External Contour", "Exclude external contours");
	RNA_def_property_ui_icon(prop, ICON_X, 0);
	RNA_def_property_update(prop, NC_SCENE | ND_RENDER_OPTIONS, "rna_Scene_freestyle_update");

	prop = RNA_def_property(srna, "exclude_edge_mark", PROP_BOOLEAN, PROP_NONE);
	RNA_def_property_boolean_sdna(prop, NULL, "exclude_edge_types", FREESTYLE_FE_EDGE_MARK);
	RNA_def_property_ui_text(prop, "Edge Mark", "Exclude edge marks");
	RNA_def_property_ui_icon(prop, ICON_X, 0);
	RNA_def_property_update(prop, NC_SCENE | ND_RENDER_OPTIONS, "rna_Scene_freestyle_update");

	prop = RNA_def_property(srna, "visibility", PROP_ENUM, PROP_NONE);
	RNA_def_property_enum_sdna(prop, NULL, "qi");
	RNA_def_property_enum_items(prop, visibility_items);
	RNA_def_property_ui_text(prop, "Visibility", "Determine how to use visibility for feature edge selection");
	RNA_def_property_update(prop, NC_SCENE | ND_RENDER_OPTIONS, "rna_Scene_freestyle_update");

	prop = RNA_def_property(srna, "qi_start", PROP_INT, PROP_UNSIGNED);
	RNA_def_property_int_sdna(prop, NULL, "qi_start");
	RNA_def_property_range(prop, 0, INT_MAX);
	RNA_def_property_ui_text(prop, "Start", "First QI value of the QI range");
	RNA_def_property_update(prop, NC_SCENE | ND_RENDER_OPTIONS, "rna_Scene_freestyle_update");

	prop = RNA_def_property(srna, "qi_end", PROP_INT, PROP_UNSIGNED);
	RNA_def_property_int_sdna(prop, NULL, "qi_end");
	RNA_def_property_range(prop, 0, INT_MAX);
	RNA_def_property_ui_text(prop, "End", "Last QI value of the QI range");
	RNA_def_property_update(prop, NC_SCENE | ND_RENDER_OPTIONS, "rna_Scene_freestyle_update");

	/* FreestyleModuleSettings */

	srna = RNA_def_struct(brna, "FreestyleModuleSettings", NULL);
	RNA_def_struct_sdna(srna, "FreestyleModuleConfig");
	RNA_def_struct_ui_text(srna, "Freestyle Module", "Style module configuration for specifying a style module");

	prop = RNA_def_property(srna, "script", PROP_POINTER, PROP_NONE);
	RNA_def_property_struct_type(prop, "Text");
	RNA_def_property_flag(prop, PROP_EDITABLE);
	RNA_def_property_ui_text(prop, "Style Module", "Python script to define a style module");
	RNA_def_property_update(prop, NC_SCENE | ND_RENDER_OPTIONS, "rna_Scene_freestyle_update");

	prop = RNA_def_property(srna, "use", PROP_BOOLEAN, PROP_NONE);
	RNA_def_property_boolean_sdna(prop, NULL, "is_displayed", 1);
	RNA_def_property_ui_text(prop, "Use", "Enable or disable this style module during stroke rendering");
	RNA_def_property_update(prop, NC_SCENE | ND_RENDER_OPTIONS, "rna_Scene_freestyle_update");

	/* FreestyleSettings */

	srna = RNA_def_struct(brna, "FreestyleSettings", NULL);
	RNA_def_struct_sdna(srna, "FreestyleConfig");
	RNA_def_struct_nested(brna, srna, "SceneRenderLayer");
	RNA_def_struct_ui_text(srna, "Freestyle Settings", "Freestyle settings for a SceneRenderLayer datablock");

	prop = RNA_def_property(srna, "modules", PROP_COLLECTION, PROP_NONE);
	RNA_def_property_collection_sdna(prop, NULL, "modules", NULL);
	RNA_def_property_struct_type(prop, "FreestyleModuleSettings");
	RNA_def_property_ui_text(prop, "Style Modules", "A list of style modules (to be applied from top to bottom)");
	rna_def_freestyle_modules(brna, prop);

	prop = RNA_def_property(srna, "mode", PROP_ENUM, PROP_NONE);
	RNA_def_property_enum_sdna(prop, NULL, "mode");
	RNA_def_property_enum_items(prop, freestyle_ui_mode_items);
	RNA_def_property_ui_text(prop, "Control Mode", "Select the Freestyle control mode");
	RNA_def_property_update(prop, NC_SCENE | ND_RENDER_OPTIONS, "rna_Scene_freestyle_update");

	prop = RNA_def_property(srna, "use_culling", PROP_BOOLEAN, PROP_NONE);
	RNA_def_property_boolean_sdna(prop, NULL, "flags", FREESTYLE_CULLING);
	RNA_def_property_ui_text(prop, "Culling", "If enabled, out-of-view edges are ignored");
	RNA_def_property_update(prop, NC_SCENE | ND_RENDER_OPTIONS, "rna_Scene_freestyle_update");

	prop = RNA_def_property(srna, "use_suggestive_contours", PROP_BOOLEAN, PROP_NONE);
	RNA_def_property_boolean_sdna(prop, NULL, "flags", FREESTYLE_SUGGESTIVE_CONTOURS_FLAG);
	RNA_def_property_ui_text(prop, "Suggestive Contours", "Enable suggestive contours");
	RNA_def_property_update(prop, NC_SCENE | ND_RENDER_OPTIONS, "rna_Scene_freestyle_update");

	prop = RNA_def_property(srna, "use_ridges_and_valleys", PROP_BOOLEAN, PROP_NONE);
	RNA_def_property_boolean_sdna(prop, NULL, "flags", FREESTYLE_RIDGES_AND_VALLEYS_FLAG);
	RNA_def_property_ui_text(prop, "Ridges and Valleys", "Enable ridges and valleys");
	RNA_def_property_update(prop, NC_SCENE | ND_RENDER_OPTIONS, "rna_Scene_freestyle_update");

	prop = RNA_def_property(srna, "use_material_boundaries", PROP_BOOLEAN, PROP_NONE);
	RNA_def_property_boolean_sdna(prop, NULL, "flags", FREESTYLE_MATERIAL_BOUNDARIES_FLAG);
	RNA_def_property_ui_text(prop, "Material Boundaries", "Enable material boundaries");
	RNA_def_property_update(prop, NC_SCENE | ND_RENDER_OPTIONS, "rna_Scene_freestyle_update");

	prop = RNA_def_property(srna, "use_smoothness", PROP_BOOLEAN, PROP_NONE);
	RNA_def_property_boolean_sdna(prop, NULL, "flags", FREESTYLE_FACE_SMOOTHNESS_FLAG);
	RNA_def_property_ui_text(prop, "Face Smoothness", "Take face smoothness into account in view map calculation");
	RNA_def_property_update(prop, NC_SCENE | ND_RENDER_OPTIONS, "rna_Scene_freestyle_update");

	prop = RNA_def_property(srna, "use_advanced_options", PROP_BOOLEAN, PROP_NONE);
	RNA_def_property_boolean_sdna(prop, NULL, "flags", FREESTYLE_ADVANCED_OPTIONS_FLAG);
	RNA_def_property_ui_text(prop, "Advanced Options",
	                         "Enable advanced edge detection options (sphere radius and Kr derivative epsilon)");
	RNA_def_property_update(prop, NC_SCENE | ND_RENDER_OPTIONS, "rna_Scene_freestyle_update");

	prop = RNA_def_property(srna, "sphere_radius", PROP_FLOAT, PROP_NONE);
	RNA_def_property_float_sdna(prop, NULL, "sphere_radius");
	RNA_def_property_range(prop, 0.0, 1000.0);
	RNA_def_property_ui_text(prop, "Sphere Radius", "Sphere radius for computing curvatures");
	RNA_def_property_update(prop, NC_SCENE | ND_RENDER_OPTIONS, "rna_Scene_freestyle_update");

	prop = RNA_def_property(srna, "kr_derivative_epsilon", PROP_FLOAT, PROP_NONE);
	RNA_def_property_float_sdna(prop, NULL, "dkr_epsilon");
	RNA_def_property_range(prop, -1000.0, 1000.0);
	RNA_def_property_ui_text(prop, "Kr Derivative Epsilon", "Kr derivative epsilon for computing suggestive contours");
	RNA_def_property_update(prop, NC_SCENE | ND_RENDER_OPTIONS, "rna_Scene_freestyle_update");

	prop = RNA_def_property(srna, "crease_angle", PROP_FLOAT, PROP_ANGLE);
	RNA_def_property_float_sdna(prop, NULL, "crease_angle");
	RNA_def_property_range(prop, 0.0, DEG2RAD(180.0));
	RNA_def_property_ui_text(prop, "Crease Angle", "Angular threshold for detecting crease edges");
	RNA_def_property_update(prop, NC_SCENE | ND_RENDER_OPTIONS, "rna_Scene_freestyle_update");

	prop = RNA_def_property(srna, "linesets", PROP_COLLECTION, PROP_NONE);
	RNA_def_property_collection_sdna(prop, NULL, "linesets", NULL);
	RNA_def_property_struct_type(prop, "FreestyleLineSet");
	RNA_def_property_ui_text(prop, "Line Sets", "");
	rna_def_freestyle_linesets(brna, prop);
}

static void rna_def_scene_game_recast_data(BlenderRNA *brna)
{
	StructRNA *srna;
	PropertyRNA *prop;

	srna = RNA_def_struct(brna, "SceneGameRecastData", NULL);
	RNA_def_struct_sdna(srna, "RecastData");
	RNA_def_struct_nested(brna, srna, "Scene");
	RNA_def_struct_ui_text(srna, "Recast Data", "Recast data for a Game datablock");

	prop = RNA_def_property(srna, "cell_size", PROP_FLOAT, PROP_NONE);
	RNA_def_property_float_sdna(prop, NULL, "cellsize");
	RNA_def_property_ui_range(prop, 0.1, 1, 1, 2);
	RNA_def_property_ui_text(prop, "Cell Size", "Rasterized cell size");
	RNA_def_property_update(prop, NC_SCENE, NULL);

	prop = RNA_def_property(srna, "cell_height", PROP_FLOAT, PROP_NONE);
	RNA_def_property_float_sdna(prop, NULL, "cellheight");
	RNA_def_property_ui_range(prop, 0.1, 1, 1, 2);
	RNA_def_property_ui_text(prop, "Cell Height", "Rasterized cell height");
	RNA_def_property_update(prop, NC_SCENE, NULL);

	prop = RNA_def_property(srna, "agent_height", PROP_FLOAT, PROP_NONE);
	RNA_def_property_float_sdna(prop, NULL, "agentheight");
	RNA_def_property_ui_range(prop, 0.1, 5, 1, 2);
	RNA_def_property_ui_text(prop, "Agent Height", "Minimum height where the agent can still walk");
	RNA_def_property_update(prop, NC_SCENE, NULL);

	prop = RNA_def_property(srna, "agent_radius", PROP_FLOAT, PROP_NONE);
	RNA_def_property_float_sdna(prop, NULL, "agentradius");
	RNA_def_property_ui_range(prop, 0.1, 5, 1, 2);
	RNA_def_property_ui_text(prop, "Agent Radius", "Radius of the agent");
	RNA_def_property_update(prop, NC_SCENE, NULL);

	prop = RNA_def_property(srna, "climb_max", PROP_FLOAT, PROP_NONE);
	RNA_def_property_float_sdna(prop, NULL, "agentmaxclimb");
	RNA_def_property_ui_range(prop, 0.1, 5, 1, 2);
	RNA_def_property_ui_text(prop, "Max Climb", "Maximum height between grid cells the agent can climb");
	RNA_def_property_update(prop, NC_SCENE, NULL);

	prop = RNA_def_property(srna, "slope_max", PROP_FLOAT, PROP_ANGLE);
	RNA_def_property_float_sdna(prop, NULL, "agentmaxslope");
	RNA_def_property_range(prop, 0, M_PI / 2);
	RNA_def_property_ui_text(prop, "Max Slope", "Maximum walkable slope angle");
	RNA_def_property_update(prop, NC_SCENE, NULL);


	prop = RNA_def_property(srna, "region_min_size", PROP_FLOAT, PROP_NONE);
	RNA_def_property_float_sdna(prop, NULL, "regionminsize");
	RNA_def_property_ui_range(prop, 0, 150, 1, 2);
	RNA_def_property_ui_text(prop, "Min Region Size", "Minimum regions size (smaller regions will be deleted)");
	RNA_def_property_update(prop, NC_SCENE, NULL);

	prop = RNA_def_property(srna, "region_merge_size", PROP_FLOAT, PROP_NONE);
	RNA_def_property_float_sdna(prop, NULL, "regionmergesize");
	RNA_def_property_ui_range(prop, 0, 150, 1, 2);
	RNA_def_property_ui_text(prop, "Merged Region Size", "Minimum regions size (smaller regions will be merged)");
	RNA_def_property_update(prop, NC_SCENE, NULL);

	prop = RNA_def_property(srna, "edge_max_len", PROP_FLOAT, PROP_NONE);
	RNA_def_property_float_sdna(prop, NULL, "edgemaxlen");
	RNA_def_property_ui_range(prop, 0, 50, 1, 2);
	RNA_def_property_ui_text(prop, "Max Edge Length", "Maximum contour edge length");
	RNA_def_property_update(prop, NC_SCENE, NULL);

	prop = RNA_def_property(srna, "edge_max_error", PROP_FLOAT, PROP_NONE);
	RNA_def_property_float_sdna(prop, NULL, "edgemaxerror");
	RNA_def_property_ui_range(prop, 0.1, 3.0, 1, 2);
	RNA_def_property_ui_text(prop, "Max Edge Error", "Maximum distance error from contour to cells");
	RNA_def_property_update(prop, NC_SCENE, NULL);

	prop = RNA_def_property(srna, "verts_per_poly", PROP_INT, PROP_NONE);
	RNA_def_property_int_sdna(prop, NULL, "vertsperpoly");
	RNA_def_property_ui_range(prop, 3, 12, 1, -1);
	RNA_def_property_ui_text(prop, "Verts Per Poly", "Max number of vertices per polygon");
	RNA_def_property_update(prop, NC_SCENE, NULL);

	prop = RNA_def_property(srna, "sample_dist", PROP_FLOAT, PROP_NONE);
	RNA_def_property_float_sdna(prop, NULL, "detailsampledist");
	RNA_def_property_ui_range(prop, 0.0, 16.0, 1, 2);
	RNA_def_property_ui_text(prop, "Sample Distance", "Detail mesh sample spacing");
	RNA_def_property_update(prop, NC_SCENE, NULL);

	prop = RNA_def_property(srna, "sample_max_error", PROP_FLOAT, PROP_NONE);
	RNA_def_property_float_sdna(prop, NULL, "detailsamplemaxerror");
	RNA_def_property_ui_range(prop, 0.0, 16.0, 1, 2);
	RNA_def_property_ui_text(prop, "Max Sample Error", "Detail mesh simplification max sample error");
	RNA_def_property_update(prop, NC_SCENE, NULL);
}


static void rna_def_bake_data(BlenderRNA *brna)
{
	StructRNA *srna;
	PropertyRNA *prop;

	srna = RNA_def_struct(brna, "BakeSettings", NULL);
	RNA_def_struct_sdna(srna, "BakeData");
	RNA_def_struct_nested(brna, srna, "RenderSettings");
	RNA_def_struct_ui_text(srna, "Bake Data", "Bake data for a Scene datablock");

	prop = RNA_def_property(srna, "cage_object", PROP_STRING, PROP_NONE);
	RNA_def_property_string_sdna(prop, NULL, "cage");
	RNA_def_property_ui_text(prop, "Cage Object", "Object to use as cage "
	                         "instead of calculating the cage from the active object with cage extrusion");
	RNA_def_property_update(prop, NC_SCENE | ND_RENDER_OPTIONS, NULL);

	prop = RNA_def_property(srna, "filepath", PROP_STRING, PROP_FILEPATH);
	RNA_def_property_ui_text(prop, "File Path", "Image filepath to use when saving externally");
	RNA_def_property_update(prop, NC_SCENE | ND_RENDER_OPTIONS, NULL);

	prop = RNA_def_property(srna, "width", PROP_INT, PROP_PIXEL);
	RNA_def_property_range(prop, 4, 10000);
	RNA_def_property_ui_text(prop, "Width", "Horizontal dimension of the baking map");
	RNA_def_property_update(prop, NC_SCENE | ND_RENDER_OPTIONS, NULL);

	prop = RNA_def_property(srna, "height", PROP_INT, PROP_PIXEL);
	RNA_def_property_range(prop, 4, 10000);
	RNA_def_property_ui_text(prop, "Height", "Vertical dimension of the baking map");
	RNA_def_property_update(prop, NC_SCENE | ND_RENDER_OPTIONS, NULL);

	prop = RNA_def_property(srna, "margin", PROP_INT, PROP_PIXEL);
	RNA_def_property_range(prop, 0, SHRT_MAX);
	RNA_def_property_ui_range(prop, 0, 64, 1, 1);
	RNA_def_property_ui_text(prop, "Margin", "Extends the baked result as a post process filter");
	RNA_def_property_update(prop, NC_SCENE | ND_RENDER_OPTIONS, NULL);

	prop = RNA_def_property(srna, "cage_extrusion", PROP_FLOAT, PROP_NONE);
	RNA_def_property_range(prop, 0.0, MAXFLOAT);
	RNA_def_property_ui_range(prop, 0.0, 1.0, 1, 3);
	RNA_def_property_ui_text(prop, "Cage Extrusion",
	                         "Distance to use for the inward ray cast when using selected to active");
	RNA_def_property_update(prop, NC_SCENE | ND_RENDER_OPTIONS, NULL);

	prop = RNA_def_property(srna, "normal_space", PROP_ENUM, PROP_NONE);
	RNA_def_property_enum_bitflag_sdna(prop, NULL, "normal_space");
	RNA_def_property_enum_items(prop, normal_space_items);
	RNA_def_property_ui_text(prop, "Normal Space", "Choose normal space for baking");
	RNA_def_property_update(prop, NC_SCENE | ND_RENDER_OPTIONS, NULL);

	prop = RNA_def_property(srna, "normal_r", PROP_ENUM, PROP_NONE);
	RNA_def_property_enum_bitflag_sdna(prop, NULL, "normal_swizzle[0]");
	RNA_def_property_enum_items(prop, normal_swizzle_items);
	RNA_def_property_ui_text(prop, "Normal Space", "Axis to bake in red channel");
	RNA_def_property_update(prop, NC_SCENE | ND_RENDER_OPTIONS, NULL);

	prop = RNA_def_property(srna, "normal_g", PROP_ENUM, PROP_NONE);
	RNA_def_property_enum_bitflag_sdna(prop, NULL, "normal_swizzle[1]");
	RNA_def_property_enum_items(prop, normal_swizzle_items);
	RNA_def_property_ui_text(prop, "Normal Space", "Axis to bake in green channel");
	RNA_def_property_update(prop, NC_SCENE | ND_RENDER_OPTIONS, NULL);

	prop = RNA_def_property(srna, "normal_b", PROP_ENUM, PROP_NONE);
	RNA_def_property_enum_bitflag_sdna(prop, NULL, "normal_swizzle[2]");
	RNA_def_property_enum_items(prop, normal_swizzle_items);
	RNA_def_property_ui_text(prop, "Normal Space", "Axis to bake in blue channel");
	RNA_def_property_update(prop, NC_SCENE | ND_RENDER_OPTIONS, NULL);

	prop = RNA_def_property(srna, "image_settings", PROP_POINTER, PROP_NONE);
	RNA_def_property_flag(prop, PROP_NEVER_NULL);
	RNA_def_property_pointer_sdna(prop, NULL, "im_format");
	RNA_def_property_struct_type(prop, "ImageFormatSettings");
	RNA_def_property_ui_text(prop, "Image Format", "");

	prop = RNA_def_property(srna, "save_mode", PROP_ENUM, PROP_NONE);
	RNA_def_property_enum_bitflag_sdna(prop, NULL, "save_mode");
	RNA_def_property_enum_items(prop, bake_save_mode_items);
	RNA_def_property_ui_text(prop, "Save Mode", "Choose how to save the baking map");
	RNA_def_property_update(prop, NC_SCENE | ND_RENDER_OPTIONS, NULL);

	/* flags */
	prop = RNA_def_property(srna, "use_selected_to_active", PROP_BOOLEAN, PROP_NONE);
	RNA_def_property_boolean_sdna(prop, NULL, "flag", R_BAKE_TO_ACTIVE);
	RNA_def_property_ui_text(prop, "Selected to Active",
	                         "Bake shading on the surface of selected objects to the active object");
	RNA_def_property_update(prop, NC_SCENE | ND_RENDER_OPTIONS, NULL);

	prop = RNA_def_property(srna, "use_clear", PROP_BOOLEAN, PROP_NONE);
	RNA_def_property_boolean_sdna(prop, NULL, "flag", R_BAKE_CLEAR);
	RNA_def_property_ui_text(prop, "Clear",
	                         "Clear Images before baking (internal only)");
	RNA_def_property_update(prop, NC_SCENE | ND_RENDER_OPTIONS, NULL);

	prop = RNA_def_property(srna, "use_split_materials", PROP_BOOLEAN, PROP_NONE);
	RNA_def_property_boolean_sdna(prop, NULL, "flag", R_BAKE_SPLIT_MAT);
	RNA_def_property_ui_text(prop, "Split Materials",
	                         "Split external images per material (external only)");
	RNA_def_property_update(prop, NC_SCENE | ND_RENDER_OPTIONS, NULL);

	prop = RNA_def_property(srna, "use_automatic_name", PROP_BOOLEAN, PROP_NONE);
	RNA_def_property_boolean_sdna(prop, NULL, "flag", R_BAKE_AUTO_NAME);
	RNA_def_property_ui_text(prop, "Automatic Name",
	                         "Automatically name the output file with the pass type (external only)");
	RNA_def_property_update(prop, NC_SCENE | ND_RENDER_OPTIONS, NULL);

	prop = RNA_def_property(srna, "use_cage", PROP_BOOLEAN, PROP_NONE);
	RNA_def_property_boolean_sdna(prop, NULL, "flag", R_BAKE_CAGE);
	RNA_def_property_ui_text(prop, "Cage",
	                         "Cast rays to active object from a cage");
	RNA_def_property_update(prop, NC_SCENE | ND_RENDER_OPTIONS, NULL);
}

static void rna_def_scene_game_data(BlenderRNA *brna)
{
	StructRNA *srna;
	PropertyRNA *prop;

	static EnumPropertyItem aasamples_items[] = {
		{0, "SAMPLES_0", 0, "Off", ""},
		{2, "SAMPLES_2", 0, "2x", ""},
		{4, "SAMPLES_4", 0, "4x", ""},
		{8, "SAMPLES_8", 0, "8x", ""},
		{16, "SAMPLES_16", 0, "16x", ""},
		{0, NULL, 0, NULL, NULL}
	};

	static EnumPropertyItem framing_types_items[] = {
		{SCE_GAMEFRAMING_BARS, "LETTERBOX", 0, "Letterbox",
		                       "Show the entire viewport in the display window, using bar horizontally or vertically"},
		{SCE_GAMEFRAMING_EXTEND, "EXTEND", 0, "Extend",
		                         "Show the entire viewport in the display window, viewing more horizontally "
		                         "or vertically"},
		{SCE_GAMEFRAMING_SCALE, "SCALE", 0, "Scale", "Stretch or squeeze the viewport to fill the display window"},
		{0, NULL, 0, NULL, NULL}
	};

	static EnumPropertyItem dome_modes_items[] = {
		{DOME_FISHEYE, "FISHEYE", 0, "Fisheye", ""},
		{DOME_TRUNCATED_FRONT, "TRUNCATED_FRONT", 0, "Front-Truncated", ""},
		{DOME_TRUNCATED_REAR, "TRUNCATED_REAR", 0, "Rear-Truncated", ""},
		{DOME_ENVMAP, "ENVMAP", 0, "Cube Map", ""},
		{DOME_PANORAM_SPH, "PANORAM_SPH", 0, "Spherical Panoramic", ""},
		{0, NULL, 0, NULL, NULL}
	};
		
	static EnumPropertyItem stereo_modes_items[] = {
		{STEREO_QUADBUFFERED, "QUADBUFFERED", 0, "Quad-Buffer", ""},
		{STEREO_ABOVEBELOW, "ABOVEBELOW", 0, "Above-Below", ""},
		{STEREO_INTERLACED, "INTERLACED", 0, "Interlaced", ""},
		{STEREO_ANAGLYPH, "ANAGLYPH", 0, "Anaglyph", ""},
		{STEREO_SIDEBYSIDE, "SIDEBYSIDE", 0, "Side-by-side", ""},
		{STEREO_VINTERLACE, "VINTERLACE", 0, "Vinterlace", ""},
		{STEREO_3DTVTOPBOTTOM, "3DTVTOPBOTTOM", 0, "3DTV Top-Bottom", ""},
		{0, NULL, 0, NULL, NULL}
	};
		
	static EnumPropertyItem stereo_items[] = {
		{STEREO_NOSTEREO, "NONE", 0, "None", "Disable Stereo and Dome environments"},
		{STEREO_ENABLED, "STEREO", 0, "Stereo", "Enable Stereo environment"},
		{STEREO_DOME, "DOME", 0, "Dome", "Enable Dome environment"},
		{0, NULL, 0, NULL, NULL}
	};

	static EnumPropertyItem physics_engine_items[] = {
		{WOPHY_NONE, "NONE", 0, "None", "Don't use a physics engine"},
		{WOPHY_BULLET, "BULLET", 0, "Bullet", "Use the Bullet physics engine"},
		{0, NULL, 0, NULL, NULL}
	};

	static EnumPropertyItem material_items[] = {
		{GAME_MAT_MULTITEX, "MULTITEXTURE", 0, "Multitexture", "Multitexture materials"},
		{GAME_MAT_GLSL, "GLSL", 0, "GLSL", "OpenGL shading language shaders"},
		{0, NULL, 0, NULL, NULL}
	};

	static EnumPropertyItem obstacle_simulation_items[] = {
		{OBSTSIMULATION_NONE, "NONE", 0, "None", ""},
		{OBSTSIMULATION_TOI_rays, "RVO_RAYS", 0, "RVO (rays)", ""},
		{OBSTSIMULATION_TOI_cells, "RVO_CELLS", 0, "RVO (cells)", ""},
		{0, NULL, 0, NULL, NULL}
	};

	static EnumPropertyItem vsync_items[] = {
		{VSYNC_OFF, "OFF", 0, "Off", "Disable vsync"},
		{VSYNC_ON, "ON", 0, "On", "Enable vsync"},
		{VSYNC_ADAPTIVE, "ADAPTIVE", 0, "Adaptive", "Enable adaptive vsync (if supported)"},
		{0, NULL, 0, NULL, NULL}
	};

	static EnumPropertyItem storage_items[] = {
		{RAS_STORE_AUTO, "AUTO", 0, "Auto Select", "Choose the best supported mode"},
		{RAS_STORE_IMMEDIATE, "IMMEDIATE", 0, "Immediate Mode", "Slowest performance, requires OpenGL (any version)"},
		{RAS_STORE_VA, "VERTEX_ARRAY", 0, "Vertex Arrays", "Better performance, requires at least OpenGL 1.1"},
#if 0  /* XXX VBOS are currently disabled since they cannot beat vertex array with display lists in performance. */
		{RAS_STORE_VBO, "VERTEX_BUFFER_OBJECT", 0, "Vertex Buffer Objects",
		                "Best performance, requires at least OpenGL 1.4"}, 
#endif
		{0, NULL, 0, NULL, NULL}};

	srna = RNA_def_struct(brna, "SceneGameData", NULL);
	RNA_def_struct_sdna(srna, "GameData");
	RNA_def_struct_nested(brna, srna, "Scene");
	RNA_def_struct_ui_text(srna, "Game Data", "Game data for a Scene datablock");
	
	prop = RNA_def_property(srna, "resolution_x", PROP_INT, PROP_PIXEL);
	RNA_def_property_int_sdna(prop, NULL, "xplay");
	RNA_def_property_range(prop, 4, 10000);
	RNA_def_property_ui_text(prop, "Resolution X", "Number of horizontal pixels in the screen");
	RNA_def_property_update(prop, NC_SCENE, NULL);
	
	prop = RNA_def_property(srna, "resolution_y", PROP_INT, PROP_PIXEL);
	RNA_def_property_int_sdna(prop, NULL, "yplay");
	RNA_def_property_range(prop, 4, 10000);
	RNA_def_property_ui_text(prop, "Resolution Y", "Number of vertical pixels in the screen");
	RNA_def_property_update(prop, NC_SCENE, NULL);

	prop = RNA_def_property(srna, "vsync", PROP_ENUM, PROP_NONE);
	RNA_def_property_enum_sdna(prop, NULL, "vsync");
	RNA_def_property_enum_items(prop, vsync_items);
	RNA_def_property_ui_text(prop, "Vsync", "Change vsync settings");
	
	prop = RNA_def_property(srna, "samples", PROP_ENUM, PROP_NONE);
	RNA_def_property_enum_sdna(prop, NULL, "aasamples");
	RNA_def_property_enum_items(prop, aasamples_items);
	RNA_def_property_ui_text(prop, "AA Samples", "The number of AA Samples to use for MSAA");
	
	prop = RNA_def_property(srna, "depth", PROP_INT, PROP_UNSIGNED);
	RNA_def_property_int_sdna(prop, NULL, "depth");
	RNA_def_property_range(prop, 8, 32);
	RNA_def_property_ui_text(prop, "Bits", "Display bit depth of full screen display");
	RNA_def_property_update(prop, NC_SCENE, NULL);

	prop = RNA_def_property(srna, "exit_key", PROP_ENUM, PROP_NONE);
	RNA_def_property_enum_sdna(prop, NULL, "exitkey");
	RNA_def_property_enum_items(prop, event_type_items);
	RNA_def_property_enum_funcs(prop, NULL, "rna_GameSettings_exit_key_set", NULL);
	RNA_def_property_ui_text(prop, "Exit Key", "The key that exits the Game Engine");
	RNA_def_property_update(prop, NC_SCENE, NULL);
	
	prop = RNA_def_property(srna, "raster_storage", PROP_ENUM, PROP_NONE);
	RNA_def_property_enum_sdna(prop, NULL, "raster_storage");
	RNA_def_property_enum_items(prop, storage_items);
	RNA_def_property_ui_text(prop, "Storage", "Set the storage mode used by the rasterizer");
	RNA_def_property_update(prop, NC_SCENE, NULL);
	
	/* Do we need it here ? (since we already have it in World */
	prop = RNA_def_property(srna, "frequency", PROP_INT, PROP_NONE);
	RNA_def_property_int_sdna(prop, NULL, "freqplay");
	RNA_def_property_range(prop, 4, 2000);
	RNA_def_property_ui_text(prop, "Freq", "Display clock frequency of fullscreen display");
	RNA_def_property_update(prop, NC_SCENE, NULL);
	
	prop = RNA_def_property(srna, "show_fullscreen", PROP_BOOLEAN, PROP_NONE);
	RNA_def_property_boolean_sdna(prop, NULL, "playerflag", GAME_PLAYER_FULLSCREEN);
	RNA_def_property_ui_text(prop, "Fullscreen", "Start player in a new fullscreen display");
	RNA_def_property_update(prop, NC_SCENE, NULL);

	prop = RNA_def_property(srna, "use_desktop", PROP_BOOLEAN, PROP_NONE);
	RNA_def_property_boolean_sdna(prop, NULL, "playerflag", GAME_PLAYER_DESKTOP_RESOLUTION);
	RNA_def_property_ui_text(prop, "Desktop", "Use the current desktop resolution in fullscreen mode");
	RNA_def_property_update(prop, NC_SCENE, NULL);

	/* Framing */
	prop = RNA_def_property(srna, "frame_type", PROP_ENUM, PROP_NONE);
	RNA_def_property_enum_sdna(prop, NULL, "framing.type");
	RNA_def_property_enum_items(prop, framing_types_items);
	RNA_def_property_ui_text(prop, "Framing Types", "Select the type of Framing you want");
	RNA_def_property_update(prop, NC_SCENE, NULL);

	prop = RNA_def_property(srna, "frame_color", PROP_FLOAT, PROP_COLOR);
	RNA_def_property_float_sdna(prop, NULL, "framing.col");
	RNA_def_property_range(prop, 0.0f, 1.0f);
	RNA_def_property_array(prop, 3);
	RNA_def_property_ui_text(prop, "Framing Color", "Set color of the bars");
	RNA_def_property_update(prop, NC_SCENE, NULL);
	
	/* Stereo */
	prop = RNA_def_property(srna, "stereo", PROP_ENUM, PROP_NONE);
	RNA_def_property_enum_sdna(prop, NULL, "stereoflag");
	RNA_def_property_enum_items(prop, stereo_items);
	RNA_def_property_ui_text(prop, "Stereo Options", "");
	RNA_def_property_update(prop, NC_SCENE, NULL);

	prop = RNA_def_property(srna, "stereo_mode", PROP_ENUM, PROP_NONE);
	RNA_def_property_enum_sdna(prop, NULL, "stereomode");
	RNA_def_property_enum_items(prop, stereo_modes_items);
	RNA_def_property_ui_text(prop, "Stereo Mode", "Stereographic techniques");
	RNA_def_property_update(prop, NC_SCENE, NULL);

	prop = RNA_def_property(srna, "stereo_eye_separation", PROP_FLOAT, PROP_NONE);
	RNA_def_property_float_sdna(prop, NULL, "eyeseparation");
	RNA_def_property_range(prop, 0.01, 5.0);
	RNA_def_property_ui_text(prop, "Eye Separation",
	                         "Set the distance between the eyes - the camera focal distance/30 should be fine");
	RNA_def_property_update(prop, NC_SCENE, NULL);
	
	/* Dome */
	prop = RNA_def_property(srna, "dome_mode", PROP_ENUM, PROP_NONE);
	RNA_def_property_enum_sdna(prop, NULL, "dome.mode");
	RNA_def_property_enum_items(prop, dome_modes_items);
	RNA_def_property_ui_text(prop, "Dome Mode", "Dome physical configurations");
	RNA_def_property_update(prop, NC_SCENE, NULL);
	
	prop = RNA_def_property(srna, "dome_tessellation", PROP_INT, PROP_NONE);
	RNA_def_property_int_sdna(prop, NULL, "dome.res");
	RNA_def_property_ui_range(prop, 1, 8, 1, 1);
	RNA_def_property_ui_text(prop, "Tessellation", "Tessellation level - check the generated mesh in wireframe mode");
	RNA_def_property_update(prop, NC_SCENE, NULL);
	
	prop = RNA_def_property(srna, "dome_buffer_resolution", PROP_FLOAT, PROP_NONE);
	RNA_def_property_float_sdna(prop, NULL, "dome.resbuf");
	RNA_def_property_ui_range(prop, 0.1, 1.0, 0.1, 2);
	RNA_def_property_ui_text(prop, "Buffer Resolution", "Buffer Resolution - decrease it to increase speed");
	RNA_def_property_update(prop, NC_SCENE, NULL);
	
	prop = RNA_def_property(srna, "dome_angle", PROP_INT, PROP_NONE);
	RNA_def_property_int_sdna(prop, NULL, "dome.angle");
	RNA_def_property_ui_range(prop, 90, 250, 1, 1);
	RNA_def_property_ui_text(prop, "Angle", "Field of View of the Dome - it only works in mode Fisheye and Truncated");
	RNA_def_property_update(prop, NC_SCENE, NULL);
	
	prop = RNA_def_property(srna, "dome_tilt", PROP_INT, PROP_NONE);
	RNA_def_property_int_sdna(prop, NULL, "dome.tilt");
	RNA_def_property_ui_range(prop, -180, 180, 1, 1);
	RNA_def_property_ui_text(prop, "Tilt", "Camera rotation in horizontal axis");
	RNA_def_property_update(prop, NC_SCENE, NULL);
	
	prop = RNA_def_property(srna, "dome_text", PROP_POINTER, PROP_NONE);
	RNA_def_property_pointer_sdna(prop, NULL, "dome.warptext");
	RNA_def_property_struct_type(prop, "Text");
	RNA_def_property_flag(prop, PROP_EDITABLE);
	RNA_def_property_ui_text(prop, "Warp Data", "Custom Warp Mesh data file");
	RNA_def_property_update(prop, NC_SCENE, NULL);
	
	/* physics */
	prop = RNA_def_property(srna, "physics_engine", PROP_ENUM, PROP_NONE);
	RNA_def_property_enum_sdna(prop, NULL, "physicsEngine");
	RNA_def_property_enum_items(prop, physics_engine_items);
	RNA_def_property_ui_text(prop, "Physics Engine", "Physics engine used for physics simulation in the game engine");
	RNA_def_property_update(prop, NC_SCENE, NULL);

	prop = RNA_def_property(srna, "physics_gravity", PROP_FLOAT, PROP_ACCELERATION);
	RNA_def_property_float_sdna(prop, NULL, "gravity");
	RNA_def_property_ui_range(prop, 0.0, 25.0, 1, 2);
	RNA_def_property_range(prop, 0.0, 10000.0);
	RNA_def_property_ui_text(prop, "Physics Gravity",
	                         "Gravitational constant used for physics simulation in the game engine");
	RNA_def_property_update(prop, NC_SCENE, NULL);

	prop = RNA_def_property(srna, "occlusion_culling_resolution", PROP_INT, PROP_PIXEL);
	RNA_def_property_int_sdna(prop, NULL, "occlusionRes");
	RNA_def_property_range(prop, 128.0, 1024.0);
	RNA_def_property_ui_text(prop, "Occlusion Resolution",
	                         "Size of the occlusion buffer, use higher value for better precision (slower)");
	RNA_def_property_update(prop, NC_SCENE, NULL);

	prop = RNA_def_property(srna, "fps", PROP_INT, PROP_NONE);
	RNA_def_property_int_sdna(prop, NULL, "ticrate");
	RNA_def_property_ui_range(prop, 1, 60, 1, 1);
	RNA_def_property_range(prop, 1, 10000);
	RNA_def_property_ui_text(prop, "Frames Per Second",
	                         "Nominal number of game frames per second "
	                         "(physics fixed timestep = 1/fps, independently of actual frame rate)");
	RNA_def_property_update(prop, NC_SCENE, NULL);

	prop = RNA_def_property(srna, "logic_step_max", PROP_INT, PROP_NONE);
	RNA_def_property_int_sdna(prop, NULL, "maxlogicstep");
	RNA_def_property_ui_range(prop, 1, 5, 1, 1);
	RNA_def_property_range(prop, 1, 5);
	RNA_def_property_ui_text(prop, "Max Logic Steps",
	                         "Maximum number of logic frame per game frame if graphics slows down the game, "
	                         "higher value allows better synchronization with physics");
	RNA_def_property_update(prop, NC_SCENE, NULL);

	prop = RNA_def_property(srna, "physics_step_max", PROP_INT, PROP_NONE);
	RNA_def_property_int_sdna(prop, NULL, "maxphystep");
	RNA_def_property_ui_range(prop, 1, 5, 1, 1);
	RNA_def_property_range(prop, 1, 5);
	RNA_def_property_ui_text(prop, "Max Physics Steps",
	                         "Maximum number of physics step per game frame if graphics slows down the game, "
	                         "higher value allows physics to keep up with realtime");
	RNA_def_property_update(prop, NC_SCENE, NULL);

	prop = RNA_def_property(srna, "physics_step_sub", PROP_INT, PROP_NONE);
	RNA_def_property_int_sdna(prop, NULL, "physubstep");
	RNA_def_property_range(prop, 1, 50);
	RNA_def_property_ui_range(prop, 1, 5, 1, 1);
	RNA_def_property_ui_text(prop, "Physics Sub Steps",
	                         "Number of simulation substep per physic timestep, "
	                         "higher value give better physics precision");
	RNA_def_property_update(prop, NC_SCENE, NULL);

	prop = RNA_def_property(srna, "deactivation_linear_threshold", PROP_FLOAT, PROP_NONE);
	RNA_def_property_float_sdna(prop, NULL, "lineardeactthreshold");
	RNA_def_property_ui_range(prop, 0.001, 10000.0, 2, 3);
	RNA_def_property_range(prop, 0.001, 10000.0);
	RNA_def_property_ui_text(prop, "Deactivation Linear Threshold",
	                         "Linear velocity that an object must be below before the deactivation timer can start");
	RNA_def_property_update(prop, NC_SCENE, NULL);

	prop = RNA_def_property(srna, "deactivation_angular_threshold", PROP_FLOAT, PROP_NONE);
	RNA_def_property_float_sdna(prop, NULL, "angulardeactthreshold");
	RNA_def_property_ui_range(prop, 0.001, 10000.0, 2, 3);
	RNA_def_property_range(prop, 0.001, 10000.0);
	RNA_def_property_ui_text(prop, "Deactivation Angular Threshold",
	                         "Angular velocity that an object must be below before the deactivation timer can start");
	RNA_def_property_update(prop, NC_SCENE, NULL);

	prop = RNA_def_property(srna, "deactivation_time", PROP_FLOAT, PROP_NONE);
	RNA_def_property_float_sdna(prop, NULL, "deactivationtime");
	RNA_def_property_ui_range(prop, 0.0, 60.0, 1, 1);
	RNA_def_property_range(prop, 0.0, 60.0);
	RNA_def_property_ui_text(prop, "Deactivation Time",
	                         "Amount of time (in seconds) after which objects with a velocity less than the given "
	                         "threshold will deactivate (0.0 means no deactivation)");
	RNA_def_property_update(prop, NC_SCENE, NULL);

	/* mode */
	/* not used  *//* deprecated !!!!!!!!!!!!! */
	prop = RNA_def_property(srna, "use_occlusion_culling", PROP_BOOLEAN, PROP_NONE);
	RNA_def_property_boolean_sdna(prop, NULL, "mode", WO_DBVT_CULLING);
	RNA_def_property_ui_text(prop, "DBVT Culling",
	                         "Use optimized Bullet DBVT tree for view frustum and occlusion culling (more efficient, "
	                         "but it can waste unnecessary CPU if the scene doesn't have occluder objects)");
	
	/* not used  *//* deprecated !!!!!!!!!!!!! */
	prop = RNA_def_property(srna, "use_activity_culling", PROP_BOOLEAN, PROP_NONE);
	RNA_def_property_boolean_sdna(prop, NULL, "mode", WO_ACTIVITY_CULLING);
	RNA_def_property_ui_text(prop, "Activity Culling", "Activity culling is enabled");

	/* not used  *//* deprecated !!!!!!!!!!!!! */
	prop = RNA_def_property(srna, "activity_culling_box_radius", PROP_FLOAT, PROP_NONE);
	RNA_def_property_float_sdna(prop, NULL, "activityBoxRadius");
	RNA_def_property_range(prop, 0.0, 1000.0);
	RNA_def_property_ui_text(prop, "Box Radius",
	                         "Radius of the activity bubble, in Manhattan length "
	                         "(objects outside the box are activity-culled)");

	/* booleans */
	prop = RNA_def_property(srna, "show_debug_properties", PROP_BOOLEAN, PROP_NONE);
	RNA_def_property_boolean_sdna(prop, NULL, "flag", GAME_SHOW_DEBUG_PROPS);
	RNA_def_property_ui_text(prop, "Show Debug Properties",
	                         "Show properties marked for debugging while the game runs");

	prop = RNA_def_property(srna, "show_framerate_profile", PROP_BOOLEAN, PROP_NONE);
	RNA_def_property_boolean_sdna(prop, NULL, "flag", GAME_SHOW_FRAMERATE);
	RNA_def_property_ui_text(prop, "Show Framerate and Profile",
	                         "Show framerate and profiling information while the game runs");

	prop = RNA_def_property(srna, "show_physics_visualization", PROP_BOOLEAN, PROP_NONE);
	RNA_def_property_boolean_sdna(prop, NULL, "flag", GAME_SHOW_PHYSICS);
	RNA_def_property_ui_text(prop, "Show Physics Visualization",
	                         "Show a visualization of physics bounds and interactions");

	prop = RNA_def_property(srna, "show_mouse", PROP_BOOLEAN, PROP_NONE);
	RNA_def_property_boolean_sdna(prop, NULL, "flag", GAME_SHOW_MOUSE);
	RNA_def_property_ui_text(prop, "Show Mouse", "Start player with a visible mouse cursor");

	prop = RNA_def_property(srna, "use_frame_rate", PROP_BOOLEAN, PROP_NONE);
	RNA_def_property_boolean_negative_sdna(prop, NULL, "flag", GAME_ENABLE_ALL_FRAMES);
	RNA_def_property_ui_text(prop, "Use Frame Rate",
	                         "Respect the frame rate from the Physics panel in the world properties "
	                         "rather than rendering as many frames as possible");

	prop = RNA_def_property(srna, "use_display_lists", PROP_BOOLEAN, PROP_NONE);
	RNA_def_property_boolean_sdna(prop, NULL, "flag", GAME_DISPLAY_LISTS);
	RNA_def_property_ui_text(prop, "Display Lists",
	                         "Use display lists to speed up rendering by keeping geometry on the GPU");

	prop = RNA_def_property(srna, "use_deprecation_warnings", PROP_BOOLEAN, PROP_NONE);
	RNA_def_property_boolean_negative_sdna(prop, NULL, "flag", GAME_IGNORE_DEPRECATION_WARNINGS);
	RNA_def_property_ui_text(prop, "Deprecation Warnings",
	                         "Print warnings when using deprecated features in the python API");

	prop = RNA_def_property(srna, "use_animation_record", PROP_BOOLEAN, PROP_NONE);
	RNA_def_property_boolean_sdna(prop, NULL, "flag", GAME_ENABLE_ANIMATION_RECORD);
	RNA_def_property_ui_text(prop, "Record Animation", "Record animation to F-Curves");

	prop = RNA_def_property(srna, "use_auto_start", PROP_BOOLEAN, PROP_NONE);
	RNA_def_property_boolean_funcs(prop, "rna_GameSettings_auto_start_get", "rna_GameSettings_auto_start_set");
	RNA_def_property_ui_text(prop, "Auto Start", "Automatically start game at load time");

	prop = RNA_def_property(srna, "use_restrict_animation_updates", PROP_BOOLEAN, PROP_NONE);
	RNA_def_property_boolean_sdna(prop, NULL, "flag", GAME_RESTRICT_ANIM_UPDATES);
	RNA_def_property_ui_text(prop, "Restrict Animation Updates",
	                         "Restrict the number of animation updates to the animation FPS (this is "
	                         "better for performance, but can cause issues with smooth playback)");
	
	/* materials */
	prop = RNA_def_property(srna, "material_mode", PROP_ENUM, PROP_NONE);
	RNA_def_property_enum_sdna(prop, NULL, "matmode");
	RNA_def_property_enum_items(prop, material_items);
	RNA_def_property_ui_text(prop, "Material Mode", "Material mode to use for rendering");
	RNA_def_property_update(prop, NC_SCENE | NA_EDITED, NULL);

	prop = RNA_def_property(srna, "use_glsl_lights", PROP_BOOLEAN, PROP_NONE);
	RNA_def_property_boolean_negative_sdna(prop, NULL, "flag", GAME_GLSL_NO_LIGHTS);
	RNA_def_property_ui_text(prop, "GLSL Lights", "Use lights for GLSL rendering");
	RNA_def_property_update(prop, NC_SCENE | NA_EDITED, "rna_Scene_glsl_update");

	prop = RNA_def_property(srna, "use_glsl_shaders", PROP_BOOLEAN, PROP_NONE);
	RNA_def_property_boolean_negative_sdna(prop, NULL, "flag", GAME_GLSL_NO_SHADERS);
	RNA_def_property_ui_text(prop, "GLSL Shaders", "Use shaders for GLSL rendering");
	RNA_def_property_update(prop, NC_SCENE | NA_EDITED, "rna_Scene_glsl_update");

	prop = RNA_def_property(srna, "use_glsl_shadows", PROP_BOOLEAN, PROP_NONE);
	RNA_def_property_boolean_negative_sdna(prop, NULL, "flag", GAME_GLSL_NO_SHADOWS);
	RNA_def_property_ui_text(prop, "GLSL Shadows", "Use shadows for GLSL rendering");
	RNA_def_property_update(prop, NC_SCENE | NA_EDITED, "rna_Scene_glsl_update");

	prop = RNA_def_property(srna, "use_glsl_ramps", PROP_BOOLEAN, PROP_NONE);
	RNA_def_property_boolean_negative_sdna(prop, NULL, "flag", GAME_GLSL_NO_RAMPS);
	RNA_def_property_ui_text(prop, "GLSL Ramps", "Use ramps for GLSL rendering");
	RNA_def_property_update(prop, NC_SCENE | NA_EDITED, "rna_Scene_glsl_update");

	prop = RNA_def_property(srna, "use_glsl_nodes", PROP_BOOLEAN, PROP_NONE);
	RNA_def_property_boolean_negative_sdna(prop, NULL, "flag", GAME_GLSL_NO_NODES);
	RNA_def_property_ui_text(prop, "GLSL Nodes", "Use nodes for GLSL rendering");
	RNA_def_property_update(prop, NC_SCENE | NA_EDITED, "rna_Scene_glsl_update");

	prop = RNA_def_property(srna, "use_glsl_color_management", PROP_BOOLEAN, PROP_NONE);
	RNA_def_property_boolean_negative_sdna(prop, NULL, "flag", GAME_GLSL_NO_COLOR_MANAGEMENT);
	RNA_def_property_ui_text(prop, "GLSL Color Management", "Use color management for GLSL rendering");
	RNA_def_property_update(prop, NC_SCENE | NA_EDITED, "rna_Scene_glsl_update");

	prop = RNA_def_property(srna, "use_glsl_extra_textures", PROP_BOOLEAN, PROP_NONE);
	RNA_def_property_boolean_negative_sdna(prop, NULL, "flag", GAME_GLSL_NO_EXTRA_TEX);
	RNA_def_property_ui_text(prop, "GLSL Extra Textures",
	                         "Use extra textures like normal or specular maps for GLSL rendering");
	RNA_def_property_update(prop, NC_SCENE | NA_EDITED, "rna_Scene_glsl_update");

	prop = RNA_def_property(srna, "use_material_caching", PROP_BOOLEAN, PROP_NONE);
	RNA_def_property_boolean_negative_sdna(prop, NULL, "flag", GAME_NO_MATERIAL_CACHING);
	RNA_def_property_ui_text(prop, "Use Material Caching",
	                         "Cache materials in the converter (this is faster, but can cause problems with older "
	                         "Singletexture and Multitexture games)");

	/* obstacle simulation */
	prop = RNA_def_property(srna, "obstacle_simulation", PROP_ENUM, PROP_NONE);
	RNA_def_property_enum_sdna(prop, NULL, "obstacleSimulation");
	RNA_def_property_enum_items(prop, obstacle_simulation_items);
	RNA_def_property_ui_text(prop, "Obstacle simulation", "Simulation used for obstacle avoidance in the game engine");
	RNA_def_property_update(prop, NC_SCENE, NULL);

	prop = RNA_def_property(srna, "level_height", PROP_FLOAT, PROP_ACCELERATION);
	RNA_def_property_float_sdna(prop, NULL, "levelHeight");
	RNA_def_property_range(prop, 0.0f, 200.0f);
	RNA_def_property_ui_text(prop, "Level height",
	                         "Max difference in heights of obstacles to enable their interaction");
	RNA_def_property_update(prop, NC_SCENE, NULL);

	prop = RNA_def_property(srna, "show_obstacle_simulation", PROP_BOOLEAN, PROP_NONE);
	RNA_def_property_boolean_sdna(prop, NULL, "flag", GAME_SHOW_OBSTACLE_SIMULATION);
	RNA_def_property_ui_text(prop, "Visualization", "Enable debug visualization for obstacle simulation");

	/* Recast Settings */
	prop = RNA_def_property(srna, "recast_data", PROP_POINTER, PROP_NONE);
	RNA_def_property_flag(prop, PROP_NEVER_NULL);
	RNA_def_property_pointer_sdna(prop, NULL, "recastData");
	RNA_def_property_struct_type(prop, "SceneGameRecastData");
	RNA_def_property_ui_text(prop, "Recast Data", "");

	/* Nestled Data  */
	rna_def_scene_game_recast_data(brna);
}

static void rna_def_scene_render_layer(BlenderRNA *brna)
{
	StructRNA *srna;
	PropertyRNA *prop;

	srna = RNA_def_struct(brna, "SceneRenderLayer", NULL);
	RNA_def_struct_ui_text(srna, "Scene Render Layer", "Render layer");
	RNA_def_struct_ui_icon(srna, ICON_RENDERLAYERS);
	RNA_def_struct_path_func(srna, "rna_SceneRenderLayer_path");

	rna_def_render_layer_common(srna, 1);

	/* Freestyle */
	rna_def_freestyle_settings(brna);

	prop = RNA_def_property(srna, "freestyle_settings", PROP_POINTER, PROP_NONE);
	RNA_def_property_flag(prop, PROP_NEVER_NULL);
	RNA_def_property_pointer_sdna(prop, NULL, "freestyleConfig");
	RNA_def_property_struct_type(prop, "FreestyleSettings");
	RNA_def_property_ui_text(prop, "Freestyle Settings", "");
}

/* Render Layers */
static void rna_def_render_layers(BlenderRNA *brna, PropertyRNA *cprop)
{
	StructRNA *srna;
	PropertyRNA *prop;

	FunctionRNA *func;
	PropertyRNA *parm;

	RNA_def_property_srna(cprop, "RenderLayers");
	srna = RNA_def_struct(brna, "RenderLayers", NULL);
	RNA_def_struct_sdna(srna, "RenderData");
	RNA_def_struct_ui_text(srna, "Render Layers", "Collection of render layers");

	prop = RNA_def_property(srna, "active_index", PROP_INT, PROP_UNSIGNED);
	RNA_def_property_int_sdna(prop, NULL, "actlay");
	RNA_def_property_int_funcs(prop, "rna_RenderSettings_active_layer_index_get",
	                           "rna_RenderSettings_active_layer_index_set",
	                           "rna_RenderSettings_active_layer_index_range");
	RNA_def_property_ui_text(prop, "Active Layer Index", "Active index in render layer array");
	RNA_def_property_update(prop, NC_SCENE | ND_RENDER_OPTIONS, "rna_Scene_glsl_update");
	
	prop = RNA_def_property(srna, "active", PROP_POINTER, PROP_NONE);
	RNA_def_property_struct_type(prop, "SceneRenderLayer");
	RNA_def_property_pointer_funcs(prop, "rna_RenderSettings_active_layer_get",
	                               "rna_RenderSettings_active_layer_set", NULL, NULL);
	RNA_def_property_flag(prop, PROP_EDITABLE | PROP_NEVER_NULL);
	RNA_def_property_ui_text(prop, "Active Render Layer", "Active Render Layer");
	RNA_def_property_update(prop, NC_SCENE | ND_RENDER_OPTIONS, "rna_Scene_glsl_update");

	func = RNA_def_function(srna, "new", "rna_RenderLayer_new");
	RNA_def_function_ui_description(func, "Add a render layer to scene");
	RNA_def_function_flag(func, FUNC_USE_SELF_ID);
	parm = RNA_def_string(func, "name", "RenderLayer", 0, "", "New name for the render layer (not unique)");
	RNA_def_property_flag(parm, PROP_REQUIRED);
	parm = RNA_def_pointer(func, "result", "SceneRenderLayer", "", "Newly created render layer");
	RNA_def_function_return(func, parm);

	func = RNA_def_function(srna, "remove", "rna_RenderLayer_remove");
	RNA_def_function_ui_description(func, "Remove a render layer");
	RNA_def_function_flag(func, FUNC_USE_MAIN | FUNC_USE_REPORTS | FUNC_USE_SELF_ID);
	parm = RNA_def_pointer(func, "layer", "SceneRenderLayer", "", "Render layer to remove");
	RNA_def_property_flag(parm, PROP_REQUIRED | PROP_NEVER_NULL | PROP_RNAPTR);
	RNA_def_property_clear_flag(parm, PROP_THICK_WRAP);
}

/* Render Views - MultiView */
static void rna_def_scene_render_view(BlenderRNA *brna)
{
	StructRNA *srna;
	PropertyRNA *prop;

	srna = RNA_def_struct(brna, "SceneRenderView", NULL);
	RNA_def_struct_ui_text(srna, "Scene Render View", "Render viewpoint for 3D stereo and multiview rendering");
	RNA_def_struct_ui_icon(srna, ICON_RESTRICT_RENDER_OFF);
	RNA_def_struct_path_func(srna, "rna_SceneRenderView_path");

	prop = RNA_def_property(srna, "name", PROP_STRING, PROP_NONE);
	RNA_def_property_string_funcs(prop, NULL, NULL, "rna_SceneRenderView_name_set");
	RNA_def_property_ui_text(prop, "Name", "Render view name");
	RNA_def_struct_name_property(srna, prop);
	RNA_def_property_update(prop, NC_SCENE | ND_RENDER_OPTIONS, NULL);

	prop = RNA_def_property(srna, "file_suffix", PROP_STRING, PROP_NONE);
	RNA_def_property_string_sdna(prop, NULL, "suffix");
	RNA_def_property_ui_text(prop, "File Suffix", "Suffix added to the render images for this view");
	RNA_def_property_update(prop, NC_SCENE | ND_RENDER_OPTIONS, NULL);

	prop = RNA_def_property(srna, "camera_suffix", PROP_STRING, PROP_NONE);
	RNA_def_property_string_sdna(prop, NULL, "suffix");
	RNA_def_property_ui_text(prop, "Camera Suffix", "Suffix to identify the cameras to use, and added to the render images for this view");
	RNA_def_property_update(prop, NC_SCENE | ND_RENDER_OPTIONS, NULL);

	prop = RNA_def_property(srna, "use", PROP_BOOLEAN, PROP_NONE);
	RNA_def_property_boolean_negative_sdna(prop, NULL, "viewflag", SCE_VIEW_DISABLE);
	RNA_def_property_ui_text(prop, "Enabled", "Disable or enable the render view");
	RNA_def_property_update(prop, NC_SCENE | ND_RENDER_OPTIONS, NULL);
}

static void rna_def_render_views(BlenderRNA *brna, PropertyRNA *cprop)
{
	StructRNA *srna;
	PropertyRNA *prop;

	FunctionRNA *func;
	PropertyRNA *parm;

	RNA_def_property_srna(cprop, "RenderViews");
	srna = RNA_def_struct(brna, "RenderViews", NULL);
	RNA_def_struct_sdna(srna, "RenderData");
	RNA_def_struct_ui_text(srna, "Render Views", "Collection of render views");

	prop = RNA_def_property(srna, "active_index", PROP_INT, PROP_UNSIGNED);
	RNA_def_property_int_sdna(prop, NULL, "actview");
	RNA_def_property_int_funcs(prop, "rna_RenderSettings_active_view_index_get",
	                           "rna_RenderSettings_active_view_index_set",
	                           "rna_RenderSettings_active_view_index_range");
	RNA_def_property_ui_text(prop, "Active View Index", "Active index in render view array");
	RNA_def_property_update(prop, NC_SCENE | ND_RENDER_OPTIONS, NULL);

	prop = RNA_def_property(srna, "active", PROP_POINTER, PROP_NONE);
	RNA_def_property_struct_type(prop, "SceneRenderView");
	RNA_def_property_pointer_funcs(prop, "rna_RenderSettings_active_view_get",
	                               "rna_RenderSettings_active_view_set", NULL, NULL);
	RNA_def_property_flag(prop, PROP_EDITABLE | PROP_NEVER_NULL);
	RNA_def_property_ui_text(prop, "Active Render View", "Active Render View");
	RNA_def_property_update(prop, NC_SCENE | ND_RENDER_OPTIONS, NULL);

	func = RNA_def_function(srna, "new", "rna_RenderView_new");
	RNA_def_function_ui_description(func, "Add a render view to scene");
	RNA_def_function_flag(func, FUNC_USE_SELF_ID);
	parm = RNA_def_string(func, "name", "RenderView", 0, "", "New name for the marker (not unique)");
	RNA_def_property_flag(parm, PROP_REQUIRED);
	parm = RNA_def_pointer(func, "result", "SceneRenderView", "", "Newly created render view");
	RNA_def_function_return(func, parm);

	func = RNA_def_function(srna, "remove", "rna_RenderView_remove");
	RNA_def_function_ui_description(func, "Remove a render view");
	RNA_def_function_flag(func, FUNC_USE_MAIN | FUNC_USE_REPORTS | FUNC_USE_SELF_ID);
	parm = RNA_def_pointer(func, "view", "SceneRenderView", "", "Render view to remove");
	RNA_def_property_flag(parm, PROP_REQUIRED | PROP_NEVER_NULL | PROP_RNAPTR);
	RNA_def_property_clear_flag(parm, PROP_THICK_WRAP);
}

/* use for render output and image save operator,
 * note: there are some cases where the members act differently when this is
 * used from a scene, video formats can only be selected for render output
 * for example, this is checked by seeing if the ptr->id.data is a Scene id */

static void rna_def_scene_image_format_data(BlenderRNA *brna)
{

#ifdef WITH_OPENJPEG
	static EnumPropertyItem jp2_codec_items[] = {
		{R_IMF_JP2_CODEC_JP2, "JP2", 0, "JP2", ""},
		{R_IMF_JP2_CODEC_J2K, "J2K", 0, "J2K", ""},
		{0, NULL, 0, NULL, NULL}
	};
#endif

	StructRNA *srna;
	PropertyRNA *prop;

	srna = RNA_def_struct(brna, "ImageFormatSettings", NULL);
	RNA_def_struct_sdna(srna, "ImageFormatData");
	RNA_def_struct_nested(brna, srna, "Scene");
	/* RNA_def_struct_path_func(srna, "rna_RenderSettings_path");  *//* no need for the path, its not animated! */
	RNA_def_struct_ui_text(srna, "Image Format", "Settings for image formats");

	prop = RNA_def_property(srna, "file_format", PROP_ENUM, PROP_NONE);
	RNA_def_property_enum_sdna(prop, NULL, "imtype");
	RNA_def_property_enum_items(prop, image_type_items);
	RNA_def_property_enum_funcs(prop, NULL, "rna_ImageFormatSettings_file_format_set",
	                            "rna_ImageFormatSettings_file_format_itemf");
	RNA_def_property_ui_text(prop, "File Format", "File format to save the rendered images as");
	RNA_def_property_update(prop, NC_SCENE | ND_RENDER_OPTIONS, NULL);

	prop = RNA_def_property(srna, "color_mode", PROP_ENUM, PROP_NONE);
	RNA_def_property_enum_bitflag_sdna(prop, NULL, "planes");
	RNA_def_property_enum_items(prop, image_color_mode_items);
	RNA_def_property_enum_funcs(prop, NULL, NULL, "rna_ImageFormatSettings_color_mode_itemf");
	RNA_def_property_ui_text(prop, "Color Mode",
	                         "Choose BW for saving grayscale images, RGB for saving red, green and blue channels, "
	                         "and RGBA for saving red, green, blue and alpha channels");
	RNA_def_property_update(prop, NC_SCENE | ND_RENDER_OPTIONS, NULL);

	prop = RNA_def_property(srna, "color_depth", PROP_ENUM, PROP_NONE);
	RNA_def_property_enum_bitflag_sdna(prop, NULL, "depth");
	RNA_def_property_enum_items(prop, image_color_depth_items);
	RNA_def_property_enum_funcs(prop, NULL, NULL, "rna_ImageFormatSettings_color_depth_itemf");
	RNA_def_property_ui_text(prop, "Color Depth", "Bit depth per channel");
	RNA_def_property_update(prop, NC_SCENE | ND_RENDER_OPTIONS, NULL);

	/* was 'file_quality' */
	prop = RNA_def_property(srna, "quality", PROP_INT, PROP_PERCENTAGE);
	RNA_def_property_int_sdna(prop, NULL, "quality");
	RNA_def_property_range(prop, 0, 100); /* 0 is needed for compression. */
	RNA_def_property_ui_text(prop, "Quality", "Quality for image formats that support lossy compression");
	RNA_def_property_update(prop, NC_SCENE | ND_RENDER_OPTIONS, NULL);

	/* was shared with file_quality */
	prop = RNA_def_property(srna, "compression", PROP_INT, PROP_PERCENTAGE);
	RNA_def_property_int_sdna(prop, NULL, "compress");
	RNA_def_property_range(prop, 0, 100); /* 0 is needed for compression. */
	RNA_def_property_ui_text(prop, "Compression", "Amount of time to determine best compression: "
	                                              "0 = no compression with fast file output, "
	                                              "100 = maximum lossless compression with slow file output");
	RNA_def_property_update(prop, NC_SCENE | ND_RENDER_OPTIONS, NULL);

	/* flag */
	prop = RNA_def_property(srna, "use_zbuffer", PROP_BOOLEAN, PROP_NONE);
	RNA_def_property_boolean_sdna(prop, NULL, "flag", R_IMF_FLAG_ZBUF);
	RNA_def_property_ui_text(prop, "Z Buffer", "Save the z-depth per pixel (32 bit unsigned int z-buffer)");
	RNA_def_property_update(prop, NC_SCENE | ND_RENDER_OPTIONS, NULL);

	prop = RNA_def_property(srna, "use_preview", PROP_BOOLEAN, PROP_NONE);
	RNA_def_property_boolean_sdna(prop, NULL, "flag", R_IMF_FLAG_PREVIEW_JPG);
	RNA_def_property_ui_text(prop, "Preview", "When rendering animations, save JPG preview images in same directory");
	RNA_def_property_update(prop, NC_SCENE | ND_RENDER_OPTIONS, NULL);

	/* format specific */

#ifdef WITH_OPENEXR
	/* OpenEXR */

	prop = RNA_def_property(srna, "exr_codec", PROP_ENUM, PROP_NONE);
	RNA_def_property_enum_sdna(prop, NULL, "exr_codec");
	RNA_def_property_enum_items(prop, exr_codec_items);
	RNA_def_property_ui_text(prop, "Codec", "Codec settings for OpenEXR");
	RNA_def_property_update(prop, NC_SCENE | ND_RENDER_OPTIONS, NULL);
#endif

#ifdef WITH_OPENJPEG
	/* Jpeg 2000 */
	prop = RNA_def_property(srna, "use_jpeg2k_ycc", PROP_BOOLEAN, PROP_NONE);
	RNA_def_property_boolean_sdna(prop, NULL, "jp2_flag", R_IMF_JP2_FLAG_YCC);
	RNA_def_property_ui_text(prop, "YCC", "Save luminance-chrominance-chrominance channels instead of RGB colors");
	RNA_def_property_update(prop, NC_SCENE | ND_RENDER_OPTIONS, NULL);

	prop = RNA_def_property(srna, "use_jpeg2k_cinema_preset", PROP_BOOLEAN, PROP_NONE);
	RNA_def_property_boolean_sdna(prop, NULL, "jp2_flag", R_IMF_JP2_FLAG_CINE_PRESET);
	RNA_def_property_ui_text(prop, "Cinema", "Use Openjpeg Cinema Preset");
	RNA_def_property_update(prop, NC_SCENE | ND_RENDER_OPTIONS, NULL);

	prop = RNA_def_property(srna, "use_jpeg2k_cinema_48", PROP_BOOLEAN, PROP_NONE);
	RNA_def_property_boolean_sdna(prop, NULL, "jp2_flag", R_IMF_JP2_FLAG_CINE_48);
	RNA_def_property_ui_text(prop, "Cinema (48)", "Use Openjpeg Cinema Preset (48fps)");
	RNA_def_property_update(prop, NC_SCENE | ND_RENDER_OPTIONS, NULL);

	prop = RNA_def_property(srna, "jpeg2k_codec", PROP_ENUM, PROP_NONE);
	RNA_def_property_enum_sdna(prop, NULL, "jp2_codec");
	RNA_def_property_enum_items(prop, jp2_codec_items);
	RNA_def_property_ui_text(prop, "Codec", "Codec settings for Jpek2000");
	RNA_def_property_update(prop, NC_SCENE | ND_RENDER_OPTIONS, NULL);
#endif

	/* Cineon and DPX */

	prop = RNA_def_property(srna, "use_cineon_log", PROP_BOOLEAN, PROP_NONE);
	RNA_def_property_boolean_sdna(prop, NULL, "cineon_flag", R_IMF_CINEON_FLAG_LOG);
	RNA_def_property_ui_text(prop, "Log", "Convert to logarithmic color space");
	RNA_def_property_update(prop, NC_SCENE | ND_RENDER_OPTIONS, NULL);

	prop = RNA_def_property(srna, "cineon_black", PROP_INT, PROP_NONE);
	RNA_def_property_int_sdna(prop, NULL, "cineon_black");
	RNA_def_property_range(prop, 0, 1024);
	RNA_def_property_ui_text(prop, "B", "Log conversion reference blackpoint");
	RNA_def_property_update(prop, NC_SCENE | ND_RENDER_OPTIONS, NULL);

	prop = RNA_def_property(srna, "cineon_white", PROP_INT, PROP_NONE);
	RNA_def_property_int_sdna(prop, NULL, "cineon_white");
	RNA_def_property_range(prop, 0, 1024);
	RNA_def_property_ui_text(prop, "W", "Log conversion reference whitepoint");
	RNA_def_property_update(prop, NC_SCENE | ND_RENDER_OPTIONS, NULL);

	prop = RNA_def_property(srna, "cineon_gamma", PROP_FLOAT, PROP_NONE);
	RNA_def_property_float_sdna(prop, NULL, "cineon_gamma");
	RNA_def_property_range(prop, 0.0f, 10.0f);
	RNA_def_property_ui_text(prop, "G", "Log conversion gamma");
	RNA_def_property_update(prop, NC_SCENE | ND_RENDER_OPTIONS, NULL);

	/* color management */
	prop = RNA_def_property(srna, "view_settings", PROP_POINTER, PROP_NONE);
	RNA_def_property_pointer_sdna(prop, NULL, "view_settings");
	RNA_def_property_struct_type(prop, "ColorManagedViewSettings");
	RNA_def_property_ui_text(prop, "View Settings", "Color management settings applied on image before saving");

	prop = RNA_def_property(srna, "display_settings", PROP_POINTER, PROP_NONE);
	RNA_def_property_pointer_sdna(prop, NULL, "display_settings");
	RNA_def_property_struct_type(prop, "ColorManagedDisplaySettings");
	RNA_def_property_ui_text(prop, "Display Settings", "Settings of device saved image would be displayed on");
}

static void rna_def_scene_ffmpeg_settings(BlenderRNA *brna)
{
	StructRNA *srna;
	PropertyRNA *prop;

#ifdef WITH_FFMPEG
	static EnumPropertyItem ffmpeg_format_items[] = {
		{FFMPEG_MPEG1, "MPEG1", 0, "MPEG-1", ""},
		{FFMPEG_MPEG2, "MPEG2", 0, "MPEG-2", ""},
		{FFMPEG_MPEG4, "MPEG4", 0, "MPEG-4", ""},
		{FFMPEG_AVI, "AVI", 0, "AVI", ""},
		{FFMPEG_MOV, "QUICKTIME", 0, "Quicktime", ""},
		{FFMPEG_DV, "DV", 0, "DV", ""},
		{FFMPEG_H264, "H264", 0, "H.264", ""},
		{FFMPEG_XVID, "XVID", 0, "Xvid", ""},
		{FFMPEG_OGG, "OGG", 0, "Ogg", ""},
		{FFMPEG_MKV, "MKV", 0, "Matroska", ""},
		{FFMPEG_FLV, "FLASH", 0, "Flash", ""},
		{0, NULL, 0, NULL, NULL}
	};

	static EnumPropertyItem ffmpeg_codec_items[] = {
		{AV_CODEC_ID_NONE, "NONE", 0, "None", ""},
		{AV_CODEC_ID_MPEG1VIDEO, "MPEG1", 0, "MPEG-1", ""},
		{AV_CODEC_ID_MPEG2VIDEO, "MPEG2", 0, "MPEG-2", ""},
		{AV_CODEC_ID_MPEG4, "MPEG4", 0, "MPEG-4(divx)", ""},
		{AV_CODEC_ID_HUFFYUV, "HUFFYUV", 0, "HuffYUV", ""},
		{AV_CODEC_ID_DVVIDEO, "DV", 0, "DV", ""},
		{AV_CODEC_ID_H264, "H264", 0, "H.264", ""},
		{AV_CODEC_ID_THEORA, "THEORA", 0, "Theora", ""},
		{AV_CODEC_ID_FLV1, "FLASH", 0, "Flash Video", ""},
		{AV_CODEC_ID_FFV1, "FFV1", 0, "FFmpeg video codec #1", ""},
		{AV_CODEC_ID_QTRLE, "QTRLE", 0, "QT rle / QT Animation", ""},
		{AV_CODEC_ID_DNXHD, "DNXHD", 0, "DNxHD", ""},
		{AV_CODEC_ID_PNG, "PNG", 0, "PNG", ""},
		{0, NULL, 0, NULL, NULL}
	};

	static EnumPropertyItem ffmpeg_audio_codec_items[] = {
		{AV_CODEC_ID_NONE, "NONE", 0, "None", ""},
		{AV_CODEC_ID_MP2, "MP2", 0, "MP2", ""},
		{AV_CODEC_ID_MP3, "MP3", 0, "MP3", ""},
		{AV_CODEC_ID_AC3, "AC3", 0, "AC3", ""},
		{AV_CODEC_ID_AAC, "AAC", 0, "AAC", ""},
		{AV_CODEC_ID_VORBIS, "VORBIS", 0, "Vorbis", ""},
		{AV_CODEC_ID_FLAC, "FLAC", 0, "FLAC", ""},
		{AV_CODEC_ID_PCM_S16LE, "PCM", 0, "PCM", ""},
		{0, NULL, 0, NULL, NULL}
	};
#endif

	static EnumPropertyItem audio_channel_items[] = {
		{1, "MONO", 0, "Mono", "Set audio channels to mono"},
		{2, "STEREO", 0, "Stereo", "Set audio channels to stereo"},
		{4, "SURROUND4", 0, "4 Channels", "Set audio channels to 4 channels"},
		{6, "SURROUND51", 0, "5.1 Surround", "Set audio channels to 5.1 surround sound"},
		{8, "SURROUND71", 0, "7.1 Surround", "Set audio channels to 7.1 surround sound"},
		{0, NULL, 0, NULL, NULL}
	};

	srna = RNA_def_struct(brna, "FFmpegSettings", NULL);
	RNA_def_struct_sdna(srna, "FFMpegCodecData");
	RNA_def_struct_ui_text(srna, "FFmpeg Settings", "FFmpeg related settings for the scene");

#ifdef WITH_FFMPEG
	prop = RNA_def_property(srna, "format", PROP_ENUM, PROP_NONE);
	RNA_def_property_enum_bitflag_sdna(prop, NULL, "type");
	RNA_def_property_clear_flag(prop, PROP_ANIMATABLE);
	RNA_def_property_enum_items(prop, ffmpeg_format_items);
	RNA_def_property_ui_text(prop, "Format", "Output file format");
	RNA_def_property_update(prop, NC_SCENE | ND_RENDER_OPTIONS, "rna_FFmpegSettings_codec_settings_update");

	prop = RNA_def_property(srna, "codec", PROP_ENUM, PROP_NONE);
	RNA_def_property_enum_bitflag_sdna(prop, NULL, "codec");
	RNA_def_property_clear_flag(prop, PROP_ANIMATABLE);
	RNA_def_property_enum_items(prop, ffmpeg_codec_items);
	RNA_def_property_ui_text(prop, "Codec", "FFmpeg codec to use");
	RNA_def_property_update(prop, NC_SCENE | ND_RENDER_OPTIONS, "rna_FFmpegSettings_codec_settings_update");

	prop = RNA_def_property(srna, "video_bitrate", PROP_INT, PROP_NONE);
	RNA_def_property_int_sdna(prop, NULL, "video_bitrate");
	RNA_def_property_clear_flag(prop, PROP_ANIMATABLE);
	RNA_def_property_ui_text(prop, "Bitrate", "Video bitrate (kb/s)");
	RNA_def_property_update(prop, NC_SCENE | ND_RENDER_OPTIONS, NULL);

	prop = RNA_def_property(srna, "minrate", PROP_INT, PROP_NONE);
	RNA_def_property_int_sdna(prop, NULL, "rc_min_rate");
	RNA_def_property_clear_flag(prop, PROP_ANIMATABLE);
	RNA_def_property_ui_text(prop, "Min Rate", "Rate control: min rate (kb/s)");
	RNA_def_property_update(prop, NC_SCENE | ND_RENDER_OPTIONS, NULL);

	prop = RNA_def_property(srna, "maxrate", PROP_INT, PROP_NONE);
	RNA_def_property_int_sdna(prop, NULL, "rc_max_rate");
	RNA_def_property_clear_flag(prop, PROP_ANIMATABLE);
	RNA_def_property_ui_text(prop, "Max Rate", "Rate control: max rate (kb/s)");
	RNA_def_property_update(prop, NC_SCENE | ND_RENDER_OPTIONS, NULL);

	prop = RNA_def_property(srna, "muxrate", PROP_INT, PROP_NONE);
	RNA_def_property_int_sdna(prop, NULL, "mux_rate");
	RNA_def_property_clear_flag(prop, PROP_ANIMATABLE);
	RNA_def_property_range(prop, 0, 100000000);
	RNA_def_property_ui_text(prop, "Mux Rate", "Mux rate (bits/s(!))");
	RNA_def_property_update(prop, NC_SCENE | ND_RENDER_OPTIONS, NULL);

	prop = RNA_def_property(srna, "gopsize", PROP_INT, PROP_NONE);
	RNA_def_property_int_sdna(prop, NULL, "gop_size");
	RNA_def_property_clear_flag(prop, PROP_ANIMATABLE);
	RNA_def_property_range(prop, 0, 100);
	RNA_def_property_ui_text(prop, "GOP Size", "Distance between key frames");
	RNA_def_property_update(prop, NC_SCENE | ND_RENDER_OPTIONS, NULL);

	prop = RNA_def_property(srna, "buffersize", PROP_INT, PROP_NONE);
	RNA_def_property_int_sdna(prop, NULL, "rc_buffer_size");
	RNA_def_property_clear_flag(prop, PROP_ANIMATABLE);
	RNA_def_property_range(prop, 0, 2000);
	RNA_def_property_ui_text(prop, "Buffersize", "Rate control: buffer size (kb)");
	RNA_def_property_update(prop, NC_SCENE | ND_RENDER_OPTIONS, NULL);

	prop = RNA_def_property(srna, "packetsize", PROP_INT, PROP_NONE);
	RNA_def_property_int_sdna(prop, NULL, "mux_packet_size");
	RNA_def_property_clear_flag(prop, PROP_ANIMATABLE);
	RNA_def_property_range(prop, 0, 16384);
	RNA_def_property_ui_text(prop, "Mux Packet Size", "Mux packet size (byte)");
	RNA_def_property_update(prop, NC_SCENE | ND_RENDER_OPTIONS, NULL);

	prop = RNA_def_property(srna, "use_autosplit", PROP_BOOLEAN, PROP_NONE);
	RNA_def_property_boolean_sdna(prop, NULL, "flags", FFMPEG_AUTOSPLIT_OUTPUT);
	RNA_def_property_clear_flag(prop, PROP_ANIMATABLE);
	RNA_def_property_ui_text(prop, "Autosplit Output", "Autosplit output at 2GB boundary");
	RNA_def_property_update(prop, NC_SCENE | ND_RENDER_OPTIONS, NULL);

	prop = RNA_def_property(srna, "use_lossless_output", PROP_BOOLEAN, PROP_NONE);
	RNA_def_property_boolean_sdna(prop, NULL, "flags", FFMPEG_LOSSLESS_OUTPUT);
	RNA_def_property_clear_flag(prop, PROP_ANIMATABLE);
	RNA_def_property_boolean_funcs(prop, NULL, "rna_FFmpegSettings_lossless_output_set");
	RNA_def_property_ui_text(prop, "Lossless Output", "Use lossless output for video streams");
	RNA_def_property_update(prop, NC_SCENE | ND_RENDER_OPTIONS, NULL);

	/* FFMPEG Audio*/
	prop = RNA_def_property(srna, "audio_codec", PROP_ENUM, PROP_NONE);
	RNA_def_property_enum_bitflag_sdna(prop, NULL, "audio_codec");
	RNA_def_property_clear_flag(prop, PROP_ANIMATABLE);
	RNA_def_property_enum_items(prop, ffmpeg_audio_codec_items);
	RNA_def_property_ui_text(prop, "Audio Codec", "FFmpeg audio codec to use");
	RNA_def_property_update(prop, NC_SCENE | ND_RENDER_OPTIONS, NULL);

	prop = RNA_def_property(srna, "audio_bitrate", PROP_INT, PROP_NONE);
	RNA_def_property_int_sdna(prop, NULL, "audio_bitrate");
	RNA_def_property_clear_flag(prop, PROP_ANIMATABLE);
	RNA_def_property_range(prop, 32, 384);
	RNA_def_property_ui_text(prop, "Bitrate", "Audio bitrate (kb/s)");
	RNA_def_property_update(prop, NC_SCENE | ND_RENDER_OPTIONS, NULL);

	prop = RNA_def_property(srna, "audio_volume", PROP_FLOAT, PROP_NONE);
	RNA_def_property_float_sdna(prop, NULL, "audio_volume");
	RNA_def_property_clear_flag(prop, PROP_ANIMATABLE);
	RNA_def_property_range(prop, 0.0f, 1.0f);
	RNA_def_property_ui_text(prop, "Volume", "Audio volume");
	RNA_def_property_translation_context(prop, BLF_I18NCONTEXT_ID_SOUND);
	RNA_def_property_update(prop, NC_SCENE | ND_RENDER_OPTIONS, NULL);
#endif

	/* the following two "ffmpeg" settings are general audio settings */
	prop = RNA_def_property(srna, "audio_mixrate", PROP_INT, PROP_NONE);
	RNA_def_property_int_sdna(prop, NULL, "audio_mixrate");
	RNA_def_property_clear_flag(prop, PROP_ANIMATABLE);
	RNA_def_property_range(prop, 8000, 192000);
	RNA_def_property_ui_text(prop, "Samplerate", "Audio samplerate(samples/s)");
	RNA_def_property_update(prop, NC_SCENE | ND_RENDER_OPTIONS, NULL);

	prop = RNA_def_property(srna, "audio_channels", PROP_ENUM, PROP_NONE);
	RNA_def_property_enum_sdna(prop, NULL, "audio_channels");
	RNA_def_property_clear_flag(prop, PROP_ANIMATABLE);
	RNA_def_property_enum_items(prop, audio_channel_items);
	RNA_def_property_ui_text(prop, "Audio Channels", "Audio channel count");
}

#ifdef WITH_QUICKTIME
static void rna_def_scene_quicktime_settings(BlenderRNA *brna)
{
	StructRNA *srna;
	PropertyRNA *prop;

	static EnumPropertyItem quicktime_codec_type_items[] = {
		{0, "codec", 0, "codec", ""},
		{0, NULL, 0, NULL, NULL}
	};

	static EnumPropertyItem quicktime_audio_samplerate_items[] = {
		{22050, "22050", 0, "22kHz", ""},
		{44100, "44100", 0, "44.1kHz", ""},
		{48000, "48000", 0, "48kHz", ""},
		{88200, "88200", 0, "88.2kHz", ""},
		{96000, "96000", 0, "96kHz", ""},
		{192000, "192000", 0, "192kHz", ""},
		{0, NULL, 0, NULL, NULL}
	};

	static EnumPropertyItem quicktime_audio_bitdepth_items[] = {
		{AUD_FORMAT_U8, "8BIT", 0, "8bit", ""},
		{AUD_FORMAT_S16, "16BIT", 0, "16bit", ""},
		{AUD_FORMAT_S24, "24BIT", 0, "24bit", ""},
		{AUD_FORMAT_S32, "32BIT", 0, "32bit", ""},
		{AUD_FORMAT_FLOAT32, "FLOAT32", 0, "float32", ""},
		{AUD_FORMAT_FLOAT64, "FLOAT64", 0, "float64", ""},
		{0, NULL, 0, NULL, NULL}
	};

	static EnumPropertyItem quicktime_audio_bitrate_items[] = {
		{64000, "64000", 0, "64kbps", ""},
		{112000, "112000", 0, "112kpbs", ""},
		{128000, "128000", 0, "128kbps", ""},
		{192000, "192000", 0, "192kbps", ""},
		{256000, "256000", 0, "256kbps", ""},
		{320000, "320000", 0, "320kbps", ""},
		{0, NULL, 0, NULL, NULL}
	};

	/* QuickTime */
	srna = RNA_def_struct(brna, "QuickTimeSettings", NULL);
	RNA_def_struct_sdna(srna, "QuicktimeCodecSettings");
	RNA_def_struct_ui_text(srna, "QuickTime Settings", "QuickTime related settings for the scene");

	prop = RNA_def_property(srna, "codec_type", PROP_ENUM, PROP_NONE);
	RNA_def_property_enum_bitflag_sdna(prop, NULL, "codecType");
	RNA_def_property_enum_items(prop, quicktime_codec_type_items);
	RNA_def_property_enum_funcs(prop, "rna_RenderSettings_qtcodecsettings_codecType_get",
	                            "rna_RenderSettings_qtcodecsettings_codecType_set",
	                            "rna_RenderSettings_qtcodecsettings_codecType_itemf");
	RNA_def_property_ui_text(prop, "Codec", "QuickTime codec type");
	RNA_def_property_update(prop, NC_SCENE | ND_RENDER_OPTIONS, NULL);

	prop = RNA_def_property(srna, "codec_spatial_quality", PROP_INT, PROP_PERCENTAGE);
	RNA_def_property_int_sdna(prop, NULL, "codecSpatialQuality");
	RNA_def_property_range(prop, 0, 100);
	RNA_def_property_ui_text(prop, "Spatial quality", "Intra-frame spatial quality level");
	RNA_def_property_update(prop, NC_SCENE | ND_RENDER_OPTIONS, NULL);

	prop = RNA_def_property(srna, "audiocodec_type", PROP_ENUM, PROP_NONE);
	RNA_def_property_enum_bitflag_sdna(prop, NULL, "audiocodecType");
	RNA_def_property_enum_items(prop, quicktime_codec_type_items);
	RNA_def_property_enum_funcs(prop, "rna_RenderSettings_qtcodecsettings_audiocodecType_get",
	                            "rna_RenderSettings_qtcodecsettings_audiocodecType_set",
	                            "rna_RenderSettings_qtcodecsettings_audiocodecType_itemf");
	RNA_def_property_ui_text(prop, "Audio Codec", "QuickTime audio codec type");
	RNA_def_property_update(prop, NC_SCENE | ND_RENDER_OPTIONS, NULL);

	prop = RNA_def_property(srna, "audio_samplerate", PROP_ENUM, PROP_NONE);
	RNA_def_property_enum_bitflag_sdna(prop, NULL, "audioSampleRate");
	RNA_def_property_enum_items(prop, quicktime_audio_samplerate_items);
	RNA_def_property_ui_text(prop, "Smp Rate", "Sample Rate");
	RNA_def_property_update(prop, NC_SCENE | ND_RENDER_OPTIONS, NULL);

	prop = RNA_def_property(srna, "audio_bitdepth", PROP_ENUM, PROP_NONE);
	RNA_def_property_enum_bitflag_sdna(prop, NULL, "audioBitDepth");
	RNA_def_property_enum_items(prop, quicktime_audio_bitdepth_items);
	RNA_def_property_ui_text(prop, "Bit Depth", "Bit Depth");
	RNA_def_property_update(prop, NC_SCENE | ND_RENDER_OPTIONS, NULL);

	prop = RNA_def_property(srna, "audio_resampling_hq", PROP_BOOLEAN, PROP_NONE);
	RNA_def_property_boolean_negative_sdna(prop, NULL, "audioCodecFlags", QTAUDIO_FLAG_RESAMPLE_NOHQ);
	RNA_def_property_ui_text(prop, "HQ", "Use High Quality resampling algorithm");
	RNA_def_property_update(prop, NC_SCENE | ND_RENDER_OPTIONS, NULL);

	prop = RNA_def_property(srna, "audio_codec_isvbr", PROP_BOOLEAN, PROP_NONE);
	RNA_def_property_boolean_negative_sdna(prop, NULL, "audioCodecFlags", QTAUDIO_FLAG_CODEC_ISCBR);
	RNA_def_property_ui_text(prop, "VBR", "Use Variable Bit Rate compression (improves quality at same bitrate)");
	RNA_def_property_update(prop, NC_SCENE | ND_RENDER_OPTIONS, NULL);

	prop = RNA_def_property(srna, "audio_bitrate", PROP_ENUM, PROP_NONE);
	RNA_def_property_enum_bitflag_sdna(prop, NULL, "audioBitRate");
	RNA_def_property_enum_items(prop, quicktime_audio_bitrate_items);
	RNA_def_property_ui_text(prop, "Bitrate", "Compressed audio bitrate");
	RNA_def_property_update(prop, NC_SCENE | ND_RENDER_OPTIONS, NULL);
}
#endif

static void rna_def_scene_render_data(BlenderRNA *brna)
{
	StructRNA *srna;
	PropertyRNA *prop;
	
	static EnumPropertyItem pixel_filter_items[] = {
		{R_FILTER_BOX, "BOX", 0, "Box", "Use a box filter for anti-aliasing"},
		{R_FILTER_TENT, "TENT", 0, "Tent", "Use a tent filter for anti-aliasing"},
		{R_FILTER_QUAD, "QUADRATIC", 0, "Quadratic", "Use a quadratic filter for anti-aliasing"},
		{R_FILTER_CUBIC, "CUBIC", 0, "Cubic", "Use a cubic filter for anti-aliasing"},
		{R_FILTER_CATROM, "CATMULLROM", 0, "Catmull-Rom", "Use a Catmull-Rom filter for anti-aliasing"},
		{R_FILTER_GAUSS, "GAUSSIAN", 0, "Gaussian", "Use a Gaussian filter for anti-aliasing"},
		{R_FILTER_MITCH, "MITCHELL", 0, "Mitchell-Netravali", "Use a Mitchell-Netravali filter for anti-aliasing"},
		{0, NULL, 0, NULL, NULL}
	};
		
	static EnumPropertyItem alpha_mode_items[] = {
		{R_ADDSKY, "SKY", 0, "Sky", "Transparent pixels are filled with sky color"},
		{R_ALPHAPREMUL, "TRANSPARENT", 0, "Transparent", "World background is transparent with premultiplied alpha"},
		{0, NULL, 0, NULL, NULL}
	};

	static EnumPropertyItem display_mode_items[] = {
		{R_OUTPUT_SCREEN, "SCREEN", 0, "Full Screen", "Images are rendered in full Screen"},
		{R_OUTPUT_AREA, "AREA", 0, "Image Editor", "Images are rendered in Image Editor"},
		{R_OUTPUT_WINDOW, "WINDOW", 0, "New Window", "Images are rendered in new Window"},
		{R_OUTPUT_NONE, "NONE", 0, "Keep UI", "Images are rendered without forcing UI changes"},
		{0, NULL, 0, NULL, NULL}
	};
	
	/* Bake */
	static EnumPropertyItem bake_mode_items[] = {
		{RE_BAKE_ALL, "FULL", 0, "Full Render", "Bake everything"},
		{RE_BAKE_AO, "AO", 0, "Ambient Occlusion", "Bake ambient occlusion"},
		{RE_BAKE_SHADOW, "SHADOW", 0, "Shadow", "Bake shadows"},
		{RE_BAKE_NORMALS, "NORMALS", 0, "Normals", "Bake normals"},
		{RE_BAKE_TEXTURE, "TEXTURE", 0, "Textures", "Bake textures"},
		{RE_BAKE_DISPLACEMENT, "DISPLACEMENT", 0, "Displacement", "Bake displacement"},
		{RE_BAKE_DERIVATIVE, "DERIVATIVE", 0, "Derivative", "Bake derivative map"},
		{RE_BAKE_VERTEX_COLORS, "VERTEX_COLORS", 0, "Vertex Colors", "Bake vertex colors"},
		{RE_BAKE_EMIT, "EMIT", 0, "Emission", "Bake Emit values (glow)"},
		{RE_BAKE_ALPHA, "ALPHA", 0, "Alpha", "Bake Alpha values (transparency)"},
		{RE_BAKE_MIRROR_INTENSITY, "MIRROR_INTENSITY", 0, "Mirror Intensity", "Bake Mirror values"},
		{RE_BAKE_MIRROR_COLOR, "MIRROR_COLOR", 0, "Mirror Colors", "Bake Mirror colors"},
		{RE_BAKE_SPEC_INTENSITY, "SPEC_INTENSITY", 0, "Specular Intensity", "Bake Specular values"},
		{RE_BAKE_SPEC_COLOR, "SPEC_COLOR", 0, "Specular Colors", "Bake Specular colors"},
		{0, NULL, 0, NULL, NULL}
	};

	static EnumPropertyItem bake_normal_space_items[] = {
		{R_BAKE_SPACE_CAMERA, "CAMERA", 0, "Camera", "Bake the normals in camera space"},
		{R_BAKE_SPACE_WORLD, "WORLD", 0, "World", "Bake the normals in world space"},
		{R_BAKE_SPACE_OBJECT, "OBJECT", 0, "Object", "Bake the normals in object space"},
		{R_BAKE_SPACE_TANGENT, "TANGENT", 0, "Tangent", "Bake the normals in tangent space"},
		{0, NULL, 0, NULL, NULL}
	};

	static EnumPropertyItem bake_qyad_split_items[] = {
		{0, "AUTO", 0, "Automatic", "Split quads to give the least distortion while baking"},
		{1, "FIXED", 0, "Fixed", "Split quads predictably (0,1,2) (0,2,3)"},
		{2, "FIXED_ALT", 0, "Fixed Alternate", "Split quads predictably (1,2,3) (1,3,0)"},
		{0, NULL, 0, NULL, NULL}
	};
	
	static EnumPropertyItem octree_resolution_items[] = {
		{64, "64", 0, "64", ""},
		{128, "128", 0, "128", ""},
		{256, "256", 0, "256", ""},
		{512, "512", 0, "512", ""},
		{0, NULL, 0, NULL, NULL}
	};

	static EnumPropertyItem raytrace_structure_items[] = {
		{R_RAYSTRUCTURE_AUTO, "AUTO", 0, "Auto", "Automatically select acceleration structure"},
		{R_RAYSTRUCTURE_OCTREE, "OCTREE", 0, "Octree", "Use old Octree structure"},
		{R_RAYSTRUCTURE_VBVH, "VBVH", 0, "vBVH", "Use vBVH"},
		{R_RAYSTRUCTURE_SIMD_SVBVH, "SIMD_SVBVH", 0, "SIMD SVBVH", "Use SIMD SVBVH"},
		{R_RAYSTRUCTURE_SIMD_QBVH, "SIMD_QBVH", 0, "SIMD QBVH", "Use SIMD QBVH"},
		{0, NULL, 0, NULL, NULL}
	};

	static EnumPropertyItem fixed_oversample_items[] = {
		{5, "5", 0, "5", ""},
		{8, "8", 0, "8", ""},
		{11, "11", 0, "11", ""},
		{16, "16", 0, "16", ""},
		{0, NULL, 0, NULL, NULL}
	};
		
	static EnumPropertyItem field_order_items[] = {
		{0, "EVEN_FIRST", 0, "Upper First", "Upper field first"},
		{R_ODDFIELD, "ODD_FIRST", 0, "Lower First", "Lower field first"},
		{0, NULL, 0, NULL, NULL}
	};
		
	static EnumPropertyItem threads_mode_items[] = {
		{0, "AUTO", 0, "Auto-detect", "Automatically determine the number of threads, based on CPUs"},
		{R_FIXED_THREADS, "FIXED", 0, "Fixed", "Manually determine the number of threads"},
		{0, NULL, 0, NULL, NULL}
	};

	static EnumPropertyItem engine_items[] = {
		{0, "BLENDER_RENDER", 0, "Blender Render", "Use the Blender internal rendering engine for rendering"},
		{0, NULL, 0, NULL, NULL}
	};

	static EnumPropertyItem freestyle_thickness_items[] = {
		{R_LINE_THICKNESS_ABSOLUTE, "ABSOLUTE", 0, "Absolute", "Specify unit line thickness in pixels"},
		{R_LINE_THICKNESS_RELATIVE, "RELATIVE", 0, "Relative",
		                            "Unit line thickness is scaled by the proportion of the present vertical image "
		                            "resolution to 480 pixels"},
		{0, NULL, 0, NULL, NULL}};

	static EnumPropertyItem views_setup_items[] = {
		{SCE_VIEWS_SETUP_BASIC, "SETUP_BASIC", 0, "Basic Stereo",
		                        "Single stereo camera system, adjust the stereo settings in the camera panel"},
		{SCE_VIEWS_SETUP_ADVANCED, "SETUP_ADVANCED", 0, "Advanced Stereo",
		                        "Multi camera system, adjust the cameras individually"},
		{0, NULL, 0, NULL, NULL}
	};



	rna_def_scene_ffmpeg_settings(brna);
#ifdef WITH_QUICKTIME
	rna_def_scene_quicktime_settings(brna);
#endif

	srna = RNA_def_struct(brna, "RenderSettings", NULL);
	RNA_def_struct_sdna(srna, "RenderData");
	RNA_def_struct_nested(brna, srna, "Scene");
	RNA_def_struct_path_func(srna, "rna_RenderSettings_path");
	RNA_def_struct_ui_text(srna, "Render Data", "Rendering settings for a Scene datablock");

	/* Render Data */
	prop = RNA_def_property(srna, "image_settings", PROP_POINTER, PROP_NONE);
	RNA_def_property_flag(prop, PROP_NEVER_NULL);
	RNA_def_property_pointer_sdna(prop, NULL, "im_format");
	RNA_def_property_struct_type(prop, "ImageFormatSettings");
	RNA_def_property_ui_text(prop, "Image Format", "");

	prop = RNA_def_property(srna, "resolution_x", PROP_INT, PROP_PIXEL);
	RNA_def_property_int_sdna(prop, NULL, "xsch");
	RNA_def_property_flag(prop, PROP_PROPORTIONAL);
	RNA_def_property_clear_flag(prop, PROP_ANIMATABLE);
	RNA_def_property_range(prop, 4, 65536);
	RNA_def_property_ui_text(prop, "Resolution X", "Number of horizontal pixels in the rendered image");
	RNA_def_property_update(prop, NC_SCENE | ND_RENDER_OPTIONS, "rna_SceneCamera_update");
	
	prop = RNA_def_property(srna, "resolution_y", PROP_INT, PROP_PIXEL);
	RNA_def_property_int_sdna(prop, NULL, "ysch");
	RNA_def_property_flag(prop, PROP_PROPORTIONAL);
	RNA_def_property_clear_flag(prop, PROP_ANIMATABLE);
	RNA_def_property_range(prop, 4, 65536);
	RNA_def_property_ui_text(prop, "Resolution Y", "Number of vertical pixels in the rendered image");
	RNA_def_property_update(prop, NC_SCENE | ND_RENDER_OPTIONS, "rna_SceneCamera_update");
	
	prop = RNA_def_property(srna, "resolution_percentage", PROP_INT, PROP_PERCENTAGE);
	RNA_def_property_int_sdna(prop, NULL, "size");
	RNA_def_property_clear_flag(prop, PROP_ANIMATABLE);
	RNA_def_property_range(prop, 1, SHRT_MAX);
	RNA_def_property_ui_range(prop, 1, 100, 10, 1);
	RNA_def_property_ui_text(prop, "Resolution %", "Percentage scale for render resolution");
	RNA_def_property_update(prop, NC_SCENE | ND_RENDER_OPTIONS, NULL);
	
	prop = RNA_def_property(srna, "tile_x", PROP_INT, PROP_NONE);
	RNA_def_property_int_sdna(prop, NULL, "tilex");
	RNA_def_property_clear_flag(prop, PROP_ANIMATABLE);
	RNA_def_property_range(prop, 8, 65536);
	RNA_def_property_ui_text(prop, "Tile X", "Horizontal tile size to use while rendering");
	RNA_def_property_update(prop, NC_SCENE | ND_RENDER_OPTIONS, NULL);
	
	prop = RNA_def_property(srna, "tile_y", PROP_INT, PROP_NONE);
	RNA_def_property_int_sdna(prop, NULL, "tiley");
	RNA_def_property_clear_flag(prop, PROP_ANIMATABLE);
	RNA_def_property_range(prop, 8, 65536);
	RNA_def_property_ui_text(prop, "Tile Y", "Vertical tile size to use while rendering");
	RNA_def_property_update(prop, NC_SCENE | ND_RENDER_OPTIONS, NULL);

	prop = RNA_def_property(srna, "preview_start_resolution", PROP_INT, PROP_NONE);
	RNA_def_property_clear_flag(prop, PROP_ANIMATABLE);
	RNA_def_property_range(prop, 8, 16384);
	RNA_def_property_int_default(prop, 64);
	RNA_def_property_ui_text(prop, "Start Resolution", "Resolution to start rendering preview at, "
	                                                   "progressively increasing it to the full viewport size");
	RNA_def_property_update(prop, NC_SCENE | ND_RENDER_OPTIONS, NULL);

	prop = RNA_def_property(srna, "pixel_aspect_x", PROP_FLOAT, PROP_NONE);
	RNA_def_property_float_sdna(prop, NULL, "xasp");
	RNA_def_property_flag(prop, PROP_PROPORTIONAL);
	RNA_def_property_clear_flag(prop, PROP_ANIMATABLE);
	RNA_def_property_range(prop, 1.0f, 200.0f);
	RNA_def_property_ui_text(prop, "Pixel Aspect X",
	                         "Horizontal aspect ratio - for anamorphic or non-square pixel output");
	RNA_def_property_update(prop, NC_SCENE | ND_RENDER_OPTIONS, "rna_SceneCamera_update");
	
	prop = RNA_def_property(srna, "pixel_aspect_y", PROP_FLOAT, PROP_NONE);
	RNA_def_property_float_sdna(prop, NULL, "yasp");
	RNA_def_property_flag(prop, PROP_PROPORTIONAL);
	RNA_def_property_clear_flag(prop, PROP_ANIMATABLE);
	RNA_def_property_range(prop, 1.0f, 200.0f);
	RNA_def_property_ui_text(prop, "Pixel Aspect Y",
	                         "Vertical aspect ratio - for anamorphic or non-square pixel output");
	RNA_def_property_update(prop, NC_SCENE | ND_RENDER_OPTIONS, "rna_SceneCamera_update");

#ifdef WITH_QUICKTIME
	prop = RNA_def_property(srna, "quicktime", PROP_POINTER, PROP_NONE);
	RNA_def_property_struct_type(prop, "QuickTimeSettings");
	RNA_def_property_pointer_sdna(prop, NULL, "qtcodecsettings");
	RNA_def_property_flag(prop, PROP_NEVER_UNLINK);
	RNA_def_property_ui_text(prop, "QuickTime Settings", "QuickTime related settings for the scene");
#endif

	prop = RNA_def_property(srna, "ffmpeg", PROP_POINTER, PROP_NONE);
	RNA_def_property_struct_type(prop, "FFmpegSettings");
	RNA_def_property_pointer_sdna(prop, NULL, "ffcodecdata");
	RNA_def_property_flag(prop, PROP_NEVER_UNLINK);
	RNA_def_property_ui_text(prop, "FFmpeg Settings", "FFmpeg related settings for the scene");

	prop = RNA_def_property(srna, "fps", PROP_INT, PROP_NONE);
	RNA_def_property_int_sdna(prop, NULL, "frs_sec");
	RNA_def_property_clear_flag(prop, PROP_ANIMATABLE);
	RNA_def_property_range(prop, 1, 120);
	RNA_def_property_ui_text(prop, "FPS", "Framerate, expressed in frames per second");
	RNA_def_property_update(prop, NC_SCENE | ND_RENDER_OPTIONS, "rna_Scene_fps_update");
	
	prop = RNA_def_property(srna, "fps_base", PROP_FLOAT, PROP_NONE);
	RNA_def_property_float_sdna(prop, NULL, "frs_sec_base");
	RNA_def_property_clear_flag(prop, PROP_ANIMATABLE);
	RNA_def_property_range(prop, 0.1f, 120.0f);
	RNA_def_property_ui_text(prop, "FPS Base", "Framerate base");
	RNA_def_property_update(prop, NC_SCENE | ND_RENDER_OPTIONS, "rna_Scene_fps_update");
	
	/* frame mapping */
	prop = RNA_def_property(srna, "frame_map_old", PROP_INT, PROP_NONE);
	RNA_def_property_int_sdna(prop, NULL, "framapto");
	RNA_def_property_clear_flag(prop, PROP_ANIMATABLE);
	RNA_def_property_range(prop, 1, 900);
	RNA_def_property_ui_text(prop, "Frame Map Old", "Old mapping value in frames");
	RNA_def_property_update(prop, NC_SCENE | ND_FRAME, "rna_Scene_framelen_update");
	
	prop = RNA_def_property(srna, "frame_map_new", PROP_INT, PROP_NONE);
	RNA_def_property_int_sdna(prop, NULL, "images");
	RNA_def_property_clear_flag(prop, PROP_ANIMATABLE);
	RNA_def_property_range(prop, 1, 900);
	RNA_def_property_ui_text(prop, "Frame Map New", "How many frames the Map Old will last");
	RNA_def_property_update(prop, NC_SCENE | ND_FRAME, "rna_Scene_framelen_update");

	
	prop = RNA_def_property(srna, "dither_intensity", PROP_FLOAT, PROP_NONE);
	RNA_def_property_float_sdna(prop, NULL, "dither_intensity");
	RNA_def_property_range(prop, 0.0f, 2.0f);
	RNA_def_property_ui_text(prop, "Dither Intensity",
	                         "Amount of dithering noise added to the rendered image to break up banding");
	RNA_def_property_update(prop, NC_SCENE | ND_RENDER_OPTIONS, NULL);
	
	prop = RNA_def_property(srna, "pixel_filter_type", PROP_ENUM, PROP_NONE);
	RNA_def_property_enum_sdna(prop, NULL, "filtertype");
	RNA_def_property_enum_items(prop, pixel_filter_items);
	RNA_def_property_ui_text(prop, "Pixel Filter", "Reconstruction filter used for combining anti-aliasing samples");
	RNA_def_property_update(prop, NC_SCENE | ND_RENDER_OPTIONS, NULL);
	
	prop = RNA_def_property(srna, "filter_size", PROP_FLOAT, PROP_PIXEL);
	RNA_def_property_float_sdna(prop, NULL, "gauss");
	RNA_def_property_range(prop, 0.5f, 1.5f);
	RNA_def_property_ui_text(prop, "Filter Size", "Width over which the reconstruction filter combines samples");
	RNA_def_property_update(prop, NC_SCENE | ND_RENDER_OPTIONS, NULL);
	
	prop = RNA_def_property(srna, "alpha_mode", PROP_ENUM, PROP_NONE);
	RNA_def_property_enum_sdna(prop, NULL, "alphamode");
	RNA_def_property_enum_items(prop, alpha_mode_items);
	RNA_def_property_ui_text(prop, "Alpha Mode", "Representation of alpha information in the RGBA pixels");
	RNA_def_property_update(prop, NC_SCENE | ND_RENDER_OPTIONS, NULL);
	
	prop = RNA_def_property(srna, "octree_resolution", PROP_ENUM, PROP_NONE);
	RNA_def_property_enum_sdna(prop, NULL, "ocres");
	RNA_def_property_enum_items(prop, octree_resolution_items);
	RNA_def_property_ui_text(prop, "Octree Resolution",
	                         "Resolution of raytrace accelerator, use higher resolutions for larger scenes");
	RNA_def_property_update(prop, NC_SCENE | ND_RENDER_OPTIONS, NULL);

	prop = RNA_def_property(srna, "raytrace_method", PROP_ENUM, PROP_NONE);
	RNA_def_property_enum_sdna(prop, NULL, "raytrace_structure");
	RNA_def_property_enum_items(prop, raytrace_structure_items);
	RNA_def_property_ui_text(prop, "Raytrace Acceleration Structure", "Type of raytrace accelerator structure");
	RNA_def_property_update(prop, NC_SCENE | ND_RENDER_OPTIONS, NULL);

	prop = RNA_def_property(srna, "use_instances", PROP_BOOLEAN, PROP_NONE);
	RNA_def_property_boolean_sdna(prop, NULL, "raytrace_options", R_RAYTRACE_USE_INSTANCES);
	RNA_def_property_ui_text(prop, "Use Instances",
	                         "Instance support leads to effective memory reduction when using duplicates");
	RNA_def_property_update(prop, NC_SCENE | ND_RENDER_OPTIONS, NULL);

	prop = RNA_def_property(srna, "use_local_coords", PROP_BOOLEAN, PROP_NONE);
	RNA_def_property_boolean_sdna(prop, NULL, "raytrace_options", R_RAYTRACE_USE_LOCAL_COORDS);
	RNA_def_property_ui_text(prop, "Use Local Coords",
	                         "Vertex coordinates are stored locally on each primitive "
	                         "(increases memory usage, but may have impact on speed)");
	RNA_def_property_update(prop, NC_SCENE | ND_RENDER_OPTIONS, NULL);

	prop = RNA_def_property(srna, "use_antialiasing", PROP_BOOLEAN, PROP_NONE);
	RNA_def_property_boolean_sdna(prop, NULL, "mode", R_OSA);
	RNA_def_property_ui_text(prop, "Anti-Aliasing",
	                         "Render and combine multiple samples per pixel to prevent jagged edges");
	RNA_def_property_update(prop, NC_SCENE | ND_RENDER_OPTIONS, NULL);
	
	prop = RNA_def_property(srna, "antialiasing_samples", PROP_ENUM, PROP_NONE);
	RNA_def_property_enum_sdna(prop, NULL, "osa");
	RNA_def_property_enum_items(prop, fixed_oversample_items);
	RNA_def_property_ui_text(prop, "Anti-Aliasing Samples", "Amount of anti-aliasing samples per pixel");
	RNA_def_property_update(prop, NC_SCENE | ND_RENDER_OPTIONS, NULL);
	
	prop = RNA_def_property(srna, "use_fields", PROP_BOOLEAN, PROP_NONE);
	RNA_def_property_boolean_sdna(prop, NULL, "mode", R_FIELDS);
	RNA_def_property_ui_text(prop, "Fields", "Render image to two fields per frame, for interlaced TV output");
	RNA_def_property_update(prop, NC_SCENE | ND_RENDER_OPTIONS, NULL);
	
	prop = RNA_def_property(srna, "field_order", PROP_ENUM, PROP_NONE);
	RNA_def_property_enum_bitflag_sdna(prop, NULL, "mode");
	RNA_def_property_enum_items(prop, field_order_items);
	RNA_def_property_ui_text(prop, "Field Order",
	                         "Order of video fields (select which lines get rendered first, "
	                         "to create smooth motion for TV output)");
	RNA_def_property_update(prop, NC_SCENE | ND_RENDER_OPTIONS, NULL);
	
	prop = RNA_def_property(srna, "use_fields_still", PROP_BOOLEAN, PROP_NONE);
	RNA_def_property_boolean_sdna(prop, NULL, "mode", R_FIELDSTILL);
	RNA_def_property_ui_text(prop, "Fields Still", "Disable the time difference between fields");
	RNA_def_property_update(prop, NC_SCENE | ND_RENDER_OPTIONS, NULL);
	
	/* rendering features */
	prop = RNA_def_property(srna, "use_shadows", PROP_BOOLEAN, PROP_NONE);
	RNA_def_property_boolean_sdna(prop, NULL, "mode", R_SHADOW);
	RNA_def_property_ui_text(prop, "Shadows", "Calculate shadows while rendering");
	RNA_def_property_update(prop, NC_SCENE | ND_RENDER_OPTIONS, NULL);
	
	prop = RNA_def_property(srna, "use_envmaps", PROP_BOOLEAN, PROP_NONE);
	RNA_def_property_boolean_sdna(prop, NULL, "mode", R_ENVMAP);
	RNA_def_property_ui_text(prop, "Environment Maps", "Calculate environment maps while rendering");
	RNA_def_property_update(prop, NC_SCENE | ND_RENDER_OPTIONS, NULL);
	
	prop = RNA_def_property(srna, "use_sss", PROP_BOOLEAN, PROP_NONE);
	RNA_def_property_boolean_sdna(prop, NULL, "mode", R_SSS);
	RNA_def_property_ui_text(prop, "Subsurface Scattering", "Calculate sub-surface scattering in materials rendering");
	RNA_def_property_update(prop, NC_SCENE | ND_RENDER_OPTIONS, NULL);
	
	prop = RNA_def_property(srna, "use_raytrace", PROP_BOOLEAN, PROP_NONE);
	RNA_def_property_boolean_sdna(prop, NULL, "mode", R_RAYTRACE);
	RNA_def_property_ui_text(prop, "Raytracing",
	                         "Pre-calculate the raytrace accelerator and render raytracing effects");
	RNA_def_property_update(prop, NC_SCENE | ND_RENDER_OPTIONS, NULL);
	
	prop = RNA_def_property(srna, "use_textures", PROP_BOOLEAN, PROP_NONE);
	RNA_def_property_boolean_negative_sdna(prop, NULL, "scemode", R_NO_TEX);
	RNA_def_property_ui_text(prop, "Textures", "Use textures to affect material properties");
	RNA_def_property_update(prop, NC_SCENE | ND_RENDER_OPTIONS, NULL);
	
	prop = RNA_def_property(srna, "use_edge_enhance", PROP_BOOLEAN, PROP_NONE);
	RNA_def_property_boolean_sdna(prop, NULL, "mode", R_EDGE);
	RNA_def_property_ui_text(prop, "Edge", "Create a toon outline around the edges of geometry");
	RNA_def_property_update(prop, NC_SCENE | ND_RENDER_OPTIONS, NULL);
	
	prop = RNA_def_property(srna, "edge_threshold", PROP_INT, PROP_NONE);
	RNA_def_property_int_sdna(prop, NULL, "edgeint");
	RNA_def_property_range(prop, 0, 255);
	RNA_def_property_ui_text(prop, "Edge Threshold", "Threshold for drawing outlines on geometry edges");
	RNA_def_property_update(prop, NC_SCENE | ND_RENDER_OPTIONS, NULL);
	
	prop = RNA_def_property(srna, "edge_color", PROP_FLOAT, PROP_COLOR);
	RNA_def_property_float_sdna(prop, NULL, "edgeR");
	RNA_def_property_array(prop, 3);
	RNA_def_property_ui_text(prop, "Edge Color", "Edge color");
	RNA_def_property_update(prop, NC_SCENE | ND_RENDER_OPTIONS, NULL);
	
	prop = RNA_def_property(srna, "use_freestyle", PROP_BOOLEAN, PROP_NONE);
	RNA_def_property_boolean_sdna(prop, NULL, "mode", R_EDGE_FRS);
	RNA_def_property_ui_text(prop, "Edge", "Draw stylized strokes using Freestyle");
	RNA_def_property_update(prop, NC_SCENE | ND_RENDER_OPTIONS, "rna_Scene_freestyle_update");

	/* threads */
	prop = RNA_def_property(srna, "threads", PROP_INT, PROP_NONE);
	RNA_def_property_int_sdna(prop, NULL, "threads");
	RNA_def_property_range(prop, 1, BLENDER_MAX_THREADS);
	RNA_def_property_int_funcs(prop, "rna_RenderSettings_threads_get", NULL, NULL);
	RNA_def_property_ui_text(prop, "Threads",
	                         "Number of CPU threads to use simultaneously while rendering "
	                         "(for multi-core/CPU systems)");
	RNA_def_property_update(prop, NC_SCENE | ND_RENDER_OPTIONS, NULL);
	
	prop = RNA_def_property(srna, "threads_mode", PROP_ENUM, PROP_NONE);
	RNA_def_property_enum_bitflag_sdna(prop, NULL, "mode");
	RNA_def_property_enum_items(prop, threads_mode_items);
	RNA_def_property_enum_funcs(prop, "rna_RenderSettings_threads_mode_get", NULL, NULL);
	RNA_def_property_ui_text(prop, "Threads Mode", "Determine the amount of render threads used");
	RNA_def_property_update(prop, NC_SCENE | ND_RENDER_OPTIONS, NULL);
	
	/* motion blur */
	prop = RNA_def_property(srna, "use_motion_blur", PROP_BOOLEAN, PROP_NONE);
	RNA_def_property_boolean_sdna(prop, NULL, "mode", R_MBLUR);
	RNA_def_property_ui_text(prop, "Motion Blur", "Use multi-sampled 3D scene motion blur");
	RNA_def_property_clear_flag(prop, PROP_ANIMATABLE);
	RNA_def_property_update(prop, NC_SCENE | ND_RENDER_OPTIONS, "rna_Scene_glsl_update");
	
	prop = RNA_def_property(srna, "motion_blur_samples", PROP_INT, PROP_NONE);
	RNA_def_property_int_sdna(prop, NULL, "mblur_samples");
	RNA_def_property_range(prop, 1, 32);
	RNA_def_property_ui_text(prop, "Motion Samples", "Number of scene samples to take with motion blur");
	RNA_def_property_clear_flag(prop, PROP_ANIMATABLE);
	RNA_def_property_update(prop, NC_SCENE | ND_RENDER_OPTIONS, "rna_Scene_glsl_update");
	
	prop = RNA_def_property(srna, "motion_blur_shutter", PROP_FLOAT, PROP_UNSIGNED);
	RNA_def_property_float_sdna(prop, NULL, "blurfac");
	RNA_def_property_ui_range(prop, 0.01f, 2.0f, 1, 2);
	RNA_def_property_ui_text(prop, "Shutter", "Time taken in frames between shutter open and close");
	RNA_def_property_clear_flag(prop, PROP_ANIMATABLE);
	RNA_def_property_update(prop, NC_SCENE | ND_RENDER_OPTIONS, "rna_Scene_glsl_update");
	
	/* border */
	prop = RNA_def_property(srna, "use_border", PROP_BOOLEAN, PROP_NONE);
	RNA_def_property_boolean_sdna(prop, NULL, "mode", R_BORDER);
	RNA_def_property_clear_flag(prop, PROP_ANIMATABLE);
	RNA_def_property_ui_text(prop, "Border",
	                         "Render a user-defined border region, within the frame size "
	                         "(note that this disables save_buffers and full_sample)");
	RNA_def_property_update(prop, NC_SCENE | ND_RENDER_OPTIONS, NULL);

	
	
	prop = RNA_def_property(srna, "border_min_x", PROP_FLOAT, PROP_NONE);
	RNA_def_property_float_sdna(prop, NULL, "border.xmin");
	RNA_def_property_range(prop, 0.0f, 1.0f);
	RNA_def_property_clear_flag(prop, PROP_ANIMATABLE);
	RNA_def_property_ui_text(prop, "Border Minimum X", "Minimum X value to for the render border");
	RNA_def_property_update(prop, NC_SCENE | ND_RENDER_OPTIONS, NULL);

	prop = RNA_def_property(srna, "border_min_y", PROP_FLOAT, PROP_NONE);
	RNA_def_property_float_sdna(prop, NULL, "border.ymin");
	RNA_def_property_range(prop, 0.0f, 1.0f);
	RNA_def_property_clear_flag(prop, PROP_ANIMATABLE);
	RNA_def_property_ui_text(prop, "Border Minimum Y", "Minimum Y value for the render border");
	RNA_def_property_update(prop, NC_SCENE | ND_RENDER_OPTIONS, NULL);

	prop = RNA_def_property(srna, "border_max_x", PROP_FLOAT, PROP_NONE);
	RNA_def_property_float_sdna(prop, NULL, "border.xmax");
	RNA_def_property_range(prop, 0.0f, 1.0f);
	RNA_def_property_clear_flag(prop, PROP_ANIMATABLE);
	RNA_def_property_ui_text(prop, "Border Maximum X", "Maximum X value for the render border");
	RNA_def_property_update(prop, NC_SCENE | ND_RENDER_OPTIONS, NULL);

	prop = RNA_def_property(srna, "border_max_y", PROP_FLOAT, PROP_NONE);
	RNA_def_property_float_sdna(prop, NULL, "border.ymax");
	RNA_def_property_range(prop, 0.0f, 1.0f);
	RNA_def_property_clear_flag(prop, PROP_ANIMATABLE);
	RNA_def_property_ui_text(prop, "Border Maximum Y", "Maximum Y value for the render border");
	RNA_def_property_update(prop, NC_SCENE | ND_RENDER_OPTIONS, NULL);
	
	prop = RNA_def_property(srna, "use_crop_to_border", PROP_BOOLEAN, PROP_NONE);
	RNA_def_property_boolean_sdna(prop, NULL, "mode", R_CROP);
	RNA_def_property_clear_flag(prop, PROP_ANIMATABLE);
	RNA_def_property_ui_text(prop, "Crop to Border", "Crop the rendered frame to the defined border size");
	RNA_def_property_update(prop, NC_SCENE | ND_RENDER_OPTIONS, NULL);
	
	prop = RNA_def_property(srna, "use_placeholder", PROP_BOOLEAN, PROP_NONE);
	RNA_def_property_boolean_sdna(prop, NULL, "mode", R_TOUCH);
	RNA_def_property_ui_text(prop, "Placeholders",
	                         "Create empty placeholder files while rendering frames (similar to Unix 'touch')");
	RNA_def_property_update(prop, NC_SCENE | ND_RENDER_OPTIONS, NULL);
	
	prop = RNA_def_property(srna, "use_overwrite", PROP_BOOLEAN, PROP_NONE);
	RNA_def_property_boolean_negative_sdna(prop, NULL, "mode", R_NO_OVERWRITE);
	RNA_def_property_ui_text(prop, "Overwrite", "Overwrite existing files while rendering");
	RNA_def_property_update(prop, NC_SCENE | ND_RENDER_OPTIONS, NULL);
	
	prop = RNA_def_property(srna, "use_compositing", PROP_BOOLEAN, PROP_NONE);
	RNA_def_property_boolean_sdna(prop, NULL, "scemode", R_DOCOMP);
	RNA_def_property_clear_flag(prop, PROP_ANIMATABLE);
	RNA_def_property_ui_text(prop, "Compositing",
	                         "Process the render result through the compositing pipeline, "
	                         "if compositing nodes are enabled");
	RNA_def_property_update(prop, NC_SCENE | ND_RENDER_OPTIONS, NULL);
	
	prop = RNA_def_property(srna, "use_sequencer", PROP_BOOLEAN, PROP_NONE);
	RNA_def_property_boolean_sdna(prop, NULL, "scemode", R_DOSEQ);
	RNA_def_property_clear_flag(prop, PROP_ANIMATABLE);
	RNA_def_property_ui_text(prop, "Sequencer",
	                         "Process the render (and composited) result through the video sequence "
	                         "editor pipeline, if sequencer strips exist");
	RNA_def_property_update(prop, NC_SCENE | ND_RENDER_OPTIONS, NULL);
	
	prop = RNA_def_property(srna, "use_file_extension", PROP_BOOLEAN, PROP_NONE);
	RNA_def_property_boolean_sdna(prop, NULL, "scemode", R_EXTENSION);
	RNA_def_property_ui_text(prop, "File Extensions",
	                         "Add the file format extensions to the rendered file name (eg: filename + .jpg)");
	RNA_def_property_update(prop, NC_SCENE | ND_RENDER_OPTIONS, NULL);

#if 0 /* moved */
	prop = RNA_def_property(srna, "file_format", PROP_ENUM, PROP_NONE);
	RNA_def_property_enum_sdna(prop, NULL, "imtype");
	RNA_def_property_enum_items(prop, image_type_items);
	RNA_def_property_enum_funcs(prop, NULL, "rna_RenderSettings_file_format_set", NULL);
	RNA_def_property_ui_text(prop, "File Format", "File format to save the rendered images as");
	RNA_def_property_update(prop, NC_SCENE | ND_RENDER_OPTIONS, NULL);
#endif

	prop = RNA_def_property(srna, "file_extension", PROP_STRING, PROP_NONE);
	RNA_def_property_string_funcs(prop, "rna_SceneRender_file_ext_get", "rna_SceneRender_file_ext_length", NULL);
	RNA_def_property_ui_text(prop, "Extension", "The file extension used for saving renders");
	RNA_def_property_clear_flag(prop, PROP_EDITABLE);

	prop = RNA_def_property(srna, "is_movie_format", PROP_BOOLEAN, PROP_NONE);
	RNA_def_property_boolean_funcs(prop, "rna_RenderSettings_is_movie_fomat_get", NULL);
	RNA_def_property_clear_flag(prop, PROP_EDITABLE);
	RNA_def_property_ui_text(prop, "Movie Format", "When true the format is a movie");

	prop = RNA_def_property(srna, "use_free_image_textures", PROP_BOOLEAN, PROP_NONE);
	RNA_def_property_boolean_sdna(prop, NULL, "scemode", R_FREE_IMAGE);
	RNA_def_property_ui_text(prop, "Free Image Textures",
	                         "Free all image textures from memory after render, to save memory before compositing");
	RNA_def_property_update(prop, NC_SCENE | ND_RENDER_OPTIONS, NULL);

	prop = RNA_def_property(srna, "use_free_unused_nodes", PROP_BOOLEAN, PROP_NONE);
	RNA_def_property_boolean_sdna(prop, NULL, "scemode", R_COMP_FREE);
	RNA_def_property_ui_text(prop, "Free Unused Nodes",
	                         "Free Nodes that are not used while compositing, to save memory");
	RNA_def_property_update(prop, NC_SCENE | ND_RENDER_OPTIONS, NULL);

	prop = RNA_def_property(srna, "use_save_buffers", PROP_BOOLEAN, PROP_NONE);
	RNA_def_property_boolean_sdna(prop, NULL, "scemode", R_EXR_TILE_FILE);
	RNA_def_property_boolean_funcs(prop, "rna_RenderSettings_save_buffers_get", NULL);
	RNA_def_property_ui_text(prop, "Save Buffers",
	                         "Save tiles for all RenderLayers and SceneNodes to files in the temp directory "
	                         "(saves memory, required for Full Sample)");
	RNA_def_property_update(prop, NC_SCENE | ND_RENDER_OPTIONS, NULL);
	
	prop = RNA_def_property(srna, "use_full_sample", PROP_BOOLEAN, PROP_NONE);
	RNA_def_property_boolean_sdna(prop, NULL, "scemode", R_FULL_SAMPLE);
	RNA_def_property_boolean_funcs(prop, "rna_RenderSettings_full_sample_get", NULL);
	RNA_def_property_ui_text(prop, "Full Sample",
	                         "Save for every anti-aliasing sample the entire RenderLayer results "
	                         "(this solves anti-aliasing issues with compositing)");
	RNA_def_property_update(prop, NC_SCENE | ND_RENDER_OPTIONS, NULL);

	prop = RNA_def_property(srna, "display_mode", PROP_ENUM, PROP_NONE);
	RNA_def_property_enum_bitflag_sdna(prop, NULL, "displaymode");
	RNA_def_property_enum_items(prop, display_mode_items);
	RNA_def_property_ui_text(prop, "Display", "Select where rendered images will be displayed");
	RNA_def_property_update(prop, NC_SCENE | ND_RENDER_OPTIONS, NULL);

	prop = RNA_def_property(srna, "use_lock_interface", PROP_BOOLEAN, PROP_NONE);
	RNA_def_property_boolean_sdna(prop, NULL, "use_lock_interface", 1);
	RNA_def_property_ui_icon(prop, ICON_UNLOCKED, true);
	RNA_def_property_ui_text(prop, "Lock Interface", "Lock interface during rendering in favor of giving more memory to the renderer");
	RNA_def_property_update(prop, NC_SCENE | ND_RENDER_OPTIONS, NULL);

	prop = RNA_def_property(srna, "filepath", PROP_STRING, PROP_FILEPATH);
	RNA_def_property_string_sdna(prop, NULL, "pic");
	RNA_def_property_ui_text(prop, "Output Path",
	                         "Directory/name to save animations, # characters defines the position "
	                         "and length of frame numbers");
	RNA_def_property_update(prop, NC_SCENE | ND_RENDER_OPTIONS, NULL);

	/* Render result EXR cache. */
	prop = RNA_def_property(srna, "use_render_cache", PROP_BOOLEAN, PROP_NONE);
	RNA_def_property_boolean_sdna(prop, NULL, "scemode", R_EXR_CACHE_FILE);
	RNA_def_property_ui_text(prop, "Cache Result",
	                         "Save render cache to EXR files (useful for heavy compositing, "
	                         "Note: affects indirectly rendered scenes)");
	RNA_def_property_update(prop, NC_SCENE | ND_RENDER_OPTIONS, NULL);

	/* Bake */
	
	prop = RNA_def_property(srna, "bake_type", PROP_ENUM, PROP_NONE);
	RNA_def_property_enum_bitflag_sdna(prop, NULL, "bake_mode");
	RNA_def_property_enum_items(prop, bake_mode_items);
	RNA_def_property_ui_text(prop, "Bake Mode", "Choose shading information to bake into the image");
	RNA_def_property_update(prop, NC_SCENE | ND_RENDER_OPTIONS, NULL);

	prop = RNA_def_property(srna, "bake_normal_space", PROP_ENUM, PROP_NONE);
	RNA_def_property_enum_bitflag_sdna(prop, NULL, "bake_normal_space");
	RNA_def_property_enum_items(prop, bake_normal_space_items);
	RNA_def_property_ui_text(prop, "Normal Space", "Choose normal space for baking");
	RNA_def_property_update(prop, NC_SCENE | ND_RENDER_OPTIONS, NULL);

	prop = RNA_def_property(srna, "bake_quad_split", PROP_ENUM, PROP_NONE);
	RNA_def_property_enum_items(prop, bake_qyad_split_items);
	RNA_def_property_ui_text(prop, "Quad Split", "Choose the method used to split a quad into 2 triangles for baking");
	RNA_def_property_update(prop, NC_SCENE | ND_RENDER_OPTIONS, NULL);

	prop = RNA_def_property(srna, "bake_aa_mode", PROP_ENUM, PROP_NONE);
	RNA_def_property_enum_bitflag_sdna(prop, NULL, "bake_osa");
	RNA_def_property_enum_items(prop, fixed_oversample_items);
	RNA_def_property_ui_text(prop, "Anti-Aliasing Level", "");
	RNA_def_property_update(prop, NC_SCENE | ND_RENDER_OPTIONS, NULL);

	prop = RNA_def_property(srna, "use_bake_selected_to_active", PROP_BOOLEAN, PROP_NONE);
	RNA_def_property_boolean_sdna(prop, NULL, "bake_flag", R_BAKE_TO_ACTIVE);
	RNA_def_property_ui_text(prop, "Selected to Active",
	                         "Bake shading on the surface of selected objects to the active object");
	RNA_def_property_update(prop, NC_SCENE | ND_RENDER_OPTIONS, NULL);

	prop = RNA_def_property(srna, "use_bake_normalize", PROP_BOOLEAN, PROP_NONE);
	RNA_def_property_boolean_sdna(prop, NULL, "bake_flag", R_BAKE_NORMALIZE);
	RNA_def_property_ui_text(prop, "Normalized",
	                         "With displacement normalize to the distance, with ambient occlusion "
	                         "normalize without using material settings");
	RNA_def_property_update(prop, NC_SCENE | ND_RENDER_OPTIONS, NULL);

	prop = RNA_def_property(srna, "use_bake_clear", PROP_BOOLEAN, PROP_NONE);
	RNA_def_property_boolean_sdna(prop, NULL, "bake_flag", R_BAKE_CLEAR);
	RNA_def_property_ui_text(prop, "Clear", "Clear Images before baking");
	RNA_def_property_update(prop, NC_SCENE | ND_RENDER_OPTIONS, NULL);

	prop = RNA_def_property(srna, "use_bake_antialiasing", PROP_BOOLEAN, PROP_NONE);
	RNA_def_property_boolean_sdna(prop, NULL, "bake_flag", R_BAKE_OSA);
	RNA_def_property_ui_text(prop, "Anti-Aliasing", "Enables Anti-aliasing");
	RNA_def_property_update(prop, NC_SCENE | ND_RENDER_OPTIONS, NULL);

	prop = RNA_def_property(srna, "bake_margin", PROP_INT, PROP_PIXEL);
	RNA_def_property_int_sdna(prop, NULL, "bake_filter");
	RNA_def_property_range(prop, 0, 64);
	RNA_def_property_ui_text(prop, "Margin",
	                         "Extends the baked result as a post process filter");
	RNA_def_property_update(prop, NC_SCENE | ND_RENDER_OPTIONS, NULL);

	prop = RNA_def_property(srna, "bake_distance", PROP_FLOAT, PROP_NONE);
	RNA_def_property_float_sdna(prop, NULL, "bake_maxdist");
	RNA_def_property_range(prop, 0.0, 1000.0);
	RNA_def_property_ui_text(prop, "Distance",
	                         "Maximum distance from active object to other object (in blender units)");
	RNA_def_property_update(prop, NC_SCENE | ND_RENDER_OPTIONS, NULL);

	prop = RNA_def_property(srna, "bake_bias", PROP_FLOAT, PROP_NONE);
	RNA_def_property_float_sdna(prop, NULL, "bake_biasdist");
	RNA_def_property_range(prop, 0.0, 1000.0);
	RNA_def_property_ui_text(prop, "Bias", "Bias towards faces further away from the object (in blender units)");
	RNA_def_property_update(prop, NC_SCENE | ND_RENDER_OPTIONS, NULL);

	prop = RNA_def_property(srna, "use_bake_multires", PROP_BOOLEAN, PROP_NONE);
	RNA_def_property_boolean_sdna(prop, NULL, "bake_flag", R_BAKE_MULTIRES);
	RNA_def_property_ui_text(prop, "Bake from Multires", "Bake directly from multires object");
	RNA_def_property_update(prop, NC_SCENE | ND_RENDER_OPTIONS, NULL);

	prop = RNA_def_property(srna, "use_bake_lores_mesh", PROP_BOOLEAN, PROP_NONE);
	RNA_def_property_boolean_sdna(prop, NULL, "bake_flag", R_BAKE_LORES_MESH);
	RNA_def_property_ui_text(prop, "Low Resolution Mesh",
	                         "Calculate heights against unsubdivided low resolution mesh");
	RNA_def_property_update(prop, NC_SCENE | ND_RENDER_OPTIONS, NULL);

	prop = RNA_def_property(srna, "bake_samples", PROP_INT, PROP_NONE);
	RNA_def_property_int_sdna(prop, NULL, "bake_samples");
	RNA_def_property_range(prop, 64, 1024);
	RNA_def_property_int_default(prop, 256);
	RNA_def_property_ui_text(prop, "Samples", "Number of samples used for ambient occlusion baking from multires");
	RNA_def_property_update(prop, NC_SCENE | ND_RENDER_OPTIONS, NULL);

	prop = RNA_def_property(srna, "use_bake_to_vertex_color", PROP_BOOLEAN, PROP_NONE);
	RNA_def_property_boolean_sdna(prop, NULL, "bake_flag", R_BAKE_VCOL);
	RNA_def_property_ui_text(prop, "Bake to Vertex Color",
	                         "Bake to vertex colors instead of to a UV-mapped image");
	RNA_def_property_update(prop, NC_SCENE | ND_RENDER_OPTIONS, NULL);

	prop = RNA_def_property(srna, "use_bake_user_scale", PROP_BOOLEAN, PROP_NONE);
	RNA_def_property_boolean_sdna(prop, NULL, "bake_flag", R_BAKE_USERSCALE);
	RNA_def_property_ui_text(prop, "User scale", "Use a user scale for the derivative map");

	prop = RNA_def_property(srna, "bake_user_scale", PROP_FLOAT, PROP_NONE);
	RNA_def_property_float_sdna(prop, NULL, "bake_user_scale");
	RNA_def_property_range(prop, 0.0, 1000.0);
	RNA_def_property_ui_text(prop, "Scale",
	                         "Instead of automatically normalizing to 0..1, "
	                         "apply a user scale to the derivative map");

	/* stamp */
	
	prop = RNA_def_property(srna, "use_stamp_time", PROP_BOOLEAN, PROP_NONE);
	RNA_def_property_boolean_sdna(prop, NULL, "stamp", R_STAMP_TIME);
	RNA_def_property_ui_text(prop, "Stamp Time",
	                         "Include the rendered frame timecode as HH:MM:SS.FF in image metadata");
	RNA_def_property_update(prop, NC_SCENE | ND_RENDER_OPTIONS, NULL);
	
	prop = RNA_def_property(srna, "use_stamp_date", PROP_BOOLEAN, PROP_NONE);
	RNA_def_property_boolean_sdna(prop, NULL, "stamp", R_STAMP_DATE);
	RNA_def_property_ui_text(prop, "Stamp Date", "Include the current date in image metadata");
	RNA_def_property_update(prop, NC_SCENE | ND_RENDER_OPTIONS, NULL);
	
	prop = RNA_def_property(srna, "use_stamp_frame", PROP_BOOLEAN, PROP_NONE);
	RNA_def_property_boolean_sdna(prop, NULL, "stamp", R_STAMP_FRAME);
	RNA_def_property_ui_text(prop, "Stamp Frame", "Include the frame number in image metadata");
	RNA_def_property_update(prop, NC_SCENE | ND_RENDER_OPTIONS, NULL);
	
	prop = RNA_def_property(srna, "use_stamp_camera", PROP_BOOLEAN, PROP_NONE);
	RNA_def_property_boolean_sdna(prop, NULL, "stamp", R_STAMP_CAMERA);
	RNA_def_property_ui_text(prop, "Stamp Camera", "Include the name of the active camera in image metadata");
	RNA_def_property_update(prop, NC_SCENE | ND_RENDER_OPTIONS, NULL);

	prop = RNA_def_property(srna, "use_stamp_lens", PROP_BOOLEAN, PROP_NONE);
	RNA_def_property_boolean_sdna(prop, NULL, "stamp", R_STAMP_CAMERALENS);
	RNA_def_property_ui_text(prop, "Stamp Lens", "Include the active camera's lens in image metadata");
	RNA_def_property_update(prop, NC_SCENE | ND_RENDER_OPTIONS, NULL);
	
	prop = RNA_def_property(srna, "use_stamp_scene", PROP_BOOLEAN, PROP_NONE);
	RNA_def_property_boolean_sdna(prop, NULL, "stamp", R_STAMP_SCENE);
	RNA_def_property_ui_text(prop, "Stamp Scene", "Include the name of the active scene in image metadata");
	RNA_def_property_update(prop, NC_SCENE | ND_RENDER_OPTIONS, NULL);
	
	prop = RNA_def_property(srna, "use_stamp_note", PROP_BOOLEAN, PROP_NONE);
	RNA_def_property_boolean_sdna(prop, NULL, "stamp", R_STAMP_NOTE);
	RNA_def_property_ui_text(prop, "Stamp Note", "Include a custom note in image metadata");
	RNA_def_property_update(prop, NC_SCENE | ND_RENDER_OPTIONS, NULL);
	
	prop = RNA_def_property(srna, "use_stamp_marker", PROP_BOOLEAN, PROP_NONE);
	RNA_def_property_boolean_sdna(prop, NULL, "stamp", R_STAMP_MARKER);
	RNA_def_property_ui_text(prop, "Stamp Marker", "Include the name of the last marker in image metadata");
	RNA_def_property_update(prop, NC_SCENE | ND_RENDER_OPTIONS, NULL);
	
	prop = RNA_def_property(srna, "use_stamp_filename", PROP_BOOLEAN, PROP_NONE);
	RNA_def_property_boolean_sdna(prop, NULL, "stamp", R_STAMP_FILENAME);
	RNA_def_property_ui_text(prop, "Stamp Filename", "Include the .blend filename in image metadata");
	RNA_def_property_update(prop, NC_SCENE | ND_RENDER_OPTIONS, NULL);
	
	prop = RNA_def_property(srna, "use_stamp_sequencer_strip", PROP_BOOLEAN, PROP_NONE);
	RNA_def_property_boolean_sdna(prop, NULL, "stamp", R_STAMP_SEQSTRIP);
	RNA_def_property_ui_text(prop, "Stamp Sequence Strip",
	                         "Include the name of the foreground sequence strip in image metadata");
	RNA_def_property_update(prop, NC_SCENE | ND_RENDER_OPTIONS, NULL);

	prop = RNA_def_property(srna, "use_stamp_render_time", PROP_BOOLEAN, PROP_NONE);
	RNA_def_property_boolean_sdna(prop, NULL, "stamp", R_STAMP_RENDERTIME);
	RNA_def_property_ui_text(prop, "Stamp Render Time", "Include the render time in image metadata");
	RNA_def_property_update(prop, NC_SCENE | ND_RENDER_OPTIONS, NULL);
	
	prop = RNA_def_property(srna, "stamp_note_text", PROP_STRING, PROP_NONE);
	RNA_def_property_string_sdna(prop, NULL, "stamp_udata");
	RNA_def_property_ui_text(prop, "Stamp Note Text", "Custom text to appear in the stamp note");
	RNA_def_property_update(prop, NC_SCENE | ND_RENDER_OPTIONS, NULL);

	prop = RNA_def_property(srna, "use_stamp", PROP_BOOLEAN, PROP_NONE);
	RNA_def_property_boolean_sdna(prop, NULL, "stamp", R_STAMP_DRAW);
	RNA_def_property_ui_text(prop, "Render Stamp", "Render the stamp info text in the rendered image");
	RNA_def_property_update(prop, NC_SCENE | ND_RENDER_OPTIONS, NULL);
	
	prop = RNA_def_property(srna, "stamp_font_size", PROP_INT, PROP_NONE);
	RNA_def_property_int_sdna(prop, NULL, "stamp_font_id");
	RNA_def_property_range(prop, 8, 64);
	RNA_def_property_ui_text(prop, "Font Size", "Size of the font used when rendering stamp text");
	RNA_def_property_update(prop, NC_SCENE | ND_RENDER_OPTIONS, NULL);

	prop = RNA_def_property(srna, "stamp_foreground", PROP_FLOAT, PROP_COLOR);
	RNA_def_property_float_sdna(prop, NULL, "fg_stamp");
	RNA_def_property_array(prop, 4);
	RNA_def_property_range(prop, 0.0, 1.0);
	RNA_def_property_ui_text(prop, "Text Color", "Color to use for stamp text");
	RNA_def_property_update(prop, NC_SCENE | ND_RENDER_OPTIONS, NULL);
	
	prop = RNA_def_property(srna, "stamp_background", PROP_FLOAT, PROP_COLOR);
	RNA_def_property_float_sdna(prop, NULL, "bg_stamp");
	RNA_def_property_array(prop, 4);
	RNA_def_property_range(prop, 0.0, 1.0);
	RNA_def_property_ui_text(prop, "Background", "Color to use behind stamp text");
	RNA_def_property_update(prop, NC_SCENE | ND_RENDER_OPTIONS, NULL);

	/* sequencer draw options */

	prop = RNA_def_property(srna, "use_sequencer_gl_preview", PROP_BOOLEAN, PROP_NONE);
	RNA_def_property_boolean_sdna(prop, NULL, "seq_flag", R_SEQ_GL_PREV);
	RNA_def_property_ui_text(prop, "Sequencer OpenGL", "");
	RNA_def_property_update(prop, NC_SCENE | ND_SEQUENCER, "rna_SceneSequencer_update");

#if 0  /* see R_SEQ_GL_REND comment */
	prop = RNA_def_property(srna, "use_sequencer_gl_render", PROP_BOOLEAN, PROP_NONE);
	RNA_def_property_boolean_sdna(prop, NULL, "seq_flag", R_SEQ_GL_REND);
	RNA_def_property_ui_text(prop, "Sequencer OpenGL", "");
#endif

	prop = RNA_def_property(srna, "sequencer_gl_preview", PROP_ENUM, PROP_NONE);
	RNA_def_property_enum_sdna(prop, NULL, "seq_prev_type");
	RNA_def_property_enum_items(prop, viewport_shade_items);
	RNA_def_property_ui_text(prop, "Sequencer Preview Shading", "Method to draw in the sequencer view");
	RNA_def_property_update(prop, NC_SCENE | ND_SEQUENCER, "rna_SceneSequencer_update");

	prop = RNA_def_property(srna, "sequencer_gl_render", PROP_ENUM, PROP_NONE);
	RNA_def_property_enum_sdna(prop, NULL, "seq_rend_type");
	RNA_def_property_enum_items(prop, viewport_shade_items);
	RNA_def_property_ui_text(prop, "Sequencer Preview Shading", "Method to draw in the sequencer view");

	prop = RNA_def_property(srna, "use_sequencer_gl_textured_solid", PROP_BOOLEAN, PROP_NONE);
	RNA_def_property_boolean_sdna(prop, NULL, "seq_flag", R_SEQ_SOLID_TEX);
	RNA_def_property_ui_text(prop, "Textured Solid", "Draw face-assigned textures in solid draw method");
	RNA_def_property_update(prop, NC_SCENE | ND_SEQUENCER, "rna_SceneSequencer_update");

	/* layers */
	prop = RNA_def_property(srna, "layers", PROP_COLLECTION, PROP_NONE);
	RNA_def_property_collection_sdna(prop, NULL, "layers", NULL);
	RNA_def_property_struct_type(prop, "SceneRenderLayer");
	RNA_def_property_ui_text(prop, "Render Layers", "");
	rna_def_render_layers(brna, prop);


	prop = RNA_def_property(srna, "use_single_layer", PROP_BOOLEAN, PROP_NONE);
	RNA_def_property_boolean_sdna(prop, NULL, "scemode", R_SINGLE_LAYER);
	RNA_def_property_ui_text(prop, "Single Layer", "Only render the active layer");
	RNA_def_property_ui_icon(prop, ICON_UNPINNED, 1);
	RNA_def_property_update(prop, NC_SCENE | ND_RENDER_OPTIONS, NULL);

	/* views (stereoscopy et al) */
	prop = RNA_def_property(srna, "views", PROP_COLLECTION, PROP_NONE);
	RNA_def_property_struct_type(prop, "SceneRenderView");
	RNA_def_property_ui_text(prop, "Render Views", "");
	rna_def_render_views(brna, prop);

	prop = RNA_def_property(srna, "stereo_views", PROP_COLLECTION, PROP_NONE);
	RNA_def_property_collection_sdna(prop, NULL, "views", NULL);
	RNA_def_property_collection_funcs(prop, "rna_RenderSettings_stereoViews_begin", "rna_iterator_listbase_next",
	                                        "rna_iterator_listbase_end", "rna_iterator_listbase_get",
	                                        NULL, NULL, NULL, NULL);
	RNA_def_property_struct_type(prop, "SceneRenderView");
	RNA_def_property_ui_text(prop, "Render Views", "");

	prop = RNA_def_property(srna, "use_multiple_views", PROP_BOOLEAN, PROP_NONE);
	RNA_def_property_boolean_sdna(prop, NULL, "scemode", R_MULTIVIEW);
	RNA_def_property_ui_text(prop, "Multiple Views", "Use multiple views in the scene");
	RNA_def_property_update(prop, NC_SCENE | ND_RENDER_OPTIONS, NULL);

	prop = RNA_def_property(srna, "views_setup", PROP_ENUM, PROP_NONE);
	RNA_def_property_enum_items(prop, views_setup_items);
	RNA_def_property_clear_flag(prop, PROP_ANIMATABLE);
	RNA_def_property_ui_text(prop, "Setup Stereo Mode", "");
	RNA_def_property_enum_funcs(prop, NULL, "rna_RenderSettings_views_setup_set", NULL);
	RNA_def_property_update(prop, NC_SPACE | ND_SPACE_VIEW3D, NULL);

	/* engine */
	prop = RNA_def_property(srna, "engine", PROP_ENUM, PROP_NONE);
	RNA_def_property_enum_items(prop, engine_items);
	RNA_def_property_enum_funcs(prop, "rna_RenderSettings_engine_get", "rna_RenderSettings_engine_set",
	                            "rna_RenderSettings_engine_itemf");
	RNA_def_property_clear_flag(prop, PROP_ANIMATABLE);
	RNA_def_property_ui_text(prop, "Engine", "Engine to use for rendering");
	RNA_def_property_update(prop, NC_WINDOW, "rna_RenderSettings_engine_update");

	prop = RNA_def_property(srna, "has_multiple_engines", PROP_BOOLEAN, PROP_NONE);
	RNA_def_property_boolean_funcs(prop, "rna_RenderSettings_multiple_engines_get", NULL);
	RNA_def_property_clear_flag(prop, PROP_EDITABLE);
	RNA_def_property_ui_text(prop, "Multiple Engines", "More than one rendering engine is available");

	prop = RNA_def_property(srna, "use_shading_nodes", PROP_BOOLEAN, PROP_NONE);
	RNA_def_property_boolean_funcs(prop, "rna_RenderSettings_use_shading_nodes_get", NULL);
	RNA_def_property_clear_flag(prop, PROP_EDITABLE);
	RNA_def_property_ui_text(prop, "Use Shading Nodes", "Active render engine uses new shading nodes system");

	prop = RNA_def_property(srna, "use_game_engine", PROP_BOOLEAN, PROP_NONE);
	RNA_def_property_boolean_funcs(prop, "rna_RenderSettings_use_game_engine_get", NULL);
	RNA_def_property_clear_flag(prop, PROP_EDITABLE);
	RNA_def_property_ui_text(prop, "Use Game Engine", "Current rendering engine is a game engine");

	/* simplify */
	prop = RNA_def_property(srna, "use_simplify", PROP_BOOLEAN, PROP_NONE);
	RNA_def_property_boolean_sdna(prop, NULL, "mode", R_SIMPLIFY);
	RNA_def_property_ui_text(prop, "Use Simplify", "Enable simplification of scene for quicker preview renders");
	RNA_def_property_update(prop, 0, "rna_Scene_use_simplify_update");

	prop = RNA_def_property(srna, "simplify_subdivision", PROP_INT, PROP_UNSIGNED);
	RNA_def_property_int_sdna(prop, NULL, "simplify_subsurf");
	RNA_def_property_ui_range(prop, 0, 6, 1, -1);
	RNA_def_property_ui_text(prop, "Simplify Subdivision", "Global maximum subdivision level");
	RNA_def_property_update(prop, 0, "rna_Scene_simplify_update");

	prop = RNA_def_property(srna, "simplify_child_particles", PROP_FLOAT, PROP_FACTOR);
	RNA_def_property_float_sdna(prop, NULL, "simplify_particles");
	RNA_def_property_ui_text(prop, "Simplify Child Particles", "Global child particles percentage");
	RNA_def_property_update(prop, 0, "rna_Scene_simplify_update");

	prop = RNA_def_property(srna, "simplify_shadow_samples", PROP_INT, PROP_UNSIGNED);
	RNA_def_property_int_sdna(prop, NULL, "simplify_shadowsamples");
	RNA_def_property_ui_range(prop, 1, 16, 1, -1);
	RNA_def_property_ui_text(prop, "Simplify Shadow Samples", "Global maximum shadow samples");
	RNA_def_property_update(prop, 0, "rna_Scene_simplify_update");

	prop = RNA_def_property(srna, "simplify_ao_sss", PROP_FLOAT, PROP_FACTOR);
	RNA_def_property_float_sdna(prop, NULL, "simplify_aosss");
	RNA_def_property_ui_text(prop, "Simplify AO and SSS", "Global approximate AO and SSS quality factor");
	RNA_def_property_update(prop, 0, "rna_Scene_simplify_update");

	prop = RNA_def_property(srna, "use_simplify_triangulate", PROP_BOOLEAN, PROP_NONE);
	RNA_def_property_boolean_sdna(prop, NULL, "simplify_flag", R_SIMPLE_NO_TRIANGULATE);
	RNA_def_property_ui_text(prop, "Skip Quad to Triangles", "Disable non-planar quads being triangulated");

	/* persistent data */
	prop = RNA_def_property(srna, "use_persistent_data", PROP_BOOLEAN, PROP_NONE);
	RNA_def_property_boolean_sdna(prop, NULL, "mode", R_PERSISTENT_DATA);
	RNA_def_property_ui_text(prop, "Persistent Data", "Keep render data around for faster re-renders");
	RNA_def_property_update(prop, 0, "rna_Scene_use_persistent_data_update");

	/* Freestyle line thickness options */
	prop = RNA_def_property(srna, "line_thickness_mode", PROP_ENUM, PROP_NONE);
	RNA_def_property_enum_sdna(prop, NULL, "line_thickness_mode");
	RNA_def_property_enum_items(prop, freestyle_thickness_items);
	RNA_def_property_ui_text(prop, "Line Thickness Mode", "Line thickness mode for Freestyle line drawing");
	RNA_def_property_update(prop, NC_SCENE | ND_RENDER_OPTIONS, "rna_Scene_freestyle_update");

	prop = RNA_def_property(srna, "line_thickness", PROP_FLOAT, PROP_PIXEL);
	RNA_def_property_float_sdna(prop, NULL, "unit_line_thickness");
	RNA_def_property_range(prop, 0.f, 10000.f);
	RNA_def_property_ui_text(prop, "Line Thickness", "Line thickness in pixels");
	RNA_def_property_update(prop, NC_SCENE | ND_RENDER_OPTIONS, "rna_Scene_freestyle_update");

	/* Bake Settings */
	prop = RNA_def_property(srna, "bake", PROP_POINTER, PROP_NONE);
	RNA_def_property_flag(prop, PROP_NEVER_NULL);
	RNA_def_property_pointer_sdna(prop, NULL, "bake");
	RNA_def_property_struct_type(prop, "BakeSettings");
	RNA_def_property_ui_text(prop, "Bake Data", "");

	/* Nestled Data  */
	/* *** Non-Animated *** */
	RNA_define_animate_sdna(false);
	rna_def_bake_data(brna);
	RNA_define_animate_sdna(true);

	/* *** Animated *** */

	/* Scene API */
	RNA_api_scene_render(srna);
}

/* scene.objects */
static void rna_def_scene_objects(BlenderRNA *brna, PropertyRNA *cprop)
{
	StructRNA *srna;
	PropertyRNA *prop;

	FunctionRNA *func;
	PropertyRNA *parm;
	
	RNA_def_property_srna(cprop, "SceneObjects");
	srna = RNA_def_struct(brna, "SceneObjects", NULL);
	RNA_def_struct_sdna(srna, "Scene");
	RNA_def_struct_ui_text(srna, "Scene Objects", "Collection of scene objects");

	func = RNA_def_function(srna, "link", "rna_Scene_object_link");
	RNA_def_function_ui_description(func, "Link object to scene, run scene.update() after");
	RNA_def_function_flag(func, FUNC_USE_CONTEXT | FUNC_USE_REPORTS);
	parm = RNA_def_pointer(func, "object", "Object", "", "Object to add to scene");
	RNA_def_property_flag(parm, PROP_REQUIRED | PROP_NEVER_NULL);
	parm = RNA_def_pointer(func, "base", "ObjectBase", "", "The newly created base");
	RNA_def_function_return(func, parm);

	func = RNA_def_function(srna, "unlink", "rna_Scene_object_unlink");
	RNA_def_function_ui_description(func, "Unlink object from scene");
	RNA_def_function_flag(func, FUNC_USE_REPORTS);
	parm = RNA_def_pointer(func, "object", "Object", "", "Object to remove from scene");
	RNA_def_property_flag(parm, PROP_REQUIRED | PROP_NEVER_NULL);

	prop = RNA_def_property(srna, "active", PROP_POINTER, PROP_NONE);
	RNA_def_property_struct_type(prop, "Object");
	RNA_def_property_pointer_funcs(prop, "rna_Scene_active_object_get", "rna_Scene_active_object_set", NULL, NULL);
	RNA_def_property_flag(prop, PROP_EDITABLE | PROP_NEVER_UNLINK);
	RNA_def_property_ui_text(prop, "Active Object", "Active object for this scene");
	/* Could call: ED_base_object_activate(C, scene->basact);
	 * but would be a bad level call and it seems the notifier is enough */
	RNA_def_property_update(prop, NC_SCENE | ND_OB_ACTIVE, NULL);
}


/* scene.bases.* */
static void rna_def_scene_bases(BlenderRNA *brna, PropertyRNA *cprop)
{
	StructRNA *srna;
	PropertyRNA *prop;

/*	FunctionRNA *func; */
/*	PropertyRNA *parm; */

	RNA_def_property_srna(cprop, "SceneBases");
	srna = RNA_def_struct(brna, "SceneBases", NULL);
	RNA_def_struct_sdna(srna, "Scene");
	RNA_def_struct_ui_text(srna, "Scene Bases", "Collection of scene bases");

	prop = RNA_def_property(srna, "active", PROP_POINTER, PROP_NONE);
	RNA_def_property_struct_type(prop, "ObjectBase");
	RNA_def_property_pointer_sdna(prop, NULL, "basact");
	RNA_def_property_flag(prop, PROP_EDITABLE);
	RNA_def_property_ui_text(prop, "Active Base", "Active object base in the scene");
	RNA_def_property_update(prop, NC_SCENE | ND_OB_ACTIVE, NULL);
}

/* scene.timeline_markers */
static void rna_def_timeline_markers(BlenderRNA *brna, PropertyRNA *cprop)
{
	StructRNA *srna;

	FunctionRNA *func;
	PropertyRNA *parm;

	RNA_def_property_srna(cprop, "TimelineMarkers");
	srna = RNA_def_struct(brna, "TimelineMarkers", NULL);
	RNA_def_struct_sdna(srna, "Scene");
	RNA_def_struct_ui_text(srna, "Timeline Markers", "Collection of timeline markers");

	func = RNA_def_function(srna, "new", "rna_TimeLine_add");
	RNA_def_function_ui_description(func, "Add a keyframe to the curve");
	parm = RNA_def_string(func, "name", "Marker", 0, "", "New name for the marker (not unique)");
	RNA_def_property_flag(parm, PROP_REQUIRED);
	parm = RNA_def_int(func, "frame", 1, -MAXFRAME, MAXFRAME, "", "The frame for the new marker", -MAXFRAME, MAXFRAME);
	parm = RNA_def_pointer(func, "marker", "TimelineMarker", "", "Newly created timeline marker");
	RNA_def_function_return(func, parm);


	func = RNA_def_function(srna, "remove", "rna_TimeLine_remove");
	RNA_def_function_ui_description(func, "Remove a timeline marker");
	RNA_def_function_flag(func, FUNC_USE_REPORTS);
	parm = RNA_def_pointer(func, "marker", "TimelineMarker", "", "Timeline marker to remove");
	RNA_def_property_flag(parm, PROP_REQUIRED | PROP_NEVER_NULL | PROP_RNAPTR);
	RNA_def_property_clear_flag(parm, PROP_THICK_WRAP);

	func = RNA_def_function(srna, "clear", "rna_TimeLine_clear");
	RNA_def_function_ui_description(func, "Remove all timeline markers");
}

/* scene.keying_sets */
static void rna_def_scene_keying_sets(BlenderRNA *brna, PropertyRNA *cprop)
{
	StructRNA *srna;
	PropertyRNA *prop;

	FunctionRNA *func;
	PropertyRNA *parm;

	RNA_def_property_srna(cprop, "KeyingSets");
	srna = RNA_def_struct(brna, "KeyingSets", NULL);
	RNA_def_struct_sdna(srna, "Scene");
	RNA_def_struct_ui_text(srna, "Keying Sets", "Scene keying sets");

	/* Add Keying Set */
	func = RNA_def_function(srna, "new", "rna_Scene_keying_set_new");
	RNA_def_function_ui_description(func, "Add a new Keying Set to Scene");
	RNA_def_function_flag(func, FUNC_USE_REPORTS);
	/* name */
	RNA_def_string(func, "idname", "KeyingSet", 64, "IDName", "Internal identifier of Keying Set");
	RNA_def_string(func, "name", "KeyingSet", 64, "Name", "User visible name of Keying Set");

	/* returns the new KeyingSet */
	parm = RNA_def_pointer(func, "keyingset", "KeyingSet", "", "Newly created Keying Set");
	RNA_def_function_return(func, parm);

	prop = RNA_def_property(srna, "active", PROP_POINTER, PROP_NONE);
	RNA_def_property_struct_type(prop, "KeyingSet");
	RNA_def_property_flag(prop, PROP_EDITABLE);
	RNA_def_property_pointer_funcs(prop, "rna_Scene_active_keying_set_get",
	                               "rna_Scene_active_keying_set_set", NULL, NULL);
	RNA_def_property_ui_text(prop, "Active Keying Set", "Active Keying Set used to insert/delete keyframes");
	RNA_def_property_update(prop, NC_SCENE | ND_KEYINGSET, NULL);
	
	prop = RNA_def_property(srna, "active_index", PROP_INT, PROP_NONE);
	RNA_def_property_int_sdna(prop, NULL, "active_keyingset");
	RNA_def_property_int_funcs(prop, "rna_Scene_active_keying_set_index_get",
	                           "rna_Scene_active_keying_set_index_set", NULL);
	RNA_def_property_ui_text(prop, "Active Keying Set Index",
	                         "Current Keying Set index (negative for 'builtin' and positive for 'absolute')");
	RNA_def_property_update(prop, NC_SCENE | ND_KEYINGSET, NULL);
}

static void rna_def_scene_keying_sets_all(BlenderRNA *brna, PropertyRNA *cprop)
{
	StructRNA *srna;
	PropertyRNA *prop;
	
	RNA_def_property_srna(cprop, "KeyingSetsAll");
	srna = RNA_def_struct(brna, "KeyingSetsAll", NULL);
	RNA_def_struct_sdna(srna, "Scene");
	RNA_def_struct_ui_text(srna, "Keying Sets All", "All available keying sets");
	
	/* NOTE: no add/remove available here, without screwing up this amalgamated list... */
	
	prop = RNA_def_property(srna, "active", PROP_POINTER, PROP_NONE);
	RNA_def_property_struct_type(prop, "KeyingSet");
	RNA_def_property_flag(prop, PROP_EDITABLE);
	RNA_def_property_pointer_funcs(prop, "rna_Scene_active_keying_set_get",
	                               "rna_Scene_active_keying_set_set", NULL, NULL);
	RNA_def_property_ui_text(prop, "Active Keying Set", "Active Keying Set used to insert/delete keyframes");
	RNA_def_property_update(prop, NC_SCENE | ND_KEYINGSET, NULL);
	
	prop = RNA_def_property(srna, "active_index", PROP_INT, PROP_NONE);
	RNA_def_property_int_sdna(prop, NULL, "active_keyingset");
	RNA_def_property_int_funcs(prop, "rna_Scene_active_keying_set_index_get",
	                           "rna_Scene_active_keying_set_index_set", NULL);
	RNA_def_property_ui_text(prop, "Active Keying Set Index",
	                         "Current Keying Set index (negative for 'builtin' and positive for 'absolute')");
	RNA_def_property_update(prop, NC_SCENE | ND_KEYINGSET, NULL);
}

/* Runtime property, used to remember uv indices, used only in UV stitch for now.
 */
static void rna_def_selected_uv_element(BlenderRNA *brna)
{
	StructRNA *srna;
	PropertyRNA *prop;

	srna = RNA_def_struct(brna, "SelectedUvElement", "PropertyGroup");
	RNA_def_struct_ui_text(srna, "Selected UV Element", "");

	/* store the index to the UV element selected */
	prop = RNA_def_property(srna, "element_index", PROP_INT, PROP_UNSIGNED);
	RNA_def_property_flag(prop, PROP_IDPROPERTY);
	RNA_def_property_ui_text(prop, "Element Index", "");

	prop = RNA_def_property(srna, "face_index", PROP_INT, PROP_UNSIGNED);
	RNA_def_property_flag(prop, PROP_IDPROPERTY);
	RNA_def_property_ui_text(prop, "Face Index", "");
}



void RNA_def_scene(BlenderRNA *brna)
{
	StructRNA *srna;
	PropertyRNA *prop;

	FunctionRNA *func;
	PropertyRNA *parm;
	
	static EnumPropertyItem audio_distance_model_items[] = {
		{0, "NONE", 0, "None", "No distance attenuation"},
		{1, "INVERSE", 0, "Inverse", "Inverse distance model"},
		{2, "INVERSE_CLAMPED", 0, "Inverse Clamped", "Inverse distance model with clamping"},
		{3, "LINEAR", 0, "Linear", "Linear distance model"},
		{4, "LINEAR_CLAMPED", 0, "Linear Clamped", "Linear distance model with clamping"},
		{5, "EXPONENT", 0, "Exponent", "Exponent distance model"},
		{6, "EXPONENT_CLAMPED", 0, "Exponent Clamped", "Exponent distance model with clamping"},
		{0, NULL, 0, NULL, NULL}
	};

	static EnumPropertyItem sync_mode_items[] = {
		{0, "NONE", 0, "No Sync", "Do not sync, play every frame"},
		{SCE_FRAME_DROP, "FRAME_DROP", 0, "Frame Dropping", "Drop frames if playback is too slow"},
		{AUDIO_SYNC, "AUDIO_SYNC", 0, "AV-sync", "Sync to audio playback, dropping frames"},
		{0, NULL, 0, NULL, NULL}
	};

	/* Struct definition */
	srna = RNA_def_struct(brna, "Scene", "ID");
	RNA_def_struct_ui_text(srna, "Scene",
	                       "Scene data block, consisting in objects and defining time and render related settings");
	RNA_def_struct_ui_icon(srna, ICON_SCENE_DATA);
	RNA_def_struct_clear_flag(srna, STRUCT_ID_REFCOUNT);
	
	/* Global Settings */
	prop = RNA_def_property(srna, "camera", PROP_POINTER, PROP_NONE);
	RNA_def_property_flag(prop, PROP_EDITABLE);
	RNA_def_property_pointer_funcs(prop, NULL, NULL, NULL, "rna_Camera_object_poll");
	RNA_def_property_ui_text(prop, "Camera", "Active camera, used for rendering the scene");
	RNA_def_property_update(prop, NC_SCENE | NA_EDITED, "rna_Scene_view3d_update");

	prop = RNA_def_property(srna, "background_set", PROP_POINTER, PROP_NONE);
	RNA_def_property_pointer_sdna(prop, NULL, "set");
	RNA_def_property_struct_type(prop, "Scene");
	RNA_def_property_flag(prop, PROP_EDITABLE | PROP_ID_SELF_CHECK);
	RNA_def_property_pointer_funcs(prop, NULL, "rna_Scene_set_set", NULL, NULL);
	RNA_def_property_ui_text(prop, "Background Scene", "Background set scene");
	RNA_def_property_update(prop, NC_SCENE | NA_EDITED, "rna_Scene_glsl_update");

	prop = RNA_def_property(srna, "world", PROP_POINTER, PROP_NONE);
	RNA_def_property_flag(prop, PROP_EDITABLE);
	RNA_def_property_ui_text(prop, "World", "World used for rendering the scene");
	RNA_def_property_update(prop, NC_SCENE | ND_WORLD, "rna_Scene_glsl_update");

	prop = RNA_def_property(srna, "cursor_location", PROP_FLOAT, PROP_XYZ_LENGTH);
	RNA_def_property_float_sdna(prop, NULL, "cursor");
	RNA_def_property_ui_text(prop, "Cursor Location", "3D cursor location");
	RNA_def_property_ui_range(prop, -10000.0, 10000.0, 10, 4);
	RNA_def_property_update(prop, NC_WINDOW, NULL);
	
	/* Bases/Objects */
	prop = RNA_def_property(srna, "object_bases", PROP_COLLECTION, PROP_NONE);
	RNA_def_property_collection_sdna(prop, NULL, "base", NULL);
	RNA_def_property_struct_type(prop, "ObjectBase");
	RNA_def_property_ui_text(prop, "Bases", "");
	RNA_def_property_collection_funcs(prop, NULL, NULL, NULL, NULL, NULL, NULL,
	                                  "rna_Scene_object_bases_lookup_string", NULL);
	rna_def_scene_bases(brna, prop);

	prop = RNA_def_property(srna, "objects", PROP_COLLECTION, PROP_NONE);
	RNA_def_property_collection_sdna(prop, NULL, "base", NULL);
	RNA_def_property_struct_type(prop, "Object");
	RNA_def_property_ui_text(prop, "Objects", "");
	RNA_def_property_collection_funcs(prop, NULL, NULL, NULL, "rna_Scene_objects_get", NULL, NULL, NULL, NULL);
	rna_def_scene_objects(brna, prop);

	/* Layers */
	prop = RNA_def_property(srna, "layers", PROP_BOOLEAN, PROP_LAYER_MEMBER);
	/* this seems to be too much trouble with depsgraph updates/etc. currently (20110420) */
	RNA_def_property_clear_flag(prop, PROP_ANIMATABLE);
	RNA_def_property_boolean_sdna(prop, NULL, "lay", 1);
	RNA_def_property_array(prop, 20);
	RNA_def_property_boolean_funcs(prop, NULL, "rna_Scene_layer_set");
	RNA_def_property_ui_text(prop, "Layers", "Visible layers - Shift-Click to select multiple layers");
	RNA_def_property_update(prop, NC_SCENE | ND_LAYER, "rna_Scene_layer_update");

	/* active layer */
	prop = RNA_def_property(srna, "active_layer", PROP_INT, PROP_NONE);
	RNA_def_property_clear_flag(prop, PROP_ANIMATABLE | PROP_EDITABLE);
	RNA_def_property_int_funcs(prop, "rna_Scene_active_layer_get", NULL, NULL);
	RNA_def_property_ui_text(prop, "Active Layer", "Active scene layer index");

	/* Frame Range Stuff */
	prop = RNA_def_property(srna, "frame_current", PROP_INT, PROP_TIME);
	RNA_def_property_clear_flag(prop, PROP_ANIMATABLE);
	RNA_def_property_int_sdna(prop, NULL, "r.cfra");
	RNA_def_property_range(prop, MINAFRAME, MAXFRAME);
	RNA_def_property_int_funcs(prop, NULL, "rna_Scene_frame_current_set", NULL);
	RNA_def_property_ui_text(prop, "Current Frame",
	                         "Current Frame, to update animation data from python frame_set() instead");
	RNA_def_property_update(prop, NC_SCENE | ND_FRAME, "rna_Scene_frame_update");
	
	prop = RNA_def_property(srna, "frame_subframe", PROP_FLOAT, PROP_TIME);
	RNA_def_property_float_sdna(prop, NULL, "r.subframe");
	RNA_def_property_ui_text(prop, "Current Sub-Frame", "");
	RNA_def_property_clear_flag(prop, PROP_ANIMATABLE | PROP_EDITABLE);
	
	prop = RNA_def_property(srna, "frame_start", PROP_INT, PROP_TIME);
	RNA_def_property_clear_flag(prop, PROP_ANIMATABLE);
	RNA_def_property_int_sdna(prop, NULL, "r.sfra");
	RNA_def_property_int_funcs(prop, NULL, "rna_Scene_start_frame_set", NULL);
	RNA_def_property_range(prop, MINFRAME, MAXFRAME);
	RNA_def_property_ui_text(prop, "Start Frame", "First frame of the playback/rendering range");
	RNA_def_property_update(prop, NC_SCENE | ND_FRAME_RANGE, NULL);
	
	prop = RNA_def_property(srna, "frame_end", PROP_INT, PROP_TIME);
	RNA_def_property_clear_flag(prop, PROP_ANIMATABLE);
	RNA_def_property_int_sdna(prop, NULL, "r.efra");
	RNA_def_property_int_funcs(prop, NULL, "rna_Scene_end_frame_set", NULL);
	RNA_def_property_range(prop, MINFRAME, MAXFRAME);
	RNA_def_property_ui_text(prop, "End Frame", "Final frame of the playback/rendering range");
	RNA_def_property_update(prop, NC_SCENE | ND_FRAME_RANGE, NULL);
	
	prop = RNA_def_property(srna, "frame_step", PROP_INT, PROP_TIME);
	RNA_def_property_clear_flag(prop, PROP_ANIMATABLE);
	RNA_def_property_int_sdna(prop, NULL, "r.frame_step");
	RNA_def_property_range(prop, 0, MAXFRAME);
	RNA_def_property_ui_range(prop, 1, 100, 1, -1);
	RNA_def_property_ui_text(prop, "Frame Step",
	                         "Number of frames to skip forward while rendering/playing back each frame");
	RNA_def_property_update(prop, NC_SCENE | ND_FRAME, NULL);
	
	prop = RNA_def_property(srna, "frame_current_final", PROP_FLOAT, PROP_TIME);
	RNA_def_property_clear_flag(prop, PROP_ANIMATABLE | PROP_EDITABLE);
	RNA_def_property_range(prop, MINAFRAME, MAXFRAME);
	RNA_def_property_float_funcs(prop, "rna_Scene_frame_current_final_get", NULL, NULL);
	RNA_def_property_ui_text(prop, "Current Frame Final",
	                         "Current frame with subframe and time remapping applied");

	prop = RNA_def_property(srna, "lock_frame_selection_to_range", PROP_BOOLEAN, PROP_NONE);
	RNA_def_property_clear_flag(prop, PROP_ANIMATABLE);
	RNA_def_property_boolean_sdna(prop, NULL, "r.flag", SCER_LOCK_FRAME_SELECTION);
	RNA_def_property_ui_text(prop, "Lock Frame Selection",
	                         "Don't allow frame to be selected with mouse outside of frame range");
	RNA_def_property_update(prop, NC_SCENE | ND_FRAME, NULL);
	RNA_def_property_ui_icon(prop, ICON_LOCKED, 0);

	/* Preview Range (frame-range for UI playback) */
	prop = RNA_def_property(srna, "use_preview_range", PROP_BOOLEAN, PROP_NONE);
	RNA_def_property_clear_flag(prop, PROP_ANIMATABLE);
	RNA_def_property_boolean_sdna(prop, NULL, "r.flag", SCER_PRV_RANGE);
	RNA_def_property_boolean_funcs(prop, NULL, "rna_Scene_use_preview_range_set");
	RNA_def_property_ui_text(prop, "Use Preview Range",
	                         "Use an alternative start/end frame range for animation playback and "
	                         "OpenGL renders instead of the Render properties start/end frame range");
	RNA_def_property_update(prop, NC_SCENE | ND_FRAME, NULL);
	RNA_def_property_ui_icon(prop, ICON_PREVIEW_RANGE, 0);
	
	prop = RNA_def_property(srna, "frame_preview_start", PROP_INT, PROP_TIME);
	RNA_def_property_clear_flag(prop, PROP_ANIMATABLE);
	RNA_def_property_int_sdna(prop, NULL, "r.psfra");
	RNA_def_property_int_funcs(prop, NULL, "rna_Scene_preview_range_start_frame_set", NULL);
	RNA_def_property_ui_text(prop, "Preview Range Start Frame", "Alternative start frame for UI playback");
	RNA_def_property_update(prop, NC_SCENE | ND_FRAME, NULL);
	
	prop = RNA_def_property(srna, "frame_preview_end", PROP_INT, PROP_TIME);
	RNA_def_property_clear_flag(prop, PROP_ANIMATABLE);
	RNA_def_property_int_sdna(prop, NULL, "r.pefra");
	RNA_def_property_int_funcs(prop, NULL, "rna_Scene_preview_range_end_frame_set", NULL);
	RNA_def_property_ui_text(prop, "Preview Range End Frame", "Alternative end frame for UI playback");
	RNA_def_property_update(prop, NC_SCENE | ND_FRAME, NULL);
	
	/* Timeline / Time Navigation settings */
	prop = RNA_def_property(srna, "show_keys_from_selected_only", PROP_BOOLEAN, PROP_NONE);
	RNA_def_property_boolean_negative_sdna(prop, NULL, "flag", SCE_KEYS_NO_SELONLY);
	RNA_def_property_ui_text(prop, "Only Keyframes from Selected Channels",
	                         "Consider keyframes for active Object and/or its selected bones only "
	                         "(in timeline and when jumping between keyframes)");
	RNA_def_property_update(prop, NC_SCENE | ND_FRAME, NULL);
	
	/* Stamp */
	prop = RNA_def_property(srna, "use_stamp_note", PROP_STRING, PROP_NONE);
	RNA_def_property_string_sdna(prop, NULL, "r.stamp_udata");
	RNA_def_property_ui_text(prop, "Stamp Note", "User defined note for the render stamping");
	RNA_def_property_update(prop, NC_SCENE | ND_RENDER_OPTIONS, NULL);
	
	/* Animation Data (for Scene) */
	rna_def_animdata_common(srna);
	
	/* Readonly Properties */
	prop = RNA_def_property(srna, "is_nla_tweakmode", PROP_BOOLEAN, PROP_NONE);
	RNA_def_property_boolean_sdna(prop, NULL, "flag", SCE_NLA_EDIT_ON);
	RNA_def_property_clear_flag(prop, PROP_EDITABLE); /* DO NOT MAKE THIS EDITABLE, OR NLA EDITOR BREAKS */
	RNA_def_property_ui_text(prop, "NLA TweakMode",
	                         "Whether there is any action referenced by NLA being edited (strictly read-only)");
	RNA_def_property_update(prop, NC_SPACE | ND_SPACE_GRAPH, NULL);
	
	/* Frame dropping flag for playback and sync enum */
	prop = RNA_def_property(srna, "use_frame_drop", PROP_BOOLEAN, PROP_NONE);
	RNA_def_property_boolean_sdna(prop, NULL, "flag", SCE_FRAME_DROP);
	RNA_def_property_ui_text(prop, "Frame Dropping", "Play back dropping frames if frame display is too slow");
	RNA_def_property_update(prop, NC_SCENE, NULL);

	prop = RNA_def_property(srna, "sync_mode", PROP_ENUM, PROP_NONE);
	RNA_def_property_enum_funcs(prop, "rna_Scene_sync_mode_get", "rna_Scene_sync_mode_set", NULL);
	RNA_def_property_enum_items(prop, sync_mode_items);
	RNA_def_property_ui_text(prop, "Sync Mode", "How to sync playback");
	RNA_def_property_update(prop, NC_SCENE, NULL);


	/* Nodes (Compositing) */
	prop = RNA_def_property(srna, "node_tree", PROP_POINTER, PROP_NONE);
	RNA_def_property_pointer_sdna(prop, NULL, "nodetree");
	RNA_def_property_ui_text(prop, "Node Tree", "Compositing node tree");

	prop = RNA_def_property(srna, "use_nodes", PROP_BOOLEAN, PROP_NONE);
	RNA_def_property_boolean_sdna(prop, NULL, "use_nodes", 1);
	RNA_def_property_flag(prop, PROP_CONTEXT_UPDATE);
	RNA_def_property_ui_text(prop, "Use Nodes", "Enable the compositing node tree");
	RNA_def_property_update(prop, NC_SCENE | ND_RENDER_OPTIONS, "rna_Scene_use_nodes_update");
	
	/* Sequencer */
	prop = RNA_def_property(srna, "sequence_editor", PROP_POINTER, PROP_NONE);
	RNA_def_property_pointer_sdna(prop, NULL, "ed");
	RNA_def_property_struct_type(prop, "SequenceEditor");
	RNA_def_property_ui_text(prop, "Sequence Editor", "");
	
	func = RNA_def_function(srna, "sequence_editor_create", "BKE_sequencer_editing_ensure");
	RNA_def_function_ui_description(func, "Ensure sequence editor is valid in this scene");
	parm = RNA_def_pointer(func, "sequence_editor", "SequenceEditor", "", "New sequence editor data or NULL");
	RNA_def_function_return(func, parm);

	func = RNA_def_function(srna, "sequence_editor_clear", "BKE_sequencer_editing_free");
	RNA_def_function_ui_description(func, "Clear sequence editor in this scene");

	/* Keying Sets */
	prop = RNA_def_property(srna, "keying_sets", PROP_COLLECTION, PROP_NONE);
	RNA_def_property_collection_sdna(prop, NULL, "keyingsets", NULL);
	RNA_def_property_struct_type(prop, "KeyingSet");
	RNA_def_property_ui_text(prop, "Absolute Keying Sets", "Absolute Keying Sets for this Scene");
	RNA_def_property_update(prop, NC_SCENE | ND_KEYINGSET, NULL);
	rna_def_scene_keying_sets(brna, prop);
	
	prop = RNA_def_property(srna, "keying_sets_all", PROP_COLLECTION, PROP_NONE);
	RNA_def_property_collection_funcs(prop, "rna_Scene_all_keyingsets_begin", "rna_Scene_all_keyingsets_next",
	                                  "rna_iterator_listbase_end", "rna_iterator_listbase_get",
	                                  NULL, NULL, NULL, NULL);
	RNA_def_property_struct_type(prop, "KeyingSet");
	RNA_def_property_ui_text(prop, "All Keying Sets",
	                         "All Keying Sets available for use (Builtins and Absolute Keying Sets for this Scene)");
	RNA_def_property_update(prop, NC_SCENE | ND_KEYINGSET, NULL);
	rna_def_scene_keying_sets_all(brna, prop);
	
	/* Rigid Body Simulation */
	prop = RNA_def_property(srna, "rigidbody_world", PROP_POINTER, PROP_NONE);
	RNA_def_property_pointer_sdna(prop, NULL, "rigidbody_world");
	RNA_def_property_struct_type(prop, "RigidBodyWorld");
	RNA_def_property_ui_text(prop, "Rigid Body World", "");
	RNA_def_property_update(prop, NC_SCENE, NULL);
	
	/* Tool Settings */
	prop = RNA_def_property(srna, "tool_settings", PROP_POINTER, PROP_NONE);
	RNA_def_property_flag(prop, PROP_NEVER_NULL);
	RNA_def_property_pointer_sdna(prop, NULL, "toolsettings");
	RNA_def_property_struct_type(prop, "ToolSettings");
	RNA_def_property_ui_text(prop, "Tool Settings", "");

	/* Unit Settings */
	prop = RNA_def_property(srna, "unit_settings", PROP_POINTER, PROP_NONE);
	RNA_def_property_flag(prop, PROP_NEVER_NULL);
	RNA_def_property_pointer_sdna(prop, NULL, "unit");
	RNA_def_property_struct_type(prop, "UnitSettings");
	RNA_def_property_ui_text(prop, "Unit Settings", "Unit editing settings");

	/* Physics Settings */
	prop = RNA_def_property(srna, "gravity", PROP_FLOAT, PROP_ACCELERATION);
	RNA_def_property_float_sdna(prop, NULL, "physics_settings.gravity");
	RNA_def_property_array(prop, 3);
	RNA_def_property_ui_range(prop, -200.0f, 200.0f, 1, 2);
	RNA_def_property_ui_text(prop, "Gravity", "Constant acceleration in a given direction");
	RNA_def_property_update(prop, 0, "rna_Physics_update");

	prop = RNA_def_property(srna, "use_gravity", PROP_BOOLEAN, PROP_NONE);
	RNA_def_property_boolean_sdna(prop, NULL, "physics_settings.flag", PHYS_GLOBAL_GRAVITY);
	RNA_def_property_ui_text(prop, "Global Gravity", "Use global gravity for all dynamics");
	RNA_def_property_update(prop, 0, "rna_Physics_update");
	
	/* Render Data */
	prop = RNA_def_property(srna, "render", PROP_POINTER, PROP_NONE);
	RNA_def_property_flag(prop, PROP_NEVER_NULL);
	RNA_def_property_pointer_sdna(prop, NULL, "r");
	RNA_def_property_struct_type(prop, "RenderSettings");
	RNA_def_property_ui_text(prop, "Render Data", "");
	
	/* Markers */
	prop = RNA_def_property(srna, "timeline_markers", PROP_COLLECTION, PROP_NONE);
	RNA_def_property_collection_sdna(prop, NULL, "markers", NULL);
	RNA_def_property_struct_type(prop, "TimelineMarker");
	RNA_def_property_ui_text(prop, "Timeline Markers", "Markers used in all timelines for the current scene");
	rna_def_timeline_markers(brna, prop);

	/* Audio Settings */
	prop = RNA_def_property(srna, "use_audio", PROP_BOOLEAN, PROP_NONE);
	RNA_def_property_boolean_funcs(prop, "rna_Scene_use_audio_get", "rna_Scene_use_audio_set");
	RNA_def_property_ui_text(prop, "Audio Muted", "Play back of audio from Sequence Editor will be muted");
	RNA_def_property_update(prop, NC_SCENE, NULL);

	prop = RNA_def_property(srna, "use_audio_sync", PROP_BOOLEAN, PROP_NONE);
	RNA_def_property_boolean_sdna(prop, NULL, "audio.flag", AUDIO_SYNC);
	RNA_def_property_ui_text(prop, "Audio Sync",
	                         "Play back and sync with audio clock, dropping frames if frame display is too slow");
	RNA_def_property_update(prop, NC_SCENE, NULL);

	prop = RNA_def_property(srna, "use_audio_scrub", PROP_BOOLEAN, PROP_NONE);
	RNA_def_property_boolean_sdna(prop, NULL, "audio.flag", AUDIO_SCRUB);
	RNA_def_property_ui_text(prop, "Audio Scrubbing", "Play audio from Sequence Editor while scrubbing");
	RNA_def_property_update(prop, NC_SCENE, NULL);

	prop = RNA_def_property(srna, "audio_doppler_speed", PROP_FLOAT, PROP_NONE);
	RNA_def_property_float_sdna(prop, NULL, "audio.speed_of_sound");
	RNA_def_property_clear_flag(prop, PROP_ANIMATABLE);
	RNA_def_property_range(prop, 0.01f, FLT_MAX);
	RNA_def_property_ui_text(prop, "Speed of Sound", "Speed of sound for Doppler effect calculation");
	RNA_def_property_update(prop, NC_SCENE, "rna_Scene_listener_update");

	prop = RNA_def_property(srna, "audio_doppler_factor", PROP_FLOAT, PROP_NONE);
	RNA_def_property_float_sdna(prop, NULL, "audio.doppler_factor");
	RNA_def_property_clear_flag(prop, PROP_ANIMATABLE);
	RNA_def_property_range(prop, 0.0, FLT_MAX);
	RNA_def_property_ui_text(prop, "Doppler Factor", "Pitch factor for Doppler effect calculation");
	RNA_def_property_update(prop, NC_SCENE, "rna_Scene_listener_update");

	prop = RNA_def_property(srna, "audio_distance_model", PROP_ENUM, PROP_NONE);
	RNA_def_property_enum_bitflag_sdna(prop, NULL, "audio.distance_model");
	RNA_def_property_clear_flag(prop, PROP_ANIMATABLE);
	RNA_def_property_enum_items(prop, audio_distance_model_items);
	RNA_def_property_ui_text(prop, "Distance Model", "Distance model for distance attenuation calculation");
	RNA_def_property_update(prop, NC_SCENE, "rna_Scene_listener_update");

	prop = RNA_def_property(srna, "audio_volume", PROP_FLOAT, PROP_NONE);
	RNA_def_property_float_sdna(prop, NULL, "audio.volume");
	RNA_def_property_range(prop, 0.0f, 1.0f);
	RNA_def_property_ui_text(prop, "Volume", "Audio volume");
	RNA_def_property_translation_context(prop, BLF_I18NCONTEXT_ID_SOUND);
	RNA_def_property_update(prop, NC_SCENE, NULL);
	RNA_def_property_float_funcs(prop, NULL, "rna_Scene_volume_set", NULL);

	/* Game Settings */
	prop = RNA_def_property(srna, "game_settings", PROP_POINTER, PROP_NONE);
	RNA_def_property_flag(prop, PROP_NEVER_NULL);
	RNA_def_property_pointer_sdna(prop, NULL, "gm");
	RNA_def_property_struct_type(prop, "SceneGameData");
	RNA_def_property_ui_text(prop, "Game Data", "");

	/* Statistics */
	func = RNA_def_function(srna, "statistics", "ED_info_stats_string");
	prop = RNA_def_string(func, "statistics", NULL, 0, "Statistics", "");
	RNA_def_function_return(func, prop);
	
	/* Grease Pencil */
	prop = RNA_def_property(srna, "grease_pencil", PROP_POINTER, PROP_NONE);
	RNA_def_property_pointer_sdna(prop, NULL, "gpd");
	RNA_def_property_flag(prop, PROP_EDITABLE);
	RNA_def_property_struct_type(prop, "GreasePencil");
	RNA_def_property_ui_text(prop, "Grease Pencil Data", "Grease Pencil datablock");
	RNA_def_property_update(prop, NC_SCENE, NULL);
	
	/* Transform Orientations */
	prop = RNA_def_property(srna, "orientations", PROP_COLLECTION, PROP_NONE);
	RNA_def_property_collection_sdna(prop, NULL, "transform_spaces", NULL);
	RNA_def_property_struct_type(prop, "TransformOrientation");
	RNA_def_property_ui_text(prop, "Transform Orientations", "");

	/* active MovieClip */
	prop = RNA_def_property(srna, "active_clip", PROP_POINTER, PROP_NONE);
	RNA_def_property_pointer_sdna(prop, NULL, "clip");
	RNA_def_property_flag(prop, PROP_EDITABLE);
	RNA_def_property_struct_type(prop, "MovieClip");
	RNA_def_property_ui_text(prop, "Active Movie Clip", "Active movie clip used for constraints and viewport drawing");
	RNA_def_property_update(prop, NC_SPACE | ND_SPACE_VIEW3D, NULL);

	/* color management */
	prop = RNA_def_property(srna, "view_settings", PROP_POINTER, PROP_NONE);
	RNA_def_property_pointer_sdna(prop, NULL, "view_settings");
	RNA_def_property_struct_type(prop, "ColorManagedViewSettings");
	RNA_def_property_ui_text(prop, "View Settings", "Color management settings applied on image before saving");

	prop = RNA_def_property(srna, "display_settings", PROP_POINTER, PROP_NONE);
	RNA_def_property_pointer_sdna(prop, NULL, "display_settings");
	RNA_def_property_struct_type(prop, "ColorManagedDisplaySettings");
	RNA_def_property_ui_text(prop, "Display Settings", "Settings of device saved image would be displayed on");

	prop = RNA_def_property(srna, "sequencer_colorspace_settings", PROP_POINTER, PROP_NONE);
	RNA_def_property_pointer_sdna(prop, NULL, "sequencer_colorspace_settings");
	RNA_def_property_struct_type(prop, "ColorManagedSequencerColorspaceSettings");
	RNA_def_property_ui_text(prop, "Sequencer Color Space Settings", "Settings of color space sequencer is working in");

	/* Nestled Data  */
	/* *** Non-Animated *** */
	RNA_define_animate_sdna(false);
	rna_def_tool_settings(brna);
	rna_def_unified_paint_settings(brna);
	rna_def_statvis(brna);
	rna_def_unit_settings(brna);
	rna_def_scene_image_format_data(brna);
	rna_def_scene_game_data(brna);
	rna_def_transform_orientation(brna);
	rna_def_selected_uv_element(brna);
	RNA_define_animate_sdna(true);
	/* *** Animated *** */
	rna_def_scene_render_data(brna);
	rna_def_scene_render_layer(brna);
	rna_def_scene_render_view(brna);
	
	/* Scene API */
	RNA_api_scene(srna);
}

#endif<|MERGE_RESOLUTION|>--- conflicted
+++ resolved
@@ -903,11 +903,7 @@
 	}
 	else {
 		const int depth_ok = BKE_imtype_valid_depths(imf->imtype);
-<<<<<<< HEAD
-		const int is_float = ELEM4(imf->imtype, R_IMF_IMTYPE_RADHDR, R_IMF_IMTYPE_OPENEXR, R_IMF_IMTYPE_MULTILAYER, R_IMF_IMTYPE_MULTIVIEW);
-=======
-		const int is_float = ELEM(imf->imtype, R_IMF_IMTYPE_RADHDR, R_IMF_IMTYPE_OPENEXR, R_IMF_IMTYPE_MULTILAYER);
->>>>>>> 6582215f
+		const int is_float = ELEM(imf->imtype, R_IMF_IMTYPE_RADHDR, R_IMF_IMTYPE_OPENEXR, R_IMF_IMTYPE_MULTILAYER, R_IMF_IMTYPE_MULTIVIEW);
 
 		EnumPropertyItem *item_8bit =  &image_color_depth_items[0];
 		EnumPropertyItem *item_10bit = &image_color_depth_items[1];
