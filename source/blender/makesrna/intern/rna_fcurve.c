/**
 * $Id$
 *
 * ***** BEGIN GPL LICENSE BLOCK *****
 *
 * This program is free software; you can redistribute it and/or
 * modify it under the terms of the GNU General Public License
 * as published by the Free Software Foundation; either version 2
 * of the License, or (at your option) any later version.
 *
 * This program is distributed in the hope that it will be useful,
 * but WITHOUT ANY WARRANTY; without even the implied warranty of
 * MERCHANTABILITY or FITNESS FOR A PARTICULAR PURPOSE.  See the
 * GNU General Public License for more details.
 *
 * You should have received a copy of the GNU General Public License
 * along with this program; if not, write to the Free Software Foundation,
 * Inc., 51 Franklin Street, Fifth Floor, Boston, MA 02110-1301, USA.
 *
 * Contributor(s): Blender Foundation (2009), Joshua Leung
 *
 * ***** END GPL LICENSE BLOCK *****
 */

#include <stdlib.h>

#include "RNA_access.h"
#include "RNA_define.h"
#include "RNA_types.h"
#include "RNA_enum_types.h"

#include "rna_internal.h"

#include "DNA_anim_types.h"
#include "DNA_object_types.h"
#include "DNA_scene_types.h"

#include "MEM_guardedalloc.h"

#include "BLI_math.h"

#include "BKE_action.h"

#include "WM_types.h"

#include "ED_keyframing.h"
#include "ED_keyframes_edit.h"

EnumPropertyItem fmodifier_type_items[] = {
	{FMODIFIER_TYPE_NULL, "NULL", 0, "Invalid", ""},
	{FMODIFIER_TYPE_GENERATOR, "GENERATOR", 0, "Generator", ""},
	{FMODIFIER_TYPE_FN_GENERATOR, "FNGENERATOR", 0, "Built-In Function", ""},
	{FMODIFIER_TYPE_ENVELOPE, "ENVELOPE", 0, "Envelope", ""},
	{FMODIFIER_TYPE_CYCLES, "CYCLES", 0, "Cycles", ""},
	{FMODIFIER_TYPE_NOISE, "NOISE", 0, "Noise", ""},
	{FMODIFIER_TYPE_FILTER, "FILTER", 0, "Filter", ""},
	{FMODIFIER_TYPE_PYTHON, "PYTHON", 0, "Python", ""},
	{FMODIFIER_TYPE_LIMITS, "LIMITS", 0, "Limits", ""},
	{FMODIFIER_TYPE_STEPPED, "STEPPED", 0, "Stepped Interpolation", ""},
	{0, NULL, 0, NULL, NULL}};

EnumPropertyItem beztriple_keyframe_type_items[] = {
	{BEZT_KEYTYPE_KEYFRAME, "KEYFRAME", 0, "Keyframe", ""},
	{BEZT_KEYTYPE_BREAKDOWN, "BREAKDOWN", 0, "Breakdown", ""},
	{BEZT_KEYTYPE_EXTREME, "EXTREME", 0, "Extreme", ""},
	{0, NULL, 0, NULL, NULL}};

#ifdef RNA_RUNTIME

#include "WM_api.h"

static StructRNA *rna_FModifierType_refine(struct PointerRNA *ptr)
{
	FModifier *fcm= (FModifier *)ptr->data;

	switch (fcm->type) {
		case FMODIFIER_TYPE_GENERATOR:
			return &RNA_FModifierGenerator;
		case FMODIFIER_TYPE_FN_GENERATOR:
			return &RNA_FModifierFunctionGenerator;
		case FMODIFIER_TYPE_ENVELOPE:
			return &RNA_FModifierEnvelope;
		case FMODIFIER_TYPE_CYCLES:
			return &RNA_FModifierCycles;
		case FMODIFIER_TYPE_NOISE:
			return &RNA_FModifierNoise;
		//case FMODIFIER_TYPE_FILTER:
		//	return &RNA_FModifierFilter;
		case FMODIFIER_TYPE_PYTHON:
			return &RNA_FModifierPython;
		case FMODIFIER_TYPE_LIMITS:
			return &RNA_FModifierLimits;
		case FMODIFIER_TYPE_STEPPED:
			return &RNA_FModifierStepped;
		default:
			return &RNA_UnknownType;
	}
}

/* ****************************** */

#include "BKE_fcurve.h"
#include "BKE_depsgraph.h"
#include "BKE_animsys.h"

static void rna_ChannelDriver_update_data(Main *bmain, Scene *scene, PointerRNA *ptr)
{
	ID *id= ptr->id.data;
	ChannelDriver *driver= ptr->data;

	driver->flag &= ~DRIVER_FLAG_INVALID;
	
	// TODO: this really needs an update guard...
	DAG_scene_sort(scene);
	DAG_id_flush_update(id, OB_RECALC_OB|OB_RECALC_DATA);
	
	WM_main_add_notifier(NC_SCENE|ND_FRAME, scene);
}

static void rna_ChannelDriver_update_expr(Main *bmain, Scene *scene, PointerRNA *ptr)
{
	ChannelDriver *driver= ptr->data;
	driver->flag |= DRIVER_FLAG_RECOMPILE;
	rna_ChannelDriver_update_data(bmain, scene, ptr);
}

static void rna_DriverTarget_update_data(Main *bmain, Scene *scene, PointerRNA *ptr)
{
	PointerRNA driverptr;
	ChannelDriver *driver;
	FCurve *fcu;
	AnimData *adt= BKE_animdata_from_id(ptr->id.data);

	/* find the driver this belongs to and update it */
	for (fcu=adt->drivers.first; fcu; fcu=fcu->next) {
		driver= fcu->driver;
		
		if (driver) {
			// FIXME: need to be able to search targets for required one...
			//BLI_findindex(&driver->targets, ptr->data) != -1) 
			RNA_pointer_create(ptr->id.data, &RNA_Driver, driver, &driverptr);
			rna_ChannelDriver_update_data(bmain, scene, &driverptr);
			return;
		}
	}
}

static void rna_DriverTarget_update_name(Main *bmain, Scene *scene, PointerRNA *ptr)
{
	ChannelDriver *driver= ptr->data;
	rna_DriverTarget_update_data(bmain, scene, ptr);

	driver->flag |= DRIVER_FLAG_RENAMEVAR;

}

/* ----------- */

static StructRNA *rna_DriverTarget_id_typef(PointerRNA *ptr)
{
	DriverTarget *dtar= (DriverTarget*)ptr->data;
	return ID_code_to_RNA_type(dtar->idtype);
}

static int rna_DriverTarget_id_editable(PointerRNA *ptr)
{
	DriverTarget *dtar= (DriverTarget*)ptr->data;
	return (dtar->idtype)? PROP_EDITABLE : 0;
}

static int rna_DriverTarget_id_type_editable(PointerRNA *ptr)
{
	DriverTarget *dtar= (DriverTarget*)ptr->data;
	
	/* when the id-type can only be object, don't allow editing
	 * otherwise, there may be strange crashes
	 */
	return ((dtar->flag & DTAR_FLAG_ID_OB_ONLY) == 0);
}

static void rna_DriverTarget_id_type_set(PointerRNA *ptr, int value)
{
	DriverTarget *data= (DriverTarget*)(ptr->data);
	
	/* check if ID-type is settable */
	if ((data->flag & DTAR_FLAG_ID_OB_ONLY) == 0) {
		/* change ID-type to the new type */
		data->idtype= value;
	}
	else {
		/* make sure ID-type is Object */
		data->idtype= ID_OB;
	}
	
	/* clear the id-block if the type is invalid */
	if ((data->id) && (GS(data->id->name) != data->idtype))
		data->id= NULL;
}

static void rna_DriverTarget_RnaPath_get(PointerRNA *ptr, char *value)
{
	DriverTarget *dtar= (DriverTarget *)ptr->data;

	if (dtar->rna_path)
		strcpy(value, dtar->rna_path);
	else
		strcpy(value, "");
}

static int rna_DriverTarget_RnaPath_length(PointerRNA *ptr)
{
	DriverTarget *dtar= (DriverTarget *)ptr->data;
	
	if (dtar->rna_path)
		return strlen(dtar->rna_path);
	else
		return 0;
}

static void rna_DriverTarget_RnaPath_set(PointerRNA *ptr, const char *value)
{
	DriverTarget *dtar= (DriverTarget *)ptr->data;
	
	// XXX in this case we need to be very careful, as this will require some new dependencies to be added!
	if (dtar->rna_path)
		MEM_freeN(dtar->rna_path);
	
	if (strlen(value))
		dtar->rna_path= BLI_strdup(value);
	else 
		dtar->rna_path= NULL;
}

static void rna_DriverVariable_type_set(PointerRNA *ptr, int value)
{
	DriverVar *dvar= (DriverVar *)ptr->data;
	
	/* call the API function for this */
	driver_change_variable_type(dvar, value);
}

/* ****************************** */

static void rna_FKeyframe_handle1_get(PointerRNA *ptr, float *values)
{
	BezTriple *bezt= (BezTriple*)ptr->data;
	
	values[0]= bezt->vec[0][0];
	values[1]= bezt->vec[0][1];
}

static void rna_FKeyframe_handle1_set(PointerRNA *ptr, const float *values)
{
	BezTriple *bezt= (BezTriple*)ptr->data;
	
	bezt->vec[0][0]= values[0];
	bezt->vec[0][1]= values[1];
}

static void rna_FKeyframe_handle2_get(PointerRNA *ptr, float *values)
{
	BezTriple *bezt= (BezTriple*)ptr->data;
	
	values[0]= bezt->vec[2][0];
	values[1]= bezt->vec[2][1];
}

static void rna_FKeyframe_handle2_set(PointerRNA *ptr, const float *values)
{
	BezTriple *bezt= (BezTriple*)ptr->data;
	
	bezt->vec[2][0]= values[0];
	bezt->vec[2][1]= values[1];
}

static void rna_FKeyframe_ctrlpoint_get(PointerRNA *ptr, float *values)
{
	BezTriple *bezt= (BezTriple*)ptr->data;
	
	values[0]= bezt->vec[1][0];
	values[1]= bezt->vec[1][1];
}

static void rna_FKeyframe_ctrlpoint_set(PointerRNA *ptr, const float *values)
{
	BezTriple *bezt= (BezTriple*)ptr->data;
	
	bezt->vec[1][0]= values[0];
	bezt->vec[1][1]= values[1];
}

/* ****************************** */

static void rna_FCurve_RnaPath_get(PointerRNA *ptr, char *value)
{
	FCurve *fcu= (FCurve *)ptr->data;

	if (fcu->rna_path)
		strcpy(value, fcu->rna_path);
	else
		strcpy(value, "");
}

static int rna_FCurve_RnaPath_length(PointerRNA *ptr)
{
	FCurve *fcu= (FCurve *)ptr->data;
	
	if (fcu->rna_path)
		return strlen(fcu->rna_path);
	else
		return 0;
}

static void rna_FCurve_RnaPath_set(PointerRNA *ptr, const char *value)
{
	FCurve *fcu= (FCurve *)ptr->data;

	if (fcu->rna_path)
		MEM_freeN(fcu->rna_path);
	
	if (strlen(value))
		fcu->rna_path= BLI_strdup(value);
	else 
		fcu->rna_path= NULL;
}

static void rna_FCurve_group_set(PointerRNA *ptr, PointerRNA value)
{
	AnimData *adt= BKE_animdata_from_id(ptr->id.data);
	bAction *act= (adt) ? adt->action : NULL;
	FCurve *fcu= ptr->data;

	/* same ID? */
	if (value.data && (ptr->id.data != value.id.data)) {
		/* id's differ, cant do this, should raise an error */
		return;
	}
	/* already belongs to group? */
	if (fcu->grp == value.data) {
		/* nothing to do */
		return; 
	}
	
	/* can only change group if we have info about the action the F-Curve is in 
	 * (i.e. for drivers or random F-Curves, this cannot be done)
	 */
	if (act == NULL) {
		/* can't change the grouping of F-Curve when it doesn't belong to an action */
		return;
	}	
	
	/* try to remove F-Curve from action (including from any existing groups) 
	 *	- if after this op it is still attached to something, then it is a driver 
	 *	  not an animation curve as we thought, and we should exit
	 */
	action_groups_remove_channel(act, fcu);
	if (fcu->next) {
		/* F-Curve is not one that exists in the action, since the above op couldn't remove it from the list */
		return;
	}
	
	/* add the F-Curve back to the action now in the right place */
	// TODO: make the api function handle the case where there isn't any group to assign to 
	if (value.data) {
		/* add to its group using API function, which makes sure everything goes ok */
		action_groups_add_channel(act, value.data, fcu);
	}
	else {
		/* need to add this back, but it can only go at the end of the list (or else will corrupt groups) */
		BLI_addtail(&act->curves, fcu);
	}
}

DriverVar *rna_Driver_new_variable(ChannelDriver *driver)
{
	/* call the API function for this */
	return driver_add_new_variable(driver);
}

void rna_Driver_remove_variable(ChannelDriver *driver, DriverVar *dvar)
{
	/* call the API function for this */
	driver_free_variable(driver, dvar);
}


static PointerRNA rna_FCurve_active_modifier_get(PointerRNA *ptr)
{
	FCurve *fcu= (FCurve*)ptr->data;
	FModifier *fcm= find_active_fmodifier(&fcu->modifiers);
	return rna_pointer_inherit_refine(ptr, &RNA_FModifier, fcm);
}

static void rna_FCurve_active_modifier_set(PointerRNA *ptr, PointerRNA value)
{
	FCurve *fcu= (FCurve*)ptr->data;
	set_active_fmodifier(&fcu->modifiers, (FModifier *)value.data);
}

static FModifier *rna_FCurve_modifiers_new(FCurve *fcu, bContext *C, int type)
{
	return add_fmodifier(&fcu->modifiers, type);
}

static int rna_FCurve_modifiers_remove(FCurve *fcu, bContext *C, int index)
{
	return remove_fmodifier_index(&fcu->modifiers, index);
}

static void rna_FModifier_active_set(PointerRNA *ptr, int value)
{
	FModifier *fm= (FModifier*)ptr->data;

	/* don't toggle, always switch on */
	fm->flag |= FMODIFIER_FLAG_ACTIVE;
}

static void rna_FModifier_active_update(Main *bmain, Scene *scene, PointerRNA *ptr)
{
	FModifier *fm, *fmo= (FModifier*)ptr->data;

	/* clear active state of other FModifiers in this list */
	for (fm=fmo->prev; fm; fm=fm->prev)
	{
		fm->flag &= ~FMODIFIER_FLAG_ACTIVE;
	}
	for (fm=fmo->next; fm; fm=fm->next)
	{
		fm->flag &= ~FMODIFIER_FLAG_ACTIVE;
	}
	
}

static int rna_FModifierGenerator_coefficients_get_length(PointerRNA *ptr, int length[RNA_MAX_ARRAY_DIMENSION])
{
	FModifier *fcm= (FModifier*)ptr->data;
	FMod_Generator *gen= fcm->data;

	if(gen)
		length[0]= gen->arraysize;
	else
		length[0]= 100; /* for raw_access, untested */

	return length[0];
}

static void rna_FModifierGenerator_coefficients_get(PointerRNA *ptr, float *values)
{
	FModifier *fcm= (FModifier*)ptr->data;
	FMod_Generator *gen= fcm->data;
	memcpy(values, gen->coefficients, gen->arraysize * sizeof(float));
}

static void rna_FModifierGenerator_coefficients_set(PointerRNA *ptr, const float *values)
{
	FModifier *fcm= (FModifier*)ptr->data;
	FMod_Generator *gen= fcm->data;
	memcpy(gen->coefficients, values, gen->arraysize * sizeof(float));
}

static void rna_FModifierLimits_minx_range(PointerRNA *ptr, float *min, float *max)
{
	FModifier *fcm= (FModifier*)ptr->data;
	FMod_Limits *data= fcm->data;

	*min= MINAFRAMEF;
	*max= (data->flag & FCM_LIMIT_XMAX)? data->rect.xmax : MAXFRAMEF;
}

static void rna_FModifierLimits_maxx_range(PointerRNA *ptr, float *min, float *max)
{
	FModifier *fcm= (FModifier*)ptr->data;
	FMod_Limits *data= fcm->data;

	*min= (data->flag & FCM_LIMIT_XMIN)? data->rect.xmin : MINAFRAMEF;
	*max= MAXFRAMEF;
}

static void rna_FModifierLimits_miny_range(PointerRNA *ptr, float *min, float *max)
{
	FModifier *fcm= (FModifier*)ptr->data;
	FMod_Limits *data= fcm->data;

	*min= -FLT_MAX;
	*max= (data->flag & FCM_LIMIT_YMAX)? data->rect.ymax : FLT_MAX;
}

static void rna_FModifierLimits_maxy_range(PointerRNA *ptr, float *min, float *max)
{
	FModifier *fcm= (FModifier*)ptr->data;
	FMod_Limits *data= fcm->data;

	*min= (data->flag & FCM_LIMIT_YMIN)? data->rect.ymin : -FLT_MAX;
	*max= FLT_MAX;
}


static void rna_FModifierStepped_start_frame_range(PointerRNA *ptr, float *min, float *max)
{
	FModifier *fcm= (FModifier*)ptr->data;
	FMod_Stepped *data= fcm->data;
	
	*min= MINAFRAMEF;
	*max= (data->flag & FCM_STEPPED_NO_AFTER)? data->end_frame : MAXFRAMEF;
}

static void rna_FModifierStepped_end_frame_range(PointerRNA *ptr, float *min, float *max)
{
	FModifier *fcm= (FModifier*)ptr->data;
	FMod_Stepped *data= fcm->data;

	*min= (data->flag & FCM_STEPPED_NO_BEFORE)? data->start_frame : MINAFRAMEF;
	*max= MAXFRAMEF;
}

static BezTriple *rna_FKeyframe_points_add(FCurve *fcu, float frame, float value, int do_replace, int do_needed, int do_fast)
{
	int index;
	int flag= 0;

	if(do_replace) flag |= INSERTKEY_REPLACE;
	if(do_needed) flag |= INSERTKEY_NEEDED;
	if(do_fast) flag |= INSERTKEY_FAST;


	index= insert_vert_fcurve(fcu, frame, value, flag);
	return index >= 0 ? fcu->bezt + index : NULL;
}

static void rna_FKeyframe_points_remove(FCurve *fcu, ReportList *reports, BezTriple *bezt, int do_fast)
{
	int index= (int)(bezt - fcu->bezt);
	if (index < 0 || index >= fcu->totvert) {
		BKE_report(reports, RPT_ERROR, "bezier not in fcurve.");
		return;
	}

	delete_fcurve_key(fcu, index, !do_fast);
}

<<<<<<< HEAD
static void rna_FCurve_group_set(PointerRNA *ptr, PointerRNA value)
{
	FCurve *fcu= ptr->data;

	if(value.data && (ptr->id.data != value.id.data)) {
		return; /* id's differ, cant do this, should raise an error */
	}
	if(fcu->grp == value.data) {
		return; /* nothing to do */
	}

	if(fcu->grp) {
		BLI_remlink(&fcu->grp->channels, fcu);
	}

	fcu->grp= value.data;

	if(fcu->grp) {
		BLI_addtail(&fcu->grp->channels, fcu);
	}
}

=======
>>>>>>> d1fef786
#else

static void rna_def_fmodifier_generator(BlenderRNA *brna)
{
	StructRNA *srna;
	PropertyRNA *prop;
	
	static EnumPropertyItem generator_mode_items[] = {
		{FCM_GENERATOR_POLYNOMIAL, "POLYNOMIAL", 0, "Expanded Polynomial", ""},
		{FCM_GENERATOR_POLYNOMIAL_FACTORISED, "POLYNOMIAL_FACTORISED", 0, "Factorised Polynomial", ""},
		{0, NULL, 0, NULL, NULL}};
	
	srna= RNA_def_struct(brna, "FModifierGenerator", "FModifier");
	RNA_def_struct_ui_text(srna, "Generator F-Curve Modifier", "Deterministically generates values for the modified F-Curve");
	RNA_def_struct_sdna_from(srna, "FMod_Generator", "data");
	
	/* define common props */
	prop= RNA_def_property(srna, "additive", PROP_BOOLEAN, PROP_NONE);
	RNA_def_property_boolean_sdna(prop, NULL, "flag", FCM_GENERATOR_ADDITIVE);
	RNA_def_property_ui_text(prop, "Additive", "Values generated by this modifier are applied on top of the existing values instead of overwriting them");
	RNA_def_property_update(prop, NC_ANIMATION|ND_KEYFRAME_EDIT, NULL);
	
		// XXX this has a special validation func
	prop= RNA_def_property(srna, "mode", PROP_ENUM, PROP_NONE);
	RNA_def_property_enum_items(prop, generator_mode_items);
	RNA_def_property_ui_text(prop, "Mode", "Type of generator to use");
	RNA_def_property_update(prop, NC_ANIMATION|ND_KEYFRAME_EDIT, NULL);
	
	
	/* order of the polynomial */
		// XXX this has a special validation func
	prop= RNA_def_property(srna, "poly_order", PROP_INT, PROP_NONE);
	RNA_def_property_ui_text(prop, "Polynomial Order", "The highest power of 'x' for this polynomial. (number of coefficients - 1)");
	RNA_def_property_update(prop, NC_ANIMATION|ND_KEYFRAME_EDIT, NULL);
	
	/* coefficients array */
	prop= RNA_def_property(srna, "coefficients", PROP_FLOAT, PROP_NONE);
	RNA_def_property_array(prop, 32);
	RNA_def_property_flag(prop, PROP_DYNAMIC);
	RNA_def_property_dynamic_array_funcs(prop, "rna_FModifierGenerator_coefficients_get_length");
	RNA_def_property_float_funcs(prop, "rna_FModifierGenerator_coefficients_get", "rna_FModifierGenerator_coefficients_set", NULL);
	RNA_def_property_ui_text(prop, "Coefficients", "Coefficients for 'x' (starting from lowest power of x^0)");
}

/* --------- */

static void rna_def_fmodifier_function_generator(BlenderRNA *brna)
{
	StructRNA *srna;
	PropertyRNA *prop;
	
	static EnumPropertyItem prop_type_items[] = {
		{0, "SIN", 0, "Sine", ""},
		{1, "COS", 0, "Cosine", ""},
		{2, "TAN", 0, "Tangent", ""},
		{3, "SQRT", 0, "Square Root", ""},
		{4, "LN", 0, "Natural Logarithm", ""},
		{5, "SINC", 0, "Normalised Sine", "sin(x) / x"},
		{0, NULL, 0, NULL, NULL}};
	
	srna= RNA_def_struct(brna, "FModifierFunctionGenerator", "FModifier");
	RNA_def_struct_ui_text(srna, "Built-In Function F-Modifier", "Generates values using a Built-In Function");
	RNA_def_struct_sdna_from(srna, "FMod_FunctionGenerator", "data");
	
	/* coefficients */
	prop= RNA_def_property(srna, "amplitude", PROP_FLOAT, PROP_NONE);
	RNA_def_property_ui_text(prop, "Amplitude", "Scale factor determining the maximum/minimum values");
	RNA_def_property_update(prop, NC_ANIMATION|ND_KEYFRAME_EDIT, NULL);
	
	prop= RNA_def_property(srna, "phase_multiplier", PROP_FLOAT, PROP_NONE);
	RNA_def_property_ui_text(prop, "Phase Multiplier", "Scale factor determining the 'speed' of the function");
	RNA_def_property_update(prop, NC_ANIMATION|ND_KEYFRAME_EDIT, NULL);
	
	prop= RNA_def_property(srna, "phase_offset", PROP_FLOAT, PROP_NONE);
	RNA_def_property_ui_text(prop, "Phase Offset", "Constant factor to offset time by for function");
	RNA_def_property_update(prop, NC_ANIMATION|ND_KEYFRAME_EDIT, NULL);
	
	prop= RNA_def_property(srna, "value_offset", PROP_FLOAT, PROP_NONE);
	RNA_def_property_ui_text(prop, "Value Offset", "Constant factor to offset values by");
	RNA_def_property_update(prop, NC_ANIMATION|ND_KEYFRAME_EDIT, NULL);
	
	/* flags */
	prop= RNA_def_property(srna, "additive", PROP_BOOLEAN, PROP_NONE);
	RNA_def_property_boolean_sdna(prop, NULL, "flag", FCM_GENERATOR_ADDITIVE);
	RNA_def_property_ui_text(prop, "Additive", "Values generated by this modifier are applied on top of the existing values instead of overwriting them");
	RNA_def_property_update(prop, NC_ANIMATION|ND_KEYFRAME_EDIT, NULL);
	
	prop= RNA_def_property(srna, "function_type", PROP_ENUM, PROP_NONE);
	RNA_def_property_enum_sdna(prop, NULL, "type");
	RNA_def_property_enum_items(prop, prop_type_items);
	RNA_def_property_ui_text(prop, "Type", "Type of built-in function to use");
	RNA_def_property_update(prop, NC_ANIMATION|ND_KEYFRAME_EDIT, NULL);
}

/* --------- */

static void rna_def_fmodifier_envelope_ctrl(BlenderRNA *brna)
{
	StructRNA *srna;
	PropertyRNA *prop;
	
	srna= RNA_def_struct(brna, "FModifierEnvelopeControlPoint", NULL);
	RNA_def_struct_ui_text(srna, "Envelope Control Point", "Control point for envelope F-Modifier");
	RNA_def_struct_sdna(srna, "FCM_EnvelopeData");
	
	/* min/max extents 
	 *	- for now, these are allowed to go past each other, so that we can have inverted action
	 *	- technically, the range is limited by the settings in the envelope-modifier data, not here...
	 */
	prop= RNA_def_property(srna, "minimum", PROP_FLOAT, PROP_NONE);
	RNA_def_property_float_sdna(prop, NULL, "min");
	RNA_def_property_ui_text(prop, "Minimum Value", "Lower bound of envelope at this control-point");
	RNA_def_property_update(prop, NC_ANIMATION|ND_KEYFRAME_EDIT, NULL);
	
	prop= RNA_def_property(srna, "maximum", PROP_FLOAT, PROP_NONE);
	RNA_def_property_float_sdna(prop, NULL, "max");
	RNA_def_property_ui_text(prop, "Maximum Value", "Upper bound of envelope at this control-point");
	RNA_def_property_update(prop, NC_ANIMATION|ND_KEYFRAME_EDIT, NULL);
	
	/* Frame */
	prop= RNA_def_property(srna, "frame", PROP_FLOAT, PROP_TIME);
	RNA_def_property_float_sdna(prop, NULL, "time");
	RNA_def_property_ui_text(prop, "Frame", "Frame this control-point occurs on");
	RNA_def_property_update(prop, NC_ANIMATION|ND_KEYFRAME_EDIT, NULL);
	
	// TODO:
	//	- selection flags (not implemented in UI yet though)
}

static void rna_def_fmodifier_envelope(BlenderRNA *brna)
{
	StructRNA *srna;
	PropertyRNA *prop;
	
	srna= RNA_def_struct(brna, "FModifierEnvelope", "FModifier");
	RNA_def_struct_ui_text(srna, "Envelope F-Modifier", "Scales the values of the modified F-Curve");
	RNA_def_struct_sdna_from(srna, "FMod_Envelope", "data");
	
	/* Collections */
	prop= RNA_def_property(srna, "control_points", PROP_COLLECTION, PROP_NONE);
	RNA_def_property_collection_sdna(prop, NULL, "data", "totvert");
	RNA_def_property_struct_type(prop, "FModifierEnvelopeControlPoint");
	RNA_def_property_ui_text(prop, "Control Points", "Control points defining the shape of the envelope");
	
	/* Range Settings */
	prop= RNA_def_property(srna, "reference_value", PROP_FLOAT, PROP_NONE);
	RNA_def_property_float_sdna(prop, NULL, "midval");
	RNA_def_property_ui_text(prop, "Reference Value", "Value that envelope's influence is centered around / based on");
	RNA_def_property_update(prop, NC_ANIMATION|ND_KEYFRAME_EDIT, NULL);
	
	prop= RNA_def_property(srna, "default_minimum", PROP_FLOAT, PROP_NONE);
	RNA_def_property_float_sdna(prop, NULL, "min");
	RNA_def_property_ui_text(prop, "Default Minimum", "Lower distance from Reference Value for 1:1 default influence");
	RNA_def_property_update(prop, NC_ANIMATION|ND_KEYFRAME_EDIT, NULL);
	
	prop= RNA_def_property(srna, "default_maximum", PROP_FLOAT, PROP_NONE);
	RNA_def_property_float_sdna(prop, NULL, "max");
	RNA_def_property_ui_text(prop, "Default Maximum", "Upper distance from Reference Value for 1:1 default influence");
	RNA_def_property_update(prop, NC_ANIMATION|ND_KEYFRAME_EDIT, NULL);
}

/* --------- */

static void rna_def_fmodifier_cycles(BlenderRNA *brna)
{
	StructRNA *srna;
	PropertyRNA *prop;
	
	static EnumPropertyItem prop_type_items[] = {
		{FCM_EXTRAPOLATE_NONE, "NONE", 0, "No Cycles", "Don't do anything"},
		{FCM_EXTRAPOLATE_CYCLIC, "REPEAT", 0, "Repeat Motion", "Repeat keyframe range as-is"},
		{FCM_EXTRAPOLATE_CYCLIC_OFFSET, "REPEAT_OFFSET", 0, "Repeat with Offset", "Repeat keyframe range, but with offset based on gradient between values"},
		{FCM_EXTRAPOLATE_MIRROR, "MIRROR", 0, "Repeat Mirrored", "Alternate between forward and reverse playback of keyframe range"},
		{0, NULL, 0, NULL, NULL}};
	
	srna= RNA_def_struct(brna, "FModifierCycles", "FModifier");
	RNA_def_struct_ui_text(srna, "Cycles F-Modifier", "Repeats the values of the modified F-Curve");
	RNA_def_struct_sdna_from(srna, "FMod_Cycles", "data");
	
	/* before */
	prop= RNA_def_property(srna, "before_mode", PROP_ENUM, PROP_NONE);
	RNA_def_property_enum_items(prop, prop_type_items);
	RNA_def_property_ui_text(prop, "Before Mode", "Cycling mode to use before first keyframe");
	RNA_def_property_update(prop, NC_ANIMATION|ND_KEYFRAME_EDIT, NULL);
	
	prop= RNA_def_property(srna, "before_cycles", PROP_FLOAT, PROP_NONE);
	RNA_def_property_ui_text(prop, "Before Cycles", "Maximum number of cycles to allow before first keyframe. (0 = infinite)");
	RNA_def_property_update(prop, NC_ANIMATION|ND_KEYFRAME_EDIT, NULL);
	
	/* after */
	prop= RNA_def_property(srna, "after_mode", PROP_ENUM, PROP_NONE);
	RNA_def_property_enum_items(prop, prop_type_items);
	RNA_def_property_ui_text(prop, "After Mode", "Cycling mode to use after last keyframe");
	RNA_def_property_update(prop, NC_ANIMATION|ND_KEYFRAME_EDIT, NULL);
	
	prop= RNA_def_property(srna, "after_cycles", PROP_FLOAT, PROP_NONE);
	RNA_def_property_ui_text(prop, "After Cycles", "Maximum number of cycles to allow after last keyframe. (0 = infinite)");
	RNA_def_property_update(prop, NC_ANIMATION|ND_KEYFRAME_EDIT, NULL);
}

/* --------- */

static void rna_def_fmodifier_python(BlenderRNA *brna)
{
	StructRNA *srna;
	//PropertyRNA *prop;
	
	srna= RNA_def_struct(brna, "FModifierPython", "FModifier");
	RNA_def_struct_ui_text(srna, "Python F-Modifier", "Performs user-defined operation on the modified F-Curve");
	RNA_def_struct_sdna_from(srna, "FMod_Python", "data");
}

/* --------- */

static void rna_def_fmodifier_limits(BlenderRNA *brna)
{
	StructRNA *srna;
	PropertyRNA *prop;
	
	srna= RNA_def_struct(brna, "FModifierLimits", "FModifier");
	RNA_def_struct_ui_text(srna, "Limits F-Modifier", "Limits the time/value ranges of the modified F-Curve");
	RNA_def_struct_sdna_from(srna, "FMod_Limits", "data");
	
	prop= RNA_def_property(srna, "use_minimum_x", PROP_BOOLEAN, PROP_NONE);
	RNA_def_property_boolean_sdna(prop, NULL, "flag", FCM_LIMIT_XMIN);
	RNA_def_property_ui_text(prop, "Minimum X", "Use the minimum X value");
	RNA_def_property_update(prop, NC_ANIMATION|ND_KEYFRAME_EDIT, NULL);
	
	prop= RNA_def_property(srna, "use_minimum_y", PROP_BOOLEAN, PROP_NONE);
	RNA_def_property_boolean_sdna(prop, NULL, "flag", FCM_LIMIT_YMIN);
	RNA_def_property_ui_text(prop, "Minimum Y", "Use the minimum Y value");
	RNA_def_property_update(prop, NC_ANIMATION|ND_KEYFRAME_EDIT, NULL);
	
	prop= RNA_def_property(srna, "use_maximum_x", PROP_BOOLEAN, PROP_NONE);
	RNA_def_property_boolean_sdna(prop, NULL, "flag", FCM_LIMIT_XMAX);
	RNA_def_property_ui_text(prop, "Maximum X", "Use the maximum X value");
	RNA_def_property_update(prop, NC_ANIMATION|ND_KEYFRAME_EDIT, NULL);
	
	prop= RNA_def_property(srna, "use_maximum_y", PROP_BOOLEAN, PROP_NONE);
	RNA_def_property_boolean_sdna(prop, NULL, "flag", FCM_LIMIT_YMAX);
	RNA_def_property_ui_text(prop, "Maximum Y", "Use the maximum Y value");
	RNA_def_property_update(prop, NC_ANIMATION|ND_KEYFRAME_EDIT, NULL);
	
	prop= RNA_def_property(srna, "minimum_x", PROP_FLOAT, PROP_NONE);
	RNA_def_property_float_sdna(prop, NULL, "rect.xmin");
	RNA_def_property_float_funcs(prop, NULL, NULL, "rna_FModifierLimits_minx_range");
	RNA_def_property_ui_text(prop, "Minimum X", "Lowest X value to allow");
	RNA_def_property_update(prop, NC_ANIMATION|ND_KEYFRAME_EDIT, NULL);
	
	prop= RNA_def_property(srna, "minimum_y", PROP_FLOAT, PROP_NONE);
	RNA_def_property_float_sdna(prop, NULL, "rect.ymin");
	RNA_def_property_float_funcs(prop, NULL, NULL, "rna_FModifierLimits_miny_range");
	RNA_def_property_ui_text(prop, "Minimum Y", "Lowest Y value to allow");
	RNA_def_property_update(prop, NC_ANIMATION|ND_KEYFRAME_EDIT, NULL);
	
	prop= RNA_def_property(srna, "maximum_x", PROP_FLOAT, PROP_NONE);
	RNA_def_property_float_sdna(prop, NULL, "rect.xmax");
	RNA_def_property_float_funcs(prop, NULL, NULL, "rna_FModifierLimits_maxx_range");
	RNA_def_property_ui_text(prop, "Maximum X", "Highest X value to allow");
	RNA_def_property_update(prop, NC_ANIMATION|ND_KEYFRAME_EDIT, NULL);
	
	prop= RNA_def_property(srna, "maximum_y", PROP_FLOAT, PROP_NONE);
	RNA_def_property_float_sdna(prop, NULL, "rect.ymax");
	RNA_def_property_float_funcs(prop, NULL, NULL, "rna_FModifierLimits_maxy_range");
	RNA_def_property_ui_text(prop, "Maximum Y", "Highest Y value to allow");
	RNA_def_property_update(prop, NC_ANIMATION|ND_KEYFRAME_EDIT, NULL);
}

/* --------- */

static void rna_def_fmodifier_noise(BlenderRNA *brna)
{
	StructRNA *srna;
	PropertyRNA *prop;
	
	static EnumPropertyItem prop_modification_items[] = {
		{FCM_NOISE_MODIF_REPLACE, "REPLACE", 0, "Replace", ""},
		{FCM_NOISE_MODIF_ADD, "ADD", 0, "Add", ""},
		{FCM_NOISE_MODIF_SUBTRACT, "SUBTRACT", 0, "Subtract", ""},
		{FCM_NOISE_MODIF_MULTIPLY, "MULTIPLY", 0, "Multiply", ""},
		{0, NULL, 0, NULL, NULL}};
	
	srna= RNA_def_struct(brna, "FModifierNoise", "FModifier");
	RNA_def_struct_ui_text(srna, "Noise F-Modifier", "Gives randomness to the modified F-Curve");
	RNA_def_struct_sdna_from(srna, "FMod_Noise", "data");
	
	prop= RNA_def_property(srna, "modification", PROP_ENUM, PROP_NONE);
	RNA_def_property_enum_items(prop, prop_modification_items);
	RNA_def_property_ui_text(prop, "Modification", "Method of modifying the existing F-Curve");
	RNA_def_property_update(prop, NC_ANIMATION|ND_KEYFRAME_EDIT, NULL);
	
	prop= RNA_def_property(srna, "size", PROP_FLOAT, PROP_NONE);
	RNA_def_property_float_sdna(prop, NULL, "size");
	RNA_def_property_ui_text(prop, "Size", "Scaling (in time) of the noise");
	RNA_def_property_update(prop, NC_ANIMATION|ND_KEYFRAME_EDIT, NULL);
	
	prop= RNA_def_property(srna, "strength", PROP_FLOAT, PROP_NONE);
	RNA_def_property_float_sdna(prop, NULL, "strength");
	RNA_def_property_ui_text(prop, "Strength", "Amplitude of the noise - the amount that it modifies the underlying curve");
	RNA_def_property_update(prop, NC_ANIMATION|ND_KEYFRAME_EDIT, NULL);
	
	prop= RNA_def_property(srna, "phase", PROP_FLOAT, PROP_NONE);
	RNA_def_property_float_sdna(prop, NULL, "phase");
	RNA_def_property_ui_text(prop, "Phase", "A random seed for the noise effect");
	RNA_def_property_update(prop, NC_ANIMATION|ND_KEYFRAME_EDIT, NULL);
	
	prop= RNA_def_property(srna, "depth", PROP_INT, PROP_NONE);
	RNA_def_property_int_sdna(prop, NULL, "depth");
	RNA_def_property_ui_text(prop, "Depth", "Amount of fine level detail present in the noise");
	RNA_def_property_update(prop, NC_ANIMATION|ND_KEYFRAME_EDIT, NULL);

}

/* --------- */

static void rna_def_fmodifier_stepped(BlenderRNA *brna)
{
	StructRNA *srna;
	PropertyRNA *prop;
	
	srna= RNA_def_struct(brna, "FModifierStepped", "FModifier");
	RNA_def_struct_ui_text(srna, "Stepped Interpolation F-Modifier", "Holds each interpolated value from the F-Curve for several frames without changing the timing");
	RNA_def_struct_sdna_from(srna, "FMod_Stepped", "data");
	
	/* properties */
	prop= RNA_def_property(srna, "step_size", PROP_FLOAT, PROP_NONE);
	RNA_def_property_ui_text(prop, "Step Size", "Number of frames to hold each value");
	RNA_def_property_update(prop, NC_ANIMATION|ND_KEYFRAME_EDIT, NULL);
	
	prop= RNA_def_property(srna, "offset", PROP_FLOAT, PROP_NONE);
	RNA_def_property_float_sdna(prop, NULL, "offset");
	RNA_def_property_ui_text(prop, "Offset", "Reference number of frames before frames get held. Use to get hold for '1-3' vs '5-7' holding patterns");
	RNA_def_property_update(prop, NC_ANIMATION|ND_KEYFRAME_EDIT, NULL);
	
	prop= RNA_def_property(srna, "use_start_frame", PROP_BOOLEAN, PROP_NONE);
	RNA_def_property_boolean_sdna(prop, NULL, "flag", FCM_STEPPED_NO_BEFORE);
	RNA_def_property_ui_text(prop, "Use Start Frame", "Restrict modifier to only act after its 'start' frame");
	RNA_def_property_update(prop, NC_ANIMATION|ND_KEYFRAME_EDIT, NULL);
	
	prop= RNA_def_property(srna, "use_end_frame", PROP_BOOLEAN, PROP_NONE);
	RNA_def_property_boolean_sdna(prop, NULL, "flag", FCM_STEPPED_NO_AFTER);
	RNA_def_property_ui_text(prop, "Use End Frame", "Restrict modifier to only act before its 'end' frame");
	RNA_def_property_update(prop, NC_ANIMATION|ND_KEYFRAME_EDIT, NULL);
	
	prop= RNA_def_property(srna, "start_frame", PROP_FLOAT, PROP_NONE);
	RNA_def_property_float_funcs(prop, NULL, NULL, "rna_FModifierStepped_start_frame_range");
	RNA_def_property_ui_text(prop, "Start Frame", "Frame that modifier's influence starts (if applicable)");
	RNA_def_property_update(prop, NC_ANIMATION|ND_KEYFRAME_EDIT, NULL);
	
	prop= RNA_def_property(srna, "end_frame", PROP_FLOAT, PROP_NONE);
	RNA_def_property_float_funcs(prop, NULL, NULL, "rna_FModifierStepped_end_frame_range");
	RNA_def_property_ui_text(prop, "End Frame", "Frame that modifier's influence ends (if applicable)");
	RNA_def_property_update(prop, NC_ANIMATION|ND_KEYFRAME_EDIT, NULL);
}

/* --------- */


static void rna_def_fmodifier(BlenderRNA *brna)
{
	StructRNA *srna;
	PropertyRNA *prop;
	
	/* base struct definition */
	srna= RNA_def_struct(brna, "FModifier", NULL);
	RNA_def_struct_refine_func(srna, "rna_FModifierType_refine");
	RNA_def_struct_ui_text(srna, "F-Modifier", "Modifier for values of F-Curve");
	
#if 0 // XXX not used yet
	/* name */
	prop= RNA_def_property(srna, "name", PROP_STRING, PROP_NONE);
	RNA_def_struct_name_property(srna, prop);
	RNA_def_property_ui_text(prop, "Name", "Short description of F-Curve Modifier");
#endif // XXX not used yet
	
	/* type */
	prop= RNA_def_property(srna, "type", PROP_ENUM, PROP_NONE);
	RNA_def_property_clear_flag(prop, PROP_EDITABLE);
	RNA_def_property_enum_items(prop, fmodifier_type_items);
	RNA_def_property_ui_text(prop, "Type", "F-Curve Modifier Type");
	
	/* settings */
	prop= RNA_def_property(srna, "expanded", PROP_BOOLEAN, PROP_NONE);
	RNA_def_property_boolean_sdna(prop, NULL, "flag", FMODIFIER_FLAG_EXPANDED);
	RNA_def_property_ui_text(prop, "Expanded", "F-Curve Modifier's panel is expanded in UI");
	RNA_def_property_ui_icon(prop, ICON_TRIA_RIGHT, 1);
	
	prop= RNA_def_property(srna, "muted", PROP_BOOLEAN, PROP_NONE);
	RNA_def_property_boolean_sdna(prop, NULL, "flag", FMODIFIER_FLAG_MUTED);
	RNA_def_property_ui_text(prop, "Muted", "F-Curve Modifier will not be evaluated");
	RNA_def_property_update(prop, NC_ANIMATION|ND_KEYFRAME_PROP, NULL);
	RNA_def_property_ui_icon(prop, ICON_MUTE_IPO_OFF, 1);
	
	prop= RNA_def_property(srna, "disabled", PROP_BOOLEAN, PROP_NONE);
	RNA_def_property_clear_flag(prop, PROP_EDITABLE);
	RNA_def_property_boolean_sdna(prop, NULL, "flag", FMODIFIER_FLAG_DISABLED);
	RNA_def_property_ui_text(prop, "Disabled", "F-Curve Modifier has invalid settings and will not be evaluated");
	RNA_def_property_update(prop, NC_ANIMATION|ND_KEYFRAME_PROP, NULL);
	
		// TODO: setting this to true must ensure that all others in stack are turned off too...
	prop= RNA_def_property(srna, "active", PROP_BOOLEAN, PROP_NONE);
	RNA_def_property_boolean_sdna(prop, NULL, "flag", FMODIFIER_FLAG_ACTIVE);
	RNA_def_property_ui_text(prop, "Active", "F-Curve Modifier is the one being edited ");
	RNA_def_property_boolean_funcs(prop, NULL, "rna_FModifier_active_set");
	RNA_def_property_update(prop, NC_ANIMATION|ND_KEYFRAME_PROP, "rna_FModifier_active_update");
	RNA_def_property_ui_icon(prop, ICON_RADIOBUT_OFF, 1);
}	

/* *********************** */

static void rna_def_drivertarget(BlenderRNA *brna)
{
	StructRNA *srna;
	PropertyRNA *prop;
	
	static EnumPropertyItem prop_trans_chan_items[] = {
		{DTAR_TRANSCHAN_LOCX, "LOC_X", 0, "X Location", ""},
		{DTAR_TRANSCHAN_LOCY, "LOC_Y", 0, "Y Location", ""},
		{DTAR_TRANSCHAN_LOCZ, "LOC_Z", 0, "Z Location", ""},
		{DTAR_TRANSCHAN_ROTX, "ROT_X", 0, "X Rotation", ""},
		{DTAR_TRANSCHAN_ROTY, "ROT_Y", 0, "Y Rotation", ""},
		{DTAR_TRANSCHAN_ROTZ, "ROT_Z", 0, "Z Rotation", ""},
		{DTAR_TRANSCHAN_SCALEX, "SCALE_X", 0, "X Scale", ""},
		{DTAR_TRANSCHAN_SCALEY, "SCALE_Y", 0, "Y Scale", ""},
		{DTAR_TRANSCHAN_SCALEZ, "SCALE_Z", 0, "Z Scale", ""},
		{0, NULL, 0, NULL, NULL}};
	
	srna= RNA_def_struct(brna, "DriverTarget", NULL);
	RNA_def_struct_ui_text(srna, "Driver Target", "Source of input values for driver variables");
	
	/* Target Properties - ID-block to Drive */
	prop= RNA_def_property(srna, "id", PROP_POINTER, PROP_NONE);
	RNA_def_property_struct_type(prop, "ID");
	RNA_def_property_flag(prop, PROP_EDITABLE);
	RNA_def_property_editable_func(prop, "rna_DriverTarget_id_editable");
	RNA_def_property_pointer_funcs(prop, NULL, NULL, "rna_DriverTarget_id_typef");
	RNA_def_property_ui_text(prop, "ID", "ID-block that the specific property used can be found from (id_type property must be set first)");
	RNA_def_property_update(prop, 0, "rna_DriverTarget_update_data");
	
	prop= RNA_def_property(srna, "id_type", PROP_ENUM, PROP_NONE);
	RNA_def_property_enum_sdna(prop, NULL, "idtype");
	RNA_def_property_enum_items(prop, id_type_items);
	RNA_def_property_enum_default(prop, ID_OB);
	RNA_def_property_enum_funcs(prop, NULL, "rna_DriverTarget_id_type_set", NULL);
	RNA_def_property_editable_func(prop, "rna_DriverTarget_id_type_editable");
	RNA_def_property_ui_text(prop, "ID Type", "Type of ID-block that can be used");
	RNA_def_property_update(prop, 0, "rna_DriverTarget_update_data");
	
	/* Target Properties - Property to Drive */
	prop= RNA_def_property(srna, "data_path", PROP_STRING, PROP_NONE);
	RNA_def_property_string_funcs(prop, "rna_DriverTarget_RnaPath_get", "rna_DriverTarget_RnaPath_length", "rna_DriverTarget_RnaPath_set");
	RNA_def_property_ui_text(prop, "Data Path", "RNA Path (from ID-block) to property used");
	RNA_def_property_update(prop, 0, "rna_DriverTarget_update_data");
	
	prop= RNA_def_property(srna, "bone_target", PROP_STRING, PROP_NONE);
	RNA_def_property_string_sdna(prop, NULL, "pchan_name");
	RNA_def_property_ui_text(prop, "Bone Name", "Name of PoseBone to use as target");
	RNA_def_property_update(prop, 0, "rna_DriverTarget_update_data");
	
	prop= RNA_def_property(srna, "transform_type", PROP_ENUM, PROP_NONE);
	RNA_def_property_enum_sdna(prop, NULL, "transChan");
	RNA_def_property_enum_items(prop, prop_trans_chan_items);
	RNA_def_property_ui_text(prop, "Type", "Driver variable type");
	RNA_def_property_update(prop, 0, "rna_DriverTarget_update_data");
	
	prop= RNA_def_property(srna, "use_local_space_transforms", PROP_BOOLEAN, PROP_NONE);
	RNA_def_property_boolean_sdna(prop, NULL, "flag", DTAR_FLAG_LOCALSPACE);
	RNA_def_property_ui_text(prop, "Local Space", "Use transforms in Local Space (as opposed to the worldspace default)");
	RNA_def_property_update(prop, 0, "rna_DriverTarget_update_data");
}

static void rna_def_drivervar(BlenderRNA *brna)
{
	StructRNA *srna;
	PropertyRNA *prop;
	
	static EnumPropertyItem prop_type_items[] = {
		{DVAR_TYPE_SINGLE_PROP, "SINGLE_PROP", 0, "Single Property", "Use the value from some RNA property (Default)"},
		{DVAR_TYPE_TRANSFORM_CHAN, "TRANSFORMS", 0, "Transform Channel", "Final transformation value of object or bone"},
		{DVAR_TYPE_ROT_DIFF, "ROTATION_DIFF", 0, "Rotational Difference", "Use the angle between two bones"},
		{DVAR_TYPE_LOC_DIFF, "LOC_DIFF", 0, "Distance", "Distance between two bones or objects"},
		{0, NULL, 0, NULL, NULL}};
		
	
	srna= RNA_def_struct(brna, "DriverVariable", NULL);
	RNA_def_struct_sdna(srna, "DriverVar");
	RNA_def_struct_ui_text(srna, "Driver Variable", "Variable from some source/target for driver relationship");
	
	/* Variable Name */
	prop= RNA_def_property(srna, "name", PROP_STRING, PROP_NONE);
	RNA_def_struct_name_property(srna, prop);
	RNA_def_property_ui_text(prop, "Name", "Name to use in scripted expressions/functions. (No spaces or dots are allowed. Also, must not start with a symbol or digit)");
	RNA_def_property_update(prop, 0, "rna_DriverTarget_update_name"); // XXX
	
	/* Enums */
	prop= RNA_def_property(srna, "type", PROP_ENUM, PROP_NONE);
	RNA_def_property_enum_items(prop, prop_type_items);
	RNA_def_property_enum_funcs(prop, NULL, "rna_DriverVariable_type_set", NULL);
	RNA_def_property_ui_text(prop, "Type", "Driver variable type");
	RNA_def_property_update(prop, 0, "rna_ChannelDriver_update_data"); // XXX
	
	/* Targets */
	// TODO: for nicer api, only expose the relevant props via subclassing, instead of exposing the collection of targets
	prop= RNA_def_property(srna, "targets", PROP_COLLECTION, PROP_NONE);
	RNA_def_property_collection_sdna(prop, NULL, "targets", "num_targets");
	RNA_def_property_struct_type(prop, "DriverTarget");
	RNA_def_property_ui_text(prop, "Targets", "Sources of input data for evaluating this variable");
}


/* channeldriver.variables.* */
static void rna_def_channeldriver_variables(BlenderRNA *brna, PropertyRNA *cprop)
{
	StructRNA *srna;
//	PropertyRNA *prop;
	
	FunctionRNA *func;
	PropertyRNA *parm;
	
	RNA_def_property_srna(cprop, "ChannelDriverVariables");
	srna= RNA_def_struct(brna, "ChannelDriverVariables", NULL);
	RNA_def_struct_sdna(srna, "ChannelDriver");
	RNA_def_struct_ui_text(srna, "ChannelDriver Variables", "Collection of channel driver Variables");
	
	
	/* add variable */
	func= RNA_def_function(srna, "new", "rna_Driver_new_variable");
	RNA_def_function_ui_description(func, "Add a new variable for the driver.");
		/* return type */
	parm= RNA_def_pointer(func, "var", "DriverVariable", "", "Newly created Driver Variable.");
		RNA_def_function_return(func, parm);

	/* remove variable */
	func= RNA_def_function(srna, "remove", "rna_Driver_remove_variable");
		RNA_def_function_ui_description(func, "Remove an existing variable from the driver.");
		/* target to remove */
	parm= RNA_def_pointer(func, "var", "DriverVariable", "", "Variable to remove from the driver.");
		RNA_def_property_flag(parm, PROP_REQUIRED);
}

static void rna_def_channeldriver(BlenderRNA *brna)
{
	StructRNA *srna;
	PropertyRNA *prop;
	
	static EnumPropertyItem prop_type_items[] = {
		{DRIVER_TYPE_AVERAGE, "AVERAGE", 0, "Averaged Value", ""},
		{DRIVER_TYPE_SUM, "SUM", 0, "Sum Values", ""},
		{DRIVER_TYPE_PYTHON, "SCRIPTED", 0, "Scripted Expression", ""},
		{DRIVER_TYPE_MIN, "MIN", 0, "Minimum Value", ""},
		{DRIVER_TYPE_MAX, "MAX", 0, "Maximum Value", ""},
		{0, NULL, 0, NULL, NULL}};

	srna= RNA_def_struct(brna, "Driver", NULL);
	RNA_def_struct_sdna(srna, "ChannelDriver");
	RNA_def_struct_ui_text(srna, "Driver", "Driver for the value of a setting based on an external value");

	/* Enums */
	prop= RNA_def_property(srna, "type", PROP_ENUM, PROP_NONE);
	RNA_def_property_enum_items(prop, prop_type_items);
	RNA_def_property_ui_text(prop, "Type", "Driver type");
	RNA_def_property_update(prop, 0, "rna_ChannelDriver_update_data");

	/* String values */
	prop= RNA_def_property(srna, "expression", PROP_STRING, PROP_NONE);
	RNA_def_property_ui_text(prop, "Expression", "Expression to use for Scripted Expression");
	RNA_def_property_update(prop, 0, "rna_ChannelDriver_update_expr");

	/* Collections */
	prop= RNA_def_property(srna, "variables", PROP_COLLECTION, PROP_NONE);
	RNA_def_property_collection_sdna(prop, NULL, "variables", NULL);
	RNA_def_property_struct_type(prop, "DriverVariable");
	RNA_def_property_ui_text(prop, "Variables", "Properties acting as inputs for this driver");
	rna_def_channeldriver_variables(brna, prop);
	
	/* Settings */
	prop= RNA_def_property(srna, "show_debug_info", PROP_BOOLEAN, PROP_NONE);
	RNA_def_property_boolean_sdna(prop, NULL, "flag", DRIVER_FLAG_SHOWDEBUG);
	RNA_def_property_ui_text(prop, "Show Debug Info", "Show intermediate values for the driver calculations to allow debugging of drivers");
	
	/* State Info (for Debugging) */
	prop= RNA_def_property(srna, "invalid", PROP_BOOLEAN, PROP_NONE);
	RNA_def_property_boolean_sdna(prop, NULL, "flag", DRIVER_FLAG_INVALID);
	RNA_def_property_ui_text(prop, "Invalid", "Driver could not be evaluated in past, so should be skipped");
	
	
	/* Functions */
	RNA_api_drivers(srna);
}

/* *********************** */

static void rna_def_fpoint(BlenderRNA *brna)
{
	StructRNA *srna;
	PropertyRNA *prop;
	
	srna= RNA_def_struct(brna, "FCurveSample", NULL);
	RNA_def_struct_sdna(srna, "FPoint");
	RNA_def_struct_ui_text(srna, "F-Curve Sample", "Sample point for F-Curve");
	
	/* Boolean values */
	prop= RNA_def_property(srna, "selected", PROP_BOOLEAN, PROP_NONE);
	RNA_def_property_boolean_sdna(prop, NULL, "flag", 1);
	RNA_def_property_ui_text(prop, "Selected", "Selection status");
	RNA_def_property_update(prop, NC_ANIMATION|ND_KEYFRAME_SELECT, NULL);
	
	/* Vector value */
	prop= RNA_def_property(srna, "point", PROP_FLOAT, PROP_XYZ);
	RNA_def_property_float_sdna(prop, NULL, "vec");
	RNA_def_property_array(prop, 2);
	RNA_def_property_ui_text(prop, "Point", "Point coordinates");
	RNA_def_property_update(prop, NC_ANIMATION|ND_KEYFRAME_EDIT, NULL);
}


/* duplicate of BezTriple in rna_curve.c
 * but with F-Curve specific options updates/functionality 
 */
static void rna_def_fkeyframe(BlenderRNA *brna)
{
	StructRNA *srna;
	PropertyRNA *prop;
	
	srna= RNA_def_struct(brna, "Keyframe", NULL);
	RNA_def_struct_sdna(srna, "BezTriple");
	RNA_def_struct_ui_text(srna, "Keyframe", "Bezier curve point with two handles defining a Keyframe on an F-Curve");
	
	/* Boolean values */
	prop= RNA_def_property(srna, "selected_handle1", PROP_BOOLEAN, PROP_NONE);
	RNA_def_property_boolean_sdna(prop, NULL, "f1", 0);
	RNA_def_property_ui_text(prop, "Handle 1 selected", "Handle 1 selection status");
	RNA_def_property_update(prop, NC_ANIMATION|ND_KEYFRAME_SELECT, NULL);
	
	prop= RNA_def_property(srna, "selected_handle2", PROP_BOOLEAN, PROP_NONE);
	RNA_def_property_boolean_sdna(prop, NULL, "f3", 0);
	RNA_def_property_ui_text(prop, "Handle 2 selected", "Handle 2 selection status");
	RNA_def_property_update(prop, NC_ANIMATION|ND_KEYFRAME_SELECT, NULL);
	
	prop= RNA_def_property(srna, "selected", PROP_BOOLEAN, PROP_NONE);
	RNA_def_property_boolean_sdna(prop, NULL, "f2", 0);
	RNA_def_property_ui_text(prop, "Selected", "Control point selection status");
	RNA_def_property_update(prop, NC_ANIMATION|ND_KEYFRAME_SELECT, NULL);
	
	/* Enums */
	prop= RNA_def_property(srna, "handle1_type", PROP_ENUM, PROP_NONE);
	RNA_def_property_enum_sdna(prop, NULL, "h1");
	RNA_def_property_enum_items(prop, beztriple_handle_type_items);
	RNA_def_property_ui_text(prop, "Handle 1 Type", "Handle types");
	RNA_def_property_update(prop, NC_ANIMATION|ND_KEYFRAME_PROP, NULL);
	
	prop= RNA_def_property(srna, "handle2_type", PROP_ENUM, PROP_NONE);
	RNA_def_property_enum_sdna(prop, NULL, "h2");
	RNA_def_property_enum_items(prop, beztriple_handle_type_items);
	RNA_def_property_ui_text(prop, "Handle 2 Type", "Handle types");
	RNA_def_property_update(prop, NC_ANIMATION|ND_KEYFRAME_PROP, NULL);
	
	prop= RNA_def_property(srna, "interpolation", PROP_ENUM, PROP_NONE);
	RNA_def_property_enum_sdna(prop, NULL, "ipo");
	RNA_def_property_enum_items(prop, beztriple_interpolation_mode_items);
	RNA_def_property_ui_text(prop, "Interpolation", "Interpolation method to use for segment of the curve from this Keyframe until the next Keyframe");
	RNA_def_property_update(prop, NC_ANIMATION|ND_KEYFRAME_PROP, NULL);
	
	prop= RNA_def_property(srna, "type", PROP_ENUM, PROP_NONE);
	RNA_def_property_enum_sdna(prop, NULL, "hide");
	RNA_def_property_enum_items(prop, beztriple_keyframe_type_items);
	RNA_def_property_ui_text(prop, "Type", "The type of keyframe");
	RNA_def_property_update(prop, NC_ANIMATION|ND_KEYFRAME_PROP, NULL);
	
	/* Vector values */
	prop= RNA_def_property(srna, "handle1", PROP_FLOAT, PROP_TRANSLATION);
	RNA_def_property_array(prop, 2);
	RNA_def_property_float_funcs(prop, "rna_FKeyframe_handle1_get", "rna_FKeyframe_handle1_set", NULL);
	RNA_def_property_ui_text(prop, "Handle 1", "Coordinates of the first handle");
	RNA_def_property_update(prop, NC_ANIMATION|ND_KEYFRAME_EDIT, NULL);
	
	prop= RNA_def_property(srna, "co", PROP_FLOAT, PROP_TRANSLATION);
	RNA_def_property_array(prop, 2);
	RNA_def_property_float_funcs(prop, "rna_FKeyframe_ctrlpoint_get", "rna_FKeyframe_ctrlpoint_set", NULL);
	RNA_def_property_ui_text(prop, "Control Point", "Coordinates of the control point");
	RNA_def_property_update(prop, NC_ANIMATION|ND_KEYFRAME_EDIT, NULL);
	
	prop= RNA_def_property(srna, "handle2", PROP_FLOAT, PROP_TRANSLATION);
	RNA_def_property_array(prop, 2);
	RNA_def_property_float_funcs(prop, "rna_FKeyframe_handle2_get", "rna_FKeyframe_handle2_set", NULL);
	RNA_def_property_ui_text(prop, "Handle 2", "Coordinates of the second handle");
	RNA_def_property_update(prop, NC_ANIMATION|ND_KEYFRAME_EDIT, NULL);
}

static void rna_def_fcurve_modifiers(BlenderRNA *brna, PropertyRNA *cprop)
{
	/* add modifiers */
	StructRNA *srna;
	PropertyRNA *prop;

	FunctionRNA *func;
	PropertyRNA *parm;

	RNA_def_property_srna(cprop, "FCurveModifiers");
	srna= RNA_def_struct(brna, "FCurveModifiers", NULL);
	RNA_def_struct_sdna(srna, "FCurve");
	RNA_def_struct_ui_text(srna, "F-Curve Modifiers", "Collection of F-Curve Modifiers");


	/* Collection active property */
	prop= RNA_def_property(srna, "active", PROP_POINTER, PROP_NONE);
	RNA_def_property_struct_type(prop, "FModifier");
	RNA_def_property_pointer_funcs(prop, "rna_FCurve_active_modifier_get", "rna_FCurve_active_modifier_set", NULL);
	RNA_def_property_flag(prop, PROP_EDITABLE);
	RNA_def_property_ui_text(prop, "Active F-Curve Modifier", "Active F-Curve Modifier");

	/* Constraint collection */
	func= RNA_def_function(srna, "new", "rna_FCurve_modifiers_new");
	RNA_def_function_flag(func, FUNC_USE_CONTEXT);
	RNA_def_function_ui_description(func, "Add a constraint to this object");
	/* return type */
	parm= RNA_def_pointer(func, "fmodifier", "FModifier", "", "New fmodifier.");
	RNA_def_function_return(func, parm);
	/* object to add */
	parm= RNA_def_enum(func, "type", fmodifier_type_items, 1, "", "Constraint type to add.");
	RNA_def_property_flag(parm, PROP_REQUIRED);

	func= RNA_def_function(srna, "remove", "rna_FCurve_modifiers_remove");
	RNA_def_function_flag(func, FUNC_USE_CONTEXT);
	RNA_def_function_ui_description(func, "Remove a modifier from this fcurve.");
	/* return type */
	parm= RNA_def_boolean(func, "success", 0, "Success", "Removed the constraint successfully.");
	RNA_def_function_return(func, parm);
	/* object to add */
	parm= RNA_def_int(func, "index", 0, 0, INT_MAX, "Index", "", 0, INT_MAX);
	RNA_def_property_flag(parm, PROP_REQUIRED);
}

/* fcurve.keyframe_points */
static void rna_def_fcurve_keyframe_points(BlenderRNA *brna, PropertyRNA *cprop)
{
	StructRNA *srna;

	FunctionRNA *func;
	PropertyRNA *parm;

	RNA_def_property_srna(cprop, "FCurveKeyframePoints");
	srna= RNA_def_struct(brna, "FCurveKeyframePoints", NULL);
	RNA_def_struct_sdna(srna, "FCurve");
	RNA_def_struct_ui_text(srna, "Keyframe Points", "Collection of keyframe points");

	func= RNA_def_function(srna, "add", "rna_FKeyframe_points_add");
	RNA_def_function_ui_description(func, "Add a keyframe point to a F-Curve.");
	parm= RNA_def_float(func, "frame", 0.0f, -FLT_MAX, FLT_MAX, "", "X Value of this keyframe point", -FLT_MAX, FLT_MAX);
	RNA_def_property_flag(parm, PROP_REQUIRED);
	parm= RNA_def_float(func, "value", 0.0f, -FLT_MAX, FLT_MAX, "", "Y Value of this keyframe point", -FLT_MAX, FLT_MAX);
	RNA_def_property_flag(parm, PROP_REQUIRED);
	/* optional */
	parm= RNA_def_boolean(func, "replace", 0, "Replace", "Replace existing keyframes");
	parm= RNA_def_boolean(func, "needed", 0, "Needed", "Only adds keyframes that are needed");
	parm= RNA_def_boolean(func, "fast", 0, "Fast", "Fast keyframe insertion to avoid recalculating the curve each time");

	parm= RNA_def_pointer(func, "keyframe", "Keyframe", "", "Newly created keyframe");
	RNA_def_function_return(func, parm);


	func= RNA_def_function(srna, "remove", "rna_FKeyframe_points_remove");
	RNA_def_function_ui_description(func, "Remove keyframe from an fcurve.");
	RNA_def_function_flag(func, FUNC_USE_REPORTS);
	parm= RNA_def_pointer(func, "keyframe", "Keyframe", "", "Keyframe to remove.");
	RNA_def_property_flag(parm, PROP_REQUIRED|PROP_NEVER_NULL);
	/* optional */
	parm= RNA_def_boolean(func, "fast", 0, "Fast", "Fast keyframe removal to avoid recalculating the curve each time");
}

static void rna_def_fcurve(BlenderRNA *brna)
{
	StructRNA *srna;
	PropertyRNA *prop;
	
	static EnumPropertyItem prop_mode_extend_items[] = {
		{FCURVE_EXTRAPOLATE_CONSTANT, "CONSTANT", 0, "Constant", ""},
		{FCURVE_EXTRAPOLATE_LINEAR, "LINEAR", 0, "Linear", ""},
		{0, NULL, 0, NULL, NULL}};
	static EnumPropertyItem prop_mode_color_items[] = {
		{FCURVE_COLOR_AUTO_RAINBOW, "AUTO_RAINBOW", 0, "Auto Rainbow", ""},
		{FCURVE_COLOR_AUTO_RGB, "AUTO_RGB", 0, "Auto XYZ to RGB", ""},
		{FCURVE_COLOR_CUSTOM, "CUSTOM", 0, "User Defined", ""},
		{0, NULL, 0, NULL, NULL}};

	srna= RNA_def_struct(brna, "FCurve", NULL);
	RNA_def_struct_ui_text(srna, "F-Curve", "F-Curve defining values of a period of time");
	RNA_def_struct_ui_icon(srna, ICON_ANIM_DATA);

	/* Enums */
	prop= RNA_def_property(srna, "extrapolation", PROP_ENUM, PROP_NONE);
	RNA_def_property_enum_sdna(prop, NULL, "extend");
	RNA_def_property_enum_items(prop, prop_mode_extend_items);
	RNA_def_property_ui_text(prop, "Extrapolation", "");
	RNA_def_property_update(prop, NC_ANIMATION, NULL);	// XXX need an update callback for this so that animation gets evaluated

	/* Pointers */
	prop= RNA_def_property(srna, "driver", PROP_POINTER, PROP_NONE);
	RNA_def_property_clear_flag(prop, PROP_EDITABLE);
	RNA_def_property_ui_text(prop, "Driver", "Channel Driver (only set for Driver F-Curves)");
	
	prop= RNA_def_property(srna, "group", PROP_POINTER, PROP_NONE);
	RNA_def_property_pointer_sdna(prop, NULL, "grp");
	RNA_def_property_flag(prop, PROP_EDITABLE);
	RNA_def_property_ui_text(prop, "Group", "Action Group that this F-Curve belongs to");
	RNA_def_property_pointer_funcs(prop, NULL, "rna_FCurve_group_set", NULL);
	RNA_def_property_update(prop, NC_ANIMATION, NULL);

	/* Path + Array Index */
	prop= RNA_def_property(srna, "data_path", PROP_STRING, PROP_NONE);
	RNA_def_property_string_funcs(prop, "rna_FCurve_RnaPath_get", "rna_FCurve_RnaPath_length", "rna_FCurve_RnaPath_set");
	RNA_def_property_ui_text(prop, "Data Path", "RNA Path to property affected by F-Curve");
	RNA_def_property_update(prop, NC_ANIMATION, NULL);	// XXX need an update callback for this to that animation gets evaluated
	
	prop= RNA_def_property(srna, "array_index", PROP_INT, PROP_NONE);
	RNA_def_property_ui_text(prop, "RNA Array Index", "Index to the specific property affected by F-Curve if applicable");
	RNA_def_property_update(prop, NC_ANIMATION, NULL);	// XXX need an update callback for this so that animation gets evaluated
	
	/* Color */
	prop= RNA_def_property(srna, "color_mode", PROP_ENUM, PROP_NONE);
	RNA_def_property_enum_items(prop, prop_mode_color_items);
	RNA_def_property_ui_text(prop, "Color Mode", "Method used to determine color of F-Curve in Graph Editor");
	RNA_def_property_update(prop, NC_ANIMATION, NULL);	
	
	prop= RNA_def_property(srna, "color", PROP_FLOAT, PROP_COLOR);
	RNA_def_property_array(prop, 3);
	RNA_def_property_ui_text(prop, "Color", "Color of the F-Curve in the Graph Editor");
	RNA_def_property_update(prop, NC_ANIMATION, NULL);	
	
	/* Flags */
	prop= RNA_def_property(srna, "selected", PROP_BOOLEAN, PROP_NONE);
	RNA_def_property_boolean_sdna(prop, NULL, "flag", FCURVE_SELECTED);
	RNA_def_property_ui_text(prop, "Selected", "F-Curve is selected for editing");
	RNA_def_property_update(prop, NC_ANIMATION|ND_KEYFRAME_SELECT, NULL);
	
	prop= RNA_def_property(srna, "locked", PROP_BOOLEAN, PROP_NONE);
	RNA_def_property_boolean_sdna(prop, NULL, "flag", FCURVE_PROTECTED);
	RNA_def_property_ui_text(prop, "Locked", "F-Curve's settings cannot be edited");
	RNA_def_property_update(prop, NC_ANIMATION|ND_ANIMCHAN_EDIT, NULL);
	
	prop= RNA_def_property(srna, "muted", PROP_BOOLEAN, PROP_NONE);
	RNA_def_property_boolean_sdna(prop, NULL, "flag", FCURVE_MUTED);
	RNA_def_property_ui_text(prop, "Muted", "F-Curve is not evaluated");
	RNA_def_property_update(prop, NC_ANIMATION|ND_ANIMCHAN_EDIT, NULL);
	
	prop= RNA_def_property(srna, "auto_clamped_handles", PROP_BOOLEAN, PROP_NONE);
	RNA_def_property_boolean_sdna(prop, NULL, "flag", FCURVE_AUTO_HANDLES);
	RNA_def_property_ui_text(prop, "Auto Clamped Handles", "All auto-handles for F-Curve are clamped");
	RNA_def_property_update(prop, NC_ANIMATION|ND_KEYFRAME_PROP, NULL);
	
	prop= RNA_def_property(srna, "visible", PROP_BOOLEAN, PROP_NONE);
	RNA_def_property_boolean_sdna(prop, NULL, "flag", FCURVE_VISIBLE);
	RNA_def_property_ui_text(prop, "Visible", "F-Curve and its keyframes are shown in the Graph Editor graphs");
	RNA_def_property_update(prop, NC_SPACE|ND_SPACE_GRAPH, NULL);
	
	/* State Info (for Debugging) */
	prop= RNA_def_property(srna, "disabled", PROP_BOOLEAN, PROP_NONE);
	RNA_def_property_boolean_sdna(prop, NULL, "flag", FCURVE_DISABLED);
	RNA_def_property_ui_text(prop, "Disabled", "F-Curve could not be evaluated in past, so should be skipped when evaluating");
	RNA_def_property_update(prop, NC_ANIMATION|ND_KEYFRAME_PROP, NULL);
	
	/* Collections */
	prop= RNA_def_property(srna, "sampled_points", PROP_COLLECTION, PROP_NONE);
	RNA_def_property_collection_sdna(prop, NULL, "fpt", "totvert");
	RNA_def_property_struct_type(prop, "FCurveSample");
	RNA_def_property_ui_text(prop, "Sampled Points", "Sampled animation data");

	prop= RNA_def_property(srna, "keyframe_points", PROP_COLLECTION, PROP_NONE);
	RNA_def_property_collection_sdna(prop, NULL, "bezt", "totvert");
	RNA_def_property_struct_type(prop, "Keyframe");
	RNA_def_property_ui_text(prop, "Keyframes", "User-editable keyframes");
	rna_def_fcurve_keyframe_points(brna, prop);
	
	prop= RNA_def_property(srna, "modifiers", PROP_COLLECTION, PROP_NONE);
	RNA_def_property_struct_type(prop, "FModifier");
	RNA_def_property_ui_text(prop, "Modifiers", "Modifiers affecting the shape of the F-Curve");

	rna_def_fcurve_modifiers(brna, prop);
}

/* *********************** */

void RNA_def_fcurve(BlenderRNA *brna)
{
	rna_def_fcurve(brna);
		rna_def_fkeyframe(brna);
		rna_def_fpoint(brna);
	
	rna_def_drivertarget(brna);
	rna_def_drivervar(brna);
	rna_def_channeldriver(brna);
	
	rna_def_fmodifier(brna);
	
	rna_def_fmodifier_generator(brna);
	rna_def_fmodifier_function_generator(brna);
	rna_def_fmodifier_envelope(brna);
		rna_def_fmodifier_envelope_ctrl(brna);
	rna_def_fmodifier_cycles(brna);
	rna_def_fmodifier_python(brna);
	rna_def_fmodifier_limits(brna);
	rna_def_fmodifier_noise(brna);
	rna_def_fmodifier_stepped(brna);
}


#endif<|MERGE_RESOLUTION|>--- conflicted
+++ resolved
@@ -26,7 +26,6 @@
 
 #include "RNA_access.h"
 #include "RNA_define.h"
-#include "RNA_types.h"
 #include "RNA_enum_types.h"
 
 #include "rna_internal.h"
@@ -538,31 +537,6 @@
 	delete_fcurve_key(fcu, index, !do_fast);
 }
 
-<<<<<<< HEAD
-static void rna_FCurve_group_set(PointerRNA *ptr, PointerRNA value)
-{
-	FCurve *fcu= ptr->data;
-
-	if(value.data && (ptr->id.data != value.id.data)) {
-		return; /* id's differ, cant do this, should raise an error */
-	}
-	if(fcu->grp == value.data) {
-		return; /* nothing to do */
-	}
-
-	if(fcu->grp) {
-		BLI_remlink(&fcu->grp->channels, fcu);
-	}
-
-	fcu->grp= value.data;
-
-	if(fcu->grp) {
-		BLI_addtail(&fcu->grp->channels, fcu);
-	}
-}
-
-=======
->>>>>>> d1fef786
 #else
 
 static void rna_def_fmodifier_generator(BlenderRNA *brna)
