/*
 * This program is free software; you can redistribute it and/or
 * modify it under the terms of the GNU General Public License
 * as published by the Free Software Foundation; either version 2
 * of the License, or (at your option) any later version.
 *
 * This program is distributed in the hope that it will be useful,
 * but WITHOUT ANY WARRANTY; without even the implied warranty of
 * MERCHANTABILITY or FITNESS FOR A PARTICULAR PURPOSE.  See the
 * GNU General Public License for more details.
 *
 * You should have received a copy of the GNU General Public License
 * along with this program; if not, write to the Free Software Foundation,
 * Inc., 51 Franklin Street, Fifth Floor, Boston, MA 02110-1301, USA.
 */

/** \file
 * \ingroup freestyle
 */

#include "BPy_ChainingIterator.h"

#include "../BPy_Convert.h"
#include "../Interface0D/BPy_ViewVertex.h"
#include "../Interface1D/BPy_ViewEdge.h"
#include "BPy_AdjacencyIterator.h"

#ifdef __cplusplus
extern "C" {
#endif

///////////////////////////////////////////////////////////////////////////////////////////

//------------------------INSTANCE METHODS ----------------------------------

PyDoc_STRVAR(
    ChainingIterator_doc,
    "Class hierarchy: :class:`Iterator` > :class:`ViewEdgeIterator` > :class:`ChainingIterator`\n"
    "\n"
    "Base class for chaining iterators.  This class is designed to be\n"
    "overloaded in order to describe chaining rules.  It makes the\n"
    "description of chaining rules easier.  The two main methods that need\n"
    "to overloaded are traverse() and init().  traverse() tells which\n"
    ":class:`ViewEdge` to follow, among the adjacent ones.  If you specify\n"
    "restriction rules (such as \"Chain only ViewEdges of the selection\"),\n"
    "they will be included in the adjacency iterator (i.e, the adjacent\n"
    "iterator will only stop on \"valid\" edges).\n"
    "\n"
    ".. method:: __init__(restrict_to_selection=True, restrict_to_unvisited=True,"
    "                     begin=None, orientation=True)\n"
    "            __init__(brother)\n"
    "\n"
    "   Builds a Chaining Iterator from the first ViewEdge used for\n"
    "   iteration and its orientation or by using the copy constructor.\n"
    "\n"
    "   :arg restrict_to_selection: Indicates whether to force the chaining\n"
    "      to stay within the set of selected ViewEdges or not.\n"
    "   :type restrict_to_selection: bool\n"
    "   :arg restrict_to_unvisited: Indicates whether a ViewEdge that has\n"
    "      already been chained must be ignored ot not.\n"
    "   :type restrict_to_unvisited: bool\n"
    "   :arg begin: The ViewEdge from which to start the chain.\n"
    "   :type begin: :class:`ViewEdge` or None\n"
    "   :arg orientation: The direction to follow to explore the graph.  If\n"
    "      true, the direction indicated by the first ViewEdge is used.\n"
    "   :type orientation: bool\n"
    "   :arg brother: \n"
    "   :type brother: ChainingIterator");

static int check_begin(PyObject *obj, void *v)
{
  if (obj != nullptr && obj != Py_None && !BPy_ViewEdge_Check(obj)) {
    return 0;
  }
  *((PyObject **)v) = obj;
  return 1;
}

static int ChainingIterator___init__(BPy_ChainingIterator *self, PyObject *args, PyObject *kwds)
{
  static const char *kwlist_1[] = {"brother", nullptr};
  static const char *kwlist_2[] = {
      "restrict_to_selection", "restrict_to_unvisited", "begin", "orientation", nullptr};
  PyObject *obj1 = nullptr, *obj2 = nullptr, *obj3 = nullptr, *obj4 = nullptr;

  if (PyArg_ParseTupleAndKeywords(
          args, kwds, "O!", (char **)kwlist_1, &ChainingIterator_Type, &obj1)) {
    self->c_it = new ChainingIterator(*(((BPy_ChainingIterator *)obj1)->c_it));
  }
  else if ((void)PyErr_Clear(),
           (void)(obj1 = obj2 = obj3 = obj4 = nullptr),
           PyArg_ParseTupleAndKeywords(args,
                                       kwds,
                                       "|O!O!O&O!",
                                       (char **)kwlist_2,
                                       &PyBool_Type,
                                       &obj1,
                                       &PyBool_Type,
                                       &obj2,
                                       check_begin,
                                       &obj3,
                                       &PyBool_Type,
                                       &obj4)) {
    bool restrict_to_selection = (!obj1) ? true : bool_from_PyBool(obj1);
    bool restrict_to_unvisited = (!obj2) ? true : bool_from_PyBool(obj2);
    ViewEdge *begin = (!obj3 || obj3 == Py_None) ? nullptr : ((BPy_ViewEdge *)obj3)->ve;
    bool orientation = (!obj4) ? true : bool_from_PyBool(obj4);
    self->c_it = new ChainingIterator(
        restrict_to_selection, restrict_to_unvisited, begin, orientation);
  }
  else {
    PyErr_SetString(PyExc_TypeError, "invalid argument(s)");
    return -1;
  }
  self->py_ve_it.ve_it = self->c_it;
  self->py_ve_it.py_it.it = self->c_it;

  self->c_it->py_c_it = (PyObject *)self;

  return 0;
}

PyDoc_STRVAR(ChainingIterator_init_doc,
             ".. method:: init()\n"
             "\n"
             "   Initializes the iterator context.  This method is called each\n"
             "   time a new chain is started.  It can be used to reset some\n"
             "   history information that you might want to keep.");

static PyObject *ChainingIterator_init(BPy_ChainingIterator *self)
{
  if (typeid(*(self->c_it)) == typeid(ChainingIterator)) {
    PyErr_SetString(PyExc_TypeError, "init() method not properly overridden");
    return nullptr;
  }
  self->c_it->init();
  Py_RETURN_NONE;
}

PyDoc_STRVAR(ChainingIterator_traverse_doc,
             ".. method:: traverse(it)\n"
             "\n"
             "   This method iterates over the potential next ViewEdges and returns\n"
             "   the one that will be followed next.  Returns the next ViewEdge to\n"
             "   follow or None when the end of the chain is reached.\n"
             "\n"
             "   :arg it: The iterator over the ViewEdges adjacent to the end vertex\n"
             "      of the current ViewEdge.  The adjacency iterator reflects the\n"
             "      restriction rules by only iterating over the valid ViewEdges.\n"
             "   :type it: :class:`AdjacencyIterator`\n"
             "   :return: Returns the next ViewEdge to follow, or None if chaining ends.\n"
             "   :rtype: :class:`ViewEdge` or None");

static PyObject *ChainingIterator_traverse(BPy_ChainingIterator *self,
                                           PyObject *args,
                                           PyObject *kwds)
{
  static const char *kwlist[] = {"it", nullptr};
  PyObject *py_a_it;

  if (typeid(*(self->c_it)) == typeid(ChainingIterator)) {
    PyErr_SetString(PyExc_TypeError, "traverse() method not properly overridden");
    return nullptr;
  }
  if (!PyArg_ParseTupleAndKeywords(
          args, kwds, "O!", (char **)kwlist, &AdjacencyIterator_Type, &py_a_it)) {
    return nullptr;
  }
  if (((BPy_AdjacencyIterator *)py_a_it)->a_it) {
    self->c_it->traverse(*(((BPy_AdjacencyIterator *)py_a_it)->a_it));
  }
  Py_RETURN_NONE;
}

static PyMethodDef BPy_ChainingIterator_methods[] = {
    {"init", (PyCFunction)ChainingIterator_init, METH_NOARGS, ChainingIterator_init_doc},
    {"traverse",
     (PyCFunction)ChainingIterator_traverse,
     METH_VARARGS | METH_KEYWORDS,
     ChainingIterator_traverse_doc},
    {nullptr, nullptr, 0, nullptr},
};

/*----------------------ChainingIterator get/setters ----------------------------*/

PyDoc_STRVAR(ChainingIterator_object_doc,
             "The ViewEdge object currently pointed by this iterator.\n"
             "\n"
             ":type: :class:`ViewEdge`");

static PyObject *ChainingIterator_object_get(BPy_ChainingIterator *self, void *UNUSED(closure))
{
  if (self->c_it->isEnd()) {
    PyErr_SetString(PyExc_RuntimeError, "iteration has stopped");
    return nullptr;
  }
  ViewEdge *ve = self->c_it->operator*();
  if (ve) {
    return BPy_ViewEdge_from_ViewEdge(*ve);
  }

  Py_RETURN_NONE;
}

PyDoc_STRVAR(ChainingIterator_next_vertex_doc,
             "The ViewVertex that is the next crossing.\n"
             "\n"
             ":type: :class:`ViewVertex`");

static PyObject *ChainingIterator_next_vertex_get(BPy_ChainingIterator *self,
                                                  void *UNUSED(closure))
{
  ViewVertex *v = self->c_it->getVertex();
  if (v) {
    return Any_BPy_ViewVertex_from_ViewVertex(*v);
  }

  Py_RETURN_NONE;
}

PyDoc_STRVAR(ChainingIterator_is_incrementing_doc,
             "True if the current iteration is an incrementation.\n"
             "\n"
             ":type: bool");

static PyObject *ChainingIterator_is_incrementing_get(BPy_ChainingIterator *self,
                                                      void *UNUSED(closure))
{
  return PyBool_from_bool(self->c_it->isIncrementing());
}

static PyGetSetDef BPy_ChainingIterator_getseters[] = {
    {"object",
     (getter)ChainingIterator_object_get,
<<<<<<< HEAD
     (setter)nullptr,
=======
     (setter) nullptr,
>>>>>>> 29fb12da
     ChainingIterator_object_doc,
     nullptr},
    {"next_vertex",
     (getter)ChainingIterator_next_vertex_get,
<<<<<<< HEAD
     (setter)nullptr,
=======
     (setter) nullptr,
>>>>>>> 29fb12da
     ChainingIterator_next_vertex_doc,
     nullptr},
    {"is_incrementing",
     (getter)ChainingIterator_is_incrementing_get,
<<<<<<< HEAD
     (setter)nullptr,
=======
     (setter) nullptr,
>>>>>>> 29fb12da
     ChainingIterator_is_incrementing_doc,
     nullptr},
    {nullptr, nullptr, nullptr, nullptr, nullptr} /* Sentinel */
};

/*-----------------------BPy_ChainingIterator type definition ------------------------------*/

PyTypeObject ChainingIterator_Type = {
    PyVarObject_HEAD_INIT(nullptr, 0) "ChainingIterator", /* tp_name */
<<<<<<< HEAD
    sizeof(BPy_ChainingIterator),                      /* tp_basicsize */
    0,                                                 /* tp_itemsize */
    nullptr,                                                 /* tp_dealloc */
    nullptr,                                                 /* tp_print */
    nullptr,                                                 /* tp_getattr */
    nullptr,                                                 /* tp_setattr */
    nullptr,                                                 /* tp_reserved */
    nullptr,                                                 /* tp_repr */
    nullptr,                                                 /* tp_as_number */
    nullptr,                                                 /* tp_as_sequence */
    nullptr,                                                 /* tp_as_mapping */
    nullptr,                                                 /* tp_hash  */
    nullptr,                                                 /* tp_call */
    nullptr,                                                 /* tp_str */
    nullptr,                                                 /* tp_getattro */
    nullptr,                                                 /* tp_setattro */
    nullptr,                                                 /* tp_as_buffer */
    Py_TPFLAGS_DEFAULT | Py_TPFLAGS_BASETYPE,          /* tp_flags */
    ChainingIterator_doc,                              /* tp_doc */
    nullptr,                                                 /* tp_traverse */
    nullptr,                                                 /* tp_clear */
    nullptr,                                                 /* tp_richcompare */
    0,                                                 /* tp_weaklistoffset */
    nullptr,                                                 /* tp_iter */
    nullptr,                                                 /* tp_iternext */
    BPy_ChainingIterator_methods,                      /* tp_methods */
    nullptr,                                                 /* tp_members */
    BPy_ChainingIterator_getseters,                    /* tp_getset */
    &ViewEdgeIterator_Type,                            /* tp_base */
    nullptr,                                                 /* tp_dict */
    nullptr,                                                 /* tp_descr_get */
    nullptr,                                                 /* tp_descr_set */
    0,                                                 /* tp_dictoffset */
    (initproc)ChainingIterator___init__,               /* tp_init */
    nullptr,                                                 /* tp_alloc */
    nullptr,                                                 /* tp_new */
=======
    sizeof(BPy_ChainingIterator),                         /* tp_basicsize */
    0,                                                    /* tp_itemsize */
    nullptr,                                              /* tp_dealloc */
#if PY_VERSION_HEX >= 0x03080000
    0, /* tp_vectorcall_offset */
#else
    nullptr, /* tp_print */
#endif
    nullptr,                                  /* tp_getattr */
    nullptr,                                  /* tp_setattr */
    nullptr,                                  /* tp_reserved */
    nullptr,                                  /* tp_repr */
    nullptr,                                  /* tp_as_number */
    nullptr,                                  /* tp_as_sequence */
    nullptr,                                  /* tp_as_mapping */
    nullptr,                                  /* tp_hash  */
    nullptr,                                  /* tp_call */
    nullptr,                                  /* tp_str */
    nullptr,                                  /* tp_getattro */
    nullptr,                                  /* tp_setattro */
    nullptr,                                  /* tp_as_buffer */
    Py_TPFLAGS_DEFAULT | Py_TPFLAGS_BASETYPE, /* tp_flags */
    ChainingIterator_doc,                     /* tp_doc */
    nullptr,                                  /* tp_traverse */
    nullptr,                                  /* tp_clear */
    nullptr,                                  /* tp_richcompare */
    0,                                        /* tp_weaklistoffset */
    nullptr,                                  /* tp_iter */
    nullptr,                                  /* tp_iternext */
    BPy_ChainingIterator_methods,             /* tp_methods */
    nullptr,                                  /* tp_members */
    BPy_ChainingIterator_getseters,           /* tp_getset */
    &ViewEdgeIterator_Type,                   /* tp_base */
    nullptr,                                  /* tp_dict */
    nullptr,                                  /* tp_descr_get */
    nullptr,                                  /* tp_descr_set */
    0,                                        /* tp_dictoffset */
    (initproc)ChainingIterator___init__,      /* tp_init */
    nullptr,                                  /* tp_alloc */
    nullptr,                                  /* tp_new */
>>>>>>> 29fb12da
};

///////////////////////////////////////////////////////////////////////////////////////////

#ifdef __cplusplus
}
#endif<|MERGE_RESOLUTION|>--- conflicted
+++ resolved
@@ -232,29 +232,17 @@
 static PyGetSetDef BPy_ChainingIterator_getseters[] = {
     {"object",
      (getter)ChainingIterator_object_get,
-<<<<<<< HEAD
-     (setter)nullptr,
-=======
      (setter) nullptr,
->>>>>>> 29fb12da
      ChainingIterator_object_doc,
      nullptr},
     {"next_vertex",
      (getter)ChainingIterator_next_vertex_get,
-<<<<<<< HEAD
-     (setter)nullptr,
-=======
      (setter) nullptr,
->>>>>>> 29fb12da
      ChainingIterator_next_vertex_doc,
      nullptr},
     {"is_incrementing",
      (getter)ChainingIterator_is_incrementing_get,
-<<<<<<< HEAD
-     (setter)nullptr,
-=======
      (setter) nullptr,
->>>>>>> 29fb12da
      ChainingIterator_is_incrementing_doc,
      nullptr},
     {nullptr, nullptr, nullptr, nullptr, nullptr} /* Sentinel */
@@ -264,44 +252,6 @@
 
 PyTypeObject ChainingIterator_Type = {
     PyVarObject_HEAD_INIT(nullptr, 0) "ChainingIterator", /* tp_name */
-<<<<<<< HEAD
-    sizeof(BPy_ChainingIterator),                      /* tp_basicsize */
-    0,                                                 /* tp_itemsize */
-    nullptr,                                                 /* tp_dealloc */
-    nullptr,                                                 /* tp_print */
-    nullptr,                                                 /* tp_getattr */
-    nullptr,                                                 /* tp_setattr */
-    nullptr,                                                 /* tp_reserved */
-    nullptr,                                                 /* tp_repr */
-    nullptr,                                                 /* tp_as_number */
-    nullptr,                                                 /* tp_as_sequence */
-    nullptr,                                                 /* tp_as_mapping */
-    nullptr,                                                 /* tp_hash  */
-    nullptr,                                                 /* tp_call */
-    nullptr,                                                 /* tp_str */
-    nullptr,                                                 /* tp_getattro */
-    nullptr,                                                 /* tp_setattro */
-    nullptr,                                                 /* tp_as_buffer */
-    Py_TPFLAGS_DEFAULT | Py_TPFLAGS_BASETYPE,          /* tp_flags */
-    ChainingIterator_doc,                              /* tp_doc */
-    nullptr,                                                 /* tp_traverse */
-    nullptr,                                                 /* tp_clear */
-    nullptr,                                                 /* tp_richcompare */
-    0,                                                 /* tp_weaklistoffset */
-    nullptr,                                                 /* tp_iter */
-    nullptr,                                                 /* tp_iternext */
-    BPy_ChainingIterator_methods,                      /* tp_methods */
-    nullptr,                                                 /* tp_members */
-    BPy_ChainingIterator_getseters,                    /* tp_getset */
-    &ViewEdgeIterator_Type,                            /* tp_base */
-    nullptr,                                                 /* tp_dict */
-    nullptr,                                                 /* tp_descr_get */
-    nullptr,                                                 /* tp_descr_set */
-    0,                                                 /* tp_dictoffset */
-    (initproc)ChainingIterator___init__,               /* tp_init */
-    nullptr,                                                 /* tp_alloc */
-    nullptr,                                                 /* tp_new */
-=======
     sizeof(BPy_ChainingIterator),                         /* tp_basicsize */
     0,                                                    /* tp_itemsize */
     nullptr,                                              /* tp_dealloc */
@@ -342,7 +292,6 @@
     (initproc)ChainingIterator___init__,      /* tp_init */
     nullptr,                                  /* tp_alloc */
     nullptr,                                  /* tp_new */
->>>>>>> 29fb12da
 };
 
 ///////////////////////////////////////////////////////////////////////////////////////////
