--- conflicted
+++ resolved
@@ -27,14 +27,8 @@
 void BM_mesh_edgesplit(BMesh *bm,
                        const bool use_verts,
                        const bool tag_only,
-<<<<<<< HEAD
                        const bool copy_select);
 
 #ifdef __cplusplus
 }
-#endif
-
-#endif /* __BMESH_EDGESPLIT_H__ */
-=======
-                       const bool copy_select);
->>>>>>> b522e834
+#endif