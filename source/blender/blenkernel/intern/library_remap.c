--- conflicted
+++ resolved
@@ -738,17 +738,15 @@
 		MEM_freeN(id->properties);
 	}
 
-<<<<<<< HEAD
+	if (id->override) {
+		BKE_override_free(&id->override);
+	}
+
 	if (id->uuid) {
 		MEM_freeN(id->uuid);
 	}
-=======
-	if (id->override) {
-		BKE_override_free(&id->override);
-	}
 
 	/* XXX TODO remove animdata handling from each type's freeing func, and do it here, like for copy! */
->>>>>>> 3f9bea4f
 }
 
 void BKE_libblock_free_datablock(ID *id, const int UNUSED(flag))
