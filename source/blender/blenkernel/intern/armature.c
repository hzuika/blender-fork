/**
 * $Id$
 *
 * ***** BEGIN GPL LICENSE BLOCK *****
 *
 * This program is free software; you can redistribute it and/or
 * modify it under the terms of the GNU General Public License
 * as published by the Free Software Foundation; either version 2
 * of the License, or (at your option) any later version. 
 *
 * This program is distributed in the hope that it will be useful,
 * but WITHOUT ANY WARRANTY; without even the implied warranty of
 * MERCHANTABILITY or FITNESS FOR A PARTICULAR PURPOSE.  See the
 * GNU General Public License for more details.
 *
 * You should have received a copy of the GNU General Public License
 * along with this program; if not, write to the Free Software Foundation,
 * Inc., 59 Temple Place - Suite 330, Boston, MA  02111-1307, USA.
 *
 * The Original Code is Copyright (C) 2001-2002 by NaN Holding BV.
 * All rights reserved.
 *
 * Contributor(s): Full recode, Ton Roosendaal, Crete 2005
 *
 * ***** END GPL LICENSE BLOCK *****
 */

#include <ctype.h>
#include <stdlib.h>
#include <math.h>
#include <string.h>
#include <stdio.h>
#include <float.h>

#include "MEM_guardedalloc.h"

//XXX #include "nla.h"

#include "BLI_arithb.h"
#include "BLI_blenlib.h"

#include "DNA_armature_types.h"
#include "DNA_action_types.h"
#include "DNA_constraint_types.h"
#include "DNA_mesh_types.h"
#include "DNA_lattice_types.h"
#include "DNA_meshdata_types.h"
#include "DNA_nla_types.h"
#include "DNA_object_types.h"
#include "DNA_scene_types.h"
#include "DNA_view3d_types.h"

#include "BKE_armature.h"
#include "BKE_action.h"
#include "BKE_blender.h"
#include "BKE_constraint.h"
#include "BKE_curve.h"
#include "BKE_deform.h"
#include "BKE_depsgraph.h"
#include "BKE_DerivedMesh.h"
#include "BKE_displist.h"
#include "BKE_global.h"
#include "BKE_library.h"
#include "BKE_lattice.h"
#include "BKE_main.h"
#include "BKE_object.h"
#include "BKE_object.h"
#include "BKE_utildefines.h"
<<<<<<< HEAD
#include "BKE_sketch.h"

#include "IK_solver.h"
=======
#include "BIK_api.h"
#include "BKE_sketch.h"
>>>>>>> 8ea29046

#ifdef HAVE_CONFIG_H
#include <config.h>
#endif

/*	**************** Generic Functions, data level *************** */

bArmature *add_armature(char *name)
{
	bArmature *arm;
	
	arm= alloc_libblock (&G.main->armature, ID_AR, name);
	arm->deformflag = ARM_DEF_VGROUP|ARM_DEF_ENVELOPE;
	arm->flag = ARM_COL_CUSTOM; /* custom bone-group colors */
	arm->layer= 1;
	return arm;
}

bArmature *get_armature(Object *ob)
{
	if(ob->type==OB_ARMATURE)
		return (bArmature *)ob->data;
	return NULL;
}

void free_boneChildren(Bone *bone)
{ 
	Bone *child;
	
	if (bone) {
		
		child=bone->childbase.first;
		if (child){
			while (child){
				free_boneChildren (child);
				child=child->next;
			}
			BLI_freelistN (&bone->childbase);
		}
	}
}

void free_bones (bArmature *arm)
{
	Bone *bone;
	/*	Free children (if any)	*/
	bone= arm->bonebase.first;
	if (bone) {
		while (bone){
			free_boneChildren (bone);
			bone=bone->next;
		}
	}
	
	
	BLI_freelistN(&arm->bonebase);
}

void free_armature(bArmature *arm)
{
	if (arm) {
		free_bones(arm);
		
		/* free editmode data */
		if (arm->edbo) {
			BLI_freelistN(arm->edbo);
			
			MEM_freeN(arm->edbo);
			arm->edbo= NULL;
		}

		/* free sketch */
		if (arm->sketch) {
			freeSketch(arm->sketch);
			arm->sketch = NULL;
		}
	}
}

void make_local_armature(bArmature *arm)
{
	int local=0, lib=0;
	Object *ob;
	bArmature *newArm;
	
	if (arm->id.lib==0)
		return;
	if (arm->id.us==1) {
		arm->id.lib= 0;
		arm->id.flag= LIB_LOCAL;
		new_id(0, (ID*)arm, 0);
		return;
	}
	
	if(local && lib==0) {
		arm->id.lib= 0;
		arm->id.flag= LIB_LOCAL;
		new_id(0, (ID *)arm, 0);
	}
	else if(local && lib) {
		newArm= copy_armature(arm);
		newArm->id.us= 0;
		
		ob= G.main->object.first;
		while(ob) {
			if(ob->data==arm) {
				
				if(ob->id.lib==0) {
					ob->data= newArm;
					newArm->id.us++;
					arm->id.us--;
				}
			}
			ob= ob->id.next;
		}
	}
}

static void	copy_bonechildren (Bone* newBone, Bone* oldBone)
{
	Bone	*curBone, *newChildBone;
	
	/*	Copy this bone's list*/
	BLI_duplicatelist(&newBone->childbase, &oldBone->childbase);
	
	/*	For each child in the list, update it's children*/
	newChildBone=newBone->childbase.first;
	for (curBone=oldBone->childbase.first;curBone;curBone=curBone->next){
		newChildBone->parent=newBone;
		copy_bonechildren(newChildBone,curBone);
		newChildBone=newChildBone->next;
	}
}

bArmature *copy_armature(bArmature *arm)
{
	bArmature *newArm;
	Bone		*oldBone, *newBone;
	
	newArm= copy_libblock (arm);
	BLI_duplicatelist(&newArm->bonebase, &arm->bonebase);
	
	/*	Duplicate the childrens' lists*/
	newBone=newArm->bonebase.first;
	for (oldBone=arm->bonebase.first;oldBone;oldBone=oldBone->next){
		newBone->parent=NULL;
		copy_bonechildren (newBone, oldBone);
		newBone=newBone->next;
	};
	
	return newArm;
}

static Bone *get_named_bone_bonechildren (Bone *bone, const char *name)
{
	Bone *curBone, *rbone;
	
	if (!strcmp (bone->name, name))
		return bone;
	
	for (curBone=bone->childbase.first; curBone; curBone=curBone->next){
		rbone=get_named_bone_bonechildren (curBone, name);
		if (rbone)
			return rbone;
	}
	
	return NULL;
}


Bone *get_named_bone (bArmature *arm, const char *name)
/*
	Walk the list until the bone is found
 */
{
	Bone *bone=NULL, *curBone;
	
	if (!arm) return NULL;
	
	for (curBone=arm->bonebase.first; curBone; curBone=curBone->next){
		bone = get_named_bone_bonechildren (curBone, name);
		if (bone)
			return bone;
	}
	
	return bone;
}


#define IS_SEPARATOR(a)	(a=='.' || a==' ' || a=='-' || a=='_')

/* finds the best possible flipped name. For renaming; check for unique names afterwards */
/* if strip_number: removes number extensions */
void bone_flip_name (char *name, int strip_number)
{
	int		len;
	char	prefix[128]={""};	/* The part before the facing */
	char	suffix[128]={""};	/* The part after the facing */
	char	replace[128]={""};	/* The replacement string */
	char	number[128]={""};	/* The number extension string */
	char	*index=NULL;

	len= strlen(name);
	if(len<3) return;	// we don't do names like .R or .L

	/* We first check the case with a .### extension, let's find the last period */
	if(isdigit(name[len-1])) {
		index= strrchr(name, '.');	// last occurrance
		if (index && isdigit(index[1]) ) {		// doesnt handle case bone.1abc2 correct..., whatever!
			if(strip_number==0) 
				strcpy(number, index);
			*index= 0;
			len= strlen(name);
		}
	}

	strcpy (prefix, name);

	/* first case; separator . - _ with extensions r R l L  */
	if( IS_SEPARATOR(name[len-2]) ) {
		switch(name[len-1]) {
			case 'l':
				prefix[len-1]= 0;
				strcpy(replace, "r");
				break;
			case 'r':
				prefix[len-1]= 0;
				strcpy(replace, "l");
				break;
			case 'L':
				prefix[len-1]= 0;
				strcpy(replace, "R");
				break;
			case 'R':
				prefix[len-1]= 0;
				strcpy(replace, "L");
				break;
		}
	}
	/* case; beginning with r R l L , with separator after it */
	else if( IS_SEPARATOR(name[1]) ) {
		switch(name[0]) {
			case 'l':
				strcpy(replace, "r");
				strcpy(suffix, name+1);
				prefix[0]= 0;
				break;
			case 'r':
				strcpy(replace, "l");
				strcpy(suffix, name+1);
				prefix[0]= 0;
				break;
			case 'L':
				strcpy(replace, "R");
				strcpy(suffix, name+1);
				prefix[0]= 0;
				break;
			case 'R':
				strcpy(replace, "L");
				strcpy(suffix, name+1);
				prefix[0]= 0;
				break;
		}
	}
	else if(len > 5) {
		/* hrms, why test for a separator? lets do the rule 'ultimate left or right' */
		index = BLI_strcasestr(prefix, "right");
		if (index==prefix || index==prefix+len-5) {
			if(index[0]=='r') 
				strcpy (replace, "left");
			else {
				if(index[1]=='I') 
					strcpy (replace, "LEFT");
				else
					strcpy (replace, "Left");
			}
			*index= 0;
			strcpy (suffix, index+5);
		}
		else {
			index = BLI_strcasestr(prefix, "left");
			if (index==prefix || index==prefix+len-4) {
				if(index[0]=='l') 
					strcpy (replace, "right");
				else {
					if(index[1]=='E') 
						strcpy (replace, "RIGHT");
					else
						strcpy (replace, "Right");
				}
				*index= 0;
				strcpy (suffix, index+4);
			}
		}		
	}

	sprintf (name, "%s%s%s%s", prefix, replace, suffix, number);
}

/* Finds the best possible extension to the name on a particular axis. (For renaming, check for unique names afterwards)
 * This assumes that bone names are at most 32 chars long!
 * 	strip_number: removes number extensions  (TODO: not used)
 *	axis: the axis to name on
 *	head/tail: the head/tail co-ordinate of the bone on the specified axis
 */
void bone_autoside_name (char *name, int strip_number, short axis, float head, float tail)
{
	unsigned int len;
	char	basename[32]={""};
	char 	extension[5]={""};

	len= strlen(name);
	if (len == 0) return;
	strcpy(basename, name);
	
	/* Figure out extension to append: 
	 *	- The extension to append is based upon the axis that we are working on.
	 *	- If head happens to be on 0, then we must consider the tail position as well to decide
	 *	  which side the bone is on
	 *		-> If tail is 0, then it's bone is considered to be on axis, so no extension should be added
	 *		-> Otherwise, extension is added from perspective of object based on which side tail goes to
	 *	- If head is non-zero, extension is added from perspective of object based on side head is on
	 */
	if (axis == 2) {
		/* z-axis - vertical (top/bottom) */
		if (IS_EQ(head, 0)) {
			if (tail < 0)
				strcpy(extension, "Bot");
			else if (tail > 0)
				strcpy(extension, "Top");
		}
		else {
			if (head < 0)
				strcpy(extension, "Bot");
			else
				strcpy(extension, "Top");
		}
	}
	else if (axis == 1) {
		/* y-axis - depth (front/back) */
		if (IS_EQ(head, 0)) {
			if (tail < 0)
				strcpy(extension, "Fr");
			else if (tail > 0)
				strcpy(extension, "Bk");
		}
		else {
			if (head < 0)
				strcpy(extension, "Fr");
			else
				strcpy(extension, "Bk");
		}
	}
	else {
		/* x-axis - horizontal (left/right) */
		if (IS_EQ(head, 0)) {
			if (tail < 0)
				strcpy(extension, "R");
			else if (tail > 0)
				strcpy(extension, "L");
		}
		else {
			if (head < 0)
				strcpy(extension, "R");
			else if (head > 0)
				strcpy(extension, "L");
		}
	}

	/* Simple name truncation 
	 *	- truncate if there is an extension and it wouldn't be able to fit
	 *	- otherwise, just append to end
	 */
	if (extension[0]) {
		int change = 1;
		
		while (change) { /* remove extensions */
			change = 0;
			if (len > 2 && basename[len-2]=='.') {
				if (basename[len-1]=='L' || basename[len-1] == 'R' ) { /* L R */
					basename[len-2] = '\0';
					len-=2;
					change= 1;
				}
			} else if (len > 3 && basename[len-3]=='.') {
				if (	(basename[len-2]=='F' && basename[len-1] == 'r') ||	/* Fr */
						(basename[len-2]=='B' && basename[len-1] == 'k')	/* Bk */
				) {
					basename[len-3] = '\0';
					len-=3;
					change= 1;
				}
			} else if (len > 4 && basename[len-4]=='.') {
				if (	(basename[len-3]=='T' && basename[len-2]=='o' && basename[len-1] == 'p') ||	/* Top */
						(basename[len-3]=='B' && basename[len-2]=='o' && basename[len-1] == 't')	/* Bot */
				) {
					basename[len-4] = '\0';
					len-=4;
					change= 1;
				}
			}
		}
		
		if ((32 - len) < strlen(extension) + 1) { /* add 1 for the '.' */
			strncpy(name, basename, len-strlen(extension));
		}
	}

	sprintf(name, "%s.%s", basename, extension);
}

/* ************* B-Bone support ******************* */

#define MAX_BBONE_SUBDIV	32

/* data has MAX_BBONE_SUBDIV+1 interpolated points, will become desired amount with equal distances */
static void equalize_bezier(float *data, int desired)
{
	float *fp, totdist, ddist, dist, fac1, fac2;
	float pdist[MAX_BBONE_SUBDIV+1];
	float temp[MAX_BBONE_SUBDIV+1][4];
	int a, nr;
	
	pdist[0]= 0.0f;
	for(a=0, fp= data; a<MAX_BBONE_SUBDIV; a++, fp+=4) {
		QUATCOPY(temp[a], fp);
		pdist[a+1]= pdist[a]+VecLenf(fp, fp+4);
	}
	/* do last point */
	QUATCOPY(temp[a], fp);
	totdist= pdist[a];
	
	/* go over distances and calculate new points */
	ddist= totdist/((float)desired);
	nr= 1;
	for(a=1, fp= data+4; a<desired; a++, fp+=4) {
		
		dist= ((float)a)*ddist;
		
		/* we're looking for location (distance) 'dist' in the array */
		while((dist>= pdist[nr]) && nr<MAX_BBONE_SUBDIV) {
			nr++;
		}
		
		fac1= pdist[nr]- pdist[nr-1];
		fac2= pdist[nr]-dist;
		fac1= fac2/fac1;
		fac2= 1.0f-fac1;
		
		fp[0]= fac1*temp[nr-1][0]+ fac2*temp[nr][0];
		fp[1]= fac1*temp[nr-1][1]+ fac2*temp[nr][1];
		fp[2]= fac1*temp[nr-1][2]+ fac2*temp[nr][2];
		fp[3]= fac1*temp[nr-1][3]+ fac2*temp[nr][3];
	}
	/* set last point, needed for orientation calculus */
	QUATCOPY(fp, temp[MAX_BBONE_SUBDIV]);
}

/* returns pointer to static array, filled with desired amount of bone->segments elements */
/* this calculation is done  within unit bone space */
Mat4 *b_bone_spline_setup(bPoseChannel *pchan, int rest)
{
	static Mat4 bbone_array[MAX_BBONE_SUBDIV];
	static Mat4 bbone_rest_array[MAX_BBONE_SUBDIV];
	Mat4 *result_array= (rest)? bbone_rest_array: bbone_array;
	bPoseChannel *next, *prev;
	Bone *bone= pchan->bone;
	float h1[3], h2[3], scale[3], length, hlength1, hlength2, roll1=0.0f, roll2;
	float mat3[3][3], imat[4][4], posemat[4][4], scalemat[4][4], iscalemat[4][4];
	float data[MAX_BBONE_SUBDIV+1][4], *fp;
	int a, doscale= 0;

	length= bone->length;

	if(!rest) {
		/* check if we need to take non-uniform bone scaling into account */
		scale[0]= VecLength(pchan->pose_mat[0]);
		scale[1]= VecLength(pchan->pose_mat[1]);
		scale[2]= VecLength(pchan->pose_mat[2]);

		if(fabs(scale[0] - scale[1]) > 1e-6f || fabs(scale[1] - scale[2]) > 1e-6f) {
			Mat4One(scalemat);
			scalemat[0][0]= scale[0];
			scalemat[1][1]= scale[1];
			scalemat[2][2]= scale[2];
			Mat4Invert(iscalemat, scalemat);

			length *= scale[1];
			doscale = 1;
		}
	}
	
	hlength1= bone->ease1*length*0.390464f;		// 0.5*sqrt(2)*kappa, the handle length for near-perfect circles
	hlength2= bone->ease2*length*0.390464f;
	
	/* evaluate next and prev bones */
	if(bone->flag & BONE_CONNECTED)
		prev= pchan->parent;
	else
		prev= NULL;
	
	next= pchan->child;
	
	/* find the handle points, since this is inside bone space, the 
		first point = (0,0,0)
		last point =  (0, length, 0) */
	
	if(rest) {
		Mat4Invert(imat, pchan->bone->arm_mat);
	}
	else if(doscale) {
		Mat4CpyMat4(posemat, pchan->pose_mat);
		Mat4Ortho(posemat);
		Mat4Invert(imat, posemat);
	}
	else
		Mat4Invert(imat, pchan->pose_mat);
	
	if(prev) {
		float difmat[4][4], result[3][3], imat3[3][3];

		/* transform previous point inside this bone space */
		if(rest)
			VECCOPY(h1, prev->bone->arm_head)
		else
			VECCOPY(h1, prev->pose_head)
		Mat4MulVecfl(imat, h1);

		if(prev->bone->segments>1) {
			/* if previous bone is B-bone too, use average handle direction */
			h1[1]-= length;
			roll1= 0.0f;
		}

		Normalize(h1);
		VecMulf(h1, -hlength1);

		if(prev->bone->segments==1) {
			/* find the previous roll to interpolate */
			if(rest)
				Mat4MulMat4(difmat, prev->bone->arm_mat, imat);
			else
				Mat4MulMat4(difmat, prev->pose_mat, imat);
			Mat3CpyMat4(result, difmat);				// the desired rotation at beginning of next bone
			
			vec_roll_to_mat3(h1, 0.0f, mat3);			// the result of vec_roll without roll
			
			Mat3Inv(imat3, mat3);
			Mat3MulMat3(mat3, result, imat3);			// the matrix transforming vec_roll to desired roll
			
			roll1= (float)atan2(mat3[2][0], mat3[2][2]);
		}
	}
	else {
		h1[0]= 0.0f; h1[1]= hlength1; h1[2]= 0.0f;
		roll1= 0.0f;
	}
	if(next) {
		float difmat[4][4], result[3][3], imat3[3][3];
		
		/* transform next point inside this bone space */
		if(rest)
			VECCOPY(h2, next->bone->arm_tail)
		else
			VECCOPY(h2, next->pose_tail)
		Mat4MulVecfl(imat, h2);
		/* if next bone is B-bone too, use average handle direction */
		if(next->bone->segments>1);
		else h2[1]-= length;
		Normalize(h2);
		
		/* find the next roll to interpolate as well */
		if(rest)
			Mat4MulMat4(difmat, next->bone->arm_mat, imat);
		else
			Mat4MulMat4(difmat, next->pose_mat, imat);
		Mat3CpyMat4(result, difmat);				// the desired rotation at beginning of next bone
		
		vec_roll_to_mat3(h2, 0.0f, mat3);			// the result of vec_roll without roll
		
		Mat3Inv(imat3, mat3);
		Mat3MulMat3(mat3, imat3, result);			// the matrix transforming vec_roll to desired roll
		
		roll2= (float)atan2(mat3[2][0], mat3[2][2]);
		
		/* and only now negate handle */
		VecMulf(h2, -hlength2);
	}
	else {
		h2[0]= 0.0f; h2[1]= -hlength2; h2[2]= 0.0f;
		roll2= 0.0;
	}

	/* make curve */
	if(bone->segments > MAX_BBONE_SUBDIV)
		bone->segments= MAX_BBONE_SUBDIV;
	
	forward_diff_bezier(0.0, h1[0],		h2[0],			0.0,		data[0],	MAX_BBONE_SUBDIV, 4*sizeof(float));
	forward_diff_bezier(0.0, h1[1],		length + h2[1],	length,		data[0]+1,	MAX_BBONE_SUBDIV, 4*sizeof(float));
	forward_diff_bezier(0.0, h1[2],		h2[2],			0.0,		data[0]+2,	MAX_BBONE_SUBDIV, 4*sizeof(float));
	forward_diff_bezier(roll1, roll1 + 0.390464f*(roll2-roll1), roll2 - 0.390464f*(roll2-roll1),	roll2,	data[0]+3,	MAX_BBONE_SUBDIV, 4*sizeof(float));
	
	equalize_bezier(data[0], bone->segments);	// note: does stride 4!
	
	/* make transformation matrices for the segments for drawing */
	for(a=0, fp= data[0]; a<bone->segments; a++, fp+=4) {
		VecSubf(h1, fp+4, fp);
		vec_roll_to_mat3(h1, fp[3], mat3);		// fp[3] is roll

		Mat4CpyMat3(result_array[a].mat, mat3);
		VECCOPY(result_array[a].mat[3], fp);

		if(doscale) {
			/* correct for scaling when this matrix is used in scaled space */
			Mat4MulSerie(result_array[a].mat, iscalemat, result_array[a].mat,
				scalemat, NULL, NULL, NULL, NULL, NULL);
		}
	}
	
	return result_array;
}

/* ************ Armature Deform ******************* */

static void pchan_b_bone_defmats(bPoseChannel *pchan, int use_quaternion, int rest_def)
{
	Bone *bone= pchan->bone;
	Mat4 *b_bone= b_bone_spline_setup(pchan, 0);
	Mat4 *b_bone_rest= (rest_def)? NULL: b_bone_spline_setup(pchan, 1);
	Mat4 *b_bone_mats;
	DualQuat *b_bone_dual_quats= NULL;
	float tmat[4][4];
	int a;
	
	/* allocate b_bone matrices and dual quats */
	b_bone_mats= MEM_mallocN((1+bone->segments)*sizeof(Mat4), "BBone defmats");
	pchan->b_bone_mats= b_bone_mats;

	if(use_quaternion) {
		b_bone_dual_quats= MEM_mallocN((bone->segments)*sizeof(DualQuat), "BBone dqs");
		pchan->b_bone_dual_quats= b_bone_dual_quats;
	}
	
	/* first matrix is the inverse arm_mat, to bring points in local bone space
	   for finding out which segment it belongs to */
	Mat4Invert(b_bone_mats[0].mat, bone->arm_mat);

	/* then we make the b_bone_mats:
	    - first transform to local bone space
		- translate over the curve to the bbone mat space
		- transform with b_bone matrix
		- transform back into global space */
	Mat4One(tmat);

	for(a=0; a<bone->segments; a++) {
		if(b_bone_rest)
			Mat4Invert(tmat, b_bone_rest[a].mat);
		else
			tmat[3][1] = -a*(bone->length/(float)bone->segments);

		Mat4MulSerie(b_bone_mats[a+1].mat, pchan->chan_mat, bone->arm_mat,
			b_bone[a].mat, tmat, b_bone_mats[0].mat, NULL, NULL, NULL);

		if(use_quaternion)
			Mat4ToDQuat(bone->arm_mat, b_bone_mats[a+1].mat, &b_bone_dual_quats[a]);
	}
}

static void b_bone_deform(bPoseChannel *pchan, Bone *bone, float *co, DualQuat *dq, float defmat[][3])
{
	Mat4 *b_bone= pchan->b_bone_mats;
	float (*mat)[4]= b_bone[0].mat;
	float segment, y;
	int a;
	
	/* need to transform co back to bonespace, only need y */
	y= mat[0][1]*co[0] + mat[1][1]*co[1] + mat[2][1]*co[2] + mat[3][1];
	
	/* now calculate which of the b_bones are deforming this */
	segment= bone->length/((float)bone->segments);
	a= (int)(y/segment);
	
	/* note; by clamping it extends deform at endpoints, goes best with
	   straight joints in restpos. */
	CLAMP(a, 0, bone->segments-1);

	if(dq) {
		DQuatCpyDQuat(dq, &((DualQuat*)pchan->b_bone_dual_quats)[a]);
	}
	else {
		Mat4MulVecfl(b_bone[a+1].mat, co);

		if(defmat)
			Mat3CpyMat4(defmat, b_bone[a+1].mat);
	}
}

/* using vec with dist to bone b1 - b2 */
float distfactor_to_bone (float vec[3], float b1[3], float b2[3], float rad1, float rad2, float rdist)
{
	float dist=0.0f; 
	float bdelta[3];
	float pdelta[3];
	float hsqr, a, l, rad;
	
	VecSubf (bdelta, b2, b1);
	l = Normalize (bdelta);
	
	VecSubf (pdelta, vec, b1);
	
	a = bdelta[0]*pdelta[0] + bdelta[1]*pdelta[1] + bdelta[2]*pdelta[2];
	hsqr = ((pdelta[0]*pdelta[0]) + (pdelta[1]*pdelta[1]) + (pdelta[2]*pdelta[2]));
	
	if (a < 0.0F){
		/* If we're past the end of the bone, do a spherical field attenuation thing */
		dist= ((b1[0]-vec[0])*(b1[0]-vec[0]) +(b1[1]-vec[1])*(b1[1]-vec[1]) +(b1[2]-vec[2])*(b1[2]-vec[2])) ;
		rad= rad1;
	}
	else if (a > l){
		/* If we're past the end of the bone, do a spherical field attenuation thing */
		dist= ((b2[0]-vec[0])*(b2[0]-vec[0]) +(b2[1]-vec[1])*(b2[1]-vec[1]) +(b2[2]-vec[2])*(b2[2]-vec[2])) ;
		rad= rad2;
	}
	else {
		dist= (hsqr - (a*a));
		
		if(l!=0.0f) {
			rad= a/l;
			rad= rad*rad2 + (1.0f-rad)*rad1;
		}
		else rad= rad1;
	}
	
	a= rad*rad;
	if(dist < a) 
		return 1.0f;
	else {
		l= rad+rdist;
		l*= l;
		if(rdist==0.0f || dist >= l) 
			return 0.0f;
		else {
			a= (float)sqrt(dist)-rad;
			return 1.0f-( a*a )/( rdist*rdist );
		}
	}
}

static void pchan_deform_mat_add(bPoseChannel *pchan, float weight, float bbonemat[][3], float mat[][3])
{
	float wmat[3][3];

	if(pchan->bone->segments>1)
		Mat3CpyMat3(wmat, bbonemat);
	else
		Mat3CpyMat4(wmat, pchan->chan_mat);

	Mat3MulFloat((float*)wmat, weight);
	Mat3AddMat3(mat, mat, wmat);
}

static float dist_bone_deform(bPoseChannel *pchan, float *vec, DualQuat *dq, float mat[][3], float *co)
{
	Bone *bone= pchan->bone;
	float fac, contrib=0.0;
	float cop[3], bbonemat[3][3];
	DualQuat bbonedq;

	if(bone==NULL) return 0.0f;
	
	VECCOPY (cop, co);

	fac= distfactor_to_bone(cop, bone->arm_head, bone->arm_tail, bone->rad_head, bone->rad_tail, bone->dist);
	
	if (fac>0.0) {
		
		fac*=bone->weight;
		contrib= fac;
		if(contrib>0.0) {
			if(vec) {
				if(bone->segments>1)
					// applies on cop and bbonemat
					b_bone_deform(pchan, bone, cop, NULL, (mat)?bbonemat:NULL);
				else
					Mat4MulVecfl(pchan->chan_mat, cop);

				//	Make this a delta from the base position
				VecSubf (cop, cop, co);
				cop[0]*=fac; cop[1]*=fac; cop[2]*=fac;
				VecAddf (vec, vec, cop);

				if(mat)
					pchan_deform_mat_add(pchan, fac, bbonemat, mat);
			}
			else {
				if(bone->segments>1) {
					b_bone_deform(pchan, bone, cop, &bbonedq, NULL);
					DQuatAddWeighted(dq, &bbonedq, fac);
				}
				else
					DQuatAddWeighted(dq, pchan->dual_quat, fac);
			}
		}
	}
	
	return contrib;
}

static void pchan_bone_deform(bPoseChannel *pchan, float weight, float *vec, DualQuat *dq, float mat[][3], float *co, float *contrib)
{
	float cop[3], bbonemat[3][3];
	DualQuat bbonedq;

	if (!weight)
		return;

	VECCOPY(cop, co);

	if(vec) {
		if(pchan->bone->segments>1)
			// applies on cop and bbonemat
			b_bone_deform(pchan, pchan->bone, cop, NULL, (mat)?bbonemat:NULL);
		else
			Mat4MulVecfl(pchan->chan_mat, cop);
		
		vec[0]+=(cop[0]-co[0])*weight;
		vec[1]+=(cop[1]-co[1])*weight;
		vec[2]+=(cop[2]-co[2])*weight;

		if(mat)
			pchan_deform_mat_add(pchan, weight, bbonemat, mat);
	}
	else {
		if(pchan->bone->segments>1) {
			b_bone_deform(pchan, pchan->bone, cop, &bbonedq, NULL);
			DQuatAddWeighted(dq, &bbonedq, weight);
		}
		else
			DQuatAddWeighted(dq, pchan->dual_quat, weight);
	}

	(*contrib)+=weight;
}

void armature_deform_verts(Object *armOb, Object *target, DerivedMesh *dm,
                           float (*vertexCos)[3], float (*defMats)[3][3],
						   int numVerts, int deformflag, 
						   float (*prevCos)[3], const char *defgrp_name)
{
	bArmature *arm= armOb->data;
	bPoseChannel *pchan, **defnrToPC = NULL;
	MDeformVert *dverts = NULL;
	bDeformGroup *dg;
	DualQuat *dualquats= NULL;
	float obinv[4][4], premat[4][4], postmat[4][4];
	int use_envelope = deformflag & ARM_DEF_ENVELOPE;
	int use_quaternion = deformflag & ARM_DEF_QUATERNION;
	int bbone_rest_def = deformflag & ARM_DEF_B_BONE_REST;
	int invert_vgroup= deformflag & ARM_DEF_INVERT_VGROUP;
	int numGroups = 0;		/* safety for vertexgroup index overflow */
	int i, target_totvert = 0;	/* safety for vertexgroup overflow */
	int use_dverts = 0;
	int armature_def_nr = -1;
	int totchan;

	if(arm->edbo) return;
	
	Mat4Invert(obinv, target->obmat);
	Mat4CpyMat4(premat, target->obmat);
	Mat4MulMat4(postmat, armOb->obmat, obinv);
	Mat4Invert(premat, postmat);

	/* bone defmats are already in the channels, chan_mat */
	
	/* initialize B_bone matrices and dual quaternions */
	if(use_quaternion) {
		totchan= BLI_countlist(&armOb->pose->chanbase);
		dualquats= MEM_callocN(sizeof(DualQuat)*totchan, "dualquats");
	}

	totchan= 0;
	for(pchan = armOb->pose->chanbase.first; pchan; pchan = pchan->next) {
		if(!(pchan->bone->flag & BONE_NO_DEFORM)) {
			if(pchan->bone->segments > 1)
				pchan_b_bone_defmats(pchan, use_quaternion, bbone_rest_def);

			if(use_quaternion) {
				pchan->dual_quat= &dualquats[totchan++];
				Mat4ToDQuat(pchan->bone->arm_mat, pchan->chan_mat, pchan->dual_quat);
			}
		}
	}

	/* get the def_nr for the overall armature vertex group if present */
	for(i = 0, dg = target->defbase.first; dg; i++, dg = dg->next)
		if(defgrp_name && strcmp(defgrp_name, dg->name) == 0)
			armature_def_nr = i;

	/* get a vertex-deform-index to posechannel array */
	if(deformflag & ARM_DEF_VGROUP) {
		if(ELEM(target->type, OB_MESH, OB_LATTICE)) {
			numGroups = BLI_countlist(&target->defbase);
			
			if(target->type==OB_MESH) {
				Mesh *me= target->data;
				dverts = me->dvert;
				target_totvert = me->totvert;
			}
			else {
				Lattice *lt= target->data;
				dverts = lt->dvert;
				if(dverts)
					target_totvert = lt->pntsu*lt->pntsv*lt->pntsw;
			}
			/* if we have a DerivedMesh, only use dverts if it has them */
			if(dm)
				if(dm->getVertData(dm, 0, CD_MDEFORMVERT))
					use_dverts = 1;
				else use_dverts = 0;
			else if(dverts) use_dverts = 1;

			if(use_dverts) {
				defnrToPC = MEM_callocN(sizeof(*defnrToPC) * numGroups,
				                        "defnrToBone");
				for(i = 0, dg = target->defbase.first; dg;
				    i++, dg = dg->next) {
					defnrToPC[i] = get_pose_channel(armOb->pose, dg->name);
					/* exclude non-deforming bones */
					if(defnrToPC[i]) {
						if(defnrToPC[i]->bone->flag & BONE_NO_DEFORM)
							defnrToPC[i]= NULL;
					}
				}
			}
		}
	}

	for(i = 0; i < numVerts; i++) {
		MDeformVert *dvert;
		DualQuat sumdq, *dq = NULL;
		float *co, dco[3];
		float sumvec[3], summat[3][3];
		float *vec = NULL, (*smat)[3] = NULL;
		float contrib = 0.0f;
		float armature_weight = 1.0f;	/* default to 1 if no overall def group */
		float prevco_weight = 1.0f;		/* weight for optional cached vertexcos */
		int	  j;

		if(use_quaternion) {
			memset(&sumdq, 0, sizeof(DualQuat));
			dq= &sumdq;
		}
		else {
			sumvec[0] = sumvec[1] = sumvec[2] = 0.0f;
			vec= sumvec;

			if(defMats) {
				Mat3Clr((float*)summat);
				smat = summat;
			}
		}

		if(use_dverts || armature_def_nr >= 0) {
			if(dm) dvert = dm->getVertData(dm, i, CD_MDEFORMVERT);
			else if(dverts && i < target_totvert) dvert = dverts + i;
			else dvert = NULL;
		} else
			dvert = NULL;

		if(armature_def_nr >= 0 && dvert) {
			armature_weight = 0.0f; /* a def group was given, so default to 0 */
			for(j = 0; j < dvert->totweight; j++) {
				if(dvert->dw[j].def_nr == armature_def_nr) {
					armature_weight = dvert->dw[j].weight;
					break;
				}
			}
			/* hackish: the blending factor can be used for blending with prevCos too */
			if(prevCos) {
				if(invert_vgroup)
					prevco_weight= 1.0f-armature_weight;
				else
					prevco_weight= armature_weight;
				armature_weight= 1.0f;
			}
		}

		/* check if there's any  point in calculating for this vert */
		if(armature_weight == 0.0f) continue;
		
		/* get the coord we work on */
		co= prevCos?prevCos[i]:vertexCos[i];
		
		/* Apply the object's matrix */
		Mat4MulVecfl(premat, co);
		
		if(use_dverts && dvert && dvert->totweight) { // use weight groups ?
			int deformed = 0;
			
			for(j = 0; j < dvert->totweight; j++){
				int index = dvert->dw[j].def_nr;
				pchan = index < numGroups?defnrToPC[index]:NULL;
				if(pchan) {
					float weight = dvert->dw[j].weight;
					Bone *bone = pchan->bone;

					deformed = 1;
					
					if(bone && bone->flag & BONE_MULT_VG_ENV) {
						weight *= distfactor_to_bone(co, bone->arm_head,
						                             bone->arm_tail,
						                             bone->rad_head,
						                             bone->rad_tail,
						                             bone->dist);
					}
					pchan_bone_deform(pchan, weight, vec, dq, smat, co, &contrib);
				}
			}
			/* if there are vertexgroups but not groups with bones
			 * (like for softbody groups)
			 */
			if(deformed == 0 && use_envelope) {
				for(pchan = armOb->pose->chanbase.first; pchan;
				    pchan = pchan->next) {
					if(!(pchan->bone->flag & BONE_NO_DEFORM))
						contrib += dist_bone_deform(pchan, vec, dq, smat, co);
				}
			}
		}
		else if(use_envelope) {
			for(pchan = armOb->pose->chanbase.first; pchan;
			    pchan = pchan->next) {
				if(!(pchan->bone->flag & BONE_NO_DEFORM))
					contrib += dist_bone_deform(pchan, vec, dq, smat, co);
			}
		}

		/* actually should be EPSILON? weight values and contrib can be like 10e-39 small */
		if(contrib > 0.0001f) {
			if(use_quaternion) {
				DQuatNormalize(dq, contrib);

				if(armature_weight != 1.0f) {
					VECCOPY(dco, co);
					DQuatMulVecfl(dq, dco, (defMats)? summat: NULL);
					VecSubf(dco, dco, co);
					VecMulf(dco, armature_weight);
					VecAddf(co, co, dco);
				}
				else
					DQuatMulVecfl(dq, co, (defMats)? summat: NULL);

				smat = summat;
			}
			else {
				VecMulf(vec, armature_weight/contrib);
				VecAddf(co, vec, co);
			}

			if(defMats) {
				float pre[3][3], post[3][3], tmpmat[3][3];

				Mat3CpyMat4(pre, premat);
				Mat3CpyMat4(post, postmat);
				Mat3CpyMat3(tmpmat, defMats[i]);

				if(!use_quaternion) /* quaternion already is scale corrected */
					Mat3MulFloat((float*)smat, armature_weight/contrib);

				Mat3MulSerie(defMats[i], tmpmat, pre, smat, post,
					NULL, NULL, NULL, NULL);
			}
		}
		
		/* always, check above code */
		Mat4MulVecfl(postmat, co);
		
		
		/* interpolate with previous modifier position using weight group */
		if(prevCos) {
			float mw= 1.0f - prevco_weight;
			vertexCos[i][0]= prevco_weight*vertexCos[i][0] + mw*co[0];
			vertexCos[i][1]= prevco_weight*vertexCos[i][1] + mw*co[1];
			vertexCos[i][2]= prevco_weight*vertexCos[i][2] + mw*co[2];
		}
	}

	if(dualquats) MEM_freeN(dualquats);
	if(defnrToPC) MEM_freeN(defnrToPC);
	
	/* free B_bone matrices */
	for(pchan = armOb->pose->chanbase.first; pchan; pchan = pchan->next) {
		if(pchan->b_bone_mats) {
			MEM_freeN(pchan->b_bone_mats);
			pchan->b_bone_mats = NULL;
		}
		if(pchan->b_bone_dual_quats) {
			MEM_freeN(pchan->b_bone_dual_quats);
			pchan->b_bone_dual_quats = NULL;
		}

		pchan->dual_quat = NULL;
	}
}

/* ************ END Armature Deform ******************* */

void get_objectspace_bone_matrix (struct Bone* bone, float M_accumulatedMatrix[][4], int root, int posed)
{
	Mat4CpyMat4(M_accumulatedMatrix, bone->arm_mat);
}

/* **************** Space to Space API ****************** */

/* Convert World-Space Matrix to Pose-Space Matrix */
void armature_mat_world_to_pose(Object *ob, float inmat[][4], float outmat[][4]) 
{
	float obmat[4][4];
	
	/* prevent crashes */
	if (ob==NULL) return;
	
	/* get inverse of (armature) object's matrix  */
	Mat4Invert(obmat, ob->obmat);
	
	/* multiply given matrix by object's-inverse to find pose-space matrix */
	Mat4MulMat4(outmat, obmat, inmat);
}

/* Convert Wolrd-Space Location to Pose-Space Location
 * NOTE: this cannot be used to convert to pose-space location of the supplied
 * 		pose-channel into its local space (i.e. 'visual'-keyframing) 
 */
void armature_loc_world_to_pose(Object *ob, float *inloc, float *outloc) 
{
	float xLocMat[4][4];
	float nLocMat[4][4];
	
	/* build matrix for location */
	Mat4One(xLocMat);
	VECCOPY(xLocMat[3], inloc);

	/* get bone-space cursor matrix and extract location */
	armature_mat_world_to_pose(ob, xLocMat, nLocMat);
	VECCOPY(outloc, nLocMat[3]);
}

/* Convert Pose-Space Matrix to Bone-Space Matrix 
 * NOTE: this cannot be used to convert to pose-space transforms of the supplied
 * 		pose-channel into its local space (i.e. 'visual'-keyframing)
 */
void armature_mat_pose_to_bone(bPoseChannel *pchan, float inmat[][4], float outmat[][4])
{
	float pc_trans[4][4], inv_trans[4][4];
	float pc_posemat[4][4], inv_posemat[4][4];
	
	/* paranoia: prevent crashes with no pose-channel supplied */
	if (pchan==NULL) return;
	
	/* get the inverse matrix of the pchan's transforms */
	if (pchan->rotmode)
		LocEulSizeToMat4(pc_trans, pchan->loc, pchan->eul, pchan->size);
	else
		LocQuatSizeToMat4(pc_trans, pchan->loc, pchan->quat, pchan->size);
	Mat4Invert(inv_trans, pc_trans);
	
	/* Remove the pchan's transforms from it's pose_mat.
	 * This should leave behind the effects of restpose + 
	 * parenting + constraints
	 */
	Mat4MulMat4(pc_posemat, inv_trans, pchan->pose_mat);
	
	/* get the inverse of the leftovers so that we can remove 
	 * that component from the supplied matrix
	 */
	Mat4Invert(inv_posemat, pc_posemat);
	
	/* get the new matrix */
	Mat4MulMat4(outmat, inmat, inv_posemat);
}

/* Convert Pose-Space Location to Bone-Space Location
 * NOTE: this cannot be used to convert to pose-space location of the supplied
 * 		pose-channel into its local space (i.e. 'visual'-keyframing) 
 */
void armature_loc_pose_to_bone(bPoseChannel *pchan, float *inloc, float *outloc) 
{
	float xLocMat[4][4];
	float nLocMat[4][4];
	
	/* build matrix for location */
	Mat4One(xLocMat);
	VECCOPY(xLocMat[3], inloc);

	/* get bone-space cursor matrix and extract location */
	armature_mat_pose_to_bone(pchan, xLocMat, nLocMat);
	VECCOPY(outloc, nLocMat[3]);
}

/* Remove rest-position effects from pose-transform for obtaining
 * 'visual' transformation of pose-channel. 
 * (used by the Visual-Keyframing stuff)
 */
void armature_mat_pose_to_delta(float delta_mat[][4], float pose_mat[][4], float arm_mat[][4])
{
 	float imat[4][4];
 
 	Mat4Invert(imat, arm_mat);
 	Mat4MulMat4(delta_mat, pose_mat, imat);
}


/* **************** The new & simple (but OK!) armature evaluation ********* */ 

/*  ****************** And how it works! ****************************************

  This is the bone transformation trick; they're hierarchical so each bone(b)
  is in the coord system of bone(b-1):

  arm_mat(b)= arm_mat(b-1) * yoffs(b-1) * d_root(b) * bone_mat(b) 
  
  -> yoffs is just the y axis translation in parent's coord system
  -> d_root is the translation of the bone root, also in parent's coord system

  pose_mat(b)= pose_mat(b-1) * yoffs(b-1) * d_root(b) * bone_mat(b) * chan_mat(b)

  we then - in init deform - store the deform in chan_mat, such that:

  pose_mat(b)= arm_mat(b) * chan_mat(b)
  
  *************************************************************************** */
/*  Computes vector and roll based on a rotation. "mat" must
     contain only a rotation, and no scaling. */ 
void mat3_to_vec_roll(float mat[][3], float *vec, float *roll) 
{
    if (vec)
        VecCopyf(vec, mat[1]);

    if (roll) {
        float vecmat[3][3], vecmatinv[3][3], rollmat[3][3];

        vec_roll_to_mat3(mat[1], 0.0f, vecmat);
        Mat3Inv(vecmatinv, vecmat);
        Mat3MulMat3(rollmat, vecmatinv, mat);

        *roll= (float)atan2(rollmat[2][0], rollmat[2][2]);
    }
}

/*	Calculates the rest matrix of a bone based
	On its vector and a roll around that vector */
void vec_roll_to_mat3(float *vec, float roll, float mat[][3])
{
	float	nor[3], axis[3], target[3]={0,1,0};
	float	theta;
	float	rMatrix[3][3], bMatrix[3][3];
	
	VECCOPY (nor, vec);
	Normalize (nor);
	
	/*	Find Axis & Amount for bone matrix*/
	Crossf (axis,target,nor);

	if (Inpf(axis,axis) > 0.0000000000001) {
		/* if nor is *not* a multiple of target ... */
		Normalize (axis);
		
		theta= NormalizedVecAngle2(target, nor);
		
		/*	Make Bone matrix*/
		VecRotToMat3(axis, theta, bMatrix);
	}
	else {
		/* if nor is a multiple of target ... */
		float updown;
		
		/* point same direction, or opposite? */
		updown = ( Inpf (target,nor) > 0 ) ? 1.0f : -1.0f;
		
		/* I think this should work ... */
		bMatrix[0][0]=updown; bMatrix[0][1]=0.0;    bMatrix[0][2]=0.0;
		bMatrix[1][0]=0.0;    bMatrix[1][1]=updown; bMatrix[1][2]=0.0;
		bMatrix[2][0]=0.0;    bMatrix[2][1]=0.0;    bMatrix[2][2]=1.0;
	}
	
	/*	Make Roll matrix*/
	VecRotToMat3(nor, roll, rMatrix);
	
	/*	Combine and output result*/
	Mat3MulMat3 (mat, rMatrix, bMatrix);
}


/* recursive part, calculates restposition of entire tree of children */
/* used by exiting editmode too */
void where_is_armature_bone(Bone *bone, Bone *prevbone)
{
	float vec[3];
	
	/* Bone Space */
	VecSubf (vec, bone->tail, bone->head);
	vec_roll_to_mat3(vec, bone->roll, bone->bone_mat);

	bone->length= VecLenf(bone->head, bone->tail);
	
	/* this is called on old file reading too... */
	if(bone->xwidth==0.0) {
		bone->xwidth= 0.1f;
		bone->zwidth= 0.1f;
		bone->segments= 1;
	}
	
	if(prevbone) {
		float offs_bone[4][4];  // yoffs(b-1) + root(b) + bonemat(b)
		
		/* bone transform itself */
		Mat4CpyMat3(offs_bone, bone->bone_mat);
				
		/* The bone's root offset (is in the parent's coordinate system) */
		VECCOPY(offs_bone[3], bone->head);

		/* Get the length translation of parent (length along y axis) */
		offs_bone[3][1]+= prevbone->length;
		
		/* Compose the matrix for this bone  */
		Mat4MulMat4(bone->arm_mat, offs_bone, prevbone->arm_mat);
	}
	else {
		Mat4CpyMat3(bone->arm_mat, bone->bone_mat);
		VECCOPY(bone->arm_mat[3], bone->head);
	}
	
	/* head */
	VECCOPY(bone->arm_head, bone->arm_mat[3]);
	/* tail is in current local coord system */
	VECCOPY(vec, bone->arm_mat[1]);
	VecMulf(vec, bone->length);
	VecAddf(bone->arm_tail, bone->arm_head, vec);
	
	/* and the kiddies */
	prevbone= bone;
	for(bone= bone->childbase.first; bone; bone= bone->next) {
		where_is_armature_bone(bone, prevbone);
	}
}

/* updates vectors and matrices on rest-position level, only needed 
   after editing armature itself, now only on reading file */
void where_is_armature (bArmature *arm)
{
	Bone *bone;
	
	/* hierarchical from root to children */
	for(bone= arm->bonebase.first; bone; bone= bone->next) {
		where_is_armature_bone(bone, NULL);
	}
}

/* if bone layer is protected, copy the data from from->pose */
static void pose_proxy_synchronize(Object *ob, Object *from, int layer_protected)
{
	bPose *pose= ob->pose, *frompose= from->pose;
	bPoseChannel *pchan, *pchanp, pchanw;
	bConstraint *con;
	
	if (frompose==NULL) return;
	
	/* exception, armature local layer should be proxied too */
	if (pose->proxy_layer)
		((bArmature *)ob->data)->layer= pose->proxy_layer;
	
	/* clear all transformation values from library */
	rest_pose(frompose);
	
	/* copy over all of the proxy's bone groups */
		/* TODO for later - implement 'local' bone groups as for constraints
		 *	Note: this isn't trivial, as bones reference groups by index not by pointer, 
		 *		 so syncing things correctly needs careful attention
		 */
	BLI_freelistN(&pose->agroups);
	BLI_duplicatelist(&pose->agroups, &frompose->agroups);
	pose->active_group= frompose->active_group;
	
	for (pchan= pose->chanbase.first; pchan; pchan= pchan->next) {
		if (pchan->bone->layer & layer_protected) {
			ListBase proxylocal_constraints = {NULL, NULL};
			pchanp= get_pose_channel(frompose, pchan->name);
			
			/* copy posechannel to temp, but restore important pointers */
			pchanw= *pchanp;
			pchanw.prev= pchan->prev;
			pchanw.next= pchan->next;
			pchanw.parent= pchan->parent;
			pchanw.child= pchan->child;
			pchanw.path= NULL;
			
			/* constraints - proxy constraints are flushed... local ones are added after 
			 *	1. extract constraints not from proxy (CONSTRAINT_PROXY_LOCAL) from pchan's constraints
			 *	2. copy proxy-pchan's constraints on-to new
			 *	3. add extracted local constraints back on top 
			 */
			extract_proxylocal_constraints(&proxylocal_constraints, &pchan->constraints);
			copy_constraints(&pchanw.constraints, &pchanp->constraints);
			addlisttolist(&pchanw.constraints, &proxylocal_constraints);
			
			/* constraints - set target ob pointer to own object */
			for (con= pchanw.constraints.first; con; con= con->next) {
				bConstraintTypeInfo *cti= constraint_get_typeinfo(con);
				ListBase targets = {NULL, NULL};
				bConstraintTarget *ct;
				
				if (cti && cti->get_constraint_targets) {
					cti->get_constraint_targets(con, &targets);
					
					for (ct= targets.first; ct; ct= ct->next) {
						if (ct->tar == from)
							ct->tar = ob;
					}
					
					if (cti->flush_constraint_targets)
						cti->flush_constraint_targets(con, &targets, 0);
				}
			}
			
			/* free stuff from current channel */
			if (pchan->path) MEM_freeN(pchan->path);
			free_constraints(&pchan->constraints);
			
			/* the final copy */
			*pchan= pchanw;
		}
	}
}

static int rebuild_pose_bone(bPose *pose, Bone *bone, bPoseChannel *parchan, int counter)
{
	bPoseChannel *pchan = verify_pose_channel (pose, bone->name);   // verify checks and/or adds

	pchan->bone= bone;
	pchan->parent= parchan;
	
	counter++;
	
	for(bone= bone->childbase.first; bone; bone= bone->next) {
		counter= rebuild_pose_bone(pose, bone, pchan, counter);
		/* for quick detecting of next bone in chain, only b-bone uses it now */
		if(bone->flag & BONE_CONNECTED)
			pchan->child= get_pose_channel(pose, bone->name);
	}
	
	return counter;
}

/* only after leave editmode, duplicating, validating older files, library syncing */
/* NOTE: pose->flag is set for it */
void armature_rebuild_pose(Object *ob, bArmature *arm)
{
	Bone *bone;
	bPose *pose;
	bPoseChannel *pchan, *next;
	int counter=0;
		
	/* only done here */
	if(ob->pose==NULL) ob->pose= MEM_callocN(sizeof(bPose), "new pose");
	pose= ob->pose;
	
	/* clear */
	for(pchan= pose->chanbase.first; pchan; pchan= pchan->next) {
		pchan->bone= NULL;
		pchan->child= NULL;
	}
	
	/* first step, check if all channels are there */
	for(bone= arm->bonebase.first; bone; bone= bone->next) {
		counter= rebuild_pose_bone(pose, bone, NULL, counter);
	}

	/* and a check for garbage */
	for(pchan= pose->chanbase.first; pchan; pchan= next) {
		next= pchan->next;
		if(pchan->bone==NULL) {
			if(pchan->path)
				MEM_freeN(pchan->path);
			free_constraints(&pchan->constraints);
			BLI_freelinkN(&pose->chanbase, pchan);
		}
	}
	// printf("rebuild pose %s, %d bones\n", ob->id.name, counter);
	
	/* synchronize protected layers with proxy */
	if(ob->proxy)
		pose_proxy_synchronize(ob, ob->proxy, arm->layer_protected);
	
	update_pose_constraint_flags(ob->pose); // for IK detection for example
	
	/* the sorting */
	if(counter>1)
		DAG_pose_sort(ob);
	
	ob->pose->flag &= ~POSE_RECALC;
	ob->pose->flag |= POSE_WAS_REBUILT;
}


<<<<<<< HEAD
/* ********************** THE IK SOLVER ******************* */



/* allocates PoseTree, and links that to root bone/channel */
/* Note: detecting the IK chain is duplicate code... in drawarmature.c and in transform_conversions.c */
static void initialize_posetree(struct Object *ob, bPoseChannel *pchan_tip)
{
	bPoseChannel *curchan, *pchan_root=NULL, *chanlist[256], **oldchan;
	PoseTree *tree;
	PoseTarget *target;
	bConstraint *con;
	bKinematicConstraint *data= NULL;
	int a, segcount= 0, size, newsize, *oldparent, parent;
	
	/* find IK constraint, and validate it */
	for(con= pchan_tip->constraints.first; con; con= con->next) {
		if(con->type==CONSTRAINT_TYPE_KINEMATIC) {
			data=(bKinematicConstraint*)con->data;
			if (data->flag & CONSTRAINT_IK_AUTO) break;
			if (data->tar==NULL) continue;
			if (data->tar->type==OB_ARMATURE && data->subtarget[0]==0) continue;
			if ((con->flag & CONSTRAINT_DISABLE)==0 && (con->enforce!=0.0)) break;
		}
	}
	if(con==NULL) return;
	
	/* exclude tip from chain? */
	if(!(data->flag & CONSTRAINT_IK_TIP))
		pchan_tip= pchan_tip->parent;
	
	/* Find the chain's root & count the segments needed */
	for (curchan = pchan_tip; curchan; curchan=curchan->parent){
		pchan_root = curchan;
		
		curchan->flag |= POSE_CHAIN;	// don't forget to clear this
		chanlist[segcount]=curchan;
		segcount++;
		
		if(segcount==data->rootbone || segcount>255) break; // 255 is weak
	}
	if (!segcount) return;

	/* setup the chain data */
	
	/* we make tree-IK, unless all existing targets are in this chain */
	for(tree= pchan_root->iktree.first; tree; tree= tree->next) {
		for(target= tree->targets.first; target; target= target->next) {
			curchan= tree->pchan[target->tip];
			if(curchan->flag & POSE_CHAIN)
				curchan->flag &= ~POSE_CHAIN;
			else
				break;
		}
		if(target) break;
	}

	/* create a target */
	target= MEM_callocN(sizeof(PoseTarget), "posetarget");
	target->con= con;
	pchan_tip->flag &= ~POSE_CHAIN;

	if(tree==NULL) {
		/* make new tree */
		tree= MEM_callocN(sizeof(PoseTree), "posetree");

		tree->iterations= data->iterations;
		tree->totchannel= segcount;
		tree->stretch = (data->flag & CONSTRAINT_IK_STRETCH);
		
		tree->pchan= MEM_callocN(segcount*sizeof(void*), "ik tree pchan");
		tree->parent= MEM_callocN(segcount*sizeof(int), "ik tree parent");
		for(a=0; a<segcount; a++) {
			tree->pchan[a]= chanlist[segcount-a-1];
			tree->parent[a]= a-1;
		}
		target->tip= segcount-1;
		
		/* AND! link the tree to the root */
		BLI_addtail(&pchan_root->iktree, tree);
	}
	else {
		tree->iterations= MAX2(data->iterations, tree->iterations);
		tree->stretch= tree->stretch && !(data->flag & CONSTRAINT_IK_STRETCH);

		/* skip common pose channels and add remaining*/
		size= MIN2(segcount, tree->totchannel);
		for(a=0; a<size && tree->pchan[a]==chanlist[segcount-a-1]; a++);
		parent= a-1;

		segcount= segcount-a;
		target->tip= tree->totchannel + segcount - 1;

		if (segcount > 0) {
			/* resize array */
			newsize= tree->totchannel + segcount;
			oldchan= tree->pchan;
			oldparent= tree->parent;

			tree->pchan= MEM_callocN(newsize*sizeof(void*), "ik tree pchan");
			tree->parent= MEM_callocN(newsize*sizeof(int), "ik tree parent");
			memcpy(tree->pchan, oldchan, sizeof(void*)*tree->totchannel);
			memcpy(tree->parent, oldparent, sizeof(int)*tree->totchannel);
			MEM_freeN(oldchan);
			MEM_freeN(oldparent);

			/* add new pose channels at the end, in reverse order */
			for(a=0; a<segcount; a++) {
				tree->pchan[tree->totchannel+a]= chanlist[segcount-a-1];
				tree->parent[tree->totchannel+a]= tree->totchannel+a-1;
			}
			tree->parent[tree->totchannel]= parent;
			
			tree->totchannel= newsize;
		}

		/* move tree to end of list, for correct evaluation order */
		BLI_remlink(&pchan_root->iktree, tree);
		BLI_addtail(&pchan_root->iktree, tree);
	}

	/* add target to the tree */
	BLI_addtail(&tree->targets, target);
}

/* called from within the core where_is_pose loop, all animsystems and constraints
were executed & assigned. Now as last we do an IK pass */
static void execute_posetree(Object *ob, PoseTree *tree)
{
	float R_parmat[3][3], identity[3][3];
	float iR_parmat[3][3];
	float R_bonemat[3][3];
	float goalrot[3][3], goalpos[3];
	float rootmat[4][4], imat[4][4];
	float goal[4][4], goalinv[4][4];
	float irest_basis[3][3], full_basis[3][3];
	float end_pose[4][4], world_pose[4][4];
	float length, basis[3][3], rest_basis[3][3], start[3], *ikstretch=NULL;
	float resultinf=0.0f;
	int a, flag, hasstretch=0, resultblend=0;
	bPoseChannel *pchan;
	IK_Segment *seg, *parent, **iktree, *iktarget;
	IK_Solver *solver;
	PoseTarget *target;
	bKinematicConstraint *data, *poleangledata=NULL;
	Bone *bone;

	if (tree->totchannel == 0)
		return;
	
	iktree= MEM_mallocN(sizeof(void*)*tree->totchannel, "ik tree");

	for(a=0; a<tree->totchannel; a++) {
		pchan= tree->pchan[a];
		bone= pchan->bone;
		
		/* set DoF flag */
		flag= 0;
		if(!(pchan->ikflag & BONE_IK_NO_XDOF) && !(pchan->ikflag & BONE_IK_NO_XDOF_TEMP))
			flag |= IK_XDOF;
		if(!(pchan->ikflag & BONE_IK_NO_YDOF) && !(pchan->ikflag & BONE_IK_NO_YDOF_TEMP))
			flag |= IK_YDOF;
		if(!(pchan->ikflag & BONE_IK_NO_ZDOF) && !(pchan->ikflag & BONE_IK_NO_ZDOF_TEMP))
			flag |= IK_ZDOF;
		
		if(tree->stretch && (pchan->ikstretch > 0.0)) {
			flag |= IK_TRANS_YDOF;
			hasstretch = 1;
		}
		
		seg= iktree[a]= IK_CreateSegment(flag);
		
		/* find parent */
		if(a == 0)
			parent= NULL;
		else
			parent= iktree[tree->parent[a]];
			
		IK_SetParent(seg, parent);
			
		/* get the matrix that transforms from prevbone into this bone */
		Mat3CpyMat4(R_bonemat, pchan->pose_mat);
		
		/* gather transformations for this IK segment */
		
		if (pchan->parent)
			Mat3CpyMat4(R_parmat, pchan->parent->pose_mat);
		else
			Mat3One(R_parmat);
		
		/* bone offset */
		if (pchan->parent && (a > 0))
			VecSubf(start, pchan->pose_head, pchan->parent->pose_tail);
		else
			/* only root bone (a = 0) has no parent */
			start[0]= start[1]= start[2]= 0.0f;
		
		/* change length based on bone size */
		length= bone->length*VecLength(R_bonemat[1]);
		
		/* compute rest basis and its inverse */
		Mat3CpyMat3(rest_basis, bone->bone_mat);
		Mat3CpyMat3(irest_basis, bone->bone_mat);
		Mat3Transp(irest_basis);
		
		/* compute basis with rest_basis removed */
		Mat3Inv(iR_parmat, R_parmat);
		Mat3MulMat3(full_basis, iR_parmat, R_bonemat);
		Mat3MulMat3(basis, irest_basis, full_basis);
		
		/* basis must be pure rotation */
		Mat3Ortho(basis);
		
		/* transform offset into local bone space */
		Mat3Ortho(iR_parmat);
		Mat3MulVecfl(iR_parmat, start);
		
		IK_SetTransform(seg, start, rest_basis, basis, length);
		
		if (pchan->ikflag & BONE_IK_XLIMIT)
			IK_SetLimit(seg, IK_X, pchan->limitmin[0], pchan->limitmax[0]);
		if (pchan->ikflag & BONE_IK_YLIMIT)
			IK_SetLimit(seg, IK_Y, pchan->limitmin[1], pchan->limitmax[1]);
		if (pchan->ikflag & BONE_IK_ZLIMIT)
			IK_SetLimit(seg, IK_Z, pchan->limitmin[2], pchan->limitmax[2]);
		
		IK_SetStiffness(seg, IK_X, pchan->stiffness[0]);
		IK_SetStiffness(seg, IK_Y, pchan->stiffness[1]);
		IK_SetStiffness(seg, IK_Z, pchan->stiffness[2]);
		
		if(tree->stretch && (pchan->ikstretch > 0.0f)) {
			float ikstretch = pchan->ikstretch*pchan->ikstretch;
			IK_SetStiffness(seg, IK_TRANS_Y, MIN2(1.0f-ikstretch, 0.99f));
			IK_SetLimit(seg, IK_TRANS_Y, 0.001f, 1e10);
		}
	}

	solver= IK_CreateSolver(iktree[0]);

	/* set solver goals */

	/* first set the goal inverse transform, assuming the root of tree was done ok! */
	pchan= tree->pchan[0];
	if (pchan->parent)
		/* transform goal by parent mat, so this rotation is not part of the
		   segment's basis. otherwise rotation limits do not work on the
		   local transform of the segment itself. */
		Mat4CpyMat4(rootmat, pchan->parent->pose_mat);
	else
		Mat4One(rootmat);
	VECCOPY(rootmat[3], pchan->pose_head);
	
	Mat4MulMat4 (imat, rootmat, ob->obmat);
	Mat4Invert (goalinv, imat);
	
	for (target=tree->targets.first; target; target=target->next) {
		float polepos[3];
		int poleconstrain= 0;
		
		data= (bKinematicConstraint*)target->con->data;
		
		/* 1.0=ctime, we pass on object for auto-ik (owner-type here is object, even though
		 * strictly speaking, it is a posechannel)
		 */
		get_constraint_target_matrix(target->con, 0, CONSTRAINT_OBTYPE_OBJECT, ob, rootmat, 1.0);
		
		/* and set and transform goal */
		Mat4MulMat4(goal, rootmat, goalinv);
		
		VECCOPY(goalpos, goal[3]);
		Mat3CpyMat4(goalrot, goal);
		
		/* same for pole vector target */
		if(data->poletar) {
			get_constraint_target_matrix(target->con, 1, CONSTRAINT_OBTYPE_OBJECT, ob, rootmat, 1.0);
			
			if(data->flag & CONSTRAINT_IK_SETANGLE) {
				/* don't solve IK when we are setting the pole angle */
				break;
			}
			else {
				Mat4MulMat4(goal, rootmat, goalinv);
				VECCOPY(polepos, goal[3]);
				poleconstrain= 1;

				/* for pole targets, we blend the result of the ik solver
				 * instead of the target position, otherwise we can't get
				 * a smooth transition */
				resultblend= 1;
				resultinf= target->con->enforce;
				
				if(data->flag & CONSTRAINT_IK_GETANGLE) {
					poleangledata= data;
					data->flag &= ~CONSTRAINT_IK_GETANGLE;
				}
			}
		}

		/* do we need blending? */
		if (!resultblend && target->con->enforce!=1.0f) {
			float q1[4], q2[4], q[4];
			float fac= target->con->enforce;
			float mfac= 1.0f-fac;
			
			pchan= tree->pchan[target->tip];
			
			/* end effector in world space */
			Mat4CpyMat4(end_pose, pchan->pose_mat);
			VECCOPY(end_pose[3], pchan->pose_tail);
			Mat4MulSerie(world_pose, goalinv, ob->obmat, end_pose, 0, 0, 0, 0, 0);
			
			/* blend position */
			goalpos[0]= fac*goalpos[0] + mfac*world_pose[3][0];
			goalpos[1]= fac*goalpos[1] + mfac*world_pose[3][1];
			goalpos[2]= fac*goalpos[2] + mfac*world_pose[3][2];
			
			/* blend rotation */
			Mat3ToQuat(goalrot, q1);
			Mat4ToQuat(world_pose, q2);
			QuatInterpol(q, q1, q2, mfac);
			QuatToMat3(q, goalrot);
		}
		
		iktarget= iktree[target->tip];
		
		if(data->weight != 0.0f) {
			if(poleconstrain)
				IK_SolverSetPoleVectorConstraint(solver, iktarget, goalpos,
					polepos, data->poleangle*(float)M_PI/180.0f, (poleangledata == data));
			IK_SolverAddGoal(solver, iktarget, goalpos, data->weight);
		}
		if((data->flag & CONSTRAINT_IK_ROT) && (data->orientweight != 0.0f))
			if((data->flag & CONSTRAINT_IK_AUTO)==0)
				IK_SolverAddGoalOrientation(solver, iktarget, goalrot,
					data->orientweight);
	}

	/* solve */
	IK_Solve(solver, 0.0f, tree->iterations);

	if(poleangledata)
		poleangledata->poleangle= IK_SolverGetPoleAngle(solver)*180.0f/(float)M_PI;

	IK_FreeSolver(solver);

	/* gather basis changes */
	tree->basis_change= MEM_mallocN(sizeof(float[3][3])*tree->totchannel, "ik basis change");
	if(hasstretch)
		ikstretch= MEM_mallocN(sizeof(float)*tree->totchannel, "ik stretch");
	
	for(a=0; a<tree->totchannel; a++) {
		IK_GetBasisChange(iktree[a], tree->basis_change[a]);
		
		if(hasstretch) {
			/* have to compensate for scaling received from parent */
			float parentstretch, stretch;
			
			pchan= tree->pchan[a];
			parentstretch= (tree->parent[a] >= 0)? ikstretch[tree->parent[a]]: 1.0f;
			
			if(tree->stretch && (pchan->ikstretch > 0.0f)) {
				float trans[3], length;
				
				IK_GetTranslationChange(iktree[a], trans);
				length= pchan->bone->length*VecLength(pchan->pose_mat[1]);
				
				ikstretch[a]= (length == 0.0f)? 1.0f: (trans[1]+length)/length;
			}
			else
				ikstretch[a] = 1.0f;
			
			stretch= (parentstretch == 0.0f)? 1.0f: ikstretch[a]/parentstretch;
			
			VecMulf(tree->basis_change[a][0], stretch);
			VecMulf(tree->basis_change[a][1], stretch);
			VecMulf(tree->basis_change[a][2], stretch);
		}

		if(resultblend && resultinf!=1.0f) {
			Mat3One(identity);
			Mat3BlendMat3(tree->basis_change[a], identity,
				tree->basis_change[a], resultinf);
		}
		
		IK_FreeSegment(iktree[a]);
	}
	
	MEM_freeN(iktree);
	if(ikstretch) MEM_freeN(ikstretch);
}

void free_posetree(PoseTree *tree)
{
	BLI_freelistN(&tree->targets);
	if(tree->pchan) MEM_freeN(tree->pchan);
	if(tree->parent) MEM_freeN(tree->parent);
	if(tree->basis_change) MEM_freeN(tree->basis_change);
	MEM_freeN(tree);
}

=======
>>>>>>> 8ea29046
/* ********************** THE POSE SOLVER ******************* */


/* loc/rot/size to mat4 */
/* used in constraint.c too */
void chan_calc_mat(bPoseChannel *chan)
{
	float smat[3][3];
	float rmat[3][3];
	float tmat[3][3];
	
	/* get scaling matrix */
	SizeToMat3(chan->size, smat);
	
	/* rotations may either be quats, eulers (with various rotation orders), or axis-angle */
	if (chan->rotmode > 0) {
		/* euler rotations (will cause gimble lock, but this can be alleviated a bit with rotation orders) */
		EulOToMat3(chan->eul, chan->rotmode, rmat);
	}
	else if (chan->rotmode == PCHAN_ROT_AXISANGLE) {
		/* axis-angle - stored in quaternion data, but not really that great for 3D-changing orientations */
		AxisAngleToMat3(&chan->quat[1], chan->quat[0], rmat);
	}
	else {
		/* quats are normalised before use to eliminate scaling issues */
		NormalQuat(chan->quat);
		QuatToMat3(chan->quat, rmat);
	}
	
	/* calculate matrix of bone (as 3x3 matrix, but then copy the 4x4) */
	Mat3MulMat3(tmat, rmat, smat);
	Mat4CpyMat3(chan->chan_mat, tmat);
	
	/* prevent action channels breaking chains */
	/* need to check for bone here, CONSTRAINT_TYPE_ACTION uses this call */
	if ((chan->bone==NULL) || !(chan->bone->flag & BONE_CONNECTED)) {
		VECCOPY(chan->chan_mat[3], chan->loc);
	}
<<<<<<< HEAD
}

/* transform from bone(b) to bone(b+1), store in chan_mat */
static void make_dmats(bPoseChannel *pchan)
{
	if (pchan->parent) {
		float iR_parmat[4][4];
		Mat4Invert(iR_parmat, pchan->parent->pose_mat);
		Mat4MulMat4(pchan->chan_mat,  pchan->pose_mat, iR_parmat);	// delta mat
	}
	else Mat4CpyMat4(pchan->chan_mat, pchan->pose_mat);
}

/* applies IK matrix to pchan, IK is done separated */
/* formula: pose_mat(b) = pose_mat(b-1) * diffmat(b-1, b) * ik_mat(b) */
/* to make this work, the diffmats have to be precalculated! Stored in chan_mat */
static void where_is_ik_bone(bPoseChannel *pchan, float ik_mat[][3])   // nr = to detect if this is first bone
{
	float vec[3], ikmat[4][4];
	
	Mat4CpyMat3(ikmat, ik_mat);
	
	if (pchan->parent)
		Mat4MulSerie(pchan->pose_mat, pchan->parent->pose_mat, pchan->chan_mat, ikmat, NULL, NULL, NULL, NULL, NULL);
	else 
		Mat4MulMat4(pchan->pose_mat, ikmat, pchan->chan_mat);

	/* calculate head */
	VECCOPY(pchan->pose_head, pchan->pose_mat[3]);
	/* calculate tail */
	VECCOPY(vec, pchan->pose_mat[1]);
	VecMulf(vec, pchan->bone->length);
	VecAddf(pchan->pose_tail, pchan->pose_head, vec);

	pchan->flag |= POSE_DONE;
=======
>>>>>>> 8ea29046
}

/* NLA strip modifiers */
static void do_strip_modifiers(Scene *scene, Object *armob, Bone *bone, bPoseChannel *pchan)
{
	bActionModifier *amod;
	bActionStrip *strip, *strip2;
	float scene_cfra= (float)scene->r.cfra;
	int do_modif;

	for (strip=armob->nlastrips.first; strip; strip=strip->next) {
		do_modif=0;
		
		if (scene_cfra>=strip->start && scene_cfra<=strip->end)
			do_modif=1;
		
		if ((scene_cfra > strip->end) && (strip->flag & ACTSTRIP_HOLDLASTFRAME)) {
			do_modif=1;
			
			/* if there are any other strips active, ignore modifiers for this strip - 
			 * 'hold' option should only hold action modifiers if there are 
			 * no other active strips */
			for (strip2=strip->next; strip2; strip2=strip2->next) {
				if (strip2 == strip) continue;
				
				if (scene_cfra>=strip2->start && scene_cfra<=strip2->end) {
					if (!(strip2->flag & ACTSTRIP_MUTE))
						do_modif=0;
				}
			}
			
			/* if there are any later, activated, strips with 'hold' set, they take precedence, 
			 * so ignore modifiers for this strip */
			for (strip2=strip->next; strip2; strip2=strip2->next) {
				if (scene_cfra < strip2->start) continue;
				if ((strip2->flag & ACTSTRIP_HOLDLASTFRAME) && !(strip2->flag & ACTSTRIP_MUTE)) {
					do_modif=0;
				}
			}
		}
		
		if (do_modif) {
			/* temporal solution to prevent 2 strips accumulating */
			if(scene_cfra==strip->end && strip->next && strip->next->start==scene_cfra)
				continue;
			
			for(amod= strip->modifiers.first; amod; amod= amod->next) {
				switch (amod->type) {
				case ACTSTRIP_MOD_DEFORM:
				{
					/* validate first */
					if(amod->ob && amod->ob->type==OB_CURVE && amod->channel[0]) {
						
						if( strcmp(pchan->name, amod->channel)==0 ) {
							float mat4[4][4], mat3[3][3];
							
							curve_deform_vector(scene, amod->ob, armob, bone->arm_mat[3], pchan->pose_mat[3], mat3, amod->no_rot_axis);
							Mat4CpyMat4(mat4, pchan->pose_mat);
							Mat4MulMat34(pchan->pose_mat, mat3, mat4);
							
						}
					}
				}
					break;
				case ACTSTRIP_MOD_NOISE:	
				{
					if( strcmp(pchan->name, amod->channel)==0 ) {
						float nor[3], loc[3], ofs;
						float eul[3], size[3], eulo[3], sizeo[3];
						
						/* calculate turbulance */
						ofs = amod->turbul / 200.0f;
						
						/* make a copy of starting conditions */
						VECCOPY(loc, pchan->pose_mat[3]);
						Mat4ToEul(pchan->pose_mat, eul);
						Mat4ToSize(pchan->pose_mat, size);
						VECCOPY(eulo, eul);
						VECCOPY(sizeo, size);
						
						/* apply noise to each set of channels */
						if (amod->channels & 4) {
							/* for scaling */
							nor[0] = BLI_gNoise(amod->noisesize, size[0]+ofs, size[1], size[2], 0, 0) - ofs;
							nor[1] = BLI_gNoise(amod->noisesize, size[0], size[1]+ofs, size[2], 0, 0) - ofs;	
							nor[2] = BLI_gNoise(amod->noisesize, size[0], size[1], size[2]+ofs, 0, 0) - ofs;
							VecAddf(size, size, nor);
							
							if (sizeo[0] != 0)
								VecMulf(pchan->pose_mat[0], size[0] / sizeo[0]);
							if (sizeo[1] != 0)
								VecMulf(pchan->pose_mat[1], size[1] / sizeo[1]);
							if (sizeo[2] != 0)
								VecMulf(pchan->pose_mat[2], size[2] / sizeo[2]);
						}
						if (amod->channels & 2) {
							/* for rotation */
							nor[0] = BLI_gNoise(amod->noisesize, eul[0]+ofs, eul[1], eul[2], 0, 0) - ofs;
							nor[1] = BLI_gNoise(amod->noisesize, eul[0], eul[1]+ofs, eul[2], 0, 0) - ofs;	
							nor[2] = BLI_gNoise(amod->noisesize, eul[0], eul[1], eul[2]+ofs, 0, 0) - ofs;
							
							compatible_eul(nor, eulo);
							VecAddf(eul, eul, nor);
							compatible_eul(eul, eulo);
							
							LocEulSizeToMat4(pchan->pose_mat, loc, eul, size);
						}
						if (amod->channels & 1) {
							/* for location */
							nor[0] = BLI_gNoise(amod->noisesize, loc[0]+ofs, loc[1], loc[2], 0, 0) - ofs;
							nor[1] = BLI_gNoise(amod->noisesize, loc[0], loc[1]+ofs, loc[2], 0, 0) - ofs;	
							nor[2] = BLI_gNoise(amod->noisesize, loc[0], loc[1], loc[2]+ofs, 0, 0) - ofs;
							
							VecAddf(pchan->pose_mat[3], loc, nor);
						}
					}
				}
					break;
				}
			}
		}
	}
}


/* The main armature solver, does all constraints excluding IK */
/* pchan is validated, as having bone and parent pointer */
<<<<<<< HEAD
static void where_is_pose_bone(Scene *scene, Object *ob, bPoseChannel *pchan, float ctime)
=======
void where_is_pose_bone(Scene *scene, Object *ob, bPoseChannel *pchan, float ctime)
>>>>>>> 8ea29046
{
	Bone *bone, *parbone;
	bPoseChannel *parchan;
	float vec[3];
	
	/* set up variables for quicker access below */
	bone= pchan->bone;
	parbone= bone->parent;
	parchan= pchan->parent;
	
	/* this gives a chan_mat with actions (ipos) results */
	chan_calc_mat(pchan);
	
	/* construct the posemat based on PoseChannels, that we do before applying constraints */
	/* pose_mat(b)= pose_mat(b-1) * yoffs(b-1) * d_root(b) * bone_mat(b) * chan_mat(b) */
	
	if(parchan) {
		float offs_bone[4][4];  // yoffs(b-1) + root(b) + bonemat(b)
		
		/* bone transform itself */
		Mat4CpyMat3(offs_bone, bone->bone_mat);
		
		/* The bone's root offset (is in the parent's coordinate system) */
		VECCOPY(offs_bone[3], bone->head);
		
		/* Get the length translation of parent (length along y axis) */
		offs_bone[3][1]+= parbone->length;
		
		/* Compose the matrix for this bone  */
		if(bone->flag & BONE_HINGE) {	// uses restposition rotation, but actual position
			float tmat[4][4];
			
			/* the rotation of the parent restposition */
			Mat4CpyMat4(tmat, parbone->arm_mat);
			
			/* the location of actual parent transform */
			VECCOPY(tmat[3], offs_bone[3]);
			offs_bone[3][0]= offs_bone[3][1]= offs_bone[3][2]= 0.0f;
			Mat4MulVecfl(parchan->pose_mat, tmat[3]);
			
			Mat4MulSerie(pchan->pose_mat, tmat, offs_bone, pchan->chan_mat, NULL, NULL, NULL, NULL, NULL);
		}
		else if(bone->flag & BONE_NO_SCALE) {
			float orthmat[4][4];
			
			/* get the official transform, but we only use the vector from it (optimize...) */
			Mat4MulSerie(pchan->pose_mat, parchan->pose_mat, offs_bone, pchan->chan_mat, NULL, NULL, NULL, NULL, NULL);
			VECCOPY(vec, pchan->pose_mat[3]);
			
			/* do this again, but with an ortho-parent matrix */
			Mat4CpyMat4(orthmat, parchan->pose_mat);
			Mat4Ortho(orthmat);
			Mat4MulSerie(pchan->pose_mat, orthmat, offs_bone, pchan->chan_mat, NULL, NULL, NULL, NULL, NULL);
			
			/* copy correct transform */
			VECCOPY(pchan->pose_mat[3], vec);
		}
		else 
			Mat4MulSerie(pchan->pose_mat, parchan->pose_mat, offs_bone, pchan->chan_mat, NULL, NULL, NULL, NULL, NULL);
	}
	else {
		Mat4MulMat4(pchan->pose_mat, pchan->chan_mat, bone->arm_mat);
		
		/* only rootbones get the cyclic offset (unless user doesn't want that) */
		if ((bone->flag & BONE_NO_CYCLICOFFSET) == 0)
			VecAddf(pchan->pose_mat[3], pchan->pose_mat[3], ob->pose->cyclic_offset);
	}
	
	/* do NLA strip modifiers - i.e. curve follow */
	do_strip_modifiers(scene, ob, bone, pchan);
	
	/* Do constraints */
	if (pchan->constraints.first) {
		bConstraintOb *cob;
		
		/* make a copy of location of PoseChannel for later */
		VECCOPY(vec, pchan->pose_mat[3]);
		
		/* prepare PoseChannel for Constraint solving 
		 * - makes a copy of matrix, and creates temporary struct to use 
		 */
		cob= constraints_make_evalob(scene, ob, pchan, CONSTRAINT_OBTYPE_BONE);
		
		/* Solve PoseChannel's Constraints */
		solve_constraints(&pchan->constraints, cob, ctime);	// ctime doesnt alter objects
		
		/* cleanup after Constraint Solving 
		 * - applies matrix back to pchan, and frees temporary struct used
		 */
		constraints_clear_evalob(cob);
		
		/* prevent constraints breaking a chain */
		if(pchan->bone->flag & BONE_CONNECTED) {
			VECCOPY(pchan->pose_mat[3], vec);
		}
	}
	
	/* calculate head */
	VECCOPY(pchan->pose_head, pchan->pose_mat[3]);
	/* calculate tail */
	VECCOPY(vec, pchan->pose_mat[1]);
	VecMulf(vec, bone->length);
	VecAddf(pchan->pose_tail, pchan->pose_head, vec);
}

/* This only reads anim data from channels, and writes to channels */
/* This is the only function adding poses */
void where_is_pose (Scene *scene, Object *ob)
{
	bArmature *arm;
	Bone *bone;
	bPoseChannel *pchan;
	float imat[4][4];
	float ctime;
	
	if(ob->type!=OB_ARMATURE) return;
	arm = ob->data;
	
	if(ELEM(NULL, arm, scene)) return;
	if((ob->pose==NULL) || (ob->pose->flag & POSE_RECALC)) 
	   armature_rebuild_pose(ob, arm);
	   
	ctime= bsystem_time(scene, ob, (float)scene->r.cfra, 0.0);	/* not accurate... */
	
	/* In editmode or restposition we read the data from the bones */
	if(arm->edbo || (arm->flag & ARM_RESTPOS)) {
		
		for(pchan= ob->pose->chanbase.first; pchan; pchan= pchan->next) {
			bone= pchan->bone;
			if(bone) {
				Mat4CpyMat4(pchan->pose_mat, bone->arm_mat);
				VECCOPY(pchan->pose_head, bone->arm_head);
				VECCOPY(pchan->pose_tail, bone->arm_tail);
			}
		}
	}
	else {
		Mat4Invert(ob->imat, ob->obmat);	// imat is needed 

		/* 1. clear flags */
		for(pchan= ob->pose->chanbase.first; pchan; pchan= pchan->next) {
			pchan->flag &= ~(POSE_DONE|POSE_CHAIN|POSE_IKTREE);
		}
		/* 2. construct the IK tree */
		BIK_initialize_tree(scene, ob, ctime);

		/* 3. the main loop, channels are already hierarchical sorted from root to children */
		for(pchan= ob->pose->chanbase.first; pchan; pchan= pchan->next) {
			
<<<<<<< HEAD
			/* 3. if we find an IK root, we handle it separated */
			if(pchan->iktree.first) {
				while(pchan->iktree.first) {
					PoseTree *tree= pchan->iktree.first;
					int a;
					
					/* 4. walk over the tree for regular solving */
					for(a=0; a<tree->totchannel; a++) {
						if(!(tree->pchan[a]->flag & POSE_DONE))	// successive trees can set the flag
							where_is_pose_bone(scene, ob, tree->pchan[a], ctime);
					}
					/* 5. execute the IK solver */
					execute_posetree(ob, tree);
					
					/* 6. apply the differences to the channels, 
						  we need to calculate the original differences first */
					for(a=0; a<tree->totchannel; a++)
						make_dmats(tree->pchan[a]);
					
					for(a=0; a<tree->totchannel; a++)
						/* sets POSE_DONE */
						where_is_ik_bone(tree->pchan[a], tree->basis_change[a]);
					
					/* 7. and free */
					BLI_remlink(&pchan->iktree, tree);
					free_posetree(tree);
				}
=======
			/* 4. if we find an IK root, we handle it separated */
			if(pchan->flag & POSE_IKTREE) {
				BIK_execute_tree(scene, ob, pchan, ctime);
>>>>>>> 8ea29046
			}
			/* 5. otherwise just call the normal solver */
			else if(!(pchan->flag & POSE_DONE)) {
				where_is_pose_bone(scene, ob, pchan, ctime);
			}
		}
		/* 6. release the IK tree */
		BIK_release_tree(scene, ob, ctime);
	}
		
	/* calculating deform matrices */
	for(pchan= ob->pose->chanbase.first; pchan; pchan= pchan->next) {
		if(pchan->bone) {
			Mat4Invert(imat, pchan->bone->arm_mat);
			Mat4MulMat4(pchan->chan_mat, imat, pchan->pose_mat);
		}
	}
}<|MERGE_RESOLUTION|>--- conflicted
+++ resolved
@@ -66,14 +66,8 @@
 #include "BKE_object.h"
 #include "BKE_object.h"
 #include "BKE_utildefines.h"
-<<<<<<< HEAD
-#include "BKE_sketch.h"
-
-#include "IK_solver.h"
-=======
 #include "BIK_api.h"
 #include "BKE_sketch.h"
->>>>>>> 8ea29046
 
 #ifdef HAVE_CONFIG_H
 #include <config.h>
@@ -1578,409 +1572,6 @@
 }
 
 
-<<<<<<< HEAD
-/* ********************** THE IK SOLVER ******************* */
-
-
-
-/* allocates PoseTree, and links that to root bone/channel */
-/* Note: detecting the IK chain is duplicate code... in drawarmature.c and in transform_conversions.c */
-static void initialize_posetree(struct Object *ob, bPoseChannel *pchan_tip)
-{
-	bPoseChannel *curchan, *pchan_root=NULL, *chanlist[256], **oldchan;
-	PoseTree *tree;
-	PoseTarget *target;
-	bConstraint *con;
-	bKinematicConstraint *data= NULL;
-	int a, segcount= 0, size, newsize, *oldparent, parent;
-	
-	/* find IK constraint, and validate it */
-	for(con= pchan_tip->constraints.first; con; con= con->next) {
-		if(con->type==CONSTRAINT_TYPE_KINEMATIC) {
-			data=(bKinematicConstraint*)con->data;
-			if (data->flag & CONSTRAINT_IK_AUTO) break;
-			if (data->tar==NULL) continue;
-			if (data->tar->type==OB_ARMATURE && data->subtarget[0]==0) continue;
-			if ((con->flag & CONSTRAINT_DISABLE)==0 && (con->enforce!=0.0)) break;
-		}
-	}
-	if(con==NULL) return;
-	
-	/* exclude tip from chain? */
-	if(!(data->flag & CONSTRAINT_IK_TIP))
-		pchan_tip= pchan_tip->parent;
-	
-	/* Find the chain's root & count the segments needed */
-	for (curchan = pchan_tip; curchan; curchan=curchan->parent){
-		pchan_root = curchan;
-		
-		curchan->flag |= POSE_CHAIN;	// don't forget to clear this
-		chanlist[segcount]=curchan;
-		segcount++;
-		
-		if(segcount==data->rootbone || segcount>255) break; // 255 is weak
-	}
-	if (!segcount) return;
-
-	/* setup the chain data */
-	
-	/* we make tree-IK, unless all existing targets are in this chain */
-	for(tree= pchan_root->iktree.first; tree; tree= tree->next) {
-		for(target= tree->targets.first; target; target= target->next) {
-			curchan= tree->pchan[target->tip];
-			if(curchan->flag & POSE_CHAIN)
-				curchan->flag &= ~POSE_CHAIN;
-			else
-				break;
-		}
-		if(target) break;
-	}
-
-	/* create a target */
-	target= MEM_callocN(sizeof(PoseTarget), "posetarget");
-	target->con= con;
-	pchan_tip->flag &= ~POSE_CHAIN;
-
-	if(tree==NULL) {
-		/* make new tree */
-		tree= MEM_callocN(sizeof(PoseTree), "posetree");
-
-		tree->iterations= data->iterations;
-		tree->totchannel= segcount;
-		tree->stretch = (data->flag & CONSTRAINT_IK_STRETCH);
-		
-		tree->pchan= MEM_callocN(segcount*sizeof(void*), "ik tree pchan");
-		tree->parent= MEM_callocN(segcount*sizeof(int), "ik tree parent");
-		for(a=0; a<segcount; a++) {
-			tree->pchan[a]= chanlist[segcount-a-1];
-			tree->parent[a]= a-1;
-		}
-		target->tip= segcount-1;
-		
-		/* AND! link the tree to the root */
-		BLI_addtail(&pchan_root->iktree, tree);
-	}
-	else {
-		tree->iterations= MAX2(data->iterations, tree->iterations);
-		tree->stretch= tree->stretch && !(data->flag & CONSTRAINT_IK_STRETCH);
-
-		/* skip common pose channels and add remaining*/
-		size= MIN2(segcount, tree->totchannel);
-		for(a=0; a<size && tree->pchan[a]==chanlist[segcount-a-1]; a++);
-		parent= a-1;
-
-		segcount= segcount-a;
-		target->tip= tree->totchannel + segcount - 1;
-
-		if (segcount > 0) {
-			/* resize array */
-			newsize= tree->totchannel + segcount;
-			oldchan= tree->pchan;
-			oldparent= tree->parent;
-
-			tree->pchan= MEM_callocN(newsize*sizeof(void*), "ik tree pchan");
-			tree->parent= MEM_callocN(newsize*sizeof(int), "ik tree parent");
-			memcpy(tree->pchan, oldchan, sizeof(void*)*tree->totchannel);
-			memcpy(tree->parent, oldparent, sizeof(int)*tree->totchannel);
-			MEM_freeN(oldchan);
-			MEM_freeN(oldparent);
-
-			/* add new pose channels at the end, in reverse order */
-			for(a=0; a<segcount; a++) {
-				tree->pchan[tree->totchannel+a]= chanlist[segcount-a-1];
-				tree->parent[tree->totchannel+a]= tree->totchannel+a-1;
-			}
-			tree->parent[tree->totchannel]= parent;
-			
-			tree->totchannel= newsize;
-		}
-
-		/* move tree to end of list, for correct evaluation order */
-		BLI_remlink(&pchan_root->iktree, tree);
-		BLI_addtail(&pchan_root->iktree, tree);
-	}
-
-	/* add target to the tree */
-	BLI_addtail(&tree->targets, target);
-}
-
-/* called from within the core where_is_pose loop, all animsystems and constraints
-were executed & assigned. Now as last we do an IK pass */
-static void execute_posetree(Object *ob, PoseTree *tree)
-{
-	float R_parmat[3][3], identity[3][3];
-	float iR_parmat[3][3];
-	float R_bonemat[3][3];
-	float goalrot[3][3], goalpos[3];
-	float rootmat[4][4], imat[4][4];
-	float goal[4][4], goalinv[4][4];
-	float irest_basis[3][3], full_basis[3][3];
-	float end_pose[4][4], world_pose[4][4];
-	float length, basis[3][3], rest_basis[3][3], start[3], *ikstretch=NULL;
-	float resultinf=0.0f;
-	int a, flag, hasstretch=0, resultblend=0;
-	bPoseChannel *pchan;
-	IK_Segment *seg, *parent, **iktree, *iktarget;
-	IK_Solver *solver;
-	PoseTarget *target;
-	bKinematicConstraint *data, *poleangledata=NULL;
-	Bone *bone;
-
-	if (tree->totchannel == 0)
-		return;
-	
-	iktree= MEM_mallocN(sizeof(void*)*tree->totchannel, "ik tree");
-
-	for(a=0; a<tree->totchannel; a++) {
-		pchan= tree->pchan[a];
-		bone= pchan->bone;
-		
-		/* set DoF flag */
-		flag= 0;
-		if(!(pchan->ikflag & BONE_IK_NO_XDOF) && !(pchan->ikflag & BONE_IK_NO_XDOF_TEMP))
-			flag |= IK_XDOF;
-		if(!(pchan->ikflag & BONE_IK_NO_YDOF) && !(pchan->ikflag & BONE_IK_NO_YDOF_TEMP))
-			flag |= IK_YDOF;
-		if(!(pchan->ikflag & BONE_IK_NO_ZDOF) && !(pchan->ikflag & BONE_IK_NO_ZDOF_TEMP))
-			flag |= IK_ZDOF;
-		
-		if(tree->stretch && (pchan->ikstretch > 0.0)) {
-			flag |= IK_TRANS_YDOF;
-			hasstretch = 1;
-		}
-		
-		seg= iktree[a]= IK_CreateSegment(flag);
-		
-		/* find parent */
-		if(a == 0)
-			parent= NULL;
-		else
-			parent= iktree[tree->parent[a]];
-			
-		IK_SetParent(seg, parent);
-			
-		/* get the matrix that transforms from prevbone into this bone */
-		Mat3CpyMat4(R_bonemat, pchan->pose_mat);
-		
-		/* gather transformations for this IK segment */
-		
-		if (pchan->parent)
-			Mat3CpyMat4(R_parmat, pchan->parent->pose_mat);
-		else
-			Mat3One(R_parmat);
-		
-		/* bone offset */
-		if (pchan->parent && (a > 0))
-			VecSubf(start, pchan->pose_head, pchan->parent->pose_tail);
-		else
-			/* only root bone (a = 0) has no parent */
-			start[0]= start[1]= start[2]= 0.0f;
-		
-		/* change length based on bone size */
-		length= bone->length*VecLength(R_bonemat[1]);
-		
-		/* compute rest basis and its inverse */
-		Mat3CpyMat3(rest_basis, bone->bone_mat);
-		Mat3CpyMat3(irest_basis, bone->bone_mat);
-		Mat3Transp(irest_basis);
-		
-		/* compute basis with rest_basis removed */
-		Mat3Inv(iR_parmat, R_parmat);
-		Mat3MulMat3(full_basis, iR_parmat, R_bonemat);
-		Mat3MulMat3(basis, irest_basis, full_basis);
-		
-		/* basis must be pure rotation */
-		Mat3Ortho(basis);
-		
-		/* transform offset into local bone space */
-		Mat3Ortho(iR_parmat);
-		Mat3MulVecfl(iR_parmat, start);
-		
-		IK_SetTransform(seg, start, rest_basis, basis, length);
-		
-		if (pchan->ikflag & BONE_IK_XLIMIT)
-			IK_SetLimit(seg, IK_X, pchan->limitmin[0], pchan->limitmax[0]);
-		if (pchan->ikflag & BONE_IK_YLIMIT)
-			IK_SetLimit(seg, IK_Y, pchan->limitmin[1], pchan->limitmax[1]);
-		if (pchan->ikflag & BONE_IK_ZLIMIT)
-			IK_SetLimit(seg, IK_Z, pchan->limitmin[2], pchan->limitmax[2]);
-		
-		IK_SetStiffness(seg, IK_X, pchan->stiffness[0]);
-		IK_SetStiffness(seg, IK_Y, pchan->stiffness[1]);
-		IK_SetStiffness(seg, IK_Z, pchan->stiffness[2]);
-		
-		if(tree->stretch && (pchan->ikstretch > 0.0f)) {
-			float ikstretch = pchan->ikstretch*pchan->ikstretch;
-			IK_SetStiffness(seg, IK_TRANS_Y, MIN2(1.0f-ikstretch, 0.99f));
-			IK_SetLimit(seg, IK_TRANS_Y, 0.001f, 1e10);
-		}
-	}
-
-	solver= IK_CreateSolver(iktree[0]);
-
-	/* set solver goals */
-
-	/* first set the goal inverse transform, assuming the root of tree was done ok! */
-	pchan= tree->pchan[0];
-	if (pchan->parent)
-		/* transform goal by parent mat, so this rotation is not part of the
-		   segment's basis. otherwise rotation limits do not work on the
-		   local transform of the segment itself. */
-		Mat4CpyMat4(rootmat, pchan->parent->pose_mat);
-	else
-		Mat4One(rootmat);
-	VECCOPY(rootmat[3], pchan->pose_head);
-	
-	Mat4MulMat4 (imat, rootmat, ob->obmat);
-	Mat4Invert (goalinv, imat);
-	
-	for (target=tree->targets.first; target; target=target->next) {
-		float polepos[3];
-		int poleconstrain= 0;
-		
-		data= (bKinematicConstraint*)target->con->data;
-		
-		/* 1.0=ctime, we pass on object for auto-ik (owner-type here is object, even though
-		 * strictly speaking, it is a posechannel)
-		 */
-		get_constraint_target_matrix(target->con, 0, CONSTRAINT_OBTYPE_OBJECT, ob, rootmat, 1.0);
-		
-		/* and set and transform goal */
-		Mat4MulMat4(goal, rootmat, goalinv);
-		
-		VECCOPY(goalpos, goal[3]);
-		Mat3CpyMat4(goalrot, goal);
-		
-		/* same for pole vector target */
-		if(data->poletar) {
-			get_constraint_target_matrix(target->con, 1, CONSTRAINT_OBTYPE_OBJECT, ob, rootmat, 1.0);
-			
-			if(data->flag & CONSTRAINT_IK_SETANGLE) {
-				/* don't solve IK when we are setting the pole angle */
-				break;
-			}
-			else {
-				Mat4MulMat4(goal, rootmat, goalinv);
-				VECCOPY(polepos, goal[3]);
-				poleconstrain= 1;
-
-				/* for pole targets, we blend the result of the ik solver
-				 * instead of the target position, otherwise we can't get
-				 * a smooth transition */
-				resultblend= 1;
-				resultinf= target->con->enforce;
-				
-				if(data->flag & CONSTRAINT_IK_GETANGLE) {
-					poleangledata= data;
-					data->flag &= ~CONSTRAINT_IK_GETANGLE;
-				}
-			}
-		}
-
-		/* do we need blending? */
-		if (!resultblend && target->con->enforce!=1.0f) {
-			float q1[4], q2[4], q[4];
-			float fac= target->con->enforce;
-			float mfac= 1.0f-fac;
-			
-			pchan= tree->pchan[target->tip];
-			
-			/* end effector in world space */
-			Mat4CpyMat4(end_pose, pchan->pose_mat);
-			VECCOPY(end_pose[3], pchan->pose_tail);
-			Mat4MulSerie(world_pose, goalinv, ob->obmat, end_pose, 0, 0, 0, 0, 0);
-			
-			/* blend position */
-			goalpos[0]= fac*goalpos[0] + mfac*world_pose[3][0];
-			goalpos[1]= fac*goalpos[1] + mfac*world_pose[3][1];
-			goalpos[2]= fac*goalpos[2] + mfac*world_pose[3][2];
-			
-			/* blend rotation */
-			Mat3ToQuat(goalrot, q1);
-			Mat4ToQuat(world_pose, q2);
-			QuatInterpol(q, q1, q2, mfac);
-			QuatToMat3(q, goalrot);
-		}
-		
-		iktarget= iktree[target->tip];
-		
-		if(data->weight != 0.0f) {
-			if(poleconstrain)
-				IK_SolverSetPoleVectorConstraint(solver, iktarget, goalpos,
-					polepos, data->poleangle*(float)M_PI/180.0f, (poleangledata == data));
-			IK_SolverAddGoal(solver, iktarget, goalpos, data->weight);
-		}
-		if((data->flag & CONSTRAINT_IK_ROT) && (data->orientweight != 0.0f))
-			if((data->flag & CONSTRAINT_IK_AUTO)==0)
-				IK_SolverAddGoalOrientation(solver, iktarget, goalrot,
-					data->orientweight);
-	}
-
-	/* solve */
-	IK_Solve(solver, 0.0f, tree->iterations);
-
-	if(poleangledata)
-		poleangledata->poleangle= IK_SolverGetPoleAngle(solver)*180.0f/(float)M_PI;
-
-	IK_FreeSolver(solver);
-
-	/* gather basis changes */
-	tree->basis_change= MEM_mallocN(sizeof(float[3][3])*tree->totchannel, "ik basis change");
-	if(hasstretch)
-		ikstretch= MEM_mallocN(sizeof(float)*tree->totchannel, "ik stretch");
-	
-	for(a=0; a<tree->totchannel; a++) {
-		IK_GetBasisChange(iktree[a], tree->basis_change[a]);
-		
-		if(hasstretch) {
-			/* have to compensate for scaling received from parent */
-			float parentstretch, stretch;
-			
-			pchan= tree->pchan[a];
-			parentstretch= (tree->parent[a] >= 0)? ikstretch[tree->parent[a]]: 1.0f;
-			
-			if(tree->stretch && (pchan->ikstretch > 0.0f)) {
-				float trans[3], length;
-				
-				IK_GetTranslationChange(iktree[a], trans);
-				length= pchan->bone->length*VecLength(pchan->pose_mat[1]);
-				
-				ikstretch[a]= (length == 0.0f)? 1.0f: (trans[1]+length)/length;
-			}
-			else
-				ikstretch[a] = 1.0f;
-			
-			stretch= (parentstretch == 0.0f)? 1.0f: ikstretch[a]/parentstretch;
-			
-			VecMulf(tree->basis_change[a][0], stretch);
-			VecMulf(tree->basis_change[a][1], stretch);
-			VecMulf(tree->basis_change[a][2], stretch);
-		}
-
-		if(resultblend && resultinf!=1.0f) {
-			Mat3One(identity);
-			Mat3BlendMat3(tree->basis_change[a], identity,
-				tree->basis_change[a], resultinf);
-		}
-		
-		IK_FreeSegment(iktree[a]);
-	}
-	
-	MEM_freeN(iktree);
-	if(ikstretch) MEM_freeN(ikstretch);
-}
-
-void free_posetree(PoseTree *tree)
-{
-	BLI_freelistN(&tree->targets);
-	if(tree->pchan) MEM_freeN(tree->pchan);
-	if(tree->parent) MEM_freeN(tree->parent);
-	if(tree->basis_change) MEM_freeN(tree->basis_change);
-	MEM_freeN(tree);
-}
-
-=======
->>>>>>> 8ea29046
 /* ********************** THE POSE SOLVER ******************* */
 
 
@@ -2019,44 +1610,6 @@
 	if ((chan->bone==NULL) || !(chan->bone->flag & BONE_CONNECTED)) {
 		VECCOPY(chan->chan_mat[3], chan->loc);
 	}
-<<<<<<< HEAD
-}
-
-/* transform from bone(b) to bone(b+1), store in chan_mat */
-static void make_dmats(bPoseChannel *pchan)
-{
-	if (pchan->parent) {
-		float iR_parmat[4][4];
-		Mat4Invert(iR_parmat, pchan->parent->pose_mat);
-		Mat4MulMat4(pchan->chan_mat,  pchan->pose_mat, iR_parmat);	// delta mat
-	}
-	else Mat4CpyMat4(pchan->chan_mat, pchan->pose_mat);
-}
-
-/* applies IK matrix to pchan, IK is done separated */
-/* formula: pose_mat(b) = pose_mat(b-1) * diffmat(b-1, b) * ik_mat(b) */
-/* to make this work, the diffmats have to be precalculated! Stored in chan_mat */
-static void where_is_ik_bone(bPoseChannel *pchan, float ik_mat[][3])   // nr = to detect if this is first bone
-{
-	float vec[3], ikmat[4][4];
-	
-	Mat4CpyMat3(ikmat, ik_mat);
-	
-	if (pchan->parent)
-		Mat4MulSerie(pchan->pose_mat, pchan->parent->pose_mat, pchan->chan_mat, ikmat, NULL, NULL, NULL, NULL, NULL);
-	else 
-		Mat4MulMat4(pchan->pose_mat, ikmat, pchan->chan_mat);
-
-	/* calculate head */
-	VECCOPY(pchan->pose_head, pchan->pose_mat[3]);
-	/* calculate tail */
-	VECCOPY(vec, pchan->pose_mat[1]);
-	VecMulf(vec, pchan->bone->length);
-	VecAddf(pchan->pose_tail, pchan->pose_head, vec);
-
-	pchan->flag |= POSE_DONE;
-=======
->>>>>>> 8ea29046
 }
 
 /* NLA strip modifiers */
@@ -2184,11 +1737,7 @@
 
 /* The main armature solver, does all constraints excluding IK */
 /* pchan is validated, as having bone and parent pointer */
-<<<<<<< HEAD
-static void where_is_pose_bone(Scene *scene, Object *ob, bPoseChannel *pchan, float ctime)
-=======
 void where_is_pose_bone(Scene *scene, Object *ob, bPoseChannel *pchan, float ctime)
->>>>>>> 8ea29046
 {
 	Bone *bone, *parbone;
 	bPoseChannel *parchan;
@@ -2338,39 +1887,9 @@
 		/* 3. the main loop, channels are already hierarchical sorted from root to children */
 		for(pchan= ob->pose->chanbase.first; pchan; pchan= pchan->next) {
 			
-<<<<<<< HEAD
-			/* 3. if we find an IK root, we handle it separated */
-			if(pchan->iktree.first) {
-				while(pchan->iktree.first) {
-					PoseTree *tree= pchan->iktree.first;
-					int a;
-					
-					/* 4. walk over the tree for regular solving */
-					for(a=0; a<tree->totchannel; a++) {
-						if(!(tree->pchan[a]->flag & POSE_DONE))	// successive trees can set the flag
-							where_is_pose_bone(scene, ob, tree->pchan[a], ctime);
-					}
-					/* 5. execute the IK solver */
-					execute_posetree(ob, tree);
-					
-					/* 6. apply the differences to the channels, 
-						  we need to calculate the original differences first */
-					for(a=0; a<tree->totchannel; a++)
-						make_dmats(tree->pchan[a]);
-					
-					for(a=0; a<tree->totchannel; a++)
-						/* sets POSE_DONE */
-						where_is_ik_bone(tree->pchan[a], tree->basis_change[a]);
-					
-					/* 7. and free */
-					BLI_remlink(&pchan->iktree, tree);
-					free_posetree(tree);
-				}
-=======
 			/* 4. if we find an IK root, we handle it separated */
 			if(pchan->flag & POSE_IKTREE) {
 				BIK_execute_tree(scene, ob, pchan, ctime);
->>>>>>> 8ea29046
 			}
 			/* 5. otherwise just call the normal solver */
 			else if(!(pchan->flag & POSE_DONE)) {
