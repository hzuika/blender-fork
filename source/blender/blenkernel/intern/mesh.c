--- conflicted
+++ resolved
@@ -432,13 +432,6 @@
 
 
 /**
-<<<<<<< HEAD
- * Release all datablocks (ID) used by this mesh (datablocks are never freed, they are just unreferenced).
- *
- * \param me The mesh which has to release its data.
- */
-void BKE_mesh_release_datablocks(Mesh *me)
-=======
  * Free (or release) any data used by this mesh (does not free the mesh itself).
  *
  * \param me The mesh to free.
@@ -446,51 +439,19 @@
  *                   (their user count is decreased).
  */
 void BKE_mesh_free(Mesh *me, const bool do_id_user)
->>>>>>> 794a977b
 {
 	if (do_id_user) {
 		int a;
 	
-<<<<<<< HEAD
-	if (me->mat) {
-		for (a = 0; a < me->totcol; a++) {
-			if (me->mat[a]) {
-				id_us_min(&me->mat[a]->id);
-				me->mat[a] = NULL;
-=======
 		if (me->mat) {
 			for (a = 0; a < me->totcol; a++) {
 				if (me->mat[a]) {
 					id_us_min(&me->mat[a]->id);
 					me->mat[a] = NULL;
 				}
->>>>>>> 794a977b
-			}
-		}
-
-<<<<<<< HEAD
-	if (me->key) {
-		id_us_min(&me->key->id);
-		me->key = NULL;
-	}
-	
-	/* No ID refcount here... */
-	me->texcomesh = NULL;
-}
-
-/**
- * Free (or release) any data used by this mesh (does not free the mesh itself).
- *
- * \param me The mesh to free.
- * \param do_id_user When \a true, ID datablocks used (referenced) by this mesh are 'released'
- *                   (their user count is decreased).
- */
-void BKE_mesh_free(Mesh *me, const bool do_id_user)
-{
-	if (do_id_user) {
-		BKE_mesh_release_datablocks(me);
-	}
-=======
+			}
+		}
+
 		if (me->key) {
 			id_us_min(&me->key->id);
 			me->key = NULL;
@@ -501,7 +462,6 @@
 	}
 
 	BKE_animdata_free(&me->id);
->>>>>>> 794a977b
 
 	CustomData_free(&me->vdata, me->totvert);
 	CustomData_free(&me->edata, me->totedge);
@@ -509,11 +469,6 @@
 	CustomData_free(&me->ldata, me->totloop);
 	CustomData_free(&me->pdata, me->totpoly);
 
-<<<<<<< HEAD
-	BKE_animdata_free(&me->id);
-
-=======
->>>>>>> 794a977b
 	MEM_SAFE_FREE(me->mat);
 	MEM_SAFE_FREE(me->bb);
 	MEM_SAFE_FREE(me->mselect);
