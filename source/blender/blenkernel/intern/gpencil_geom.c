--- conflicted
+++ resolved
@@ -2300,14 +2300,8 @@
   MPoly *mp, *mpoly = me_eval->mpoly;
   MLoop *mloop = me_eval->mloop;
   int mpoly_len = me_eval->totpoly;
-<<<<<<< HEAD
-  int i;
-  int stroke_mat_index = BKE_gpencil_material_find_index_by_name_prefix(ob_gp, "Stroke");
-  int fill_mat_index = BKE_gpencil_material_find_index_by_name_prefix(ob_gp, "Fill");
-=======
   int stroke_mat_index = gpencil_material_find_index_by_name_prefix(ob_gp, "Stroke");
   int fill_mat_index = gpencil_material_find_index_by_name_prefix(ob_gp, "Fill");
->>>>>>> ae200cb2
 
   /* If the object has enough materials means it was created in a previous step. */
   const bool create_mat = ((ob_gp->totcol > 0) && (ob_gp->totcol >= ob_mesh->totcol)) ? false :
