/*
 * ***** BEGIN GPL LICENSE BLOCK *****
 *
 * This program is free software; you can redistribute it and/or
 * modify it under the terms of the GNU General Public License
 * as published by the Free Software Foundation; either version 2
 * of the License, or (at your option) any later version.
 *
 * This program is distributed in the hope that it will be useful,
 * but WITHOUT ANY WARRANTY; without even the implied warranty of
 * MERCHANTABILITY or FITNESS FOR A PARTICULAR PURPOSE.  See the
 * GNU General Public License for more details.
 *
 * You should have received a copy of the GNU General Public License
 * along with this program; if not, write to the Free Software Foundation,
 * Inc., 51 Franklin Street, Fifth Floor, Boston, MA 02110-1301, USA.
 *
 * The Original Code is Copyright (C) 2001-2002 by NaN Holding BV.
 * All rights reserved.
 *
 * Contributor(s): Jiri Hnidek <jiri.hnidek@vslib.cz>.
 *
 * ***** END GPL LICENSE BLOCK *****
 *
 * MetaBalls are created from a single Object (with a name without number in it),
 * here the DispList and BoundBox also is located.
 * All objects with the same name (but with a number in it) are added to this.
 *
 * texture coordinates are patched within the displist
 */

/** \file blender/blenkernel/intern/mball.c
 *  \ingroup bke
 */

#include <stdio.h>
#include <string.h>
#include <math.h>
#include <stdlib.h>
#include <ctype.h>
#include <float.h>

#include "MEM_guardedalloc.h"

#include "DNA_material_types.h"
#include "DNA_object_types.h"
#include "DNA_meta_types.h"
#include "DNA_scene_types.h"

#include "BLI_blenlib.h"
#include "BLI_math.h"
#include "BLI_utildefines.h"

#include "BKE_global.h"
#include "BKE_main.h"

#include "BKE_animsys.h"
#include "BKE_curve.h"
#include "BKE_depsgraph.h"
#include "BKE_scene.h"
#include "BKE_library.h"
#include "BKE_displist.h"
#include "BKE_mball.h"
#include "BKE_object.h"
#include "BKE_material.h"

/* Functions */

/**
 * Release all datablocks (ID) used by this mball (datablocks are never freed, they are just unreferenced).
 *
 * @param mb The mball which has to release its data.
 */
void BKE_mball_release_datablocks(MetaBall *mb)
{
	int a;
	
	for (a = 0; a < mb->totcol; a++) {
		if (mb->mat[a]) {
<<<<<<< HEAD
			mb->mat[a]->id.us--;
=======
			id_us_min(&mb->mat[a]->id);
>>>>>>> a4c3d645
			mb->mat[a] = NULL;
		}
	}
}


/**
 * Free (or release) any data used by this mball (does not free the mball itself).
 *
 * \param mb The mball to free.
 * \param do_id_user When \a true, ID datablocks used (referenced) by this mball are 'released'
 *                   (their user count is decreased).
 */
void BKE_mball_free(MetaBall *mb, const bool do_id_user)
{
	if (do_id_user) {
		BKE_mball_release_datablocks(mb);
<<<<<<< HEAD
	}
	
	if (mb->adt) {
		BKE_animdata_free((ID *)mb);
		mb->adt = NULL;
	}
	if (mb->mat) {
		MEM_freeN(mb->mat);
		mb->mat = NULL;
	}
=======
	}
	
	BKE_animdata_free((ID *)mb);

	MEM_SAFE_FREE(mb->mat);
>>>>>>> a4c3d645

	BLI_freelistN(&mb->elems);
	BKE_displist_free(&mb->disp);
}

void BKE_mball_init(MetaBall *mb)
{
	BLI_assert(MEMCMP_NULL_STRUCT_OFS(mb, id));

	mb->size[0] = mb->size[1] = mb->size[2] = 1.0;
	mb->texflag = MB_AUTOSPACE;

	mb->wiresize = 0.4f;
	mb->rendersize = 0.2f;
	mb->thresh = 0.6f;
}

MetaBall *BKE_mball_add(Main *bmain, const char *name)
{
	MetaBall *mb;
	
	mb = BKE_libblock_alloc(bmain, ID_MB, name);
	
	BKE_mball_init(mb);
	
	return mb;
}

MetaBall *BKE_mball_copy(MetaBall *mb)
{
	MetaBall *mbn;
	int a;
	
	mbn = BKE_libblock_copy(&mb->id);

	BLI_duplicatelist(&mbn->elems, &mb->elems);
	
	mbn->mat = MEM_dupallocN(mb->mat);
	for (a = 0; a < mbn->totcol; a++) {
		id_us_plus((ID *)mbn->mat[a]);
	}

	mbn->editelems = NULL;
	mbn->lastelem = NULL;
	
	if (mb->id.lib) {
		BKE_id_lib_local_paths(G.main, mb->id.lib, &mbn->id);
	}

	return mbn;
}

static void extern_local_mball(MetaBall *mb)
{
	if (mb->mat) {
		extern_local_matarar(mb->mat, mb->totcol);
	}
}

void BKE_mball_make_local(MetaBall *mb)
{
	Main *bmain = G.main;
	Object *ob;
	bool is_local = false, is_lib = false;

	/* - only lib users: do nothing
	 * - only local users: set flag
	 * - mixed: make copy
	 */
	
	if (mb->id.lib == NULL) return;
	if (mb->id.us == 1) {
		id_clear_lib_data(bmain, &mb->id);
		extern_local_mball(mb);
		
		return;
	}

	for (ob = G.main->object.first; ob && ELEM(0, is_lib, is_local); ob = ob->id.next) {
		if (ob->data == mb) {
			if (ob->id.lib) is_lib = true;
			else is_local = true;
		}
	}
	
	if (is_local && is_lib == false) {
		id_clear_lib_data(bmain, &mb->id);
		extern_local_mball(mb);
	}
	else if (is_local && is_lib) {
		MetaBall *mb_new = BKE_mball_copy(mb);
		mb_new->id.us = 0;

		/* Remap paths of new ID using old library as base. */
		BKE_id_lib_local_paths(bmain, mb->id.lib, &mb_new->id);

		for (ob = G.main->object.first; ob; ob = ob->id.next) {
			if (ob->data == mb) {
				if (ob->id.lib == NULL) {
					ob->data = mb_new;
					mb_new->id.us++;
					mb->id.us--;
				}
			}
		}
	}
}

/* most simple meta-element adding function
 * don't do context manipulation here (rna uses) */
MetaElem *BKE_mball_element_add(MetaBall *mb, const int type)
{
	MetaElem *ml = MEM_callocN(sizeof(MetaElem), "metaelem");

	unit_qt(ml->quat);

	ml->rad = 2.0;
	ml->s = 2.0;
	ml->flag = MB_SCALE_RAD;

	switch (type) {
		case MB_BALL:
			ml->type = MB_BALL;
			ml->expx = ml->expy = ml->expz = 1.0;

			break;
		case MB_TUBE:
			ml->type = MB_TUBE;
			ml->expx = ml->expy = ml->expz = 1.0;

			break;
		case MB_PLANE:
			ml->type = MB_PLANE;
			ml->expx = ml->expy = ml->expz = 1.0;

			break;
		case MB_ELIPSOID:
			ml->type = MB_ELIPSOID;
			ml->expx = 1.2f;
			ml->expy = 0.8f;
			ml->expz = 1.0;

			break;
		case MB_CUBE:
			ml->type = MB_CUBE;
			ml->expx = ml->expy = ml->expz = 1.0;

			break;
		default:
			break;
	}

	BLI_addtail(&mb->elems, ml);

	return ml;
}
/** Compute bounding box of all MetaElems/MetaBalls.
 *
 * Bounding box is computed from polygonized surface. Object *ob is
 * basic MetaBall (usually with name Meta). All other MetaBalls (with
 * names Meta.001, Meta.002, etc) are included in this Bounding Box.
 */
void BKE_mball_texspace_calc(Object *ob)
{
	DispList *dl;
	BoundBox *bb;
	float *data, min[3], max[3] /*, loc[3], size[3] */;
	int tot;
	bool do_it = false;

	if (ob->bb == NULL) ob->bb = MEM_callocN(sizeof(BoundBox), "mb boundbox");
	bb = ob->bb;
	
	/* Weird one, this. */
/*      INIT_MINMAX(min, max); */
	(min)[0] = (min)[1] = (min)[2] = 1.0e30f;
	(max)[0] = (max)[1] = (max)[2] = -1.0e30f;

	dl = ob->curve_cache->disp.first;
	while (dl) {
		tot = dl->nr;
		if (tot) do_it = true;
		data = dl->verts;
		while (tot--) {
			/* Also weird... but longer. From utildefines. */
			minmax_v3v3_v3(min, max, data);
			data += 3;
		}
		dl = dl->next;
	}

	if (!do_it) {
		min[0] = min[1] = min[2] = -1.0f;
		max[0] = max[1] = max[2] = 1.0f;
	}
#if 0
	loc[0] = (min[0] + max[0]) / 2.0f;
	loc[1] = (min[1] + max[1]) / 2.0f;
	loc[2] = (min[2] + max[2]) / 2.0f;

	size[0] = (max[0] - min[0]) / 2.0f;
	size[1] = (max[1] - min[1]) / 2.0f;
	size[2] = (max[2] - min[2]) / 2.0f;
#endif
	BKE_boundbox_init_from_minmax(bb, min, max);
}

float *BKE_mball_make_orco(Object *ob, ListBase *dispbase)
{
	BoundBox *bb;
	DispList *dl;
	float *data, *orco, *orcodata;
	float loc[3], size[3];
	int a;

	/* restore size and loc */
	bb = ob->bb;
	loc[0] = (bb->vec[0][0] + bb->vec[4][0]) / 2.0f;
	size[0] = bb->vec[4][0] - loc[0];
	loc[1] = (bb->vec[0][1] + bb->vec[2][1]) / 2.0f;
	size[1] = bb->vec[2][1] - loc[1];
	loc[2] = (bb->vec[0][2] + bb->vec[1][2]) / 2.0f;
	size[2] = bb->vec[1][2] - loc[2];

	dl = dispbase->first;
	orcodata = MEM_mallocN(sizeof(float) * 3 * dl->nr, "MballOrco");

	data = dl->verts;
	orco = orcodata;
	a = dl->nr;
	while (a--) {
		orco[0] = (data[0] - loc[0]) / size[0];
		orco[1] = (data[1] - loc[1]) / size[1];
		orco[2] = (data[2] - loc[2]) / size[2];

		data += 3;
		orco += 3;
	}

	return orcodata;
}

/* Note on mball basis stuff 2.5x (this is a can of worms)
 * This really needs a rewrite/refactor its totally broken in anything other then basic cases
 * Multiple Scenes + Set Scenes & mixing mball basis SHOULD work but fails to update the depsgraph on rename
 * and linking into scenes or removal of basis mball. so take care when changing this code.
 * 
 * Main idiot thing here is that the system returns find_basis_mball() objects which fail a is_basis_mball() test.
 *
 * Not only that but the depsgraph and their areas depend on this behavior!, so making small fixes here isn't worth it.
 * - Campbell
 */


/** \brief Test, if Object *ob is basic MetaBall.
 *
 * It test last character of Object ID name. If last character
 * is digit it return 0, else it return 1.
 */
bool BKE_mball_is_basis(Object *ob)
{
	/* just a quick test */
	const int len = strlen(ob->id.name);
	return (!isdigit(ob->id.name[len - 1]));
}

/* return nonzero if ob1 is a basis mball for ob */
bool BKE_mball_is_basis_for(Object *ob1, Object *ob2)
{
	int basis1nr, basis2nr;
	char basis1name[MAX_ID_NAME], basis2name[MAX_ID_NAME];

	BLI_split_name_num(basis1name, &basis1nr, ob1->id.name + 2, '.');
	BLI_split_name_num(basis2name, &basis2nr, ob2->id.name + 2, '.');

	if (STREQ(basis1name, basis2name)) {
		return BKE_mball_is_basis(ob1);
	}
	else {
		return false;
	}
}

/* \brief copy some properties from object to other metaball object with same base name
 *
 * When some properties (wiresize, threshold, update flags) of metaball are changed, then this properties
 * are copied to all metaballs in same "group" (metaballs with same base name: MBall,
 * MBall.001, MBall.002, etc). The most important is to copy properties to the base metaball,
 * because this metaball influence polygonisation of metaballs. */
void BKE_mball_properties_copy(Scene *scene, Object *active_object)
{
	Scene *sce_iter = scene;
	Base *base;
	Object *ob;
	MetaBall *active_mball = (MetaBall *)active_object->data;
	int basisnr, obnr;
	char basisname[MAX_ID_NAME], obname[MAX_ID_NAME];
	SceneBaseIter iter;
	EvaluationContext *eval_ctx = G.main->eval_ctx;

	BLI_split_name_num(basisname, &basisnr, active_object->id.name + 2, '.');

	BKE_scene_base_iter_next(eval_ctx, &iter, &sce_iter, 0, NULL, NULL);
	while (BKE_scene_base_iter_next(eval_ctx, &iter, &sce_iter, 1, &base, &ob)) {
		if (ob->type == OB_MBALL) {
			if (ob != active_object) {
				BLI_split_name_num(obname, &obnr, ob->id.name + 2, '.');

				/* Object ob has to be in same "group" ... it means, that it has to have
				 * same base of its name */
				if (STREQ(obname, basisname)) {
					MetaBall *mb = ob->data;

					/* Copy properties from selected/edited metaball */
					mb->wiresize = active_mball->wiresize;
					mb->rendersize = active_mball->rendersize;
					mb->thresh = active_mball->thresh;
					mb->flag = active_mball->flag;
				}
			}
		}
	}
}

/** \brief This function finds basic MetaBall.
 *
 * Basic MetaBall doesn't include any number at the end of
 * its name. All MetaBalls with same base of name can be
 * blended. MetaBalls with different basic name can't be
 * blended.
 *
 * warning!, is_basis_mball() can fail on returned object, see long note above.
 */
Object *BKE_mball_basis_find(Scene *scene, Object *basis)
{
	Scene *sce_iter = scene;
	Base *base;
	Object *ob, *bob = basis;
	int basisnr, obnr;
	char basisname[MAX_ID_NAME], obname[MAX_ID_NAME];
	SceneBaseIter iter;
	EvaluationContext *eval_ctx = G.main->eval_ctx;

	BLI_split_name_num(basisname, &basisnr, basis->id.name + 2, '.');

	BKE_scene_base_iter_next(eval_ctx, &iter, &sce_iter, 0, NULL, NULL);
	while (BKE_scene_base_iter_next(eval_ctx, &iter, &sce_iter, 1, &base, &ob)) {
		if ((ob->type == OB_MBALL) && !(base->flag & OB_FROMDUPLI)) {
			if (ob != bob) {
				BLI_split_name_num(obname, &obnr, ob->id.name + 2, '.');

				/* object ob has to be in same "group" ... it means, that it has to have same base of its name */
				if (STREQ(obname, basisname)) {
					if (obnr < basisnr) {
						basis = ob;
						basisnr = obnr;
					}
				}
			}
		}
	}

	return basis;
}

bool BKE_mball_minmax_ex(MetaBall *mb, float min[3], float max[3],
                         float obmat[4][4], const short flag)
{
	const float scale = obmat ? mat4_to_scale(obmat) : 1.0f;
	MetaElem *ml;
	bool changed = false;
	float centroid[3], vec[3];

	INIT_MINMAX(min, max);

	for (ml = mb->elems.first; ml; ml = ml->next) {
		if ((ml->flag & flag) == flag) {
			const float scale_mb = (ml->rad * 0.5f) * scale;
			int i;

			if (obmat) {
				mul_v3_m4v3(centroid, obmat, &ml->x);
			}
			else {
				copy_v3_v3(centroid, &ml->x);
			}

			/* TODO, non circle shapes cubes etc, probably nobody notices - campbell */
			for (i = -1; i != 3; i += 2) {
				copy_v3_v3(vec, centroid);
				add_v3_fl(vec, scale_mb * i);
				minmax_v3v3_v3(min, max, vec);
			}
			changed = true;
		}
	}

	return changed;
}


/* basic vertex data functions */
bool BKE_mball_minmax(MetaBall *mb, float min[3], float max[3])
{
	MetaElem *ml;

	INIT_MINMAX(min, max);

	for (ml = mb->elems.first; ml; ml = ml->next) {
		minmax_v3v3_v3(min, max, &ml->x);
	}

	return (BLI_listbase_is_empty(&mb->elems) == false);
}

bool BKE_mball_center_median(MetaBall *mb, float r_cent[3])
{
	MetaElem *ml;
	int total = 0;

	zero_v3(r_cent);

	for (ml = mb->elems.first; ml; ml = ml->next) {
		add_v3_v3(r_cent, &ml->x);
		total++;
	}

	if (total) {
		mul_v3_fl(r_cent, 1.0f / (float)total);
	}

	return (total != 0);
}

bool BKE_mball_center_bounds(MetaBall *mb, float r_cent[3])
{
	float min[3], max[3];

	if (BKE_mball_minmax(mb, min, max)) {
		mid_v3_v3v3(r_cent, min, max);
		return true;
	}

	return false;
}

void BKE_mball_transform(MetaBall *mb, float mat[4][4])
{
	MetaElem *me;
	float quat[4];
	const float scale = mat4_to_scale(mat);
	const float scale_sqrt = sqrtf(scale);

	mat4_to_quat(quat, mat);

	for (me = mb->elems.first; me; me = me->next) {
		mul_m4_v3(mat, &me->x);
		mul_qt_qtqt(me->quat, quat, me->quat);
		me->rad *= scale;
		/* hrmf, probably elems shouldn't be
		 * treating scale differently - campbell */
		if (!MB_TYPE_SIZE_SQUARED(me->type)) {
			mul_v3_fl(&me->expx, scale);
		}
		else {
			mul_v3_fl(&me->expx, scale_sqrt);
		}
	}
}

void BKE_mball_translate(MetaBall *mb, const float offset[3])
{
	MetaElem *ml;

	for (ml = mb->elems.first; ml; ml = ml->next) {
		add_v3_v3(&ml->x, offset);
	}
}

/* *** select funcs *** */
void BKE_mball_select_all(struct MetaBall *mb)
{
	MetaElem *ml;

	for (ml = mb->editelems->first; ml; ml = ml->next) {
		ml->flag |= SELECT;
	}
}

void BKE_mball_deselect_all(MetaBall *mb)
{
	MetaElem *ml;

	for (ml = mb->editelems->first; ml; ml = ml->next) {
		ml->flag &= ~SELECT;
	}
}

void BKE_mball_select_swap(struct MetaBall *mb)
{
	MetaElem *ml;

	for (ml = mb->editelems->first; ml; ml = ml->next) {
		ml->flag ^= SELECT;
	}
}

/* **** Depsgraph evaluation **** */

void BKE_mball_eval_geometry(EvaluationContext *UNUSED(eval_ctx),
                             MetaBall *UNUSED(mball))
{
}<|MERGE_RESOLUTION|>--- conflicted
+++ resolved
@@ -77,11 +77,7 @@
 	
 	for (a = 0; a < mb->totcol; a++) {
 		if (mb->mat[a]) {
-<<<<<<< HEAD
-			mb->mat[a]->id.us--;
-=======
 			id_us_min(&mb->mat[a]->id);
->>>>>>> a4c3d645
 			mb->mat[a] = NULL;
 		}
 	}
@@ -99,24 +95,11 @@
 {
 	if (do_id_user) {
 		BKE_mball_release_datablocks(mb);
-<<<<<<< HEAD
-	}
-	
-	if (mb->adt) {
-		BKE_animdata_free((ID *)mb);
-		mb->adt = NULL;
-	}
-	if (mb->mat) {
-		MEM_freeN(mb->mat);
-		mb->mat = NULL;
-	}
-=======
 	}
 	
 	BKE_animdata_free((ID *)mb);
 
 	MEM_SAFE_FREE(mb->mat);
->>>>>>> a4c3d645
 
 	BLI_freelistN(&mb->elems);
 	BKE_displist_free(&mb->disp);
