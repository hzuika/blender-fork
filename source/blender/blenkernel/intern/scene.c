/*
 * This program is free software; you can redistribute it and/or
 * modify it under the terms of the GNU General Public License
 * as published by the Free Software Foundation; either version 2
 * of the License, or (at your option) any later version.
 *
 * This program is distributed in the hope that it will be useful,
 * but WITHOUT ANY WARRANTY; without even the implied warranty of
 * MERCHANTABILITY or FITNESS FOR A PARTICULAR PURPOSE.  See the
 * GNU General Public License for more details.
 *
 * You should have received a copy of the GNU General Public License
 * along with this program; if not, write to the Free Software Foundation,
 * Inc., 51 Franklin Street, Fifth Floor, Boston, MA 02110-1301, USA.
 *
 * The Original Code is Copyright (C) 2001-2002 by NaN Holding BV.
 * All rights reserved.
 */

/** \file
 * \ingroup bke
 */

#include <stddef.h>
#include <stdio.h>
#include <string.h>

#include "MEM_guardedalloc.h"

#include "DNA_anim_types.h"
#include "DNA_collection_types.h"
#include "DNA_curveprofile_types.h"
#include "DNA_linestyle_types.h"
#include "DNA_mesh_types.h"
#include "DNA_node_types.h"
#include "DNA_object_types.h"
#include "DNA_rigidbody_types.h"
#include "DNA_scene_types.h"
#include "DNA_screen_types.h"
#include "DNA_sequence_types.h"
#include "DNA_sound_types.h"
#include "DNA_space_types.h"
#include "DNA_view3d_types.h"
#include "DNA_windowmanager_types.h"
#include "DNA_workspace_types.h"
#include "DNA_gpencil_types.h"
#include "DNA_world_types.h"
#include "DNA_defaults.h"

#include "BLI_math.h"
#include "BLI_blenlib.h"
#include "BLI_utildefines.h"
#include "BKE_callbacks.h"
#include "BLI_string.h"
#include "BLI_string_utils.h"
#include "BLI_threads.h"
#include "BLI_task.h"

#include "BLT_translation.h"

#include "BKE_anim.h"
#include "BKE_animsys.h"
#include "BKE_action.h"
#include "BKE_armature.h"
#include "BKE_cachefile.h"
#include "BKE_collection.h"
#include "BKE_colortools.h"
#include "BKE_editmesh.h"
#include "BKE_fcurve.h"
#include "BKE_freestyle.h"
#include "BKE_gpencil.h"
#include "BKE_icons.h"
#include "BKE_idprop.h"
#include "BKE_idtype.h"
#include "BKE_image.h"
#include "BKE_layer.h"
#include "BKE_lib_id.h"
#include "BKE_lib_remap.h"
#include "BKE_linestyle.h"
#include "BKE_main.h"
#include "BKE_mask.h"
#include "BKE_node.h"
#include "BKE_object.h"
#include "BKE_paint.h"
#include "BKE_curveprofile.h"
#include "BKE_rigidbody.h"
#include "BKE_scene.h"
#include "BKE_screen.h"
#include "BKE_sequencer.h"
#include "BKE_sound.h"
#include "BKE_unit.h"
#include "BKE_workspace.h"
#include "BKE_world.h"

#include "DEG_depsgraph.h"
#include "DEG_depsgraph_build.h"
#include "DEG_depsgraph_debug.h"
#include "DEG_depsgraph_query.h"

#include "RE_engine.h"

#include "engines/eevee/eevee_lightcache.h"

#include "PIL_time.h"

#include "IMB_colormanagement.h"
#include "IMB_imbuf.h"

#include "bmesh.h"

static void scene_init_data(ID *id)
{
  Scene *scene = (Scene *)id;
  const char *colorspace_name;
  SceneRenderView *srv;
  CurveMapping *mblur_shutter_curve;

  BLI_assert(MEMCMP_STRUCT_AFTER_IS_ZERO(scene, id));

  MEMCPY_STRUCT_AFTER(scene, DNA_struct_default_get(Scene), id);

  BLI_strncpy(scene->r.bake.filepath, U.renderdir, sizeof(scene->r.bake.filepath));

  mblur_shutter_curve = &scene->r.mblur_shutter_curve;
  BKE_curvemapping_set_defaults(mblur_shutter_curve, 1, 0.0f, 0.0f, 1.0f, 1.0f);
  BKE_curvemapping_initialize(mblur_shutter_curve);
  BKE_curvemap_reset(mblur_shutter_curve->cm,
                     &mblur_shutter_curve->clipr,
                     CURVE_PRESET_MAX,
                     CURVEMAP_SLOPE_POS_NEG);

  scene->toolsettings = DNA_struct_default_alloc(ToolSettings);

  scene->toolsettings->autokey_mode = (uchar)U.autokey_mode;

  /* grease pencil multiframe falloff curve */
  scene->toolsettings->gp_sculpt.cur_falloff = BKE_curvemapping_add(1, 0.0f, 0.0f, 1.0f, 1.0f);
  CurveMapping *gp_falloff_curve = scene->toolsettings->gp_sculpt.cur_falloff;
  BKE_curvemapping_initialize(gp_falloff_curve);
  BKE_curvemap_reset(
      gp_falloff_curve->cm, &gp_falloff_curve->clipr, CURVE_PRESET_GAUSS, CURVEMAP_SLOPE_POSITIVE);

  scene->toolsettings->gp_sculpt.cur_primitive = BKE_curvemapping_add(1, 0.0f, 0.0f, 1.0f, 1.0f);
  CurveMapping *gp_primitive_curve = scene->toolsettings->gp_sculpt.cur_primitive;
  BKE_curvemapping_initialize(gp_primitive_curve);
  BKE_curvemap_reset(gp_primitive_curve->cm,
                     &gp_primitive_curve->clipr,
                     CURVE_PRESET_BELL,
                     CURVEMAP_SLOPE_POSITIVE);

  scene->unit.system = USER_UNIT_METRIC;
  scene->unit.scale_length = 1.0f;
  scene->unit.length_unit = (uchar)bUnit_GetBaseUnitOfType(USER_UNIT_METRIC, B_UNIT_LENGTH);
  scene->unit.mass_unit = (uchar)bUnit_GetBaseUnitOfType(USER_UNIT_METRIC, B_UNIT_MASS);
  scene->unit.time_unit = (uchar)bUnit_GetBaseUnitOfType(USER_UNIT_METRIC, B_UNIT_TIME);

  {
    ParticleEditSettings *pset;
    pset = &scene->toolsettings->particle;
    for (size_t i = 1; i < ARRAY_SIZE(pset->brush); i++) {
      pset->brush[i] = pset->brush[0];
    }
    pset->brush[PE_BRUSH_CUT].strength = 1.0f;
  }

  BLI_strncpy(scene->r.engine, RE_engine_id_BLENDER_EEVEE, sizeof(scene->r.engine));

  BLI_strncpy(scene->r.pic, U.renderdir, sizeof(scene->r.pic));

  /* Note; in header_info.c the scene copy happens...,
   * if you add more to renderdata it has to be checked there. */

  /* multiview - stereo */
  BKE_scene_add_render_view(scene, STEREO_LEFT_NAME);
  srv = scene->r.views.first;
  BLI_strncpy(srv->suffix, STEREO_LEFT_SUFFIX, sizeof(srv->suffix));

  BKE_scene_add_render_view(scene, STEREO_RIGHT_NAME);
  srv = scene->r.views.last;
  BLI_strncpy(srv->suffix, STEREO_RIGHT_SUFFIX, sizeof(srv->suffix));

  BKE_sound_reset_scene_runtime(scene);

  /* color management */
  colorspace_name = IMB_colormanagement_role_colorspace_name_get(COLOR_ROLE_DEFAULT_SEQUENCER);

  BKE_color_managed_display_settings_init(&scene->display_settings);
  BKE_color_managed_view_settings_init_render(
      &scene->view_settings, &scene->display_settings, "Filmic");
  BLI_strncpy(scene->sequencer_colorspace_settings.name,
              colorspace_name,
              sizeof(scene->sequencer_colorspace_settings.name));

  /* Those next two sets (render and baking settings) are not currently in use,
   * but are exposed to RNA API and hence must have valid data. */
  BKE_color_managed_display_settings_init(&scene->r.im_format.display_settings);
  BKE_color_managed_view_settings_init_render(
      &scene->r.im_format.view_settings, &scene->r.im_format.display_settings, "Filmic");

  BKE_color_managed_display_settings_init(&scene->r.bake.im_format.display_settings);
  BKE_color_managed_view_settings_init_render(
      &scene->r.bake.im_format.view_settings, &scene->r.bake.im_format.display_settings, "Filmic");

  /* GP Sculpt brushes */
  {
    GP_Sculpt_Settings *gset = &scene->toolsettings->gp_sculpt;
    GP_Sculpt_Data *gp_brush;
    float curcolor_add[3], curcolor_sub[3];
    ARRAY_SET_ITEMS(curcolor_add, 1.0f, 0.6f, 0.6f);
    ARRAY_SET_ITEMS(curcolor_sub, 0.6f, 0.6f, 1.0f);

    gp_brush = &gset->brush[GP_SCULPT_TYPE_SMOOTH];
    gp_brush->size = 25;
    gp_brush->strength = 0.3f;
    gp_brush->flag = GP_SCULPT_FLAG_USE_FALLOFF | GP_SCULPT_FLAG_SMOOTH_PRESSURE |
                     GP_SCULPT_FLAG_ENABLE_CURSOR;
    copy_v3_v3(gp_brush->curcolor_add, curcolor_add);
    copy_v3_v3(gp_brush->curcolor_sub, curcolor_sub);

    gp_brush = &gset->brush[GP_SCULPT_TYPE_THICKNESS];
    gp_brush->size = 25;
    gp_brush->strength = 0.5f;
    gp_brush->flag = GP_SCULPT_FLAG_USE_FALLOFF | GP_SCULPT_FLAG_ENABLE_CURSOR;
    copy_v3_v3(gp_brush->curcolor_add, curcolor_add);
    copy_v3_v3(gp_brush->curcolor_sub, curcolor_sub);

    gp_brush = &gset->brush[GP_SCULPT_TYPE_STRENGTH];
    gp_brush->size = 25;
    gp_brush->strength = 0.5f;
    gp_brush->flag = GP_SCULPT_FLAG_USE_FALLOFF | GP_SCULPT_FLAG_ENABLE_CURSOR;
    copy_v3_v3(gp_brush->curcolor_add, curcolor_add);
    copy_v3_v3(gp_brush->curcolor_sub, curcolor_sub);

    gp_brush = &gset->brush[GP_SCULPT_TYPE_GRAB];
    gp_brush->size = 50;
    gp_brush->strength = 0.3f;
    gp_brush->flag = GP_SCULPT_FLAG_USE_FALLOFF | GP_SCULPT_FLAG_ENABLE_CURSOR;
    copy_v3_v3(gp_brush->curcolor_add, curcolor_add);
    copy_v3_v3(gp_brush->curcolor_sub, curcolor_sub);

    gp_brush = &gset->brush[GP_SCULPT_TYPE_PUSH];
    gp_brush->size = 25;
    gp_brush->strength = 0.3f;
    gp_brush->flag = GP_SCULPT_FLAG_USE_FALLOFF | GP_SCULPT_FLAG_ENABLE_CURSOR;
    copy_v3_v3(gp_brush->curcolor_add, curcolor_add);
    copy_v3_v3(gp_brush->curcolor_sub, curcolor_sub);

    gp_brush = &gset->brush[GP_SCULPT_TYPE_TWIST];
    gp_brush->size = 50;
    gp_brush->strength = 0.3f;
    gp_brush->flag = GP_SCULPT_FLAG_USE_FALLOFF | GP_SCULPT_FLAG_ENABLE_CURSOR;
    copy_v3_v3(gp_brush->curcolor_add, curcolor_add);
    copy_v3_v3(gp_brush->curcolor_sub, curcolor_sub);

    gp_brush = &gset->brush[GP_SCULPT_TYPE_PINCH];
    gp_brush->size = 50;
    gp_brush->strength = 0.5f;
    gp_brush->flag = GP_SCULPT_FLAG_USE_FALLOFF | GP_SCULPT_FLAG_ENABLE_CURSOR;
    copy_v3_v3(gp_brush->curcolor_add, curcolor_add);
    copy_v3_v3(gp_brush->curcolor_sub, curcolor_sub);

    gp_brush = &gset->brush[GP_SCULPT_TYPE_RANDOMIZE];
    gp_brush->size = 25;
    gp_brush->strength = 0.5f;
    gp_brush->flag = GP_SCULPT_FLAG_USE_FALLOFF | GP_SCULPT_FLAG_ENABLE_CURSOR;
    copy_v3_v3(gp_brush->curcolor_add, curcolor_add);
    copy_v3_v3(gp_brush->curcolor_sub, curcolor_sub);
  }

  /* Curve Profile */
  scene->toolsettings->custom_bevel_profile_preset = BKE_curveprofile_add(PROF_PRESET_LINE);

  for (size_t i = 0; i < ARRAY_SIZE(scene->orientation_slots); i++) {
    scene->orientation_slots[i].index_custom = -1;
  }

  /* Master Collection */
  scene->master_collection = BKE_collection_master_add();

  BKE_view_layer_add(scene, "View Layer");
}

static void scene_copy_data(Main *bmain, ID *id_dst, const ID *id_src, const int flag)
{
  Scene *scene_dst = (Scene *)id_dst;
  const Scene *scene_src = (const Scene *)id_src;
  /* We never handle usercount here for own data. */
  const int flag_subdata = flag | LIB_ID_CREATE_NO_USER_REFCOUNT;
  /* We always need allocation of our private ID data. */
  const int flag_private_id_data = flag & ~LIB_ID_CREATE_NO_ALLOCATE;

  scene_dst->ed = NULL;
  scene_dst->depsgraph_hash = NULL;
  scene_dst->fps_info = NULL;

  /* Master Collection */
  if (scene_src->master_collection) {
    BKE_id_copy_ex(bmain,
                   (ID *)scene_src->master_collection,
                   (ID **)&scene_dst->master_collection,
                   flag_private_id_data);
  }

  /* View Layers */
  BLI_duplicatelist(&scene_dst->view_layers, &scene_src->view_layers);
  for (ViewLayer *view_layer_src = scene_src->view_layers.first,
                 *view_layer_dst = scene_dst->view_layers.first;
       view_layer_src;
       view_layer_src = view_layer_src->next, view_layer_dst = view_layer_dst->next) {
    BKE_view_layer_copy_data(scene_dst, scene_src, view_layer_dst, view_layer_src, flag_subdata);
  }

  BLI_duplicatelist(&(scene_dst->markers), &(scene_src->markers));
  BLI_duplicatelist(&(scene_dst->transform_spaces), &(scene_src->transform_spaces));
  BLI_duplicatelist(&(scene_dst->r.views), &(scene_src->r.views));
  BKE_keyingsets_copy(&(scene_dst->keyingsets), &(scene_src->keyingsets));

  if (scene_src->nodetree) {
    BKE_id_copy_ex(
        bmain, (ID *)scene_src->nodetree, (ID **)&scene_dst->nodetree, flag_private_id_data);
    BKE_libblock_relink_ex(bmain,
                           scene_dst->nodetree,
                           (void *)(&scene_src->id),
                           &scene_dst->id,
                           ID_REMAP_SKIP_NEVER_NULL_USAGE);
  }

  if (scene_src->rigidbody_world) {
    scene_dst->rigidbody_world = BKE_rigidbody_world_copy(scene_src->rigidbody_world,
                                                          flag_subdata);
  }

  /* copy color management settings */
  BKE_color_managed_display_settings_copy(&scene_dst->display_settings,
                                          &scene_src->display_settings);
  BKE_color_managed_view_settings_copy(&scene_dst->view_settings, &scene_src->view_settings);
  BKE_color_managed_colorspace_settings_copy(&scene_dst->sequencer_colorspace_settings,
                                             &scene_src->sequencer_colorspace_settings);

  BKE_color_managed_display_settings_copy(&scene_dst->r.im_format.display_settings,
                                          &scene_src->r.im_format.display_settings);
  BKE_color_managed_view_settings_copy(&scene_dst->r.im_format.view_settings,
                                       &scene_src->r.im_format.view_settings);

  BKE_color_managed_display_settings_copy(&scene_dst->r.bake.im_format.display_settings,
                                          &scene_src->r.bake.im_format.display_settings);
  BKE_color_managed_view_settings_copy(&scene_dst->r.bake.im_format.view_settings,
                                       &scene_src->r.bake.im_format.view_settings);

  BKE_curvemapping_copy_data(&scene_dst->r.mblur_shutter_curve, &scene_src->r.mblur_shutter_curve);

  /* tool settings */
  scene_dst->toolsettings = BKE_toolsettings_copy(scene_dst->toolsettings, flag_subdata);

  /* make a private copy of the avicodecdata */
  if (scene_src->r.avicodecdata) {
    scene_dst->r.avicodecdata = MEM_dupallocN(scene_src->r.avicodecdata);
    scene_dst->r.avicodecdata->lpFormat = MEM_dupallocN(scene_dst->r.avicodecdata->lpFormat);
    scene_dst->r.avicodecdata->lpParms = MEM_dupallocN(scene_dst->r.avicodecdata->lpParms);
  }

  if (scene_src->r.ffcodecdata.properties) {
    /* intentionally check sce_dst not sce_src. */ /* XXX ??? comment outdated... */
    scene_dst->r.ffcodecdata.properties = IDP_CopyProperty_ex(scene_src->r.ffcodecdata.properties,
                                                              flag_subdata);
  }

  if (scene_src->display.shading.prop) {
    scene_dst->display.shading.prop = IDP_CopyProperty(scene_src->display.shading.prop);
  }

  BKE_sound_reset_scene_runtime(scene_dst);

  /* Copy sequencer, this is local data! */
  if (scene_src->ed) {
    scene_dst->ed = MEM_callocN(sizeof(*scene_dst->ed), __func__);
    scene_dst->ed->seqbasep = &scene_dst->ed->seqbase;
    BKE_sequence_base_dupli_recursive(scene_src,
                                      scene_dst,
                                      &scene_dst->ed->seqbase,
                                      &scene_src->ed->seqbase,
                                      SEQ_DUPE_ALL,
                                      flag_subdata);
  }

  if ((flag & LIB_ID_COPY_NO_PREVIEW) == 0) {
    BKE_previewimg_id_copy(&scene_dst->id, &scene_src->id);
  }
  else {
    scene_dst->preview = NULL;
  }

  BKE_scene_copy_data_eevee(scene_dst, scene_src);
}

static void scene_free_data(ID *id)
{

  Scene *scene = (Scene *)id;
  const bool do_id_user = false;

  BKE_animdata_free((ID *)scene, false);

  BKE_sequencer_editing_free(scene, do_id_user);

  BKE_keyingsets_free(&scene->keyingsets);

  /* is no lib link block, but scene extension */
  if (scene->nodetree) {
    ntreeFreeNestedTree(scene->nodetree);
    MEM_freeN(scene->nodetree);
    scene->nodetree = NULL;
  }

  if (scene->rigidbody_world) {
    BKE_rigidbody_free_world(scene);
  }

  if (scene->r.avicodecdata) {
    free_avicodecdata(scene->r.avicodecdata);
    MEM_freeN(scene->r.avicodecdata);
    scene->r.avicodecdata = NULL;
  }
  if (scene->r.ffcodecdata.properties) {
    IDP_FreeProperty(scene->r.ffcodecdata.properties);
    scene->r.ffcodecdata.properties = NULL;
  }

  BLI_freelistN(&scene->markers);
  BLI_freelistN(&scene->transform_spaces);
  BLI_freelistN(&scene->r.views);

  BKE_toolsettings_free(scene->toolsettings);
  scene->toolsettings = NULL;

  BKE_scene_free_depsgraph_hash(scene);

  MEM_SAFE_FREE(scene->fps_info);

  BKE_sound_destroy_scene(scene);

  BKE_color_managed_view_settings_free(&scene->view_settings);

  BKE_previewimg_free(&scene->preview);
  BKE_curvemapping_free_data(&scene->r.mblur_shutter_curve);

  for (ViewLayer *view_layer = scene->view_layers.first, *view_layer_next; view_layer;
       view_layer = view_layer_next) {
    view_layer_next = view_layer->next;

    BLI_remlink(&scene->view_layers, view_layer);
    BKE_view_layer_free_ex(view_layer, do_id_user);
  }

  /* Master Collection */
  // TODO: what to do with do_id_user? it's also true when just
  // closing the file which seems wrong? should decrement users
  // for objects directly in the master collection? then other
  // collections in the scene need to do it too?
  if (scene->master_collection) {
    BKE_collection_free(scene->master_collection);
    MEM_freeN(scene->master_collection);
    scene->master_collection = NULL;
  }

  if (scene->eevee.light_cache) {
    EEVEE_lightcache_free(scene->eevee.light_cache);
    scene->eevee.light_cache = NULL;
  }

  if (scene->display.shading.prop) {
    IDP_FreeProperty(scene->display.shading.prop);
    scene->display.shading.prop = NULL;
  }

  /* These are freed on doversion. */
  BLI_assert(scene->layer_properties == NULL);
}

IDTypeInfo IDType_ID_SCE = {
    .id_code = ID_SCE,
    .id_filter = FILTER_ID_SCE,
    .main_listbase_index = INDEX_ID_SCE,
    .struct_size = sizeof(Scene),
    .name = "Scene",
    .name_plural = "scenes",
    .translation_context = BLT_I18NCONTEXT_ID_SCENE,
    .flags = 0,

    .init_data = scene_init_data,
    .copy_data = scene_copy_data,
    .free_data = scene_free_data,
    /* For now default `BKE_lib_id_make_local_generic()` should work, may need more work though to
     * support all possible corner cases. */
    .make_local = NULL,
};

const char *RE_engine_id_BLENDER_EEVEE = "BLENDER_EEVEE";
const char *RE_engine_id_BLENDER_WORKBENCH = "BLENDER_WORKBENCH";
const char *RE_engine_id_CYCLES = "CYCLES";

void free_avicodecdata(AviCodecData *acd)
{
  if (acd) {
    if (acd->lpFormat) {
      MEM_freeN(acd->lpFormat);
      acd->lpFormat = NULL;
      acd->cbFormat = 0;
    }
    if (acd->lpParms) {
      MEM_freeN(acd->lpParms);
      acd->lpParms = NULL;
      acd->cbParms = 0;
    }
  }
}

static void remove_sequencer_fcurves(Scene *sce)
{
  AnimData *adt = BKE_animdata_from_id(&sce->id);

  if (adt && adt->action) {
    FCurve *fcu, *nextfcu;

    for (fcu = adt->action->curves.first; fcu; fcu = nextfcu) {
      nextfcu = fcu->next;

      if ((fcu->rna_path) && strstr(fcu->rna_path, "sequences_all")) {
        action_groups_remove_channel(adt->action, fcu);
        free_fcurve(fcu);
      }
    }
  }
}

/* flag -- copying options (see BKE_lib_id.h's LIB_ID_COPY_... flags for more). */
ToolSettings *BKE_toolsettings_copy(ToolSettings *toolsettings, const int flag)
{
  if (toolsettings == NULL) {
    return NULL;
  }
  ToolSettings *ts = MEM_dupallocN(toolsettings);
  if (ts->vpaint) {
    ts->vpaint = MEM_dupallocN(ts->vpaint);
    BKE_paint_copy(&ts->vpaint->paint, &ts->vpaint->paint, flag);
  }
  if (ts->wpaint) {
    ts->wpaint = MEM_dupallocN(ts->wpaint);
    BKE_paint_copy(&ts->wpaint->paint, &ts->wpaint->paint, flag);
  }
  if (ts->sculpt) {
    ts->sculpt = MEM_dupallocN(ts->sculpt);
    BKE_paint_copy(&ts->sculpt->paint, &ts->sculpt->paint, flag);
  }
  if (ts->uvsculpt) {
    ts->uvsculpt = MEM_dupallocN(ts->uvsculpt);
    BKE_paint_copy(&ts->uvsculpt->paint, &ts->uvsculpt->paint, flag);
  }
  if (ts->gp_paint) {
    ts->gp_paint = MEM_dupallocN(ts->gp_paint);
    BKE_paint_copy(&ts->gp_paint->paint, &ts->gp_paint->paint, flag);
  }
  if (ts->gp_vertexpaint) {
    ts->gp_vertexpaint = MEM_dupallocN(ts->gp_vertexpaint);
    BKE_paint_copy(&ts->gp_vertexpaint->paint, &ts->gp_vertexpaint->paint, flag);
  }
  if (ts->gp_sculptpaint) {
    ts->gp_sculptpaint = MEM_dupallocN(ts->gp_sculptpaint);
    BKE_paint_copy(&ts->gp_sculptpaint->paint, &ts->gp_sculptpaint->paint, flag);
  }
  if (ts->gp_weightpaint) {
    ts->gp_weightpaint = MEM_dupallocN(ts->gp_weightpaint);
    BKE_paint_copy(&ts->gp_weightpaint->paint, &ts->gp_weightpaint->paint, flag);
  }

  BKE_paint_copy(&ts->imapaint.paint, &ts->imapaint.paint, flag);
  ts->imapaint.paintcursor = NULL;
  ts->particle.paintcursor = NULL;
  ts->particle.scene = NULL;
  ts->particle.object = NULL;

  /* duplicate Grease Pencil interpolation curve */
  ts->gp_interpolate.custom_ipo = BKE_curvemapping_copy(ts->gp_interpolate.custom_ipo);
  /* duplicate Grease Pencil multiframe fallof */
  ts->gp_sculpt.cur_falloff = BKE_curvemapping_copy(ts->gp_sculpt.cur_falloff);
  ts->gp_sculpt.cur_primitive = BKE_curvemapping_copy(ts->gp_sculpt.cur_primitive);

  ts->custom_bevel_profile_preset = BKE_curveprofile_copy(ts->custom_bevel_profile_preset);
  return ts;
}

void BKE_toolsettings_free(ToolSettings *toolsettings)
{
  if (toolsettings == NULL) {
    return;
  }
  if (toolsettings->vpaint) {
    BKE_paint_free(&toolsettings->vpaint->paint);
    MEM_freeN(toolsettings->vpaint);
  }
  if (toolsettings->wpaint) {
    BKE_paint_free(&toolsettings->wpaint->paint);
    MEM_freeN(toolsettings->wpaint);
  }
  if (toolsettings->sculpt) {
    BKE_paint_free(&toolsettings->sculpt->paint);
    MEM_freeN(toolsettings->sculpt);
  }
  if (toolsettings->uvsculpt) {
    BKE_paint_free(&toolsettings->uvsculpt->paint);
    MEM_freeN(toolsettings->uvsculpt);
  }
  if (toolsettings->gp_paint) {
    BKE_paint_free(&toolsettings->gp_paint->paint);
    MEM_freeN(toolsettings->gp_paint);
  }
  if (toolsettings->gp_vertexpaint) {
    BKE_paint_free(&toolsettings->gp_vertexpaint->paint);
    MEM_freeN(toolsettings->gp_vertexpaint);
  }
  if (toolsettings->gp_sculptpaint) {
    BKE_paint_free(&toolsettings->gp_sculptpaint->paint);
    MEM_freeN(toolsettings->gp_sculptpaint);
  }
  if (toolsettings->gp_weightpaint) {
    BKE_paint_free(&toolsettings->gp_weightpaint->paint);
    MEM_freeN(toolsettings->gp_weightpaint);
  }
  BKE_paint_free(&toolsettings->imapaint.paint);

  /* free Grease Pencil interpolation curve */
  if (toolsettings->gp_interpolate.custom_ipo) {
    BKE_curvemapping_free(toolsettings->gp_interpolate.custom_ipo);
  }
  /* free Grease Pencil multiframe falloff curve */
  if (toolsettings->gp_sculpt.cur_falloff) {
    BKE_curvemapping_free(toolsettings->gp_sculpt.cur_falloff);
  }
  if (toolsettings->gp_sculpt.cur_primitive) {
    BKE_curvemapping_free(toolsettings->gp_sculpt.cur_primitive);
  }

  if (toolsettings->custom_bevel_profile_preset) {
    BKE_curveprofile_free(toolsettings->custom_bevel_profile_preset);
  }

  MEM_freeN(toolsettings);
}

void BKE_scene_copy_data_eevee(Scene *sce_dst, const Scene *sce_src)
{
  /* Copy eevee data between scenes. */
  sce_dst->eevee = sce_src->eevee;
  sce_dst->eevee.light_cache = NULL;
  sce_dst->eevee.light_cache_info[0] = '\0';
  /* TODO Copy the cache. */
}

Scene *BKE_scene_copy(Main *bmain, Scene *sce, int type)
{
  Scene *sce_copy;

  /* TODO this should/could most likely be replaced by call to more generic code at some point...
   * But for now, let's keep it well isolated here. */
  if (type == SCE_COPY_EMPTY) {
    ListBase rv;

    sce_copy = BKE_scene_add(bmain, sce->id.name + 2);

    rv = sce_copy->r.views;
    BKE_curvemapping_free_data(&sce_copy->r.mblur_shutter_curve);
    sce_copy->r = sce->r;
    sce_copy->r.views = rv;
    sce_copy->unit = sce->unit;
    sce_copy->physics_settings = sce->physics_settings;
    sce_copy->audio = sce->audio;
    BKE_scene_copy_data_eevee(sce_copy, sce);

    if (sce->id.properties) {
      sce_copy->id.properties = IDP_CopyProperty(sce->id.properties);
    }

    MEM_freeN(sce_copy->toolsettings);
    BKE_sound_destroy_scene(sce_copy);

    /* copy color management settings */
    BKE_color_managed_display_settings_copy(&sce_copy->display_settings, &sce->display_settings);
    BKE_color_managed_view_settings_copy(&sce_copy->view_settings, &sce->view_settings);
    BKE_color_managed_colorspace_settings_copy(&sce_copy->sequencer_colorspace_settings,
                                               &sce->sequencer_colorspace_settings);

    BKE_color_managed_display_settings_copy(&sce_copy->r.im_format.display_settings,
                                            &sce->r.im_format.display_settings);
    BKE_color_managed_view_settings_copy(&sce_copy->r.im_format.view_settings,
                                         &sce->r.im_format.view_settings);

    BKE_color_managed_display_settings_copy(&sce_copy->r.bake.im_format.display_settings,
                                            &sce->r.bake.im_format.display_settings);
    BKE_color_managed_view_settings_copy(&sce_copy->r.bake.im_format.view_settings,
                                         &sce->r.bake.im_format.view_settings);

    BKE_curvemapping_copy_data(&sce_copy->r.mblur_shutter_curve, &sce->r.mblur_shutter_curve);

    /* viewport display settings */
    sce_copy->display = sce->display;

    /* tool settings */
    sce_copy->toolsettings = BKE_toolsettings_copy(sce->toolsettings, 0);

    /* make a private copy of the avicodecdata */
    if (sce->r.avicodecdata) {
      sce_copy->r.avicodecdata = MEM_dupallocN(sce->r.avicodecdata);
      sce_copy->r.avicodecdata->lpFormat = MEM_dupallocN(sce_copy->r.avicodecdata->lpFormat);
      sce_copy->r.avicodecdata->lpParms = MEM_dupallocN(sce_copy->r.avicodecdata->lpParms);
    }

    if (sce->r.ffcodecdata.properties) { /* intentionally check scen not sce. */
      sce_copy->r.ffcodecdata.properties = IDP_CopyProperty(sce->r.ffcodecdata.properties);
    }

    BKE_sound_reset_scene_runtime(sce_copy);

    /* grease pencil */
    sce_copy->gpd = NULL;

    sce_copy->preview = NULL;

    return sce_copy;
  }
  else {
    BKE_id_copy_ex(bmain, (ID *)sce, (ID **)&sce_copy, LIB_ID_COPY_ACTIONS);
    id_us_min(&sce_copy->id);
    id_us_ensure_real(&sce_copy->id);

    /* Extra actions, most notably SCE_FULL_COPY also duplicates several 'children' datablocks. */

    if (type == SCE_COPY_FULL) {
      /* Copy Freestyle LineStyle datablocks. */
      for (ViewLayer *view_layer_dst = sce_copy->view_layers.first; view_layer_dst;
           view_layer_dst = view_layer_dst->next) {
        for (FreestyleLineSet *lineset = view_layer_dst->freestyle_config.linesets.first; lineset;
             lineset = lineset->next) {
          if (lineset->linestyle) {
            id_us_min(&lineset->linestyle->id);
            BKE_id_copy_ex(
                bmain, (ID *)lineset->linestyle, (ID **)&lineset->linestyle, LIB_ID_COPY_ACTIONS);
          }
        }
      }

      /* Full copy of world (included animations) */
      if (sce_copy->world) {
        id_us_min(&sce_copy->world->id);
        BKE_id_copy_ex(bmain, (ID *)sce_copy->world, (ID **)&sce_copy->world, LIB_ID_COPY_ACTIONS);
      }

      /* Full copy of GreasePencil. */
      if (sce_copy->gpd) {
        id_us_min(&sce_copy->gpd->id);
        BKE_id_copy_ex(bmain, (ID *)sce_copy->gpd, (ID **)&sce_copy->gpd, LIB_ID_COPY_ACTIONS);
      }
    }
    else {
      /* Remove sequencer if not full copy */
      /* XXX Why in Hell? :/ */
      remove_sequencer_fcurves(sce_copy);
      BKE_sequencer_editing_free(sce_copy, true);
    }

    /* NOTE: part of SCE_COPY_FULL operations
     * are done outside of blenkernel with ED_object_single_users! */

    return sce_copy;
  }
}

void BKE_scene_groups_relink(Scene *sce)
{
  if (sce->rigidbody_world) {
    BKE_rigidbody_world_groups_relink(sce->rigidbody_world);
  }
}

<<<<<<< HEAD
void BKE_scene_make_local(Main *bmain, Scene *sce, const int flags)
{
  /* For now should work, may need more work though to support all possible corner cases
   * (also scene_copy probably needs some love). */
  BKE_lib_id_make_local_generic(bmain, &sce->id, flags);
}

/** Free (or release) any data used by this scene (does not free the scene itself). */
void BKE_scene_free_ex(Scene *sce, const bool do_id_user)
{
  BKE_animdata_free((ID *)sce, false);

  BKE_sequencer_editing_free(sce, do_id_user);

  BKE_keyingsets_free(&sce->keyingsets);

  /* is no lib link block, but scene extension */
  if (sce->nodetree) {
    ntreeFreeNestedTree(sce->nodetree);
    MEM_freeN(sce->nodetree);
    sce->nodetree = NULL;
  }

  if (sce->rigidbody_world) {
    BKE_rigidbody_free_world(sce);
  }

  if (sce->r.avicodecdata) {
    free_avicodecdata(sce->r.avicodecdata);
    MEM_freeN(sce->r.avicodecdata);
    sce->r.avicodecdata = NULL;
  }
  if (sce->r.ffcodecdata.properties) {
    IDP_FreeProperty(sce->r.ffcodecdata.properties);
    sce->r.ffcodecdata.properties = NULL;
  }

  BLI_freelistN(&sce->markers);
  BLI_freelistN(&sce->transform_spaces);
  BLI_freelistN(&sce->r.views);

  BKE_toolsettings_free(sce->toolsettings);
  sce->toolsettings = NULL;

  BKE_scene_free_depsgraph_hash(sce);

  MEM_SAFE_FREE(sce->fps_info);

  BKE_sound_destroy_scene(sce);

  BKE_color_managed_view_settings_free(&sce->view_settings);

  BKE_previewimg_free(&sce->preview);
  BKE_curvemapping_free_data(&sce->r.mblur_shutter_curve);

  for (ViewLayer *view_layer = sce->view_layers.first, *view_layer_next; view_layer;
       view_layer = view_layer_next) {
    view_layer_next = view_layer->next;

    BLI_remlink(&sce->view_layers, view_layer);
    BKE_view_layer_free_ex(view_layer, do_id_user);
  }

  /* Master Collection */
  // TODO: what to do with do_id_user? it's also true when just
  // closing the file which seems wrong? should decrement users
  // for objects directly in the master collection? then other
  // collections in the scene need to do it too?
  if (sce->master_collection) {
    BKE_collection_free(sce->master_collection);
    MEM_freeN(sce->master_collection);
    sce->master_collection = NULL;
  }

  if (sce->eevee.light_cache) {
    EEVEE_lightcache_free(sce->eevee.light_cache);
    sce->eevee.light_cache = NULL;
  }

  if (sce->display.shading.prop) {
    IDP_FreeProperty(sce->display.shading.prop);
    sce->display.shading.prop = NULL;
  }

  /* These are freed on doversion. */
  BLI_assert(sce->layer_properties == NULL);
}

void BKE_scene_free(Scene *sce)
{
  BKE_scene_free_ex(sce, true);
}

/**
 * \note Use DNA_scene_defaults.h where possible.
 */
void BKE_scene_init(Scene *sce)
{
  const char *colorspace_name;
  SceneRenderView *srv;
  CurveMapping *mblur_shutter_curve;

  BLI_assert(MEMCMP_STRUCT_AFTER_IS_ZERO(sce, id));

  MEMCPY_STRUCT_AFTER(sce, DNA_struct_default_get(Scene), id);

  BLI_strncpy(sce->r.bake.filepath, U.renderdir, sizeof(sce->r.bake.filepath));

  mblur_shutter_curve = &sce->r.mblur_shutter_curve;
  BKE_curvemapping_set_defaults(mblur_shutter_curve, 1, 0.0f, 0.0f, 1.0f, 1.0f);
  BKE_curvemapping_initialize(mblur_shutter_curve);
  BKE_curvemap_reset(mblur_shutter_curve->cm,
                     &mblur_shutter_curve->clipr,
                     CURVE_PRESET_MAX,
                     CURVEMAP_SLOPE_POS_NEG);

  sce->toolsettings = DNA_struct_default_alloc(ToolSettings);

  sce->toolsettings->autokey_mode = U.autokey_mode;

  /* grease pencil multiframe falloff curve */
  sce->toolsettings->gp_sculpt.cur_falloff = BKE_curvemapping_add(1, 0.0f, 0.0f, 1.0f, 1.0f);
  CurveMapping *gp_falloff_curve = sce->toolsettings->gp_sculpt.cur_falloff;
  BKE_curvemapping_initialize(gp_falloff_curve);
  BKE_curvemap_reset(
      gp_falloff_curve->cm, &gp_falloff_curve->clipr, CURVE_PRESET_GAUSS, CURVEMAP_SLOPE_POSITIVE);

  sce->toolsettings->gp_sculpt.cur_primitive = BKE_curvemapping_add(1, 0.0f, 0.0f, 1.0f, 1.0f);
  CurveMapping *gp_primitive_curve = sce->toolsettings->gp_sculpt.cur_primitive;
  BKE_curvemapping_initialize(gp_primitive_curve);
  BKE_curvemap_reset(gp_primitive_curve->cm,
                     &gp_primitive_curve->clipr,
                     CURVE_PRESET_BELL,
                     CURVEMAP_SLOPE_POSITIVE);

  sce->unit.system = USER_UNIT_METRIC;
  sce->unit.scale_length = 1.0f;
  sce->unit.length_unit = bUnit_GetBaseUnitOfType(USER_UNIT_METRIC, B_UNIT_LENGTH);
  sce->unit.mass_unit = bUnit_GetBaseUnitOfType(USER_UNIT_METRIC, B_UNIT_MASS);
  sce->unit.time_unit = bUnit_GetBaseUnitOfType(USER_UNIT_METRIC, B_UNIT_TIME);

  {
    ParticleEditSettings *pset;
    pset = &sce->toolsettings->particle;
    for (int i = 1; i < ARRAY_SIZE(pset->brush); i++) {
      pset->brush[i] = pset->brush[0];
    }
    pset->brush[PE_BRUSH_CUT].strength = 1.0f;
  }

  BLI_strncpy(sce->r.engine, RE_engine_id_BLENDER_EEVEE, sizeof(sce->r.engine));

  BLI_strncpy(sce->r.pic, U.renderdir, sizeof(sce->r.pic));

  /* Note; in header_info.c the scene copy happens...,
   * if you add more to renderdata it has to be checked there. */

  /* multiview - stereo */
  BKE_scene_add_render_view(sce, STEREO_LEFT_NAME);
  srv = sce->r.views.first;
  BLI_strncpy(srv->suffix, STEREO_LEFT_SUFFIX, sizeof(srv->suffix));

  BKE_scene_add_render_view(sce, STEREO_RIGHT_NAME);
  srv = sce->r.views.last;
  BLI_strncpy(srv->suffix, STEREO_RIGHT_SUFFIX, sizeof(srv->suffix));

  BKE_sound_reset_scene_runtime(sce);

  /* color management */
  colorspace_name = IMB_colormanagement_role_colorspace_name_get(COLOR_ROLE_DEFAULT_SEQUENCER);

  BKE_color_managed_display_settings_init(&sce->display_settings);
  BKE_color_managed_view_settings_init_render(
      &sce->view_settings, &sce->display_settings, "Filmic");
  BLI_strncpy(sce->sequencer_colorspace_settings.name,
              colorspace_name,
              sizeof(sce->sequencer_colorspace_settings.name));

  /* Those next two sets (render and baking settings) are not currently in use,
   * but are exposed to RNA API and hence must have valid data. */
  BKE_color_managed_display_settings_init(&sce->r.im_format.display_settings);
  BKE_color_managed_view_settings_init_render(
      &sce->r.im_format.view_settings, &sce->r.im_format.display_settings, "Filmic");

  BKE_color_managed_display_settings_init(&sce->r.bake.im_format.display_settings);
  BKE_color_managed_view_settings_init_render(
      &sce->r.bake.im_format.view_settings, &sce->r.bake.im_format.display_settings, "Filmic");

  /* Curve Profile */
  sce->toolsettings->custom_bevel_profile_preset = BKE_curveprofile_add(PROF_PRESET_LINE);

  for (int i = 0; i < ARRAY_SIZE(sce->orientation_slots); i++) {
    sce->orientation_slots[i].index_custom = -1;
  }

  /* Master Collection */
  sce->master_collection = BKE_collection_master_add();

  BKE_view_layer_add(sce, "View Layer");
}

=======
>>>>>>> c08151c6
Scene *BKE_scene_add(Main *bmain, const char *name)
{
  Scene *sce;

  sce = BKE_libblock_alloc(bmain, ID_SCE, name, 0);
  id_us_min(&sce->id);
  id_us_ensure_real(&sce->id);

  scene_init_data(&sce->id);

  return sce;
}

/**
 * Check if there is any instance of the object in the scene
 */
bool BKE_scene_object_find(Scene *scene, Object *ob)
{
  for (ViewLayer *view_layer = scene->view_layers.first; view_layer;
       view_layer = view_layer->next) {
    if (BLI_findptr(&view_layer->object_bases, ob, offsetof(Base, object))) {
      return true;
    }
  }
  return false;
}

Object *BKE_scene_object_find_by_name(Scene *scene, const char *name)
{
  for (ViewLayer *view_layer = scene->view_layers.first; view_layer;
       view_layer = view_layer->next) {
    for (Base *base = view_layer->object_bases.first; base; base = base->next) {
      if (STREQ(base->object->id.name + 2, name)) {
        return base->object;
      }
    }
  }
  return NULL;
}

/**
 * Sets the active scene, mainly used when running in background mode
 * (``--scene`` command line argument).
 * This is also called to set the scene directly, bypassing windowing code.
 * Otherwise #WM_window_set_active_scene is used when changing scenes by the user.
 */
void BKE_scene_set_background(Main *bmain, Scene *scene)
{
  Object *ob;

  /* check for cyclic sets, for reading old files but also for definite security (py?) */
  BKE_scene_validate_setscene(bmain, scene);

  /* deselect objects (for dataselect) */
  for (ob = bmain->objects.first; ob; ob = ob->id.next) {
    ob->flag &= ~SELECT;
  }

  /* copy layers and flags from bases to objects */
  for (ViewLayer *view_layer = scene->view_layers.first; view_layer;
       view_layer = view_layer->next) {
    for (Base *base = view_layer->object_bases.first; base; base = base->next) {
      ob = base->object;
      /* collection patch... */
      BKE_scene_object_base_flag_sync_from_base(base);
    }
  }
  /* No full animation update, this to enable render code to work
   * (render code calls own animation updates). */
}

/* called from creator_args.c */
Scene *BKE_scene_set_name(Main *bmain, const char *name)
{
  Scene *sce = (Scene *)BKE_libblock_find_name(bmain, ID_SCE, name);
  if (sce) {
    BKE_scene_set_background(bmain, sce);
    printf("Scene switch for render: '%s' in file: '%s'\n", name, BKE_main_blendfile_path(bmain));
    return sce;
  }

  printf("Can't find scene: '%s' in file: '%s'\n", name, BKE_main_blendfile_path(bmain));
  return NULL;
}

/* Used by metaballs, return *all* objects (including duplis)
 * existing in the scene (including scene's sets). */
int BKE_scene_base_iter_next(
    Depsgraph *depsgraph, SceneBaseIter *iter, Scene **scene, int val, Base **base, Object **ob)
{
  bool run_again = true;

  /* init */
  if (val == 0) {
    iter->phase = F_START;
    iter->dupob = NULL;
    iter->duplilist = NULL;
    iter->dupli_refob = NULL;
  }
  else {
    /* run_again is set when a duplilist has been ended */
    while (run_again) {
      run_again = false;

      /* the first base */
      if (iter->phase == F_START) {
        ViewLayer *view_layer = (depsgraph) ? DEG_get_evaluated_view_layer(depsgraph) :
                                              BKE_view_layer_context_active_PLACEHOLDER(*scene);
        *base = view_layer->object_bases.first;
        if (*base) {
          *ob = (*base)->object;
          iter->phase = F_SCENE;
        }
        else {
          /* exception: empty scene layer */
          while ((*scene)->set) {
            (*scene) = (*scene)->set;
            ViewLayer *view_layer_set = BKE_view_layer_default_render((*scene));
            if (view_layer_set->object_bases.first) {
              *base = view_layer_set->object_bases.first;
              *ob = (*base)->object;
              iter->phase = F_SCENE;
              break;
            }
          }
        }
      }
      else {
        if (*base && iter->phase != F_DUPLI) {
          *base = (*base)->next;
          if (*base) {
            *ob = (*base)->object;
          }
          else {
            if (iter->phase == F_SCENE) {
              /* (*scene) is finished, now do the set */
              while ((*scene)->set) {
                (*scene) = (*scene)->set;
                ViewLayer *view_layer_set = BKE_view_layer_default_render((*scene));
                if (view_layer_set->object_bases.first) {
                  *base = view_layer_set->object_bases.first;
                  *ob = (*base)->object;
                  break;
                }
              }
            }
          }
        }
      }

      if (*base == NULL) {
        iter->phase = F_START;
      }
      else {
        if (iter->phase != F_DUPLI) {
          if (depsgraph && (*base)->object->transflag & OB_DUPLI) {
            /* collections cannot be duplicated for metaballs yet,
             * this enters eternal loop because of
             * makeDispListMBall getting called inside of collection_duplilist */
            if ((*base)->object->instance_collection == NULL) {
              iter->duplilist = object_duplilist(depsgraph, (*scene), (*base)->object);

              iter->dupob = iter->duplilist->first;

              if (!iter->dupob) {
                free_object_duplilist(iter->duplilist);
                iter->duplilist = NULL;
              }
              iter->dupli_refob = NULL;
            }
          }
        }
        /* handle dupli's */
        if (iter->dupob) {
          (*base)->flag_legacy |= OB_FROMDUPLI;
          *ob = iter->dupob->ob;
          iter->phase = F_DUPLI;

          if (iter->dupli_refob != *ob) {
            if (iter->dupli_refob) {
              /* Restore previous object's real matrix. */
              copy_m4_m4(iter->dupli_refob->obmat, iter->omat);
            }
            /* Backup new object's real matrix. */
            iter->dupli_refob = *ob;
            copy_m4_m4(iter->omat, iter->dupli_refob->obmat);
          }
          copy_m4_m4((*ob)->obmat, iter->dupob->mat);

          iter->dupob = iter->dupob->next;
        }
        else if (iter->phase == F_DUPLI) {
          iter->phase = F_SCENE;
          (*base)->flag_legacy &= ~OB_FROMDUPLI;

          if (iter->dupli_refob) {
            /* Restore last object's real matrix. */
            copy_m4_m4(iter->dupli_refob->obmat, iter->omat);
            iter->dupli_refob = NULL;
          }

          free_object_duplilist(iter->duplilist);
          iter->duplilist = NULL;
          run_again = true;
        }
      }
    }
  }

  return iter->phase;
}

Scene *BKE_scene_find_from_collection(const Main *bmain, const Collection *collection)
{
  for (Scene *scene = bmain->scenes.first; scene; scene = scene->id.next) {
    for (ViewLayer *layer = scene->view_layers.first; layer; layer = layer->next) {
      if (BKE_view_layer_has_collection(layer, collection)) {
        return scene;
      }
    }
  }

  return NULL;
}

#ifdef DURIAN_CAMERA_SWITCH
Object *BKE_scene_camera_switch_find(Scene *scene)
{
  if (scene->r.mode & R_NO_CAMERA_SWITCH) {
    return NULL;
  }

  const int cfra = ((scene->r.images == scene->r.framapto) ?
                        scene->r.cfra :
                        (int)(scene->r.cfra *
                              ((float)scene->r.framapto / (float)scene->r.images)));
  int frame = -(MAXFRAME + 1);
  int min_frame = MAXFRAME + 1;
  Object *camera = NULL;
  Object *first_camera = NULL;

  for (TimeMarker *m = scene->markers.first; m; m = m->next) {
    if (m->camera && (m->camera->restrictflag & OB_RESTRICT_RENDER) == 0) {
      if ((m->frame <= cfra) && (m->frame > frame)) {
        camera = m->camera;
        frame = m->frame;

        if (frame == cfra) {
          break;
        }
      }

      if (m->frame < min_frame) {
        first_camera = m->camera;
        min_frame = m->frame;
      }
    }
  }

  if (camera == NULL) {
    /* If there's no marker to the left of current frame,
     * use camera from left-most marker to solve all sort
     * of Schrodinger uncertainties.
     */
    return first_camera;
  }

  return camera;
}
#endif

bool BKE_scene_camera_switch_update(Scene *scene)
{
#ifdef DURIAN_CAMERA_SWITCH
  Object *camera = BKE_scene_camera_switch_find(scene);
  if (camera && (camera != scene->camera)) {
    scene->camera = camera;
    DEG_id_tag_update(&scene->id, ID_RECALC_COPY_ON_WRITE);
    return true;
  }
#else
  (void)scene;
#endif
  return false;
}

char *BKE_scene_find_marker_name(Scene *scene, int frame)
{
  ListBase *markers = &scene->markers;
  TimeMarker *m1, *m2;

  /* search through markers for match */
  for (m1 = markers->first, m2 = markers->last; m1 && m2; m1 = m1->next, m2 = m2->prev) {
    if (m1->frame == frame) {
      return m1->name;
    }

    if (m1 == m2) {
      break;
    }

    if (m2->frame == frame) {
      return m2->name;
    }
  }

  return NULL;
}

/* return the current marker for this frame,
 * we can have more than 1 marker per frame, this just returns the first :/ */
char *BKE_scene_find_last_marker_name(Scene *scene, int frame)
{
  TimeMarker *marker, *best_marker = NULL;
  int best_frame = -MAXFRAME * 2;
  for (marker = scene->markers.first; marker; marker = marker->next) {
    if (marker->frame == frame) {
      return marker->name;
    }

    if (marker->frame > best_frame && marker->frame < frame) {
      best_marker = marker;
      best_frame = marker->frame;
    }
  }

  return best_marker ? best_marker->name : NULL;
}

int BKE_scene_frame_snap_by_seconds(Scene *scene, double interval_in_seconds, int cfra)
{
  const int fps = round_db_to_int(FPS * interval_in_seconds);
  const int second_prev = cfra - mod_i(cfra, fps);
  const int second_next = second_prev + fps;
  const int delta_prev = cfra - second_prev;
  const int delta_next = second_next - cfra;
  return (delta_prev < delta_next) ? second_prev : second_next;
}

void BKE_scene_remove_rigidbody_object(struct Main *bmain,
                                       Scene *scene,
                                       Object *ob,
                                       const bool free_us)
{
  /* remove rigid body constraint from world before removing object */
  if (ob->rigidbody_constraint) {
    BKE_rigidbody_remove_constraint(bmain, scene, ob, free_us);
  }
  /* remove rigid body object from world before removing object */
  if (ob->rigidbody_object) {
    BKE_rigidbody_remove_object(bmain, scene, ob, free_us);
  }
}

/* checks for cycle, returns 1 if it's all OK */
bool BKE_scene_validate_setscene(Main *bmain, Scene *sce)
{
  Scene *sce_iter;
  int a, totscene;

  if (sce->set == NULL) {
    return true;
  }
  totscene = BLI_listbase_count(&bmain->scenes);

  for (a = 0, sce_iter = sce; sce_iter->set; sce_iter = sce_iter->set, a++) {
    /* more iterations than scenes means we have a cycle */
    if (a > totscene) {
      /* the tested scene gets zero'ed, that's typically current scene */
      sce->set = NULL;
      return false;
    }
  }

  return true;
}

/**
 * This function is needed to cope with fractional frames - including two Blender rendering
 * features mblur (motion blur that renders 'subframes' and blurs them together),
 * and fields rendering.
 */
float BKE_scene_frame_get(const Scene *scene)
{
  return BKE_scene_frame_to_ctime(scene, scene->r.cfra);
}

/* This function is used to obtain arbitrary fractional frames */
float BKE_scene_frame_to_ctime(const Scene *scene, const float frame)
{
  float ctime = frame;
  ctime += scene->r.subframe;
  ctime *= scene->r.framelen;

  return ctime;
}
/**
 * Sets the frame int/float components.
 */
void BKE_scene_frame_set(struct Scene *scene, double cfra)
{
  double intpart;
  scene->r.subframe = modf(cfra, &intpart);
  scene->r.cfra = (int)intpart;
}

/* -------------------------------------------------------------------- */
/** \name Scene Orientation Slots
 * \{ */

TransformOrientationSlot *BKE_scene_orientation_slot_get(Scene *scene, int slot_index)
{
  if ((scene->orientation_slots[slot_index].flag & SELECT) == 0) {
    slot_index = SCE_ORIENT_DEFAULT;
  }
  return &scene->orientation_slots[slot_index];
}

TransformOrientationSlot *BKE_scene_orientation_slot_get_from_flag(Scene *scene, int flag)
{
  BLI_assert(flag && !(flag & ~(V3D_GIZMO_SHOW_OBJECT_TRANSLATE | V3D_GIZMO_SHOW_OBJECT_ROTATE |
                                V3D_GIZMO_SHOW_OBJECT_SCALE)));
  int slot_index = SCE_ORIENT_DEFAULT;
  if (flag & V3D_GIZMO_SHOW_OBJECT_TRANSLATE) {
    slot_index = SCE_ORIENT_TRANSLATE;
  }
  else if (flag & V3D_GIZMO_SHOW_OBJECT_ROTATE) {
    slot_index = SCE_ORIENT_ROTATE;
  }
  else if (flag & V3D_GIZMO_SHOW_OBJECT_SCALE) {
    slot_index = SCE_ORIENT_SCALE;
  }
  return BKE_scene_orientation_slot_get(scene, slot_index);
}

/**
 * Activate a transform orientation in a 3D view based on an enum value.
 *
 * \param orientation: If this is #V3D_ORIENT_CUSTOM or greater, the custom transform orientation
 * with index \a orientation - #V3D_ORIENT_CUSTOM gets activated.
 */
void BKE_scene_orientation_slot_set_index(TransformOrientationSlot *orient_slot, int orientation)
{
  const bool is_custom = orientation >= V3D_ORIENT_CUSTOM;
  orient_slot->type = is_custom ? V3D_ORIENT_CUSTOM : orientation;
  orient_slot->index_custom = is_custom ? (orientation - V3D_ORIENT_CUSTOM) : -1;
}

int BKE_scene_orientation_slot_get_index(const TransformOrientationSlot *orient_slot)
{
  return (orient_slot->type == V3D_ORIENT_CUSTOM) ?
             (orient_slot->type + orient_slot->index_custom) :
             orient_slot->type;
}

/** \} */

/* That's like really a bummer, because currently animation data for armatures
 * might want to use pose, and pose might be missing on the object.
 * This happens when changing visible layers, which leads to situations when
 * pose is missing or marked for recalc, animation will change it and then
 * object update will restore the pose.
 *
 * This could be solved by the new dependency graph, but for until then we'll
 * do an extra pass on the objects to ensure it's all fine.
 */
#define POSE_ANIMATION_WORKAROUND

#ifdef POSE_ANIMATION_WORKAROUND
static void scene_armature_depsgraph_workaround(Main *bmain, Depsgraph *depsgraph)
{
  Object *ob;
  if (BLI_listbase_is_empty(&bmain->armatures) || !DEG_id_type_updated(depsgraph, ID_OB)) {
    return;
  }
  for (ob = bmain->objects.first; ob; ob = ob->id.next) {
    if (ob->type == OB_ARMATURE && ob->adt) {
      if (ob->pose == NULL || (ob->pose->flag & POSE_RECALC)) {
        BKE_pose_rebuild(bmain, ob, ob->data, true);
      }
    }
  }
}
#endif

static bool check_rendered_viewport_visible(Main *bmain)
{
  wmWindowManager *wm = bmain->wm.first;
  wmWindow *window;
  for (window = wm->windows.first; window != NULL; window = window->next) {
    const bScreen *screen = BKE_workspace_active_screen_get(window->workspace_hook);
    Scene *scene = window->scene;
    RenderEngineType *type = RE_engines_find(scene->r.engine);

    if (type->draw_engine || !type->render) {
      continue;
    }

    for (ScrArea *area = screen->areabase.first; area != NULL; area = area->next) {
      View3D *v3d = area->spacedata.first;
      if (area->spacetype != SPACE_VIEW3D) {
        continue;
      }
      if (v3d->shading.type == OB_RENDER) {
        return true;
      }
    }
  }
  return false;
}

/* TODO(campbell): shouldn't we be able to use 'DEG_get_view_layer' here?
 * Currently this is NULL on load, so don't. */
static void prepare_mesh_for_viewport_render(Main *bmain, const ViewLayer *view_layer)
{
  /* This is needed to prepare mesh to be used by the render
   * engine from the viewport rendering. We do loading here
   * so all the objects which shares the same mesh datablock
   * are nicely tagged for update and updated.
   *
   * This makes it so viewport render engine doesn't need to
   * call loading of the edit data for the mesh objects.
   */

  Object *obedit = OBEDIT_FROM_VIEW_LAYER(view_layer);
  if (obedit) {
    Mesh *mesh = obedit->data;
    if ((obedit->type == OB_MESH) &&
        ((obedit->id.recalc & ID_RECALC_ALL) || (mesh->id.recalc & ID_RECALC_ALL))) {
      if (check_rendered_viewport_visible(bmain)) {
        BMesh *bm = mesh->edit_mesh->bm;
        BM_mesh_bm_to_me(bmain,
                         bm,
                         mesh,
                         (&(struct BMeshToMeshParams){
                             .calc_object_remap = true,
                             .update_shapekey_indices = true,
                         }));
        DEG_id_tag_update(&mesh->id, 0);
      }
    }
  }
}

void BKE_scene_update_sound(Depsgraph *depsgraph, Main *bmain)
{
  Scene *scene = DEG_get_evaluated_scene(depsgraph);
  const int recalc = scene->id.recalc;
  BKE_sound_ensure_scene(scene);
  if (recalc & ID_RECALC_AUDIO_SEEK) {
    BKE_sound_seek_scene(bmain, scene);
  }
  if (recalc & ID_RECALC_AUDIO_FPS) {
    BKE_sound_update_fps(bmain, scene);
  }
  if (recalc & ID_RECALC_AUDIO_VOLUME) {
    BKE_sound_set_scene_volume(scene, scene->audio.volume);
  }
  if (recalc & ID_RECALC_AUDIO_MUTE) {
    const bool is_mute = (scene->audio.flag & AUDIO_MUTE);
    BKE_sound_mute_scene(scene, is_mute);
  }
  if (recalc & ID_RECALC_AUDIO_LISTENER) {
    BKE_sound_update_scene_listener(scene);
  }
  BKE_sound_update_scene(depsgraph, scene);
}

/* TODO(sergey): This actually should become view_layer_graph or so.
 * Same applies to update_for_newframe.
 *
 * If only_if_tagged is truth then the function will do nothing if the dependency graph is up
 * to date already.
 */
static void scene_graph_update_tagged(Depsgraph *depsgraph, Main *bmain, bool only_if_tagged)
{
  if (only_if_tagged && DEG_is_fully_evaluated(depsgraph)) {
    return;
  }

  Scene *scene = DEG_get_input_scene(depsgraph);
  ViewLayer *view_layer = DEG_get_input_view_layer(depsgraph);

  bool run_callbacks = DEG_id_type_any_updated(depsgraph);
  if (run_callbacks) {
    BKE_callback_exec_id(bmain, &scene->id, BKE_CB_EVT_DEPSGRAPH_UPDATE_PRE);
  }

  for (int pass = 0; pass < 2; pass++) {
    /* (Re-)build dependency graph if needed. */
    DEG_graph_relations_update(depsgraph, bmain, scene, view_layer);
    /* Uncomment this to check if graph was properly tagged for update. */
    // DEG_debug_graph_relations_validate(depsgraph, bmain, scene);
    /* Flush editing data if needed. */
    prepare_mesh_for_viewport_render(bmain, view_layer);
    /* Update all objects: drivers, matrices, displists, etc. flags set
     * by depgraph or manual, no layer check here, gets correct flushed.
     */
    DEG_evaluate_on_refresh(bmain, depsgraph);
    /* Update sound system. */
    BKE_scene_update_sound(depsgraph, bmain);
    /* Notify python about depsgraph update. */
    if (run_callbacks) {
      BKE_callback_exec_id_depsgraph(
          bmain, &scene->id, depsgraph, BKE_CB_EVT_DEPSGRAPH_UPDATE_POST);

      /* It is possible that the custom callback modified scene and removed some IDs from the main
       * database. In this case DEG_ids_clear_recalc() will crash because it iterates over all IDs
       * which depsgraph was built for.
       *
       * The solution is to update relations prior to this call, avoiding access to freed IDs.
       * Should be safe because relations update is supposed to preserve flags of all IDs which are
       * still a part of the dependency graph. If an ID is kicked out of the dependency graph it
       * should also be fine because when/if it's added to another dependency graph it will need to
       * be tagged for an update anyway.
       *
       * If there are no relations changed by the callback this call will do nothing. */
      DEG_graph_relations_update(depsgraph, bmain, scene, view_layer);
    }
    /* Inform editors about possible changes. */
    DEG_ids_check_recalc(bmain, depsgraph, scene, view_layer, false);
    /* Clear recalc flags. */
    DEG_ids_clear_recalc(bmain, depsgraph);

    /* If user callback did not tag anything for update we can skip second iteration.
     * Otherwise we update scene once again, but without running callbacks to bring
     * scene to a fully evaluated state with user modifications taken into account. */
    if (DEG_is_fully_evaluated(depsgraph)) {
      break;
    }

    run_callbacks = false;
  }
}

void BKE_scene_graph_update_tagged(Depsgraph *depsgraph, Main *bmain)
{
  scene_graph_update_tagged(depsgraph, bmain, false);
}

void BKE_scene_graph_evaluated_ensure(Depsgraph *depsgraph, Main *bmain)
{
  scene_graph_update_tagged(depsgraph, bmain, true);
}

/* applies changes right away, does all sets too */
void BKE_scene_graph_update_for_newframe(Depsgraph *depsgraph, Main *bmain)
{
  Scene *scene = DEG_get_input_scene(depsgraph);
  ViewLayer *view_layer = DEG_get_input_view_layer(depsgraph);

  /* Keep this first. */
  BKE_callback_exec_id(bmain, &scene->id, BKE_CB_EVT_FRAME_CHANGE_PRE);

  for (int pass = 0; pass < 2; pass++) {
    /* Update animated image textures for particles, modifiers, gpu, etc,
     * call this at the start so modifiers with textures don't lag 1 frame.
     */
    BKE_image_editors_update_frame(bmain, scene->r.cfra);
    BKE_sound_set_cfra(scene->r.cfra);
    DEG_graph_relations_update(depsgraph, bmain, scene, view_layer);
#ifdef POSE_ANIMATION_WORKAROUND
    scene_armature_depsgraph_workaround(bmain, depsgraph);
#endif
    /* Update all objects: drivers, matrices, displists, etc. flags set
     * by depgraph or manual, no layer check here, gets correct flushed.
     *
     * NOTE: Only update for new frame on first iteration. Second iteration is for ensuring user
     * edits from callback are properly taken into account. Doing a time update on those would
     * loose any possible unkeyed changes made by the handler. */
    if (pass == 0) {
      const float ctime = BKE_scene_frame_get(scene);
      DEG_evaluate_on_framechange(bmain, depsgraph, ctime);
    }
    else {
      DEG_evaluate_on_refresh(bmain, depsgraph);
    }
    /* Update sound system animation. */
    BKE_scene_update_sound(depsgraph, bmain);

    /* Notify editors and python about recalc. */
    if (pass == 0) {
      BKE_callback_exec_id_depsgraph(bmain, &scene->id, depsgraph, BKE_CB_EVT_FRAME_CHANGE_POST);

      /* NOTE: Similar to this case in scene_graph_update_tagged(). Need to ensure that
       * DEG_ids_clear_recalc() doesn't access freed memory of possibly removed ID. */
      DEG_graph_relations_update(depsgraph, bmain, scene, view_layer);
    }

    /* Inform editors about possible changes. */
    DEG_ids_check_recalc(bmain, depsgraph, scene, view_layer, true);
    /* clear recalc flags */
    DEG_ids_clear_recalc(bmain, depsgraph);

    /* If user callback did not tag anything for update we can skip second iteration.
     * Otherwise we update scene once again, but without running callbacks to bring
     * scene to a fully evaluated state with user modifications taken into account. */
    if (DEG_is_fully_evaluated(depsgraph)) {
      break;
    }
  }
}

/**
 * Ensures given scene/view_layer pair has a valid, up-to-date depsgraph.
 *
 * \warning Sets matching depsgraph as active,
 * so should only be called from the active editing context (usually, from operators).
 */
void BKE_scene_view_layer_graph_evaluated_ensure(Main *bmain, Scene *scene, ViewLayer *view_layer)
{
  Depsgraph *depsgraph = BKE_scene_get_depsgraph(bmain, scene, view_layer, true);
  DEG_make_active(depsgraph);
  BKE_scene_graph_update_tagged(depsgraph, bmain);
}

/* return default view */
SceneRenderView *BKE_scene_add_render_view(Scene *sce, const char *name)
{
  SceneRenderView *srv;

  if (!name) {
    name = DATA_("RenderView");
  }

  srv = MEM_callocN(sizeof(SceneRenderView), "new render view");
  BLI_strncpy(srv->name, name, sizeof(srv->name));
  BLI_uniquename(&sce->r.views,
                 srv,
                 DATA_("RenderView"),
                 '.',
                 offsetof(SceneRenderView, name),
                 sizeof(srv->name));
  BLI_addtail(&sce->r.views, srv);

  return srv;
}

bool BKE_scene_remove_render_view(Scene *scene, SceneRenderView *srv)
{
  const int act = BLI_findindex(&scene->r.views, srv);

  if (act == -1) {
    return false;
  }
  else if (scene->r.views.first == scene->r.views.last) {
    /* ensure 1 view is kept */
    return false;
  }

  BLI_remlink(&scene->r.views, srv);
  MEM_freeN(srv);

  scene->r.actview = 0;

  return true;
}

/* render simplification */

int get_render_subsurf_level(const RenderData *r, int lvl, bool for_render)
{
  if (r->mode & R_SIMPLIFY) {
    if (for_render) {
      return min_ii(r->simplify_subsurf_render, lvl);
    }
    else {
      return min_ii(r->simplify_subsurf, lvl);
    }
  }
  else {
    return lvl;
  }
}

int get_render_child_particle_number(const RenderData *r, int num, bool for_render)
{
  if (r->mode & R_SIMPLIFY) {
    if (for_render) {
      return (int)(r->simplify_particles_render * num);
    }
    else {
      return (int)(r->simplify_particles * num);
    }
  }
  else {
    return num;
  }
}

/**
 * Helper function for the SETLOOPER and SETLOOPER_VIEW_LAYER macros
 *
 * It iterates over the bases of the active layer and then the bases
 * of the active layer of the background (set) scenes recursively.
 */
Base *_setlooper_base_step(Scene **sce_iter, ViewLayer *view_layer, Base *base)
{
  if (base && base->next) {
    /* Common case, step to the next. */
    return base->next;
  }
  else if ((base == NULL) && (view_layer != NULL)) {
    /* First time looping, return the scenes first base. */
    /* For the first loop we should get the layer from workspace when available. */
    if (view_layer->object_bases.first) {
      return (Base *)view_layer->object_bases.first;
    }
    /* No base on this scene layer. */
    goto next_set;
  }
  else {
  next_set:
    /* Reached the end, get the next base in the set. */
    while ((*sce_iter = (*sce_iter)->set)) {
      ViewLayer *view_layer_set = BKE_view_layer_default_render((*sce_iter));
      base = (Base *)view_layer_set->object_bases.first;

      if (base) {
        return base;
      }
    }
  }

  return NULL;
}

bool BKE_scene_use_shading_nodes_custom(Scene *scene)
{
  RenderEngineType *type = RE_engines_find(scene->r.engine);
  return (type && type->flag & RE_USE_SHADING_NODES_CUSTOM);
}

bool BKE_scene_use_spherical_stereo(Scene *scene)
{
  RenderEngineType *type = RE_engines_find(scene->r.engine);
  return (type && type->flag & RE_USE_SPHERICAL_STEREO);
}

bool BKE_scene_uses_blender_eevee(const Scene *scene)
{
  return STREQ(scene->r.engine, RE_engine_id_BLENDER_EEVEE);
}

bool BKE_scene_uses_blender_workbench(const Scene *scene)
{
  return STREQ(scene->r.engine, RE_engine_id_BLENDER_WORKBENCH);
}

bool BKE_scene_uses_cycles(const Scene *scene)
{
  return STREQ(scene->r.engine, RE_engine_id_CYCLES);
}

void BKE_scene_base_flag_to_objects(ViewLayer *view_layer)
{
  Base *base = view_layer->object_bases.first;

  while (base) {
    BKE_scene_object_base_flag_sync_from_base(base);
    base = base->next;
  }
}

/**
 * Synchronize object base flags
 *
 * This is usually handled by the depsgraph.
 * However, in rare occasions we need to use the latest object flags
 * before depsgraph is fully updated.
 *
 * It should (ideally) only run for copy-on-written objects since this is
 * runtime data generated per-viewlayer.
 */
void BKE_scene_object_base_flag_sync_from_base(Base *base)
{
  Object *ob = base->object;
  ob->base_flag = base->flag;
}

void BKE_scene_disable_color_management(Scene *scene)
{
  ColorManagedDisplaySettings *display_settings = &scene->display_settings;
  ColorManagedViewSettings *view_settings = &scene->view_settings;
  const char *view;
  const char *none_display_name;

  none_display_name = IMB_colormanagement_display_get_none_name();

  BLI_strncpy(display_settings->display_device,
              none_display_name,
              sizeof(display_settings->display_device));

  view = IMB_colormanagement_view_get_default_name(display_settings->display_device);

  if (view) {
    BLI_strncpy(view_settings->view_transform, view, sizeof(view_settings->view_transform));
  }
}

bool BKE_scene_check_color_management_enabled(const Scene *scene)
{
  return !STREQ(scene->display_settings.display_device, "None");
}

bool BKE_scene_check_rigidbody_active(const Scene *scene)
{
  return scene && scene->rigidbody_world && scene->rigidbody_world->group &&
         !(scene->rigidbody_world->flag & RBW_FLAG_MUTED);
}

int BKE_render_num_threads(const RenderData *rd)
{
  int threads;

  /* override set from command line? */
  threads = BLI_system_num_threads_override_get();

  if (threads > 0) {
    return threads;
  }

  /* fixed number of threads specified in scene? */
  if (rd->mode & R_FIXED_THREADS) {
    threads = rd->threads;
  }
  else {
    threads = BLI_system_thread_count();
  }

  return max_ii(threads, 1);
}

int BKE_scene_num_threads(const Scene *scene)
{
  return BKE_render_num_threads(&scene->r);
}

int BKE_render_preview_pixel_size(const RenderData *r)
{
  if (r->preview_pixel_size == 0) {
    return (U.pixelsize > 1.5f) ? 2 : 1;
  }
  return r->preview_pixel_size;
}

/**
 * Apply the needed correction factor to value, based on unit_type
 * (only length-related are affected currently) and unit->scale_length.
 */
double BKE_scene_unit_scale(const UnitSettings *unit, const int unit_type, double value)
{
  if (unit->system == USER_UNIT_NONE) {
    /* Never apply scale_length when not using a unit setting! */
    return value;
  }

  switch (unit_type) {
    case B_UNIT_LENGTH:
    case B_UNIT_VELOCITY:
    case B_UNIT_ACCELERATION:
      return value * (double)unit->scale_length;
    case B_UNIT_AREA:
    case B_UNIT_POWER:
      return value * pow(unit->scale_length, 2);
    case B_UNIT_VOLUME:
      return value * pow(unit->scale_length, 3);
    case B_UNIT_MASS:
      return value * pow(unit->scale_length, 3);
    case B_UNIT_CAMERA: /* *Do not* use scene's unit scale for camera focal lens! See T42026. */
    default:
      return value;
  }
}

/******************** multiview *************************/

int BKE_scene_multiview_num_views_get(const RenderData *rd)
{
  SceneRenderView *srv;
  int totviews = 0;

  if ((rd->scemode & R_MULTIVIEW) == 0) {
    return 1;
  }

  if (rd->views_format == SCE_VIEWS_FORMAT_STEREO_3D) {
    srv = BLI_findstring(&rd->views, STEREO_LEFT_NAME, offsetof(SceneRenderView, name));
    if ((srv && srv->viewflag & SCE_VIEW_DISABLE) == 0) {
      totviews++;
    }

    srv = BLI_findstring(&rd->views, STEREO_RIGHT_NAME, offsetof(SceneRenderView, name));
    if ((srv && srv->viewflag & SCE_VIEW_DISABLE) == 0) {
      totviews++;
    }
  }
  else {
    for (srv = rd->views.first; srv; srv = srv->next) {
      if ((srv->viewflag & SCE_VIEW_DISABLE) == 0) {
        totviews++;
      }
    }
  }
  return totviews;
}

bool BKE_scene_multiview_is_stereo3d(const RenderData *rd)
{
  SceneRenderView *srv[2];

  if ((rd->scemode & R_MULTIVIEW) == 0) {
    return false;
  }

  srv[0] = (SceneRenderView *)BLI_findstring(
      &rd->views, STEREO_LEFT_NAME, offsetof(SceneRenderView, name));
  srv[1] = (SceneRenderView *)BLI_findstring(
      &rd->views, STEREO_RIGHT_NAME, offsetof(SceneRenderView, name));

  return (srv[0] && ((srv[0]->viewflag & SCE_VIEW_DISABLE) == 0) && srv[1] &&
          ((srv[1]->viewflag & SCE_VIEW_DISABLE) == 0));
}

/* return whether to render this SceneRenderView */
bool BKE_scene_multiview_is_render_view_active(const RenderData *rd, const SceneRenderView *srv)
{
  if (srv == NULL) {
    return false;
  }

  if ((rd->scemode & R_MULTIVIEW) == 0) {
    return false;
  }

  if ((srv->viewflag & SCE_VIEW_DISABLE)) {
    return false;
  }

  if (rd->views_format == SCE_VIEWS_FORMAT_MULTIVIEW) {
    return true;
  }

  /* SCE_VIEWS_SETUP_BASIC */
  if (STREQ(srv->name, STEREO_LEFT_NAME) || STREQ(srv->name, STEREO_RIGHT_NAME)) {
    return true;
  }

  return false;
}

/* return true if viewname is the first or if the name is NULL or not found */
bool BKE_scene_multiview_is_render_view_first(const RenderData *rd, const char *viewname)
{
  SceneRenderView *srv;

  if ((rd->scemode & R_MULTIVIEW) == 0) {
    return true;
  }

  if ((!viewname) || (!viewname[0])) {
    return true;
  }

  for (srv = rd->views.first; srv; srv = srv->next) {
    if (BKE_scene_multiview_is_render_view_active(rd, srv)) {
      return STREQ(viewname, srv->name);
    }
  }

  return true;
}

/* return true if viewname is the last or if the name is NULL or not found */
bool BKE_scene_multiview_is_render_view_last(const RenderData *rd, const char *viewname)
{
  SceneRenderView *srv;

  if ((rd->scemode & R_MULTIVIEW) == 0) {
    return true;
  }

  if ((!viewname) || (!viewname[0])) {
    return true;
  }

  for (srv = rd->views.last; srv; srv = srv->prev) {
    if (BKE_scene_multiview_is_render_view_active(rd, srv)) {
      return STREQ(viewname, srv->name);
    }
  }

  return true;
}

SceneRenderView *BKE_scene_multiview_render_view_findindex(const RenderData *rd, const int view_id)
{
  SceneRenderView *srv;
  size_t nr;

  if ((rd->scemode & R_MULTIVIEW) == 0) {
    return NULL;
  }

  for (srv = rd->views.first, nr = 0; srv; srv = srv->next) {
    if (BKE_scene_multiview_is_render_view_active(rd, srv)) {
      if (nr++ == view_id) {
        return srv;
      }
    }
  }
  return srv;
}

const char *BKE_scene_multiview_render_view_name_get(const RenderData *rd, const int view_id)
{
  SceneRenderView *srv = BKE_scene_multiview_render_view_findindex(rd, view_id);

  if (srv) {
    return srv->name;
  }
  else {
    return "";
  }
}

int BKE_scene_multiview_view_id_get(const RenderData *rd, const char *viewname)
{
  SceneRenderView *srv;
  size_t nr;

  if ((!rd) || ((rd->scemode & R_MULTIVIEW) == 0)) {
    return 0;
  }

  if ((!viewname) || (!viewname[0])) {
    return 0;
  }

  for (srv = rd->views.first, nr = 0; srv; srv = srv->next) {
    if (BKE_scene_multiview_is_render_view_active(rd, srv)) {
      if (STREQ(viewname, srv->name)) {
        return nr;
      }
      else {
        nr += 1;
      }
    }
  }

  return 0;
}

void BKE_scene_multiview_filepath_get(SceneRenderView *srv, const char *filepath, char *r_filepath)
{
  BLI_strncpy(r_filepath, filepath, FILE_MAX);
  BLI_path_suffix(r_filepath, FILE_MAX, srv->suffix, "");
}

/**
 * When multiview is not used the filepath is as usual (e.g., ``Image.jpg``).
 * When multiview is on, even if only one view is enabled the view is incorporated
 * into the file name (e.g., ``Image_L.jpg``). That allows for the user to re-render
 * individual views.
 */
void BKE_scene_multiview_view_filepath_get(const RenderData *rd,
                                           const char *filepath,
                                           const char *viewname,
                                           char *r_filepath)
{
  SceneRenderView *srv;
  char suffix[FILE_MAX];

  srv = BLI_findstring(&rd->views, viewname, offsetof(SceneRenderView, name));
  if (srv) {
    BLI_strncpy(suffix, srv->suffix, sizeof(suffix));
  }
  else {
    BLI_strncpy(suffix, viewname, sizeof(suffix));
  }

  BLI_strncpy(r_filepath, filepath, FILE_MAX);
  BLI_path_suffix(r_filepath, FILE_MAX, suffix, "");
}

const char *BKE_scene_multiview_view_suffix_get(const RenderData *rd, const char *viewname)
{
  SceneRenderView *srv;

  if ((viewname == NULL) || (viewname[0] == '\0')) {
    return viewname;
  }

  srv = BLI_findstring(&rd->views, viewname, offsetof(SceneRenderView, name));
  if (srv) {
    return srv->suffix;
  }
  else {
    return viewname;
  }
}

const char *BKE_scene_multiview_view_id_suffix_get(const RenderData *rd, const int view_id)
{
  if ((rd->scemode & R_MULTIVIEW) == 0) {
    return "";
  }
  else {
    const char *viewname = BKE_scene_multiview_render_view_name_get(rd, view_id);
    return BKE_scene_multiview_view_suffix_get(rd, viewname);
  }
}

void BKE_scene_multiview_view_prefix_get(Scene *scene,
                                         const char *name,
                                         char *r_prefix,
                                         const char **r_ext)
{
  SceneRenderView *srv;
  size_t index_act;
  const char *suf_act;
  const char delims[] = {'.', '\0'};

  r_prefix[0] = '\0';

  /* begin of extension */
  index_act = BLI_str_rpartition(name, delims, r_ext, &suf_act);
  if (*r_ext == NULL) {
    return;
  }
  BLI_assert(index_act > 0);
  UNUSED_VARS_NDEBUG(index_act);

  for (srv = scene->r.views.first; srv; srv = srv->next) {
    if (BKE_scene_multiview_is_render_view_active(&scene->r, srv)) {
      const size_t len = strlen(srv->suffix);
      const size_t ext_len = strlen(*r_ext);
      if (ext_len >= len && STREQLEN(*r_ext - len, srv->suffix, len)) {
        BLI_strncpy(r_prefix, name, strlen(name) - ext_len - len + 1);
        break;
      }
    }
  }
}

void BKE_scene_multiview_videos_dimensions_get(const RenderData *rd,
                                               const size_t width,
                                               const size_t height,
                                               size_t *r_width,
                                               size_t *r_height)
{
  if ((rd->scemode & R_MULTIVIEW) && rd->im_format.views_format == R_IMF_VIEWS_STEREO_3D) {
    IMB_stereo3d_write_dimensions(rd->im_format.stereo3d_format.display_mode,
                                  (rd->im_format.stereo3d_format.flag & S3D_SQUEEZED_FRAME) != 0,
                                  width,
                                  height,
                                  r_width,
                                  r_height);
  }
  else {
    *r_width = width;
    *r_height = height;
  }
}

int BKE_scene_multiview_num_videos_get(const RenderData *rd)
{
  if (BKE_imtype_is_movie(rd->im_format.imtype) == false) {
    return 0;
  }

  if ((rd->scemode & R_MULTIVIEW) == 0) {
    return 1;
  }

  if (rd->im_format.views_format == R_IMF_VIEWS_STEREO_3D) {
    return 1;
  }
  else {
    /* R_IMF_VIEWS_INDIVIDUAL */
    return BKE_scene_multiview_num_views_get(rd);
  }
}

/* Manipulation of depsgraph storage. */

/* This is a key which identifies depsgraph. */
typedef struct DepsgraphKey {
  ViewLayer *view_layer;
  /* TODO(sergey): Need to include window somehow (same layer might be in a
   * different states in different windows).
   */
} DepsgraphKey;

static unsigned int depsgraph_key_hash(const void *key_v)
{
  const DepsgraphKey *key = key_v;
  unsigned int hash = BLI_ghashutil_ptrhash(key->view_layer);
  /* TODO(sergey): Include hash from other fields in the key. */
  return hash;
}

static bool depsgraph_key_compare(const void *key_a_v, const void *key_b_v)
{
  const DepsgraphKey *key_a = key_a_v;
  const DepsgraphKey *key_b = key_b_v;
  /* TODO(sergey): Compare rest of  */
  return !(key_a->view_layer == key_b->view_layer);
}

static void depsgraph_key_free(void *key_v)
{
  DepsgraphKey *key = key_v;
  MEM_freeN(key);
}

static void depsgraph_key_value_free(void *value)
{
  Depsgraph *depsgraph = value;
  DEG_graph_free(depsgraph);
}

void BKE_scene_allocate_depsgraph_hash(Scene *scene)
{
  scene->depsgraph_hash = BLI_ghash_new(
      depsgraph_key_hash, depsgraph_key_compare, "Scene Depsgraph Hash");
}

void BKE_scene_ensure_depsgraph_hash(Scene *scene)
{
  if (scene->depsgraph_hash == NULL) {
    BKE_scene_allocate_depsgraph_hash(scene);
  }
}

void BKE_scene_free_depsgraph_hash(Scene *scene)
{
  if (scene->depsgraph_hash == NULL) {
    return;
  }
  BLI_ghash_free(scene->depsgraph_hash, depsgraph_key_free, depsgraph_key_value_free);
  scene->depsgraph_hash = NULL;
}

/* Query depsgraph for a specific contexts. */

Depsgraph *BKE_scene_get_depsgraph(Main *bmain, Scene *scene, ViewLayer *view_layer, bool allocate)
{
  BLI_assert(scene != NULL);
  BLI_assert(view_layer != NULL);
  /* Make sure hash itself exists. */
  if (allocate) {
    BKE_scene_ensure_depsgraph_hash(scene);
  }
  if (scene->depsgraph_hash == NULL) {
    return NULL;
  }
  /* Either ensure item is in the hash or simply return NULL if it's not,
   * depending on whether caller wants us to create depsgraph or not.
   */
  DepsgraphKey key;
  key.view_layer = view_layer;
  Depsgraph *depsgraph;
  if (allocate) {
    DepsgraphKey **key_ptr;
    Depsgraph **depsgraph_ptr;
    if (!BLI_ghash_ensure_p_ex(
            scene->depsgraph_hash, &key, (void ***)&key_ptr, (void ***)&depsgraph_ptr)) {
      *key_ptr = MEM_mallocN(sizeof(DepsgraphKey), __func__);
      **key_ptr = key;
      *depsgraph_ptr = DEG_graph_new(bmain, scene, view_layer, DAG_EVAL_VIEWPORT);
      /* TODO(sergey): Would be cool to avoid string format print,
       * but is a bit tricky because we can't know in advance  whether
       * we will ever enable debug messages for this depsgraph.
       */
      char name[1024];
      BLI_snprintf(name, sizeof(name), "%s :: %s", scene->id.name, view_layer->name);
      DEG_debug_name_set(*depsgraph_ptr, name);
    }
    depsgraph = *depsgraph_ptr;
  }
  else {
    depsgraph = BLI_ghash_lookup(scene->depsgraph_hash, &key);
  }
  return depsgraph;
}

/* -------------------------------------------------------------------- */
/** \name Scene Orientation
 * \{ */

void BKE_scene_transform_orientation_remove(Scene *scene, TransformOrientation *orientation)
{
  const int orientation_index = BKE_scene_transform_orientation_get_index(scene, orientation);

  for (int i = 0; i < ARRAY_SIZE(scene->orientation_slots); i++) {
    TransformOrientationSlot *orient_slot = &scene->orientation_slots[i];
    if (orient_slot->index_custom == orientation_index) {
      /* could also use orientation_index-- */
      orient_slot->type = V3D_ORIENT_GLOBAL;
      orient_slot->index_custom = -1;
    }
  }

  BLI_freelinkN(&scene->transform_spaces, orientation);
}

TransformOrientation *BKE_scene_transform_orientation_find(const Scene *scene, const int index)
{
  return BLI_findlink(&scene->transform_spaces, index);
}

/**
 * \return the index that \a orientation has within \a scene's transform-orientation list
 * or -1 if not found.
 */
int BKE_scene_transform_orientation_get_index(const Scene *scene,
                                              const TransformOrientation *orientation)
{
  return BLI_findindex(&scene->transform_spaces, orientation);
}

/** \} */

/* -------------------------------------------------------------------- */
/** \name Scene Cursor Rotation
 *
 * Matches #BKE_object_rot_to_mat3 and #BKE_object_mat3_to_rot.
 * \{ */

void BKE_scene_cursor_rot_to_mat3(const View3DCursor *cursor, float mat[3][3])
{
  if (cursor->rotation_mode > 0) {
    eulO_to_mat3(mat, cursor->rotation_euler, cursor->rotation_mode);
  }
  else if (cursor->rotation_mode == ROT_MODE_AXISANGLE) {
    axis_angle_to_mat3(mat, cursor->rotation_axis, cursor->rotation_angle);
  }
  else {
    float tquat[4];
    normalize_qt_qt(tquat, cursor->rotation_quaternion);
    quat_to_mat3(mat, tquat);
  }
}

void BKE_scene_cursor_rot_to_quat(const View3DCursor *cursor, float quat[4])
{
  if (cursor->rotation_mode > 0) {
    eulO_to_quat(quat, cursor->rotation_euler, cursor->rotation_mode);
  }
  else if (cursor->rotation_mode == ROT_MODE_AXISANGLE) {
    axis_angle_to_quat(quat, cursor->rotation_axis, cursor->rotation_angle);
  }
  else {
    normalize_qt_qt(quat, cursor->rotation_quaternion);
  }
}

void BKE_scene_cursor_mat3_to_rot(View3DCursor *cursor, const float mat[3][3], bool use_compat)
{
  BLI_ASSERT_UNIT_M3(mat);

  switch (cursor->rotation_mode) {
    case ROT_MODE_QUAT: {
      float quat[4];
      mat3_normalized_to_quat(quat, mat);
      if (use_compat) {
        float quat_orig[4];
        copy_v4_v4(quat_orig, cursor->rotation_quaternion);
        quat_to_compatible_quat(cursor->rotation_quaternion, quat, quat_orig);
      }
      else {
        copy_v4_v4(cursor->rotation_quaternion, quat);
      }
      break;
    }
    case ROT_MODE_AXISANGLE: {
      mat3_to_axis_angle(cursor->rotation_axis, &cursor->rotation_angle, mat);
      break;
    }
    default: {
      if (use_compat) {
        mat3_to_compatible_eulO(
            cursor->rotation_euler, cursor->rotation_euler, cursor->rotation_mode, mat);
      }
      else {
        mat3_to_eulO(cursor->rotation_euler, cursor->rotation_mode, mat);
      }
      break;
    }
  }
}

void BKE_scene_cursor_quat_to_rot(View3DCursor *cursor, const float quat[4], bool use_compat)
{
  BLI_ASSERT_UNIT_QUAT(quat);

  switch (cursor->rotation_mode) {
    case ROT_MODE_QUAT: {
      if (use_compat) {
        float quat_orig[4];
        copy_v4_v4(quat_orig, cursor->rotation_quaternion);
        quat_to_compatible_quat(cursor->rotation_quaternion, quat, quat_orig);
      }
      else {
        copy_qt_qt(cursor->rotation_quaternion, quat);
      }
      break;
    }
    case ROT_MODE_AXISANGLE: {
      quat_to_axis_angle(cursor->rotation_axis, &cursor->rotation_angle, quat);
      break;
    }
    default: {
      if (use_compat) {
        quat_to_compatible_eulO(
            cursor->rotation_euler, cursor->rotation_euler, cursor->rotation_mode, quat);
      }
      else {
        quat_to_eulO(cursor->rotation_euler, cursor->rotation_mode, quat);
      }
      break;
    }
  }
}

void BKE_scene_cursor_to_mat4(const View3DCursor *cursor, float mat[4][4])
{
  float mat3[3][3];
  BKE_scene_cursor_rot_to_mat3(cursor, mat3);
  copy_m4_m3(mat, mat3);
  copy_v3_v3(mat[3], cursor->location);
}

void BKE_scene_cursor_from_mat4(View3DCursor *cursor, const float mat[4][4], bool use_compat)
{
  float mat3[3][3];
  copy_m3_m4(mat3, mat);
  BKE_scene_cursor_mat3_to_rot(cursor, mat3, use_compat);
  copy_v3_v3(cursor->location, mat[3]);
}

/** \} */

/* Dependency graph evaluation. */

static void scene_sequencer_disable_sound_strips(Scene *scene)
{
  if (scene->sound_scene == NULL) {
    return;
  }
  Sequence *seq;
  SEQ_BEGIN (scene->ed, seq) {
    if (seq->scene_sound != NULL) {
      BKE_sound_remove_scene_sound(scene, seq->scene_sound);
      seq->scene_sound = NULL;
    }
  }
  SEQ_END;
}

void BKE_scene_eval_sequencer_sequences(Depsgraph *depsgraph, Scene *scene)
{
  DEG_debug_print_eval(depsgraph, __func__, scene->id.name, scene);
  if (scene->ed == NULL) {
    return;
  }
  BKE_sound_ensure_scene(scene);
  Sequence *seq;
  SEQ_BEGIN (scene->ed, seq) {
    if (seq->scene_sound == NULL) {
      if (seq->sound != NULL) {
        if (seq->scene_sound == NULL) {
          seq->scene_sound = BKE_sound_add_scene_sound_defaults(scene, seq);
        }
      }
      else if (seq->type == SEQ_TYPE_SCENE) {
        if (seq->scene != NULL) {
          BKE_sound_ensure_scene(seq->scene);
          seq->scene_sound = BKE_sound_scene_add_scene_sound_defaults(scene, seq);
        }
      }
    }
    if (seq->scene_sound != NULL) {
      /* Make sure changing volume via sequence's properties panel works correct.
       *
       * Ideally, the entire BKE_scene_update_sound() will happen from a dependency graph, so
       * then it is no longer needed to do such manual forced updates. */
      if (seq->type == SEQ_TYPE_SCENE && seq->scene != NULL) {
        BKE_sound_set_scene_volume(seq->scene, seq->scene->audio.volume);
        if ((seq->flag & SEQ_SCENE_STRIPS) == 0) {
          scene_sequencer_disable_sound_strips(seq->scene);
        }
      }
      if (seq->sound != NULL) {
        if (scene->id.recalc & ID_RECALC_AUDIO || seq->sound->id.recalc & ID_RECALC_AUDIO) {
          BKE_sound_update_scene_sound(seq->scene_sound, seq->sound);
        }
      }
      BKE_sound_set_scene_sound_volume(
          seq->scene_sound, seq->volume, (seq->flag & SEQ_AUDIO_VOLUME_ANIMATED) != 0);
      BKE_sound_set_scene_sound_pitch(
          seq->scene_sound, seq->pitch, (seq->flag & SEQ_AUDIO_PITCH_ANIMATED) != 0);
      BKE_sound_set_scene_sound_pan(
          seq->scene_sound, seq->pan, (seq->flag & SEQ_AUDIO_PAN_ANIMATED) != 0);
    }
  }
  SEQ_END;
  BKE_sequencer_update_muting(scene->ed);
  BKE_sequencer_update_sound_bounds_all(scene);
}<|MERGE_RESOLUTION|>--- conflicted
+++ resolved
@@ -781,210 +781,6 @@
   }
 }
 
-<<<<<<< HEAD
-void BKE_scene_make_local(Main *bmain, Scene *sce, const int flags)
-{
-  /* For now should work, may need more work though to support all possible corner cases
-   * (also scene_copy probably needs some love). */
-  BKE_lib_id_make_local_generic(bmain, &sce->id, flags);
-}
-
-/** Free (or release) any data used by this scene (does not free the scene itself). */
-void BKE_scene_free_ex(Scene *sce, const bool do_id_user)
-{
-  BKE_animdata_free((ID *)sce, false);
-
-  BKE_sequencer_editing_free(sce, do_id_user);
-
-  BKE_keyingsets_free(&sce->keyingsets);
-
-  /* is no lib link block, but scene extension */
-  if (sce->nodetree) {
-    ntreeFreeNestedTree(sce->nodetree);
-    MEM_freeN(sce->nodetree);
-    sce->nodetree = NULL;
-  }
-
-  if (sce->rigidbody_world) {
-    BKE_rigidbody_free_world(sce);
-  }
-
-  if (sce->r.avicodecdata) {
-    free_avicodecdata(sce->r.avicodecdata);
-    MEM_freeN(sce->r.avicodecdata);
-    sce->r.avicodecdata = NULL;
-  }
-  if (sce->r.ffcodecdata.properties) {
-    IDP_FreeProperty(sce->r.ffcodecdata.properties);
-    sce->r.ffcodecdata.properties = NULL;
-  }
-
-  BLI_freelistN(&sce->markers);
-  BLI_freelistN(&sce->transform_spaces);
-  BLI_freelistN(&sce->r.views);
-
-  BKE_toolsettings_free(sce->toolsettings);
-  sce->toolsettings = NULL;
-
-  BKE_scene_free_depsgraph_hash(sce);
-
-  MEM_SAFE_FREE(sce->fps_info);
-
-  BKE_sound_destroy_scene(sce);
-
-  BKE_color_managed_view_settings_free(&sce->view_settings);
-
-  BKE_previewimg_free(&sce->preview);
-  BKE_curvemapping_free_data(&sce->r.mblur_shutter_curve);
-
-  for (ViewLayer *view_layer = sce->view_layers.first, *view_layer_next; view_layer;
-       view_layer = view_layer_next) {
-    view_layer_next = view_layer->next;
-
-    BLI_remlink(&sce->view_layers, view_layer);
-    BKE_view_layer_free_ex(view_layer, do_id_user);
-  }
-
-  /* Master Collection */
-  // TODO: what to do with do_id_user? it's also true when just
-  // closing the file which seems wrong? should decrement users
-  // for objects directly in the master collection? then other
-  // collections in the scene need to do it too?
-  if (sce->master_collection) {
-    BKE_collection_free(sce->master_collection);
-    MEM_freeN(sce->master_collection);
-    sce->master_collection = NULL;
-  }
-
-  if (sce->eevee.light_cache) {
-    EEVEE_lightcache_free(sce->eevee.light_cache);
-    sce->eevee.light_cache = NULL;
-  }
-
-  if (sce->display.shading.prop) {
-    IDP_FreeProperty(sce->display.shading.prop);
-    sce->display.shading.prop = NULL;
-  }
-
-  /* These are freed on doversion. */
-  BLI_assert(sce->layer_properties == NULL);
-}
-
-void BKE_scene_free(Scene *sce)
-{
-  BKE_scene_free_ex(sce, true);
-}
-
-/**
- * \note Use DNA_scene_defaults.h where possible.
- */
-void BKE_scene_init(Scene *sce)
-{
-  const char *colorspace_name;
-  SceneRenderView *srv;
-  CurveMapping *mblur_shutter_curve;
-
-  BLI_assert(MEMCMP_STRUCT_AFTER_IS_ZERO(sce, id));
-
-  MEMCPY_STRUCT_AFTER(sce, DNA_struct_default_get(Scene), id);
-
-  BLI_strncpy(sce->r.bake.filepath, U.renderdir, sizeof(sce->r.bake.filepath));
-
-  mblur_shutter_curve = &sce->r.mblur_shutter_curve;
-  BKE_curvemapping_set_defaults(mblur_shutter_curve, 1, 0.0f, 0.0f, 1.0f, 1.0f);
-  BKE_curvemapping_initialize(mblur_shutter_curve);
-  BKE_curvemap_reset(mblur_shutter_curve->cm,
-                     &mblur_shutter_curve->clipr,
-                     CURVE_PRESET_MAX,
-                     CURVEMAP_SLOPE_POS_NEG);
-
-  sce->toolsettings = DNA_struct_default_alloc(ToolSettings);
-
-  sce->toolsettings->autokey_mode = U.autokey_mode;
-
-  /* grease pencil multiframe falloff curve */
-  sce->toolsettings->gp_sculpt.cur_falloff = BKE_curvemapping_add(1, 0.0f, 0.0f, 1.0f, 1.0f);
-  CurveMapping *gp_falloff_curve = sce->toolsettings->gp_sculpt.cur_falloff;
-  BKE_curvemapping_initialize(gp_falloff_curve);
-  BKE_curvemap_reset(
-      gp_falloff_curve->cm, &gp_falloff_curve->clipr, CURVE_PRESET_GAUSS, CURVEMAP_SLOPE_POSITIVE);
-
-  sce->toolsettings->gp_sculpt.cur_primitive = BKE_curvemapping_add(1, 0.0f, 0.0f, 1.0f, 1.0f);
-  CurveMapping *gp_primitive_curve = sce->toolsettings->gp_sculpt.cur_primitive;
-  BKE_curvemapping_initialize(gp_primitive_curve);
-  BKE_curvemap_reset(gp_primitive_curve->cm,
-                     &gp_primitive_curve->clipr,
-                     CURVE_PRESET_BELL,
-                     CURVEMAP_SLOPE_POSITIVE);
-
-  sce->unit.system = USER_UNIT_METRIC;
-  sce->unit.scale_length = 1.0f;
-  sce->unit.length_unit = bUnit_GetBaseUnitOfType(USER_UNIT_METRIC, B_UNIT_LENGTH);
-  sce->unit.mass_unit = bUnit_GetBaseUnitOfType(USER_UNIT_METRIC, B_UNIT_MASS);
-  sce->unit.time_unit = bUnit_GetBaseUnitOfType(USER_UNIT_METRIC, B_UNIT_TIME);
-
-  {
-    ParticleEditSettings *pset;
-    pset = &sce->toolsettings->particle;
-    for (int i = 1; i < ARRAY_SIZE(pset->brush); i++) {
-      pset->brush[i] = pset->brush[0];
-    }
-    pset->brush[PE_BRUSH_CUT].strength = 1.0f;
-  }
-
-  BLI_strncpy(sce->r.engine, RE_engine_id_BLENDER_EEVEE, sizeof(sce->r.engine));
-
-  BLI_strncpy(sce->r.pic, U.renderdir, sizeof(sce->r.pic));
-
-  /* Note; in header_info.c the scene copy happens...,
-   * if you add more to renderdata it has to be checked there. */
-
-  /* multiview - stereo */
-  BKE_scene_add_render_view(sce, STEREO_LEFT_NAME);
-  srv = sce->r.views.first;
-  BLI_strncpy(srv->suffix, STEREO_LEFT_SUFFIX, sizeof(srv->suffix));
-
-  BKE_scene_add_render_view(sce, STEREO_RIGHT_NAME);
-  srv = sce->r.views.last;
-  BLI_strncpy(srv->suffix, STEREO_RIGHT_SUFFIX, sizeof(srv->suffix));
-
-  BKE_sound_reset_scene_runtime(sce);
-
-  /* color management */
-  colorspace_name = IMB_colormanagement_role_colorspace_name_get(COLOR_ROLE_DEFAULT_SEQUENCER);
-
-  BKE_color_managed_display_settings_init(&sce->display_settings);
-  BKE_color_managed_view_settings_init_render(
-      &sce->view_settings, &sce->display_settings, "Filmic");
-  BLI_strncpy(sce->sequencer_colorspace_settings.name,
-              colorspace_name,
-              sizeof(sce->sequencer_colorspace_settings.name));
-
-  /* Those next two sets (render and baking settings) are not currently in use,
-   * but are exposed to RNA API and hence must have valid data. */
-  BKE_color_managed_display_settings_init(&sce->r.im_format.display_settings);
-  BKE_color_managed_view_settings_init_render(
-      &sce->r.im_format.view_settings, &sce->r.im_format.display_settings, "Filmic");
-
-  BKE_color_managed_display_settings_init(&sce->r.bake.im_format.display_settings);
-  BKE_color_managed_view_settings_init_render(
-      &sce->r.bake.im_format.view_settings, &sce->r.bake.im_format.display_settings, "Filmic");
-
-  /* Curve Profile */
-  sce->toolsettings->custom_bevel_profile_preset = BKE_curveprofile_add(PROF_PRESET_LINE);
-
-  for (int i = 0; i < ARRAY_SIZE(sce->orientation_slots); i++) {
-    sce->orientation_slots[i].index_custom = -1;
-  }
-
-  /* Master Collection */
-  sce->master_collection = BKE_collection_master_add();
-
-  BKE_view_layer_add(sce, "View Layer");
-}
-
-=======
->>>>>>> c08151c6
 Scene *BKE_scene_add(Main *bmain, const char *name)
 {
   Scene *sce;
