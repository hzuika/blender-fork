--- conflicted
+++ resolved
@@ -1076,14 +1076,6 @@
         continue;
       }
 
-<<<<<<< HEAD
-      if (useDeform < 0 && mti->dependsOnTime &&
-          mti->dependsOnTime(scene, md, DEG_get_mode(depsgraph))) {
-        continue;
-      }
-
-=======
->>>>>>> b39d66ad
       if (mti->type == eModifierTypeType_OnlyDeform && !sculpt_dyntopo) {
         if (!deformed_verts) {
           deformed_verts = BKE_mesh_vert_coords_alloc(mesh_input, &num_deformed_verts);
@@ -1177,14 +1169,6 @@
       continue;
     }
 
-<<<<<<< HEAD
-    if (useDeform < 0 && mti->dependsOnTime &&
-        mti->dependsOnTime(scene, md, DEG_get_mode(depsgraph))) {
-      continue;
-    }
-
-=======
->>>>>>> b39d66ad
     /* Add orco mesh as layer if needed by this modifier. */
     if (mesh_final && mesh_orco && mti->requiredDataMask) {
       CustomData_MeshMasks mask = {0};
