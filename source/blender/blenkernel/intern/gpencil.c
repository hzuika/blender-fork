/*
 * ***** BEGIN GPL LICENSE BLOCK *****
 *
 * This program is free software; you can redistribute it and/or
 * modify it under the terms of the GNU General Public License
 * as published by the Free Software Foundation; either version 2
 * of the License, or (at your option) any later version.
 *
 * This program is distributed in the hope that it will be useful,
 * but WITHOUT ANY WARRANTY; without even the implied warranty of
 * MERCHANTABILITY or FITNESS FOR A PARTICULAR PURPOSE.  See the
 * GNU General Public License for more details.
 *
 * You should have received a copy of the GNU General Public License
 * along with this program; if not, write to the Free Software Foundation,
 * Inc., 51 Franklin Street, Fifth Floor, Boston, MA 02110-1301, USA.
 *
 * The Original Code is Copyright (C) 2008, Blender Foundation
 * This is a new part of Blender
 *
 * Contributor(s): Joshua Leung, Antonio Vazquez
 *
 * ***** END GPL LICENSE BLOCK *****
 */

/** \file blender/blenkernel/intern/gpencil.c
 *  \ingroup bke
 */


#include <stdio.h>
#include <string.h>
#include <stdlib.h>
#include <stddef.h>
#include <math.h>

#include "MEM_guardedalloc.h"

#include "BLI_blenlib.h"
#include "BLI_utildefines.h"
#include "BLI_math_vector.h"
#include "BLI_math_color.h"
#include "BLI_string_utils.h"
#include "BLI_rand.h"
#include "BLI_ghash.h"

#include "BLT_translation.h"

#include "DNA_anim_types.h"
#include "DNA_meshdata_types.h"
#include "DNA_material_types.h"
#include "DNA_gpencil_types.h"
#include "DNA_userdef_types.h"
#include "DNA_scene_types.h"
#include "DNA_object_types.h"

#include "BKE_context.h"
#include "BKE_action.h"
#include "BKE_animsys.h"
#include "BKE_global.h"
#include "BKE_gpencil.h"
#include "BKE_colortools.h"
#include "BKE_library.h"
#include "BKE_main.h"
#include "BKE_object.h"
#include "BKE_material.h"

#include "DEG_depsgraph.h"

/* ************************************************** */
/* Draw Engine */

void(*BKE_gpencil_batch_cache_dirty_cb)(bGPdata *gpd) = NULL;
void(*BKE_gpencil_batch_cache_free_cb)(bGPdata *gpd) = NULL;

void BKE_gpencil_batch_cache_dirty(bGPdata *gpd)
{
	if (gpd) {
		DEG_id_tag_update(&gpd->id, OB_RECALC_DATA);
		BKE_gpencil_batch_cache_dirty_cb(gpd);
	}
}

void BKE_gpencil_batch_cache_free(bGPdata *gpd)
{
	if (gpd) {
		BKE_gpencil_batch_cache_free_cb(gpd);
	}
}

/* ************************************************** */
/* Memory Management */

/* clean vertex groups weights */
void BKE_gpencil_free_point_weights(MDeformVert *dvert)
{
	if (dvert == NULL) {
		return;
	}
	MEM_SAFE_FREE(dvert->dw);
}

void BKE_gpencil_free_stroke_weights(bGPDstroke *gps)
{
	if (gps == NULL) {
		return;
	}

	if (gps->dvert == NULL) {
		return;
	}

	for (int i = 0; i < gps->totpoints; i++) {
		MDeformVert *dvert = &gps->dvert[i];
		BKE_gpencil_free_point_weights(dvert);
	}
}

/* free stroke, doesn't unlink from any listbase */
void BKE_gpencil_free_stroke(bGPDstroke *gps)
{
	if (gps == NULL) {
		return;
	}
	/* free stroke memory arrays, then stroke itself */
	if (gps->points) {
		MEM_freeN(gps->points);
	}
	if (gps->dvert) {
		BKE_gpencil_free_stroke_weights(gps);
		MEM_freeN(gps->dvert);
	}
	if (gps->triangles)
		MEM_freeN(gps->triangles);

	MEM_freeN(gps);
}

/* Free strokes belonging to a gp-frame */
bool BKE_gpencil_free_strokes(bGPDframe *gpf)
{
	bGPDstroke *gps_next;
	bool changed = (BLI_listbase_is_empty(&gpf->strokes) == false);

	/* free strokes */
	for (bGPDstroke *gps = gpf->strokes.first; gps; gps = gps_next) {
		gps_next = gps->next;
		BKE_gpencil_free_stroke(gps);
	}
	BLI_listbase_clear(&gpf->strokes);

	return changed;
}

/* Free strokes and colors belonging to a gp-frame */
bool BKE_gpencil_free_frame_runtime_data(bGPDframe *derived_gpf)
{
	bGPDstroke *gps_next;
	if (!derived_gpf) {
		return false;
	}

	/* free strokes */
	for (bGPDstroke *gps = derived_gpf->strokes.first; gps; gps = gps_next) {
		gps_next = gps->next;
		BKE_gpencil_free_stroke(gps);
	}
	BLI_listbase_clear(&derived_gpf->strokes);

	MEM_SAFE_FREE(derived_gpf);

	return true;
}

/* Free all of a gp-layer's frames */
void BKE_gpencil_free_frames(bGPDlayer *gpl)
{
	bGPDframe *gpf_next;

	/* error checking */
	if (gpl == NULL) return;

	/* free frames */
	for (bGPDframe *gpf = gpl->frames.first; gpf; gpf = gpf_next) {
		gpf_next = gpf->next;

		/* free strokes and their associated memory */
		BKE_gpencil_free_strokes(gpf);
		BLI_freelinkN(&gpl->frames, gpf);
	}
	gpl->actframe = NULL;
}



/* Free all of the gp-layers for a viewport (list should be &gpd->layers or so) */
void BKE_gpencil_free_layers(ListBase *list)
{
	bGPDlayer *gpl_next;

	/* error checking */
	if (list == NULL) return;

	/* delete layers */
	for (bGPDlayer *gpl = list->first; gpl; gpl = gpl_next) {
		gpl_next = gpl->next;
		
		/* free layers and their data */
		BKE_gpencil_free_frames(gpl);
		BLI_freelinkN(list, gpl);
	}
}

/* clear all runtime derived data */
static void BKE_gpencil_clear_derived(bGPDlayer *gpl)
{
	GHashIterator gh_iter;
	
	if (gpl->runtime.derived_data == NULL) {
		return;
	}
	
	GHASH_ITER(gh_iter, gpl->runtime.derived_data) {
		bGPDframe *gpf = (bGPDframe *)BLI_ghashIterator_getValue(&gh_iter);
		if (gpf) {
			BKE_gpencil_free_frame_runtime_data(gpf);
		}
	}
}

/* Free all of the gp-layers temp data*/
static void BKE_gpencil_free_layers_temp_data(ListBase *list)
{
	bGPDlayer *gpl_next;

	/* error checking */
	if (list == NULL) return;
<<<<<<< HEAD
	/* delete layers */
	for (bGPDlayer *gpl = list->first; gpl; gpl = gpl_next) {
		gpl_next = gpl->next;
		BKE_gpencil_clear_derived(gpl);

		if (gpl->runtime.derived_data) {
			BLI_ghash_free(gpl->runtime.derived_data, NULL, NULL);
			gpl->runtime.derived_data = NULL;
		}
	}
}

/* Free temp gpf derived frames */
void BKE_gpencil_free_derived_frames(bGPdata *gpd)
{
	/* error checking */
	if (gpd == NULL) return;
	for (bGPDlayer *gpl = gpd->layers.first; gpl; gpl = gpl->next) {
		BKE_gpencil_clear_derived(gpl);

		if (gpl->runtime.derived_data) {
			BLI_ghash_free(gpl->runtime.derived_data, NULL, NULL);
			gpl->runtime.derived_data = NULL;
		}
=======

	/* delete layers */
	for (bGPDlayer *gpl = list->first; gpl; gpl = gpl_next) {
		gpl_next = gpl->next;

		/* free layers and their data */
		BKE_gpencil_free_frames(gpl);
		BLI_freelinkN(list, gpl);
>>>>>>> 06a1a66a
	}
}

/** Free (or release) any data used by this grease pencil (does not free the gpencil itself). */
void BKE_gpencil_free(bGPdata *gpd, bool free_all)
{
	/* clear animation data */
	BKE_animdata_free(&gpd->id, false);

	/* free layers */
	if (free_all) {
		BKE_gpencil_free_layers_temp_data(&gpd->layers);
	}
	BKE_gpencil_free_layers(&gpd->layers);

	/* materials */
	MEM_SAFE_FREE(gpd->mat);

	/* free all data */
	if (free_all) {
		/* clear cache */
		BKE_gpencil_batch_cache_free(gpd);
	}
}

/* ************************************************** */
/* Container Creation */

/* add a new gp-frame to the given layer */
bGPDframe *BKE_gpencil_frame_addnew(bGPDlayer *gpl, int cframe)
{
	bGPDframe *gpf = NULL, *gf = NULL;
	short state = 0;

	/* error checking */
	if (gpl == NULL)
		return NULL;

	/* allocate memory for this frame */
	gpf = MEM_callocN(sizeof(bGPDframe), "bGPDframe");
	gpf->framenum = cframe;

	/* find appropriate place to add frame */
	if (gpl->frames.first) {
		for (gf = gpl->frames.first; gf; gf = gf->next) {
			/* check if frame matches one that is supposed to be added */
			if (gf->framenum == cframe) {
				state = -1;
				break;
			}

			/* if current frame has already exceeded the frame to add, add before */
			if (gf->framenum > cframe) {
				BLI_insertlinkbefore(&gpl->frames, gf, gpf);
				state = 1;
				break;
			}
		}
	}

	/* check whether frame was added successfully */
	if (state == -1) {
		printf("Error: Frame (%d) existed already for this layer. Using existing frame\n", cframe);

		/* free the newly created one, and use the old one instead */
		MEM_freeN(gpf);

		/* return existing frame instead... */
		BLI_assert(gf != NULL);
		gpf = gf;
	}
	else if (state == 0) {
		/* add to end then! */
		BLI_addtail(&gpl->frames, gpf);
	}

	/* return frame */
	return gpf;
}

/* add a copy of the active gp-frame to the given layer */
bGPDframe *BKE_gpencil_frame_addcopy(bGPDlayer *gpl, int cframe)
{
	bGPDframe *new_frame;
	bool found = false;

	/* Error checking/handling */
	if (gpl == NULL) {
		/* no layer */
		return NULL;
	}
	else if (gpl->actframe == NULL) {
		/* no active frame, so just create a new one from scratch */
		return BKE_gpencil_frame_addnew(gpl, cframe);
	}

	/* Create a copy of the frame */
	new_frame = BKE_gpencil_frame_duplicate(gpl->actframe);

	/* Find frame to insert it before */
	for (bGPDframe *gpf = gpl->frames.first; gpf; gpf = gpf->next) {
		if (gpf->framenum > cframe) {
			/* Add it here */
			BLI_insertlinkbefore(&gpl->frames, gpf, new_frame);

			found = true;
			break;
		}
		else if (gpf->framenum == cframe) {
			/* This only happens when we're editing with framelock on...
			 * - Delete the new frame and don't do anything else here...
			 */
			BKE_gpencil_free_strokes(new_frame);
			MEM_freeN(new_frame);
			new_frame = NULL;

			found = true;
			break;
		}
	}

	if (found == false) {
		/* Add new frame to the end */
		BLI_addtail(&gpl->frames, new_frame);
	}

	/* Ensure that frame is set up correctly, and return it */
	if (new_frame) {
		new_frame->framenum = cframe;
		gpl->actframe = new_frame;
	}

	return new_frame;
}

/* add a new gp-layer and make it the active layer */
bGPDlayer *BKE_gpencil_layer_addnew(bGPdata *gpd, const char *name, bool setactive)
{
	bGPDlayer *gpl;

	/* check that list is ok */
	if (gpd == NULL)
		return NULL;

	/* allocate memory for frame and add to end of list */
	gpl = MEM_callocN(sizeof(bGPDlayer), "bGPDlayer");

	/* add to datablock */
	BLI_addtail(&gpd->layers, gpl);

	/* set basic settings */
	copy_v4_v4(gpl->color, U.gpencil_new_layer_col);
	/* Since GPv2 thickness must be 0 */
	gpl->thickness = 0;

	gpl->opacity = 1.0f;

	/* onion-skinning settings */
<<<<<<< HEAD
	gpl->onion_flag |= GP_LAYER_ONIONSKIN;
=======
	if (gpd->flag & GP_DATA_SHOW_ONIONSKINS)
		gpl->flag |= GP_LAYER_ONIONSKIN;

	gpl->flag |= (GP_LAYER_GHOST_PREVCOL | GP_LAYER_GHOST_NEXTCOL);

	ARRAY_SET_ITEMS(gpl->gcolor_prev, 0.145098f, 0.419608f, 0.137255f); /* green */
	ARRAY_SET_ITEMS(gpl->gcolor_next, 0.125490f, 0.082353f, 0.529412f); /* blue */

	/* high quality fill by default */
	gpl->flag |= GP_LAYER_HQ_FILL;
>>>>>>> 06a1a66a

	/* auto-name */
	BLI_strncpy(gpl->info, name, sizeof(gpl->info));
	BLI_uniquename(&gpd->layers, gpl, DATA_("GP_Layer"), '.', offsetof(bGPDlayer, info), sizeof(gpl->info));

	/* make this one the active one */
	if (setactive)
		BKE_gpencil_layer_setactive(gpd, gpl);

	/* return layer */
	return gpl;
}

/* add a new gp-datablock */
bGPdata *BKE_gpencil_data_addnew(Main *bmain, const char name[])
{
	bGPdata *gpd;
	
	/* allocate memory for a new block */
	gpd = BKE_libblock_alloc(bmain, ID_GD, name, 0);
	
	/* initial settings */
	gpd->flag = (GP_DATA_DISPINFO | GP_DATA_EXPAND);
	
	/* general flags */
	gpd->flag |= GP_DATA_VIEWALIGN;
	
	/* GP object specific settings */
	gpd->flag |= GP_DATA_STROKE_SHOW_EDIT_LINES;
	ARRAY_SET_ITEMS(gpd->line_color, 0.6f, 0.6f, 0.6f, 0.5f);
	
	gpd->xray_mode = GP_XRAY_3DSPACE;
	gpd->runtime.batch_cache_data = NULL;
	gpd->pixfactor = GP_DEFAULT_PIX_FACTOR;
	
	/* onion-skinning settings (datablock level) */
	gpd->onion_flag |= (GP_ONION_GHOST_PREVCOL | GP_ONION_GHOST_NEXTCOL);
	gpd->onion_flag |= GP_ONION_FADE;
	gpd->onion_mode = GP_ONION_MODE_RELATIVE;
	gpd->onion_factor = 0.5f;
	ARRAY_SET_ITEMS(gpd->gcolor_prev, 0.145098f, 0.419608f, 0.137255f); /* green */
	ARRAY_SET_ITEMS(gpd->gcolor_next, 0.125490f, 0.082353f, 0.529412f); /* blue */
	gpd->gstep = 1;
	gpd->gstep_next = 1;

	return gpd;
}


/* ************************************************** */
/* Primitive Creation */
/* Utilities for easier bulk-creation of geometry */

/** 
 * Populate stroke with point data from data buffers
 *
 * \param array Flat array of point data values. Each entry has GP_PRIM_DATABUF_SIZE values
 * \param mat   4x4 transform matrix to transform points into the right coordinate space
 */
void BKE_gpencil_stroke_add_points(bGPDstroke *gps, const float *array, const int totpoints, const float mat[4][4])
{
	for (int i = 0; i < totpoints; i++) {
		bGPDspoint *pt = &gps->points[i];
		const int x = GP_PRIM_DATABUF_SIZE * i;
		
		pt->x = array[x];
		pt->y = array[x + 1];
		pt->z = array[x + 2];
		mul_m4_v3(mat, &pt->x);
		
		pt->pressure = array[x + 3];
		pt->strength = array[x + 4];
	}
}

/* Create a new stroke, with pre-allocated data buffers */
bGPDstroke *BKE_gpencil_add_stroke(bGPDframe *gpf, int mat_idx, int totpoints, short thickness)
{
	/* allocate memory for a new stroke */
	bGPDstroke *gps = MEM_callocN(sizeof(bGPDstroke), "gp_stroke");
	
	gps->thickness = thickness * 25;
	gps->inittime = 0;
	
	/* enable recalculation flag by default */
	gps->flag = GP_STROKE_RECALC_CACHES | GP_STROKE_3DSPACE;
	
	gps->totpoints = totpoints;
	gps->points = MEM_callocN(sizeof(bGPDspoint) * gps->totpoints, "gp_stroke_points");
	gps->dvert = MEM_callocN(sizeof(MDeformVert) * gps->totpoints, "gp_stroke_weights");

	/* initialize triangle memory to dummy data */
	gps->triangles = MEM_callocN(sizeof(bGPDtriangle), "GP Stroke triangulation");
	gps->flag |= GP_STROKE_RECALC_CACHES;
	gps->tot_triangles = 0;
	
	gps->mat_nr = mat_idx;
	
	/* add to frame */
	BLI_addtail(&gpf->strokes, gps);
	
	return gps;
}


/* ************************************************** */
/* Data Duplication */

/* make a copy of a given gpencil weights */
void BKE_gpencil_stroke_weights_duplicate(bGPDstroke *gps_src, bGPDstroke *gps_dst)
{
	if (gps_src == NULL) {
		return;
	}
	BLI_assert(gps_src->totpoints == gps_dst->totpoints);

	if ((gps_src->dvert == NULL) || (gps_dst->dvert == NULL)){
		return;
	}

	for (int i = 0; i < gps_src->totpoints; i++) {
		MDeformVert *dvert_src = &gps_src->dvert[i];
		MDeformVert *dvert_dst = &gps_dst->dvert[i];
		if (dvert_src->totweight > 0) {
			dvert_dst->dw = MEM_dupallocN(dvert_src->dw);
		}
		else {
			dvert_dst->dw = NULL;
		}

	}
}

/* make a copy of a given gpencil stroke */
bGPDstroke *BKE_gpencil_stroke_duplicate(bGPDstroke *gps_src)
{
	bGPDstroke *gps_dst = NULL;

	gps_dst = MEM_dupallocN(gps_src);
	gps_dst->prev = gps_dst->next = NULL;

	gps_dst->points = MEM_dupallocN(gps_src->points);

<<<<<<< HEAD
	gps_dst->dvert = MEM_dupallocN(gps_src->dvert);
	BKE_gpencil_stroke_weights_duplicate(gps_src, gps_dst);
	
	/* Don't clear triangles, so that modifier evaluation can just use
	 * this without extra work first. Most places that need to force
	 * this data to get recalculated will destroy the data anyway though.
	 */
	gps_dst->triangles = MEM_dupallocN(gps_dst->triangles);
	/* gps_dst->flag |= GP_STROKE_RECALC_CACHES; */
=======
/* add a new gp-datablock */
bGPdata *BKE_gpencil_data_addnew(Main *bmain, const char name[])
{
	bGPdata *gpd;

	/* allocate memory for a new block */
	gpd = BKE_libblock_alloc(bmain, ID_GD, name, 0);

	/* initial settings */
	gpd->flag = (GP_DATA_DISPINFO | GP_DATA_EXPAND);

	/* for now, stick to view is also enabled by default
	 * since this is more useful...
	 */
	gpd->flag |= GP_DATA_VIEWALIGN;

	return gpd;
}
>>>>>>> 06a1a66a

	/* return new stroke */
	return gps_dst;
}

/* make a copy of a given gpencil frame */
bGPDframe *BKE_gpencil_frame_duplicate(const bGPDframe *gpf_src)
{
	bGPDstroke *gps_dst = NULL;
	bGPDframe *gpf_dst;

	/* error checking */
	if (gpf_src == NULL) {
		return NULL;
	}

	/* make a copy of the source frame */
	gpf_dst = MEM_dupallocN(gpf_src);
	gpf_dst->prev = gpf_dst->next = NULL;

	/* copy strokes */
	BLI_listbase_clear(&gpf_dst->strokes);
	for (bGPDstroke *gps_src = gpf_src->strokes.first; gps_src; gps_src = gps_src->next) {
		/* make copy of source stroke */
		gps_dst = BKE_gpencil_stroke_duplicate(gps_src);
		BLI_addtail(&gpf_dst->strokes, gps_dst);
	}

	/* return new frame */
	return gpf_dst;
}

/* make a copy of strokes between gpencil frames */
void BKE_gpencil_frame_copy_strokes(bGPDframe *gpf_src, struct bGPDframe *gpf_dst)
{
	bGPDstroke *gps_dst = NULL;
	/* error checking */
	if ((gpf_src == NULL) || (gpf_dst == NULL)) {
		return;
	}

	/* copy strokes */
	BLI_listbase_clear(&gpf_dst->strokes);
	for (bGPDstroke *gps_src = gpf_src->strokes.first; gps_src; gps_src = gps_src->next) {
		/* make copy of source stroke */
		gps_dst = BKE_gpencil_stroke_duplicate(gps_src);
		BLI_addtail(&gpf_dst->strokes, gps_dst);
	}
}

/* make a copy of a given gpencil layer */
bGPDlayer *BKE_gpencil_layer_duplicate(const bGPDlayer *gpl_src)
{
	const bGPDframe *gpf_src;
	bGPDframe *gpf_dst;
	bGPDlayer *gpl_dst;

	/* error checking */
	if (gpl_src == NULL) {
		return NULL;
	}

	/* make a copy of source layer */
	gpl_dst = MEM_dupallocN(gpl_src);
	gpl_dst->prev = gpl_dst->next = NULL;
<<<<<<< HEAD
	gpl_dst->runtime.derived_data = NULL;
	
=======

>>>>>>> 06a1a66a
	/* copy frames */
	BLI_listbase_clear(&gpl_dst->frames);
	for (gpf_src = gpl_src->frames.first; gpf_src; gpf_src = gpf_src->next) {
		/* make a copy of source frame */
		gpf_dst = BKE_gpencil_frame_duplicate(gpf_src);
		BLI_addtail(&gpl_dst->frames, gpf_dst);

		/* if source frame was the current layer's 'active' frame, reassign that too */
		if (gpf_src == gpl_dst->actframe)
			gpl_dst->actframe = gpf_dst;
	}

	/* return new layer */
	return gpl_dst;
}

/**
 * Only copy internal data of GreasePencil ID from source to already allocated/initialized destination.
 * You probably never want to use that directly, use id_copy or BKE_id_copy_ex for typical needs.
 *
 * WARNING! This function will not handle ID user count!
 *
 * \param flag  Copying options (see BKE_library.h's LIB_ID_COPY_... flags for more).
 */
void BKE_gpencil_copy_data(Main *UNUSED(bmain), bGPdata *gpd_dst, const bGPdata *gpd_src, const int UNUSED(flag))
{
	/* cache data is not duplicated */
	gpd_dst->runtime.batch_cache_data = NULL;

	/* duplicate material array */
	if (gpd_src->mat) {
		gpd_dst->mat = MEM_dupallocN(gpd_src->mat);
	}

	/* copy layers */
	BLI_listbase_clear(&gpd_dst->layers);
	for (const bGPDlayer *gpl_src = gpd_src->layers.first; gpl_src; gpl_src = gpl_src->next) {
		/* make a copy of source layer and its data */
		bGPDlayer *gpl_dst = BKE_gpencil_layer_duplicate(gpl_src);  /* TODO here too could add unused flags... */
		BLI_addtail(&gpd_dst->layers, gpl_dst);
	}
	
}

/* Standard API to make a copy of GP datablock, separate from copying its data */
bGPdata *BKE_gpencil_copy(Main *bmain, const bGPdata *gpd)
{
	bGPdata *gpd_copy;
	BKE_id_copy_ex(bmain, &gpd->id, (ID **)&gpd_copy, 0, false);
	return gpd_copy;
}

/* make a copy of a given gpencil datablock */
// XXX: Should this be deprecated?
bGPdata *BKE_gpencil_data_duplicate(Main *bmain, const bGPdata *gpd_src, bool internal_copy)
{
	bGPdata *gpd_dst;

	/* Yuck and super-uber-hyper yuck!!!
	 * Should be replaceable with a no-main copy (LIB_ID_COPY_NO_MAIN etc.), but not sure about it,
	 * so for now keep old code for that one. */
	 
	/* error checking */
	if (gpd_src == NULL) {
		return NULL;
	}

	if (internal_copy) {
		/* make a straight copy for undo buffers used during stroke drawing */
		gpd_dst = MEM_dupallocN(gpd_src);
	}
	else {
		BLI_assert(bmain != NULL);
		BKE_id_copy_ex(bmain, &gpd_src->id, (ID **)&gpd_dst, 0, false);
		gpd_dst->runtime.batch_cache_data = NULL;
	}
	
	/* Copy internal data (layers, etc.) */
	BKE_gpencil_copy_data(bmain, gpd_dst, gpd_src, 0);
	
	/* return new */
	return gpd_dst;
}

void BKE_gpencil_make_local(Main *bmain, bGPdata *gpd, const bool lib_local)
{
	BKE_id_make_local_generic(bmain, &gpd->id, true, lib_local);
}

/* ************************************************** */
/* GP Stroke API */

/* ensure selection status of stroke is in sync with its points */
void BKE_gpencil_stroke_sync_selection(bGPDstroke *gps)
{
	bGPDspoint *pt;
	int i;

	/* error checking */
	if (gps == NULL)
		return;

	/* we'll stop when we find the first selected point,
	 * so initially, we must deselect
	 */
	gps->flag &= ~GP_STROKE_SELECT;

	for (i = 0, pt = gps->points; i < gps->totpoints; i++, pt++) {
		if (pt->flag & GP_SPOINT_SELECT) {
			gps->flag |= GP_STROKE_SELECT;
			break;
		}
	}
}

/* ************************************************** */
/* GP Frame API */

/* delete the last stroke of the given frame */
void BKE_gpencil_frame_delete_laststroke(bGPDlayer *gpl, bGPDframe *gpf)
{
	bGPDstroke *gps = (gpf) ? gpf->strokes.last : NULL;
	int cfra = (gpf) ? gpf->framenum : 0; /* assume that the current frame was not locked */

	/* error checking */
	if (ELEM(NULL, gpf, gps))
		return;

	/* free the stroke and its data */
	if (gps->points) {
		MEM_freeN(gps->points);
	}
	if (gps->dvert) {
		BKE_gpencil_free_stroke_weights(gps);
		MEM_freeN(gps->dvert);
	}
	MEM_freeN(gps->triangles);
	BLI_freelinkN(&gpf->strokes, gps);

	/* if frame has no strokes after this, delete it */
	if (BLI_listbase_is_empty(&gpf->strokes)) {
		BKE_gpencil_layer_delframe(gpl, gpf);
		BKE_gpencil_layer_getframe(gpl, cfra, 0);
	}
}

/* ************************************************** */
/* GP Layer API */

/* Check if the given layer is able to be edited or not */
bool gpencil_layer_is_editable(const bGPDlayer *gpl)
{
	/* Sanity check */
	if (gpl == NULL)
		return false;

	/* Layer must be: Visible + Editable */
	if ((gpl->flag & (GP_LAYER_HIDE | GP_LAYER_LOCKED)) == 0) {
		/* Opacity must be sufficiently high that it is still "visible"
		 * Otherwise, it's not really "visible" to the user, so no point editing...
		 */
		if (gpl->opacity > GPENCIL_ALPHA_OPACITY_THRESH) {
			return true;
		}
	}

	/* Something failed */
	return false;
}

/* Look up the gp-frame on the requested frame number, but don't add a new one */
bGPDframe *BKE_gpencil_layer_find_frame(bGPDlayer *gpl, int cframe)
{
	bGPDframe *gpf;

	/* Search in reverse order, since this is often used for playback/adding,
	 * where it's less likely that we're interested in the earlier frames
	 */
	for (gpf = gpl->frames.last; gpf; gpf = gpf->prev) {
		if (gpf->framenum == cframe) {
			return gpf;
		}
	}

	return NULL;
}

/* get the appropriate gp-frame from a given layer
 *	- this sets the layer's actframe var (if allowed to)
 *	- extension beyond range (if first gp-frame is after all frame in interest and cannot add)
 */
bGPDframe *BKE_gpencil_layer_getframe(bGPDlayer *gpl, int cframe, eGP_GetFrame_Mode addnew)
{
	bGPDframe *gpf = NULL;
	short found = 0;

	/* error checking */
	if (gpl == NULL) return NULL;

	/* check if there is already an active frame */
	if (gpl->actframe) {
		gpf = gpl->actframe;

		/* do not allow any changes to layer's active frame if layer is locked from changes
		 * or if the layer has been set to stay on the current frame
		 */
		if (gpl->flag & GP_LAYER_FRAMELOCK)
			return gpf;
		/* do not allow any changes to actframe if frame has painting tag attached to it */
		if (gpf->flag & GP_FRAME_PAINT)
			return gpf;

		/* try to find matching frame */
		if (gpf->framenum < cframe) {
			for (; gpf; gpf = gpf->next) {
				if (gpf->framenum == cframe) {
					found = 1;
					break;
				}
				else if ((gpf->next) && (gpf->next->framenum > cframe)) {
					found = 1;
					break;
				}
			}

			/* set the appropriate frame */
			if (addnew) {
				if ((found) && (gpf->framenum == cframe))
					gpl->actframe = gpf;
				else if (addnew == GP_GETFRAME_ADD_COPY)
					gpl->actframe = BKE_gpencil_frame_addcopy(gpl, cframe);
				else
					gpl->actframe = BKE_gpencil_frame_addnew(gpl, cframe);
			}
			else if (found)
				gpl->actframe = gpf;
			else
				gpl->actframe = gpl->frames.last;
		}
		else {
			for (; gpf; gpf = gpf->prev) {
				if (gpf->framenum <= cframe) {
					found = 1;
					break;
				}
			}

			/* set the appropriate frame */
			if (addnew) {
				if ((found) && (gpf->framenum == cframe))
					gpl->actframe = gpf;
				else if (addnew == GP_GETFRAME_ADD_COPY)
					gpl->actframe = BKE_gpencil_frame_addcopy(gpl, cframe);
				else
					gpl->actframe = BKE_gpencil_frame_addnew(gpl, cframe);
			}
			else if (found)
				gpl->actframe = gpf;
			else
				gpl->actframe = gpl->frames.first;
		}
	}
	else if (gpl->frames.first) {
		/* check which of the ends to start checking from */
		const int first = ((bGPDframe *)(gpl->frames.first))->framenum;
		const int last = ((bGPDframe *)(gpl->frames.last))->framenum;

		if (abs(cframe - first) > abs(cframe - last)) {
			/* find gp-frame which is less than or equal to cframe */
			for (gpf = gpl->frames.last; gpf; gpf = gpf->prev) {
				if (gpf->framenum <= cframe) {
					found = 1;
					break;
				}
			}
		}
		else {
			/* find gp-frame which is less than or equal to cframe */
			for (gpf = gpl->frames.first; gpf; gpf = gpf->next) {
				if (gpf->framenum <= cframe) {
					found = 1;
					break;
				}
			}
		}

		/* set the appropriate frame */
		if (addnew) {
			if ((found) && (gpf->framenum == cframe))
				gpl->actframe = gpf;
			else
				gpl->actframe = BKE_gpencil_frame_addnew(gpl, cframe);
		}
		else if (found)
			gpl->actframe = gpf;
		else {
			/* unresolved errogenous situation! */
			printf("Error: cannot find appropriate gp-frame\n");
			/* gpl->actframe should still be NULL */
		}
	}
	else {
		/* currently no frames (add if allowed to) */
		if (addnew)
			gpl->actframe = BKE_gpencil_frame_addnew(gpl, cframe);
		else {
			/* don't do anything... this may be when no frames yet! */
			/* gpl->actframe should still be NULL */
		}
	}

	/* return */
	return gpl->actframe;
}

/* delete the given frame from a layer */
bool BKE_gpencil_layer_delframe(bGPDlayer *gpl, bGPDframe *gpf)
{
	bool changed = false;

	/* error checking */
	if (ELEM(NULL, gpl, gpf))
		return false;

	/* if this frame was active, make the previous frame active instead
	 * since it's tricky to set active frame otherwise
	 */
	if (gpl->actframe == gpf)
		gpl->actframe = gpf->prev;
<<<<<<< HEAD
	
=======
	else
		gpl->actframe = NULL;

>>>>>>> 06a1a66a
	/* free the frame and its data */
	changed = BKE_gpencil_free_strokes(gpf);
	BLI_freelinkN(&gpl->frames, gpf);

	return changed;
}

/* get the active gp-layer for editing */
bGPDlayer *BKE_gpencil_layer_getactive(bGPdata *gpd)
{
	bGPDlayer *gpl;

	/* error checking */
	if (ELEM(NULL, gpd, gpd->layers.first))
		return NULL;

	/* loop over layers until found (assume only one active) */
	for (gpl = gpd->layers.first; gpl; gpl = gpl->next) {
		if (gpl->flag & GP_LAYER_ACTIVE)
			return gpl;
	}

	/* no active layer found */
	return NULL;
}

/* set the active gp-layer */
void BKE_gpencil_layer_setactive(bGPdata *gpd, bGPDlayer *active)
{
	bGPDlayer *gpl;

	/* error checking */
	if (ELEM(NULL, gpd, gpd->layers.first, active))
		return;

	/* loop over layers deactivating all */
	for (gpl = gpd->layers.first; gpl; gpl = gpl->next)
		gpl->flag &= ~GP_LAYER_ACTIVE;

	/* set as active one */
	active->flag |= GP_LAYER_ACTIVE;
}

/* delete the active gp-layer */
void BKE_gpencil_layer_delete(bGPdata *gpd, bGPDlayer *gpl)
{
	/* error checking */
	if (ELEM(NULL, gpd, gpl))
		return;

	/* free layer */
	BKE_gpencil_free_frames(gpl);
	
	/* free derived data */
	BKE_gpencil_clear_derived(gpl);
	if (gpl->runtime.derived_data) {
		BLI_ghash_free(gpl->runtime.derived_data, NULL, NULL);
		gpl->runtime.derived_data = NULL;
	}

	BLI_freelinkN(&gpd->layers, gpl);
}

Material *BKE_gpencil_get_material_from_brush(Brush *brush)
{
	Material *ma = NULL;
		
	if ((brush != NULL) && (brush->gpencil_settings != NULL) && 
		(brush->gpencil_settings->material != NULL)) 
	{
		ma = brush->gpencil_settings->material;
	}

	return ma;
}

/* Get active color, and add all default settings if we don't find anything */
Material *BKE_gpencil_material_ensure(Main *bmain, Object *ob)
{
	Material *ma = NULL;

	/* sanity checks */
	if (ELEM(NULL, bmain, ob))
		return NULL;

	ma = give_current_material(ob, ob->actcol);
	if (ma == NULL) {
		if (ob->totcol == 0) {
			BKE_object_material_slot_add(bmain, ob);
		}
		ma = BKE_material_add_gpencil(bmain, DATA_("Material"));
		assign_material(bmain, ob, ma, ob->totcol, BKE_MAT_ASSIGN_EXISTING);
	}
	else if (ma->gp_style == NULL) {
			BKE_material_init_gpencil_settings(ma);
	}

	return ma;
}

/* ************************************************** */
/* GP Object - Boundbox Support */

/**
 * Get min/max coordinate bounds for single stroke
 * \return Returns whether we found any selected points
 */
bool BKE_gpencil_stroke_minmax(
        const bGPDstroke *gps, const bool use_select,
        float r_min[3], float r_max[3])
{
	const bGPDspoint *pt;
	int i;
	bool changed = false;
	
	if (ELEM(NULL, gps, r_min, r_max))
		return false;
	
	for (i = 0, pt = gps->points; i < gps->totpoints; i++, pt++) {
		if ((use_select == false) || (pt->flag & GP_SPOINT_SELECT)) {
			minmax_v3v3_v3(r_min, r_max, &pt->x);
			changed = true;
		}
	}
	return changed;
}

/* get min/max bounds of all strokes in GP datablock */
static void gpencil_minmax(bGPdata *gpd, float r_min[3], float r_max[3])
{
	INIT_MINMAX(r_min, r_max);
	
	if (gpd == NULL)
		return;
	
	for (bGPDlayer *gpl = gpd->layers.first; gpl; gpl = gpl->next) {
		bGPDframe *gpf = gpl->actframe;
		
		if (gpf != NULL) {
			for (bGPDstroke *gps = gpf->strokes.first; gps; gps = gps->next) {
				BKE_gpencil_stroke_minmax(gps, false, r_min, r_max);
			}
		}
	}
}

/* compute center of bounding box */
void BKE_gpencil_centroid_3D(bGPdata *gpd, float r_centroid[3])
{
	float min[3], max[3], tot[3];
	
	gpencil_minmax(gpd, min, max);
	
	add_v3_v3v3(tot, min, max);
	mul_v3_v3fl(r_centroid, tot, 0.5f);
}


/* create bounding box values */
static void boundbox_gpencil(Object *ob)
{
	BoundBox *bb;
	bGPdata *gpd;
	float min[3], max[3];

	if (ob->bb == NULL) {
		ob->bb = MEM_callocN(sizeof(BoundBox), "GPencil boundbox");
	}

	bb  = ob->bb;
	gpd = ob->data;

	gpencil_minmax(gpd, min, max);
	BKE_boundbox_init_from_minmax(bb, min, max);

	bb->flag &= ~BOUNDBOX_DIRTY;
}

/* get bounding box */
BoundBox *BKE_gpencil_boundbox_get(Object *ob)
{
	bGPdata *gpd;
	
	if (ELEM(NULL, ob, ob->data))
		return NULL;
	
	gpd = ob->data;
	if ((ob->bb) && ((ob->bb->flag & BOUNDBOX_DIRTY) == 0) && 
	    ((gpd->flag & GP_DATA_CACHE_IS_DIRTY) == 0))
	{
		return ob->bb;
	}

	boundbox_gpencil(ob);

	return ob->bb;
}

/* ************************************************** */
/* Apply Transforms */

void BKE_gpencil_transform(bGPdata *gpd, float mat[4][4])
{
	if (gpd == NULL)
		return;
	
	for (bGPDlayer *gpl = gpd->layers.first; gpl; gpl = gpl->next) {
		/* FIXME: For now, we just skip parented layers.
		 * Otherwise, we have to update each frame to find
		 * the current parent position/effects.
		 */
		if (gpl->parent) {
			continue;
		}
		
		for (bGPDframe *gpf = gpl->frames.first; gpf; gpf = gpf->next) {
			for (bGPDstroke *gps = gpf->strokes.first; gps; gps = gps->next) {
				bGPDspoint *pt;
				int i;
				
				for (pt = gps->points, i = 0; i < gps->totpoints; pt++, i++) {
					mul_m4_v3(mat, &pt->x);
				}
				
				/* TODO: Do we need to do this? distortion may mean we need to re-triangulate */
				gps->flag |= GP_STROKE_RECALC_CACHES;
				gps->tot_triangles = 0;
			}
		}
	}
	
}

/* ************************************************** */
/* GP Object - Vertex Groups */

/* remove a vertex group */
void BKE_gpencil_vgroup_remove(Object *ob, bDeformGroup *defgroup)
{
	bGPdata *gpd = ob->data;
	MDeformVert *dvert = NULL;
	MDeformWeight *gpw = NULL;
	const int def_nr = BLI_findindex(&ob->defbase, defgroup);

	/* Remove points data */
	if (gpd) {
		for (bGPDlayer *gpl = gpd->layers.first; gpl; gpl = gpl->next) {
			for (bGPDframe *gpf = gpl->frames.first; gpf; gpf = gpf->next) {
				for (bGPDstroke *gps = gpf->strokes.first; gps; gps = gps->next) {
					for (int i = 0; i < gps->totpoints; i++) {
						dvert = &gps->dvert[i];
						for (int i2 = 0; i2 < dvert->totweight; i2++) {
							gpw = &dvert->dw[i2];
							if (gpw->def_nr == def_nr) {
								BKE_gpencil_vgroup_remove_point_weight(dvert, def_nr);
							}
							/* if index is greater, must be moved one back */
							if (gpw->def_nr > def_nr) {
								gpw->def_nr--;
							}
						}
					}
				}
			}
		}
	}

	/* Remove the group */
	BLI_freelinkN(&ob->defbase, defgroup);
}

/* add a new weight */
MDeformWeight *BKE_gpencil_vgroup_add_point_weight(MDeformVert *dvert, int index, float weight)
{
	MDeformWeight *new_gpw = NULL;
	MDeformWeight *tmp_gpw;

	/* need to verify if was used before to update */
	for (int i = 0; i < dvert->totweight; i++) {
		tmp_gpw = &dvert->dw[i];
		if (tmp_gpw->def_nr == index) {
			tmp_gpw->weight = weight;
			return tmp_gpw;
		}
	}

	dvert->totweight++;
	if (dvert->totweight == 1) {
		dvert->dw = MEM_callocN(sizeof(MDeformWeight), "gp_weight");
	}
	else {
		dvert->dw = MEM_reallocN(dvert->dw, sizeof(MDeformWeight) * dvert->totweight);
	}
	new_gpw = &dvert->dw[dvert->totweight - 1];
	new_gpw->def_nr = index;
	new_gpw->weight = weight;

	return new_gpw;
}

/* return the weight if use index  or -1*/
float BKE_gpencil_vgroup_use_index(MDeformVert *dvert, int index)
{
	MDeformWeight *gpw;
	for (int i = 0; i < dvert->totweight; i++) {
		gpw = &dvert->dw[i];
		if (gpw->def_nr == index) {
			return gpw->weight;
		}
	}
	return -1.0f;
}

/* add a new weight */
bool BKE_gpencil_vgroup_remove_point_weight(MDeformVert *dvert, int index)
{
	int e = 0;

	if (BKE_gpencil_vgroup_use_index(dvert, index) < 0.0f) {
		return false;
	}

	/* if the array get empty, exit */
	if (dvert->totweight == 1) {
		dvert->totweight = 0;
		MEM_SAFE_FREE(dvert->dw);
		return true;
	}

	/* realloc weights */
	MDeformWeight *tmp = MEM_dupallocN(dvert->dw);
	MEM_SAFE_FREE(dvert->dw);
	dvert->dw = MEM_callocN(sizeof(MDeformWeight) * dvert->totweight - 1, "gp_weights");

	for (int x = 0; x < dvert->totweight; x++) {
		MDeformWeight *gpw = &tmp[e];
		MDeformWeight *final_gpw = &dvert->dw[e];
		if (gpw->def_nr != index) {
			final_gpw->def_nr = gpw->def_nr;
			final_gpw->weight = gpw->weight;
			e++;
		}
	}
	MEM_SAFE_FREE(tmp);
	dvert->totweight--;

	return true;
}


/* ************************************************** */

/**
 * Apply smooth to stroke point
 * \param gps              Stroke to smooth
 * \param i                Point index
 * \param inf              Amount of smoothing to apply
 */
bool BKE_gpencil_smooth_stroke(bGPDstroke *gps, int i, float inf)
{
	bGPDspoint *pt = &gps->points[i];
	// float pressure = 0.0f;
	float sco[3] = { 0.0f };

	/* Do nothing if not enough points to smooth out */
	if (gps->totpoints <= 2) {
		return false;
	}

	/* Only affect endpoints by a fraction of the normal strength,
	* to prevent the stroke from shrinking too much
	*/
	if ((i == 0) || (i == gps->totpoints - 1)) {
		inf *= 0.1f;
	}

	/* Compute smoothed coordinate by taking the ones nearby */
	/* XXX: This is potentially slow, and suffers from accumulation error as earlier points are handled before later ones */
	{
		// XXX: this is hardcoded to look at 2 points on either side of the current one (i.e. 5 items total)
		const int   steps = 2;
		const float average_fac = 1.0f / (float)(steps * 2 + 1);
		int step;

		/* add the point itself */
		madd_v3_v3fl(sco, &pt->x, average_fac);

		/* n-steps before/after current point */
		// XXX: review how the endpoints are treated by this algorithm
		// XXX: falloff measures should also introduce some weighting variations, so that further-out points get less weight
		for (step = 1; step <= steps; step++) {
			bGPDspoint *pt1, *pt2;
			int before = i - step;
			int after = i + step;

			CLAMP_MIN(before, 0);
			CLAMP_MAX(after, gps->totpoints - 1);

			pt1 = &gps->points[before];
			pt2 = &gps->points[after];

			/* add both these points to the average-sum (s += p[i]/n) */
			madd_v3_v3fl(sco, &pt1->x, average_fac);
			madd_v3_v3fl(sco, &pt2->x, average_fac);

		}
	}

	/* Based on influence factor, blend between original and optimal smoothed coordinate */
	interp_v3_v3v3(&pt->x, &pt->x, sco, inf);

	return true;
}

/**
 * Apply smooth for strength to stroke point */
bool BKE_gpencil_smooth_stroke_strength(bGPDstroke *gps, int point_index, float influence)
{
	bGPDspoint *ptb = &gps->points[point_index];

	/* Do nothing if not enough points */
	if (gps->totpoints <= 2) {
		return false;
	}

	/* Compute theoretical optimal value using distances */
	bGPDspoint *pta, *ptc;
	int before = point_index - 1;
	int after = point_index + 1;

	CLAMP_MIN(before, 0);
	CLAMP_MAX(after, gps->totpoints - 1);

	pta = &gps->points[before];
	ptc = &gps->points[after];

	/* the optimal value is the corresponding to the interpolation of the strength
	*  at the distance of point b
	*/
	const float fac = line_point_factor_v3(&ptb->x, &pta->x, &ptc->x);
	const float optimal = (1.0f - fac) * pta->strength + fac * ptc->strength;

	/* Based on influence factor, blend between original and optimal */
	ptb->strength = (1.0f - influence) * ptb->strength + influence * optimal;

	return true;
}

/**
 * Apply smooth for thickness to stroke point (use pressure) */
bool BKE_gpencil_smooth_stroke_thickness(bGPDstroke *gps, int point_index, float influence)
{
<<<<<<< HEAD
	bGPDspoint *ptb = &gps->points[point_index];

	/* Do nothing if not enough points */
	if (gps->totpoints <= 2) {
		return false;
	}

	/* Compute theoretical optimal value using distances */
	bGPDspoint *pta, *ptc;
	int before = point_index - 1;
	int after = point_index + 1;

	CLAMP_MIN(before, 0);
	CLAMP_MAX(after, gps->totpoints - 1);

	pta = &gps->points[before];
	ptc = &gps->points[after];

	/* the optimal value is the corresponding to the interpolation of the pressure
	*  at the distance of point b
	*/
	float fac = line_point_factor_v3(&ptb->x, &pta->x, &ptc->x);
	float optimal = interpf(ptc->pressure, pta->pressure, fac);

	/* Based on influence factor, blend between original and optimal */
	ptb->pressure = interpf(optimal, ptb->pressure, influence);

	return true;
}

/**
* Apply smooth for UV rotation to stroke point (use pressure) */
bool BKE_gpencil_smooth_stroke_uv(bGPDstroke *gps, int point_index, float influence)
{
	bGPDspoint *ptb = &gps->points[point_index];

	/* Do nothing if not enough points */
	if (gps->totpoints <= 2) {
		return false;
	}

	/* Compute theoretical optimal value */
	bGPDspoint *pta, *ptc;
	int before = point_index - 1;
	int after = point_index + 1;

	CLAMP_MIN(before, 0);
	CLAMP_MAX(after, gps->totpoints - 1);

	pta = &gps->points[before];
	ptc = &gps->points[after];

	/* the optimal value is the corresponding to the interpolation of the pressure
	*  at the distance of point b
	*/
	float fac = line_point_factor_v3(&ptb->x, &pta->x, &ptc->x);
	float optimal = interpf(ptc->uv_rot, pta->uv_rot, fac);

	/* Based on influence factor, blend between original and optimal */
	ptb->uv_rot = interpf(optimal, ptb->uv_rot, influence);
	CLAMP(ptb->uv_rot, -M_PI_2, M_PI_2);

	return true;
}

/**
 * Get range of selected frames in layer.
 * Always the active frame is considered as selected, so if no more selected the range
 * will be equal to the current active frame.
 * \param gpl              Layer
 * \param r_initframe      Number of first selected frame
 * \param r_endframe       Number of last selected frame
 */
void BKE_gpencil_get_range_selected(bGPDlayer *gpl, int *r_initframe, int *r_endframe)
{
	*r_initframe = gpl->actframe->framenum;
	*r_endframe = gpl->actframe->framenum;

	for (bGPDframe *gpf = gpl->frames.first; gpf; gpf = gpf->next) {
		if (gpf->flag & GP_FRAME_SELECT) {
			if (gpf->framenum < *r_initframe) {
				*r_initframe = gpf->framenum;
			}
			if (gpf->framenum > *r_endframe) {
				*r_endframe = gpf->framenum;
			}
		}
	}
=======
	bGPDlayer *gpl;
	bGPDframe *gpf;
	bGPDstroke *gps;

	/* Sanity checks (gpd may not be set in the RNA pointers sometimes) */
	if (ELEM(NULL, gpd, oldname, newname))
		return;

	for (gpl = gpd->layers.first; gpl; gpl = gpl->next) {
		for (gpf = gpl->frames.first; gpf; gpf = gpf->next) {
			for (gps = gpf->strokes.first; gps; gps = gps->next) {
				if (STREQ(gps->colorname, oldname)) {
					BLI_strncpy(gps->colorname, newname, sizeof(gps->colorname));
				}
			}
		}
	}

>>>>>>> 06a1a66a
}

/**
 * Get Falloff factor base on frame range
 * \param gpf          Frame
 * \param actnum       Number of active frame in layer
 * \param f_init       Number of first selected frame
 * \param f_end        Number of last selected frame
 * \param cur_falloff  Curve with falloff factors
 */
float BKE_gpencil_multiframe_falloff_calc(bGPDframe *gpf, int actnum, int f_init, int f_end, CurveMapping *cur_falloff)
{
<<<<<<< HEAD
	float fnum = 0.5f; /* default mid curve */
	float value;
	
	/* frames to the right of the active frame */
	if (gpf->framenum < actnum) {
		fnum = (float)(gpf->framenum - f_init) / (actnum - f_init);
		fnum *= 0.5f;
		value = curvemapping_evaluateF(cur_falloff, 0, fnum);
	}
	/* frames to the left of the active frame */
	else if (gpf->framenum > actnum) {
		fnum = (float)(gpf->framenum - actnum) / (f_end - actnum);
		fnum *= 0.5f;
		value = curvemapping_evaluateF(cur_falloff, 0, fnum + 0.5f);
	}
	else {
		value = 1.0f;
	}
	
	return value;
}

/* remove strokes using a material */
void BKE_gpencil_material_index_remove(bGPdata *gpd, int index)
{
	bGPDstroke *gps, *gpsn;

		for (bGPDlayer *gpl = gpd->layers.first; gpl; gpl = gpl->next) {
			for (bGPDframe *gpf = gpl->frames.first; gpf; gpf = gpf->next) {
				for (gps = gpf->strokes.first; gps; gps = gpsn) {
					gpsn = gps->next;
					if (gps->mat_nr == index) {
						if (gps->points) {
							MEM_freeN(gps->points);
						}
						if (gps->dvert) {
							BKE_gpencil_free_stroke_weights(gps);
							MEM_freeN(gps->dvert);
						}
						if (gps->triangles) MEM_freeN(gps->triangles);
						BLI_freelinkN(&gpf->strokes, gps);
					}
					else {
						/* reassign strokes */
						if (gps->mat_nr > index) {
							gps->mat_nr--;
						}
					}
=======
	bGPDlayer *gpl;
	bGPDframe *gpf;
	bGPDstroke *gps, *gpsn;

	/* Sanity checks (gpd may not be set in the RNA pointers sometimes) */
	if (ELEM(NULL, gpd, name))
		return;

	for (gpl = gpd->layers.first; gpl; gpl = gpl->next) {
		for (gpf = gpl->frames.first; gpf; gpf = gpf->next) {
			for (gps = gpf->strokes.first; gps; gps = gpsn) {
				gpsn = gps->next;

				if (STREQ(gps->colorname, name)) {
					if (gps->points) MEM_freeN(gps->points);
					if (gps->triangles) MEM_freeN(gps->triangles);
					BLI_freelinkN(&gpf->strokes, gps);
>>>>>>> 06a1a66a
				}
			}
		}
}

void BKE_gpencil_material_remap(struct bGPdata *gpd, const unsigned int *remap, unsigned int remap_len)
{
	const short remap_len_short = (short)remap_len;

#define MAT_NR_REMAP(n) \
	if (n < remap_len_short) { \
		BLI_assert(n >= 0 && remap[n] < remap_len_short); \
		n = remap[n]; \
	} ((void)0)

	for (bGPDlayer *gpl = gpd->layers.first; gpl; gpl = gpl->next) {
		for (bGPDframe *gpf = gpl->frames.first; gpf; gpf = gpf->next) {
			for (bGPDstroke *gps = gpf->strokes.first; gps; gps = gps->next) {
				/* reassign strokes */
				MAT_NR_REMAP(gps->mat_nr);
			}
		}
	}

#undef MAT_NR_REMAP

}

/* statistics functions */
void BKE_gpencil_stats_update(bGPdata *gpd)
{
	gpd->totlayer = 0;
	gpd->totframe = 0;
	gpd->totstroke = 0;
	gpd->totpoint = 0;

	for (bGPDlayer *gpl = gpd->layers.first; gpl; gpl = gpl->next) {
		gpd->totlayer++;
		for (bGPDframe *gpf = gpl->frames.first; gpf; gpf = gpf->next) {
			gpd->totframe++;
			for (bGPDstroke *gps = gpf->strokes.first; gps; gps = gps->next) {
				gpd->totstroke++;
				gpd->totpoint += gps->totpoints;
			}
		}
	}

}
<|MERGE_RESOLUTION|>--- conflicted
+++ resolved
@@ -204,7 +204,7 @@
 	/* delete layers */
 	for (bGPDlayer *gpl = list->first; gpl; gpl = gpl_next) {
 		gpl_next = gpl->next;
-		
+
 		/* free layers and their data */
 		BKE_gpencil_free_frames(gpl);
 		BLI_freelinkN(list, gpl);
@@ -215,11 +215,11 @@
 static void BKE_gpencil_clear_derived(bGPDlayer *gpl)
 {
 	GHashIterator gh_iter;
-	
+
 	if (gpl->runtime.derived_data == NULL) {
 		return;
 	}
-	
+
 	GHASH_ITER(gh_iter, gpl->runtime.derived_data) {
 		bGPDframe *gpf = (bGPDframe *)BLI_ghashIterator_getValue(&gh_iter);
 		if (gpf) {
@@ -235,7 +235,6 @@
 
 	/* error checking */
 	if (list == NULL) return;
-<<<<<<< HEAD
 	/* delete layers */
 	for (bGPDlayer *gpl = list->first; gpl; gpl = gpl_next) {
 		gpl_next = gpl->next;
@@ -260,16 +259,6 @@
 			BLI_ghash_free(gpl->runtime.derived_data, NULL, NULL);
 			gpl->runtime.derived_data = NULL;
 		}
-=======
-
-	/* delete layers */
-	for (bGPDlayer *gpl = list->first; gpl; gpl = gpl_next) {
-		gpl_next = gpl->next;
-
-		/* free layers and their data */
-		BKE_gpencil_free_frames(gpl);
-		BLI_freelinkN(list, gpl);
->>>>>>> 06a1a66a
 	}
 }
 
@@ -428,20 +417,7 @@
 	gpl->opacity = 1.0f;
 
 	/* onion-skinning settings */
-<<<<<<< HEAD
 	gpl->onion_flag |= GP_LAYER_ONIONSKIN;
-=======
-	if (gpd->flag & GP_DATA_SHOW_ONIONSKINS)
-		gpl->flag |= GP_LAYER_ONIONSKIN;
-
-	gpl->flag |= (GP_LAYER_GHOST_PREVCOL | GP_LAYER_GHOST_NEXTCOL);
-
-	ARRAY_SET_ITEMS(gpl->gcolor_prev, 0.145098f, 0.419608f, 0.137255f); /* green */
-	ARRAY_SET_ITEMS(gpl->gcolor_next, 0.125490f, 0.082353f, 0.529412f); /* blue */
-
-	/* high quality fill by default */
-	gpl->flag |= GP_LAYER_HQ_FILL;
->>>>>>> 06a1a66a
 
 	/* auto-name */
 	BLI_strncpy(gpl->info, name, sizeof(gpl->info));
@@ -459,24 +435,24 @@
 bGPdata *BKE_gpencil_data_addnew(Main *bmain, const char name[])
 {
 	bGPdata *gpd;
-	
+
 	/* allocate memory for a new block */
 	gpd = BKE_libblock_alloc(bmain, ID_GD, name, 0);
-	
+
 	/* initial settings */
 	gpd->flag = (GP_DATA_DISPINFO | GP_DATA_EXPAND);
-	
+
 	/* general flags */
 	gpd->flag |= GP_DATA_VIEWALIGN;
-	
+
 	/* GP object specific settings */
 	gpd->flag |= GP_DATA_STROKE_SHOW_EDIT_LINES;
 	ARRAY_SET_ITEMS(gpd->line_color, 0.6f, 0.6f, 0.6f, 0.5f);
-	
+
 	gpd->xray_mode = GP_XRAY_3DSPACE;
 	gpd->runtime.batch_cache_data = NULL;
 	gpd->pixfactor = GP_DEFAULT_PIX_FACTOR;
-	
+
 	/* onion-skinning settings (datablock level) */
 	gpd->onion_flag |= (GP_ONION_GHOST_PREVCOL | GP_ONION_GHOST_NEXTCOL);
 	gpd->onion_flag |= GP_ONION_FADE;
@@ -495,7 +471,7 @@
 /* Primitive Creation */
 /* Utilities for easier bulk-creation of geometry */
 
-/** 
+/**
  * Populate stroke with point data from data buffers
  *
  * \param array Flat array of point data values. Each entry has GP_PRIM_DATABUF_SIZE values
@@ -506,12 +482,12 @@
 	for (int i = 0; i < totpoints; i++) {
 		bGPDspoint *pt = &gps->points[i];
 		const int x = GP_PRIM_DATABUF_SIZE * i;
-		
+
 		pt->x = array[x];
 		pt->y = array[x + 1];
 		pt->z = array[x + 2];
 		mul_m4_v3(mat, &pt->x);
-		
+
 		pt->pressure = array[x + 3];
 		pt->strength = array[x + 4];
 	}
@@ -522,13 +498,13 @@
 {
 	/* allocate memory for a new stroke */
 	bGPDstroke *gps = MEM_callocN(sizeof(bGPDstroke), "gp_stroke");
-	
+
 	gps->thickness = thickness * 25;
 	gps->inittime = 0;
-	
+
 	/* enable recalculation flag by default */
 	gps->flag = GP_STROKE_RECALC_CACHES | GP_STROKE_3DSPACE;
-	
+
 	gps->totpoints = totpoints;
 	gps->points = MEM_callocN(sizeof(bGPDspoint) * gps->totpoints, "gp_stroke_points");
 	gps->dvert = MEM_callocN(sizeof(MDeformVert) * gps->totpoints, "gp_stroke_weights");
@@ -537,12 +513,12 @@
 	gps->triangles = MEM_callocN(sizeof(bGPDtriangle), "GP Stroke triangulation");
 	gps->flag |= GP_STROKE_RECALC_CACHES;
 	gps->tot_triangles = 0;
-	
+
 	gps->mat_nr = mat_idx;
-	
+
 	/* add to frame */
 	BLI_addtail(&gpf->strokes, gps);
-	
+
 	return gps;
 }
 
@@ -585,36 +561,15 @@
 
 	gps_dst->points = MEM_dupallocN(gps_src->points);
 
-<<<<<<< HEAD
 	gps_dst->dvert = MEM_dupallocN(gps_src->dvert);
 	BKE_gpencil_stroke_weights_duplicate(gps_src, gps_dst);
-	
+
 	/* Don't clear triangles, so that modifier evaluation can just use
 	 * this without extra work first. Most places that need to force
 	 * this data to get recalculated will destroy the data anyway though.
 	 */
 	gps_dst->triangles = MEM_dupallocN(gps_dst->triangles);
 	/* gps_dst->flag |= GP_STROKE_RECALC_CACHES; */
-=======
-/* add a new gp-datablock */
-bGPdata *BKE_gpencil_data_addnew(Main *bmain, const char name[])
-{
-	bGPdata *gpd;
-
-	/* allocate memory for a new block */
-	gpd = BKE_libblock_alloc(bmain, ID_GD, name, 0);
-
-	/* initial settings */
-	gpd->flag = (GP_DATA_DISPINFO | GP_DATA_EXPAND);
-
-	/* for now, stick to view is also enabled by default
-	 * since this is more useful...
-	 */
-	gpd->flag |= GP_DATA_VIEWALIGN;
-
-	return gpd;
-}
->>>>>>> 06a1a66a
 
 	/* return new stroke */
 	return gps_dst;
@@ -680,12 +635,8 @@
 	/* make a copy of source layer */
 	gpl_dst = MEM_dupallocN(gpl_src);
 	gpl_dst->prev = gpl_dst->next = NULL;
-<<<<<<< HEAD
 	gpl_dst->runtime.derived_data = NULL;
-	
-=======
-
->>>>>>> 06a1a66a
+
 	/* copy frames */
 	BLI_listbase_clear(&gpl_dst->frames);
 	for (gpf_src = gpl_src->frames.first; gpf_src; gpf_src = gpf_src->next) {
@@ -727,7 +678,7 @@
 		bGPDlayer *gpl_dst = BKE_gpencil_layer_duplicate(gpl_src);  /* TODO here too could add unused flags... */
 		BLI_addtail(&gpd_dst->layers, gpl_dst);
 	}
-	
+
 }
 
 /* Standard API to make a copy of GP datablock, separate from copying its data */
@@ -747,7 +698,7 @@
 	/* Yuck and super-uber-hyper yuck!!!
 	 * Should be replaceable with a no-main copy (LIB_ID_COPY_NO_MAIN etc.), but not sure about it,
 	 * so for now keep old code for that one. */
-	 
+
 	/* error checking */
 	if (gpd_src == NULL) {
 		return NULL;
@@ -762,10 +713,10 @@
 		BKE_id_copy_ex(bmain, &gpd_src->id, (ID **)&gpd_dst, 0, false);
 		gpd_dst->runtime.batch_cache_data = NULL;
 	}
-	
+
 	/* Copy internal data (layers, etc.) */
 	BKE_gpencil_copy_data(bmain, gpd_dst, gpd_src, 0);
-	
+
 	/* return new */
 	return gpd_dst;
 }
@@ -1015,13 +966,7 @@
 	 */
 	if (gpl->actframe == gpf)
 		gpl->actframe = gpf->prev;
-<<<<<<< HEAD
-	
-=======
-	else
-		gpl->actframe = NULL;
-
->>>>>>> 06a1a66a
+
 	/* free the frame and its data */
 	changed = BKE_gpencil_free_strokes(gpf);
 	BLI_freelinkN(&gpl->frames, gpf);
@@ -1074,7 +1019,7 @@
 
 	/* free layer */
 	BKE_gpencil_free_frames(gpl);
-	
+
 	/* free derived data */
 	BKE_gpencil_clear_derived(gpl);
 	if (gpl->runtime.derived_data) {
@@ -1088,9 +1033,9 @@
 Material *BKE_gpencil_get_material_from_brush(Brush *brush)
 {
 	Material *ma = NULL;
-		
-	if ((brush != NULL) && (brush->gpencil_settings != NULL) && 
-		(brush->gpencil_settings->material != NULL)) 
+
+	if ((brush != NULL) && (brush->gpencil_settings != NULL) &&
+		(brush->gpencil_settings->material != NULL))
 	{
 		ma = brush->gpencil_settings->material;
 	}
@@ -1136,10 +1081,10 @@
 	const bGPDspoint *pt;
 	int i;
 	bool changed = false;
-	
+
 	if (ELEM(NULL, gps, r_min, r_max))
 		return false;
-	
+
 	for (i = 0, pt = gps->points; i < gps->totpoints; i++, pt++) {
 		if ((use_select == false) || (pt->flag & GP_SPOINT_SELECT)) {
 			minmax_v3v3_v3(r_min, r_max, &pt->x);
@@ -1153,13 +1098,13 @@
 static void gpencil_minmax(bGPdata *gpd, float r_min[3], float r_max[3])
 {
 	INIT_MINMAX(r_min, r_max);
-	
+
 	if (gpd == NULL)
 		return;
-	
+
 	for (bGPDlayer *gpl = gpd->layers.first; gpl; gpl = gpl->next) {
 		bGPDframe *gpf = gpl->actframe;
-		
+
 		if (gpf != NULL) {
 			for (bGPDstroke *gps = gpf->strokes.first; gps; gps = gps->next) {
 				BKE_gpencil_stroke_minmax(gps, false, r_min, r_max);
@@ -1172,9 +1117,9 @@
 void BKE_gpencil_centroid_3D(bGPdata *gpd, float r_centroid[3])
 {
 	float min[3], max[3], tot[3];
-	
+
 	gpencil_minmax(gpd, min, max);
-	
+
 	add_v3_v3v3(tot, min, max);
 	mul_v3_v3fl(r_centroid, tot, 0.5f);
 }
@@ -1204,12 +1149,12 @@
 BoundBox *BKE_gpencil_boundbox_get(Object *ob)
 {
 	bGPdata *gpd;
-	
+
 	if (ELEM(NULL, ob, ob->data))
 		return NULL;
-	
+
 	gpd = ob->data;
-	if ((ob->bb) && ((ob->bb->flag & BOUNDBOX_DIRTY) == 0) && 
+	if ((ob->bb) && ((ob->bb->flag & BOUNDBOX_DIRTY) == 0) &&
 	    ((gpd->flag & GP_DATA_CACHE_IS_DIRTY) == 0))
 	{
 		return ob->bb;
@@ -1227,7 +1172,7 @@
 {
 	if (gpd == NULL)
 		return;
-	
+
 	for (bGPDlayer *gpl = gpd->layers.first; gpl; gpl = gpl->next) {
 		/* FIXME: For now, we just skip parented layers.
 		 * Otherwise, we have to update each frame to find
@@ -1236,23 +1181,23 @@
 		if (gpl->parent) {
 			continue;
 		}
-		
+
 		for (bGPDframe *gpf = gpl->frames.first; gpf; gpf = gpf->next) {
 			for (bGPDstroke *gps = gpf->strokes.first; gps; gps = gps->next) {
 				bGPDspoint *pt;
 				int i;
-				
+
 				for (pt = gps->points, i = 0; i < gps->totpoints; pt++, i++) {
 					mul_m4_v3(mat, &pt->x);
 				}
-				
+
 				/* TODO: Do we need to do this? distortion may mean we need to re-triangulate */
 				gps->flag |= GP_STROKE_RECALC_CACHES;
 				gps->tot_triangles = 0;
 			}
 		}
 	}
-	
+
 }
 
 /* ************************************************** */
@@ -1474,7 +1419,6 @@
  * Apply smooth for thickness to stroke point (use pressure) */
 bool BKE_gpencil_smooth_stroke_thickness(bGPDstroke *gps, int point_index, float influence)
 {
-<<<<<<< HEAD
 	bGPDspoint *ptb = &gps->points[point_index];
 
 	/* Do nothing if not enough points */
@@ -1563,26 +1507,6 @@
 			}
 		}
 	}
-=======
-	bGPDlayer *gpl;
-	bGPDframe *gpf;
-	bGPDstroke *gps;
-
-	/* Sanity checks (gpd may not be set in the RNA pointers sometimes) */
-	if (ELEM(NULL, gpd, oldname, newname))
-		return;
-
-	for (gpl = gpd->layers.first; gpl; gpl = gpl->next) {
-		for (gpf = gpl->frames.first; gpf; gpf = gpf->next) {
-			for (gps = gpf->strokes.first; gps; gps = gps->next) {
-				if (STREQ(gps->colorname, oldname)) {
-					BLI_strncpy(gps->colorname, newname, sizeof(gps->colorname));
-				}
-			}
-		}
-	}
-
->>>>>>> 06a1a66a
 }
 
 /**
@@ -1595,10 +1519,9 @@
  */
 float BKE_gpencil_multiframe_falloff_calc(bGPDframe *gpf, int actnum, int f_init, int f_end, CurveMapping *cur_falloff)
 {
-<<<<<<< HEAD
 	float fnum = 0.5f; /* default mid curve */
 	float value;
-	
+
 	/* frames to the right of the active frame */
 	if (gpf->framenum < actnum) {
 		fnum = (float)(gpf->framenum - f_init) / (actnum - f_init);
@@ -1614,7 +1537,7 @@
 	else {
 		value = 1.0f;
 	}
-	
+
 	return value;
 }
 
@@ -1644,25 +1567,6 @@
 							gps->mat_nr--;
 						}
 					}
-=======
-	bGPDlayer *gpl;
-	bGPDframe *gpf;
-	bGPDstroke *gps, *gpsn;
-
-	/* Sanity checks (gpd may not be set in the RNA pointers sometimes) */
-	if (ELEM(NULL, gpd, name))
-		return;
-
-	for (gpl = gpd->layers.first; gpl; gpl = gpl->next) {
-		for (gpf = gpl->frames.first; gpf; gpf = gpf->next) {
-			for (gps = gpf->strokes.first; gps; gps = gpsn) {
-				gpsn = gps->next;
-
-				if (STREQ(gps->colorname, name)) {
-					if (gps->points) MEM_freeN(gps->points);
-					if (gps->triangles) MEM_freeN(gps->triangles);
-					BLI_freelinkN(&gpf->strokes, gps);
->>>>>>> 06a1a66a
 				}
 			}
 		}
