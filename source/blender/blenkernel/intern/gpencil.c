--- conflicted
+++ resolved
@@ -1436,15 +1436,9 @@
 /* ************************************************** */
 
 static void stroke_defvert_create_nr_list(MDeformVert *dv_list,
-<<<<<<< HEAD
-                                   int count,
-                                   ListBase *result,
-                                   int *totweight)
-=======
                                           int count,
                                           ListBase *result,
                                           int *totweight)
->>>>>>> ff748228
 {
   LinkData *ld;
   MDeformVert *dv;
@@ -1591,16 +1585,11 @@
   }
 }
 
-<<<<<<< HEAD
-static int stroke_march_next_point_no_interp(
-    const bGPDstroke *gps, const int index_next_pt, const float *current, const float dist, float *result)
-=======
 static int stroke_march_next_point_no_interp(const bGPDstroke *gps,
                                              const int index_next_pt,
                                              const float *current,
                                              const float dist,
                                              float *result)
->>>>>>> ff748228
 {
   float remaining_till_next = 0.0f;
   float remaining_march = dist;
@@ -1646,14 +1635,7 @@
 
 static int stroke_march_count(const bGPDstroke *gps, const float dist)
 {
-<<<<<<< HEAD
-  float remaining_till_next = 0.0f;
-  float remaining_march = dist;
   int point_count = 0;
-  float step_start[3];
-=======
-  int point_count = 0;
->>>>>>> ff748228
   float point[3];
   int next_point_index = 1;
   bGPDspoint *pt = NULL;
