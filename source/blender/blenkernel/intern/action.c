/*
 * ***** BEGIN GPL LICENSE BLOCK *****
 *
 * This program is free software; you can redistribute it and/or
 * modify it under the terms of the GNU General Public License
 * as published by the Free Software Foundation; either version 2
 * of the License, or (at your option) any later version.
 *
 * This program is distributed in the hope that it will be useful,
 * but WITHOUT ANY WARRANTY; without even the implied warranty of
 * MERCHANTABILITY or FITNESS FOR A PARTICULAR PURPOSE.  See the
 * GNU General Public License for more details.
 *
 * You should have received a copy of the GNU General Public License
 * along with this program; if not, write to the Free Software Foundation,
 * Inc., 51 Franklin Street, Fifth Floor, Boston, MA 02110-1301, USA.
 *
 * The Original Code is Copyright (C) 2001-2002 by NaN Holding BV.
 * All rights reserved.
 *
 * Contributor(s): Full recode, Ton Roosendaal, Crete 2005
 *				 Full recode, Joshua Leung, 2009
 *
 * ***** END GPL LICENSE BLOCK *****
 */

/** \file blender/blenkernel/intern/action.c
 *  \ingroup bke
 */


#include <string.h>
#include <math.h>
#include <stdlib.h>
#include <stddef.h>	

#include "MEM_guardedalloc.h"

#include "DNA_anim_types.h"
#include "DNA_armature_types.h"
#include "DNA_constraint_types.h"
#include "DNA_scene_types.h"
#include "DNA_object_types.h"

#include "BLI_blenlib.h"
#include "BLI_math.h"
#include "BLI_utildefines.h"
#include "BLI_ghash.h"

#include "BLT_translation.h"

#include "BKE_action.h"
#include "BKE_anim.h"
#include "BKE_animsys.h"
#include "BKE_constraint.h"
#include "BKE_deform.h"
#include "BKE_depsgraph.h"
#include "BKE_fcurve.h"
#include "BKE_global.h"
#include "BKE_idprop.h"
#include "BKE_library.h"
#include "BKE_main.h"
#include "BKE_object.h"

#include "BIK_api.h"

#include "RNA_access.h"

/* *********************** NOTE ON POSE AND ACTION **********************
 *
 * - Pose is the local (object level) component of armature. The current
 *   object pose is saved in files, and (will be) is presorted for dependency
 * - Actions have fewer (or other) channels, and write data to a Pose
 * - Currently ob->pose data is controlled in BKE_pose_where_is only. The (recalc)
 *   event system takes care of calling that
 * - The NLA system (here too) uses Poses as interpolation format for Actions
 * - Therefore we assume poses to be static, and duplicates of poses have channels in
 *   same order, for quick interpolation reasons
 *
 * ****************************** (ton) ************************************ */

/* ***************** Library data level operations on action ************** */

bAction *add_empty_action(Main *bmain, const char name[])
{
	bAction *act;
	
	act = BKE_libblock_alloc(bmain, ID_AC, name);
	
	return act;
}	

/* .................................. */

/* temp data for BKE_action_make_local */
typedef struct tMakeLocalActionContext {
	bAction *act;       /* original action */
	bAction *act_new;   /* new action */
	
	bool is_lib;        /* some action users were libraries */
	bool is_local;      /* some action users were not libraries */
} tMakeLocalActionContext;

/* helper function for BKE_action_make_local() - local/lib init step */
static void make_localact_init_cb(ID *id, AnimData *adt, void *mlac_ptr)
{
	tMakeLocalActionContext *mlac = (tMakeLocalActionContext *)mlac_ptr;
	
	if (adt->action == mlac->act) {
		if (id->lib) mlac->is_lib = true;
		else mlac->is_local = true;
	}
}

/* helper function for BKE_action_make_local() - change references */
static void make_localact_apply_cb(ID *id, AnimData *adt, void *mlac_ptr)
{
	tMakeLocalActionContext *mlac = (tMakeLocalActionContext *)mlac_ptr;
	
	if (adt->action == mlac->act) {
		if (id->lib == NULL) {
			adt->action = mlac->act_new;
			
			id_us_plus(&mlac->act_new->id);
			id_us_min(&mlac->act->id);
		}
	}
}

// does copy_fcurve...
void BKE_action_make_local(bAction *act)
{
	tMakeLocalActionContext mlac = {act, NULL, false, false};
	Main *bmain = G.main;
	
	if (act->id.lib == NULL)
		return;
	
	/* XXX: double-check this; it used to be just single-user check, but that was when fake-users were still default */
	if ((act->id.flag & LIB_FAKEUSER) && (act->id.us <= 1)) {
		id_clear_lib_data(bmain, &act->id);
		return;
	}
	
	BKE_animdata_main_cb(bmain, make_localact_init_cb, &mlac);
	
	if (mlac.is_local && mlac.is_lib == false) {
		id_clear_lib_data(bmain, &act->id);
	}
	else if (mlac.is_local && mlac.is_lib) {
		mlac.act_new = BKE_action_copy(act);
		mlac.act_new->id.us = 0;

		BKE_id_lib_local_paths(bmain, act->id.lib, &mlac.act_new->id);

		BKE_animdata_main_cb(bmain, make_localact_apply_cb, &mlac);
	}
}

/* .................................. */

<<<<<<< HEAD
void BKE_action_free(bAction *act, const bool UNUSED(do_id_user))
{	
=======
/**
 * Free (or release) any data used by this action (does not free the action itself).
 *
 * \param act The action to free.
 * \param do_id_user When \a true, ID datablocks used (referenced) by this action are 'released'
 *                   (their user count is decreased).
 */
void BKE_action_free(bAction *act, const bool UNUSED(do_id_user))
{	
	/* No animdata here. */

>>>>>>> 794a977b
	/* Free F-Curves */
	free_fcurves(&act->curves);
	
	/* Free groups */
	BLI_freelistN(&act->groups);
		
	/* Free pose-references (aka local markers) */
	BLI_freelistN(&act->markers);
}

/* .................................. */

bAction *BKE_action_copy(bAction *src)
{
	bAction *dst = NULL;
	bActionGroup *dgrp, *sgrp;
	FCurve *dfcu, *sfcu;
	
	if (src == NULL) 
		return NULL;
	dst = BKE_libblock_copy(&src->id);
	
	/* duplicate the lists of groups and markers */
	BLI_duplicatelist(&dst->groups, &src->groups);
	BLI_duplicatelist(&dst->markers, &src->markers);
	
	/* copy F-Curves, fixing up the links as we go */
	BLI_listbase_clear(&dst->curves);
	
	for (sfcu = src->curves.first; sfcu; sfcu = sfcu->next) {
		/* duplicate F-Curve */
		dfcu = copy_fcurve(sfcu);
		BLI_addtail(&dst->curves, dfcu);
		
		/* fix group links (kindof bad list-in-list search, but this is the most reliable way) */
		for (dgrp = dst->groups.first, sgrp = src->groups.first; dgrp && sgrp; dgrp = dgrp->next, sgrp = sgrp->next) {
			if (sfcu->grp == sgrp) {
				dfcu->grp = dgrp;
				
				if (dgrp->channels.first == sfcu)
					dgrp->channels.first = dfcu;
				if (dgrp->channels.last == sfcu)
					dgrp->channels.last = dfcu;
					
				break;
			}
		}
	}
	
	if (src->id.lib) {
		BKE_id_lib_local_paths(G.main, src->id.lib, &dst->id);
	}

	return dst;
}

/* *************** Action Groups *************** */

/* Get the active action-group for an Action */
bActionGroup *get_active_actiongroup(bAction *act)
{
	bActionGroup *agrp = NULL;
	
	if (act && act->groups.first) {
		for (agrp = act->groups.first; agrp; agrp = agrp->next) {
			if (agrp->flag & AGRP_ACTIVE)
				break;
		}
	}
	
	return agrp;
}

/* Make the given Action-Group the active one */
void set_active_action_group(bAction *act, bActionGroup *agrp, short select)
{
	bActionGroup *grp;
	
	/* sanity checks */
	if (act == NULL)
		return;
	
	/* Deactive all others */
	for (grp = act->groups.first; grp; grp = grp->next) {
		if ((grp == agrp) && (select))
			grp->flag |= AGRP_ACTIVE;
		else
			grp->flag &= ~AGRP_ACTIVE;
	}
}

/* Sync colors used for action/bone group with theme settings */
void action_group_colors_sync(bActionGroup *grp, const bActionGroup *ref_grp)
{
	/* only do color copying if using a custom color (i.e. not default color)  */
	if (grp->customCol) {
		if (grp->customCol > 0) {
			/* copy theme colors on-to group's custom color in case user tries to edit color */
			bTheme *btheme = U.themes.first;
			ThemeWireColor *col_set = &btheme->tarm[(grp->customCol - 1)];
			
			memcpy(&grp->cs, col_set, sizeof(ThemeWireColor));
		}
		else {
			/* if a reference group is provided, use the custom color from there... */
			if (ref_grp) {
				/* assumption: reference group has a color set */
				memcpy(&grp->cs, &ref_grp->cs, sizeof(ThemeWireColor));
			}
			/* otherwise, init custom color with a generic/placeholder color set if
			 * no previous theme color was used that we can just keep using
			 */
			else if (grp->cs.solid[0] == 0) {
				/* define for setting colors in theme below */
				rgba_char_args_set(grp->cs.solid, 0xff, 0x00, 0x00, 255);
				rgba_char_args_set(grp->cs.select, 0x81, 0xe6, 0x14, 255);
				rgba_char_args_set(grp->cs.active, 0x18, 0xb6, 0xe0, 255);
			}
		}
	}
}

/* Add a new action group with the given name to the action */
bActionGroup *action_groups_add_new(bAction *act, const char name[])
{
	bActionGroup *agrp;
	
	/* sanity check: must have action and name */
	if (ELEM(NULL, act, name))
		return NULL;
	
	/* allocate a new one */
	agrp = MEM_callocN(sizeof(bActionGroup), "bActionGroup");
	
	/* make it selected, with default name */
	agrp->flag = AGRP_SELECTED;
	BLI_strncpy(agrp->name, name[0] ? name : DATA_("Group"), sizeof(agrp->name));
	
	/* add to action, and validate */
	BLI_addtail(&act->groups, agrp);
	BLI_uniquename(&act->groups, agrp, DATA_("Group"), '.', offsetof(bActionGroup, name), sizeof(agrp->name));
	
	/* return the new group */
	return agrp;
}

/* Add given channel into (active) group 
 *	- assumes that channel is not linked to anything anymore
 *	- always adds at the end of the group 
 */
void action_groups_add_channel(bAction *act, bActionGroup *agrp, FCurve *fcurve)
{	
	/* sanity checks */
	if (ELEM(NULL, act, agrp, fcurve))
		return;
	
	/* if no channels anywhere, just add to two lists at the same time */
	if (BLI_listbase_is_empty(&act->curves)) {
		fcurve->next = fcurve->prev = NULL;
		
		agrp->channels.first = agrp->channels.last = fcurve;
		act->curves.first = act->curves.last = fcurve;
	}
	
	/* if the group already has channels, the F-Curve can simply be added to the list 
	 * (i.e. as the last channel in the group)
	 */
	else if (agrp->channels.first) {
		/* if the group's last F-Curve is the action's last F-Curve too, 
		 * then set the F-Curve as the last for the action first so that
		 * the lists will be in sync after linking
		 */
		if (agrp->channels.last == act->curves.last)
			act->curves.last = fcurve;
			
		/* link in the given F-Curve after the last F-Curve in the group,
		 * which means that it should be able to fit in with the rest of the
		 * list seamlessly
		 */
		BLI_insertlinkafter(&agrp->channels, agrp->channels.last, fcurve);
	}
	
	/* otherwise, need to find the nearest F-Curve in group before/after current to link with */
	else {
		bActionGroup *grp;
		
		/* firstly, link this F-Curve to the group */
		agrp->channels.first = agrp->channels.last = fcurve;
		
		/* step through the groups preceding this one, finding the F-Curve there to attach this one after */
		for (grp = agrp->prev; grp; grp = grp->prev) {
			/* if this group has F-Curves, we want weave the given one in right after the last channel there,
			 * but via the Action's list not this group's list
			 *	- this is so that the F-Curve is in the right place in the Action,
			 *	  but won't be included in the previous group
			 */
			if (grp->channels.last) {
				/* once we've added, break here since we don't need to search any further... */
				BLI_insertlinkafter(&act->curves, grp->channels.last, fcurve);
				break;
			}
		}
		
		/* if grp is NULL, that means we fell through, and this F-Curve should be added as the new first
		 * since group is (effectively) the first group. Thus, the existing first F-Curve becomes the 
		 * second in the chain, etc. etc.
		 */
		if (grp == NULL)
			BLI_insertlinkbefore(&act->curves, act->curves.first, fcurve);
	}
	
	/* set the F-Curve's new group */
	fcurve->grp = agrp;
}	

/* Remove the given channel from all groups */
void action_groups_remove_channel(bAction *act, FCurve *fcu)
{
	/* sanity checks */
	if (ELEM(NULL, act, fcu))
		return;
	
	/* check if any group used this directly */
	if (fcu->grp) {
		bActionGroup *agrp = fcu->grp;
		
		if (agrp->channels.first == agrp->channels.last) {
			if (agrp->channels.first == fcu) {
				BLI_listbase_clear(&agrp->channels);
			}
		}
		else if (agrp->channels.first == fcu) {
			if ((fcu->next) && (fcu->next->grp == agrp))
				agrp->channels.first = fcu->next;
			else
				agrp->channels.first = NULL;
		}
		else if (agrp->channels.last == fcu) {
			if ((fcu->prev) && (fcu->prev->grp == agrp))
				agrp->channels.last = fcu->prev;
			else
				agrp->channels.last = NULL;
		}
		
		fcu->grp = NULL;
	}
	
	/* now just remove from list */
	BLI_remlink(&act->curves, fcu);
}

/* Find a group with the given name */
bActionGroup *BKE_action_group_find_name(bAction *act, const char name[])
{
	/* sanity checks */
	if (ELEM(NULL, act, act->groups.first, name) || (name[0] == 0))
		return NULL;
		
	/* do string comparisons */
	return BLI_findstring(&act->groups, name, offsetof(bActionGroup, name));
}

/* Clear all 'temp' flags on all groups */
void action_groups_clear_tempflags(bAction *act)
{
	bActionGroup *agrp;
	
	/* sanity checks */
	if (ELEM(NULL, act, act->groups.first))
		return;
		
	/* flag clearing loop */
	for (agrp = act->groups.first; agrp; agrp = agrp->next)
		agrp->flag &= ~AGRP_TEMP;
}

/* *************** Pose channels *************** */

/**
 * Return a pointer to the pose channel of the given name
 * from this pose.
 */
bPoseChannel *BKE_pose_channel_find_name(const bPose *pose, const char *name)
{
	if (ELEM(NULL, pose, name) || (name[0] == '\0'))
		return NULL;
	
	if (pose->chanhash)
		return BLI_ghash_lookup(pose->chanhash, (const void *)name);
	
	return BLI_findstring(&((const bPose *)pose)->chanbase, name, offsetof(bPoseChannel, name));
}

/**
 * Looks to see if the channel with the given name
 * already exists in this pose - if not a new one is
 * allocated and initialized.
 *
 * \note Use with care, not on Armature poses but for temporal ones.
 * \note (currently used for action constraints and in rebuild_pose).
 */
bPoseChannel *BKE_pose_channel_verify(bPose *pose, const char *name)
{
	bPoseChannel *chan;
	
	if (pose == NULL)
		return NULL;
	
	/* See if this channel exists */
	chan = BLI_findstring(&pose->chanbase, name, offsetof(bPoseChannel, name));
	if (chan) {
		return chan;
	}

	/* If not, create it and add it */
	chan = MEM_callocN(sizeof(bPoseChannel), "verifyPoseChannel");
	
	BLI_strncpy(chan->name, name, sizeof(chan->name));

	chan->custom_scale = 1.0f;

	/* init vars to prevent math errors */
	unit_qt(chan->quat);
	unit_axis_angle(chan->rotAxis, &chan->rotAngle);
	chan->size[0] = chan->size[1] = chan->size[2] = 1.0f;
	
	chan->limitmin[0] = chan->limitmin[1] = chan->limitmin[2] = -180.0f;
	chan->limitmax[0] = chan->limitmax[1] = chan->limitmax[2] = 180.0f;
	chan->stiffness[0] = chan->stiffness[1] = chan->stiffness[2] = 0.0f;
	chan->ikrotweight = chan->iklinweight = 0.0f;
	unit_m4(chan->constinv);
	
	chan->protectflag = OB_LOCK_ROT4D;  /* lock by components by default */
	
	BLI_addtail(&pose->chanbase, chan);
	BKE_pose_channels_hash_free(pose);
	
	return chan;
}

#ifndef NDEBUG
bool BKE_pose_channels_is_valid(const bPose *pose)
{
	if (pose->chanhash) {
		bPoseChannel *pchan;
		for (pchan = pose->chanbase.first; pchan; pchan = pchan->next) {
			if (BLI_ghash_lookup(pose->chanhash, pchan->name) != pchan) {
				return false;
			}
		}
	}

	return true;
}

#endif

/**
 * Find the active posechannel for an object (we can't just use pose, as layer info is in armature)
 *
 * \note: Object, not bPose is used here, as we need layer info from Armature)
 */
bPoseChannel *BKE_pose_channel_active(Object *ob)
{
	bArmature *arm = (ob) ? ob->data : NULL;
	bPoseChannel *pchan;

	if (ELEM(NULL, ob, ob->pose, arm)) {
		return NULL;
	}

	/* find active */
	for (pchan = ob->pose->chanbase.first; pchan; pchan = pchan->next) {
		if ((pchan->bone) && (pchan->bone == arm->act_bone) && (pchan->bone->layer & arm->layer))
			return pchan;
	}
	
	return NULL;
}

/**
 * \see #ED_armature_bone_get_mirrored (edit-mode, matching function)
 */
bPoseChannel *BKE_pose_channel_get_mirrored(const bPose *pose, const char *name)
{
	char name_flip[MAXBONENAME];

	BKE_deform_flip_side_name(name_flip, name, false);

	if (!STREQ(name_flip, name)) {
		return BKE_pose_channel_find_name(pose, name_flip);
	}

	return NULL;
}

const char *BKE_pose_ikparam_get_name(bPose *pose)
{
	if (pose) {
		switch (pose->iksolver) {
			case IKSOLVER_STANDARD:
				return NULL;
			case IKSOLVER_ITASC:
				return "bItasc";
		}
	}
	return NULL;
}

/**
 * Allocate a new pose on the heap, and copy the src pose and it's channels
 * into the new pose. *dst is set to the newly allocated structure, and assumed to be NULL.
 *
 * \param dst  Should be freed already, makes entire duplicate.
 */
void BKE_pose_copy_data(bPose **dst, bPose *src, const bool copy_constraints)
{
	bPose *outPose;
	bPoseChannel *pchan;
	ListBase listb;

	if (!src) {
		*dst = NULL;
		return;
	}
	
	outPose = MEM_callocN(sizeof(bPose), "pose");
	
	BLI_duplicatelist(&outPose->chanbase, &src->chanbase);

	outPose->iksolver = src->iksolver;
	outPose->ikdata = NULL;
	outPose->ikparam = MEM_dupallocN(src->ikparam);
	outPose->avs = src->avs;
	
	for (pchan = outPose->chanbase.first; pchan; pchan = pchan->next) {

		if (pchan->custom) {
			id_us_plus(&pchan->custom->id);
		}

		/* warning, O(n2) here, but it's a rarely used feature. */
		if (pchan->custom_tx) {
			pchan->custom_tx = BKE_pose_channel_find_name(outPose, pchan->custom_tx->name);
		}

		if (copy_constraints) {
			BKE_constraints_copy(&listb, &pchan->constraints, true);  // BKE_constraints_copy NULLs listb
			pchan->constraints = listb;
			pchan->mpath = NULL; /* motion paths should not get copied yet... */
		}
		
		if (pchan->prop) {
			pchan->prop = IDP_CopyProperty(pchan->prop);
		}
	}

	/* for now, duplicate Bone Groups too when doing this */
	if (copy_constraints) {
		BLI_duplicatelist(&outPose->agroups, &src->agroups);
	}
	
	*dst = outPose;
}

void BKE_pose_itasc_init(bItasc *itasc)
{
	if (itasc) {
		itasc->iksolver = IKSOLVER_ITASC;
		itasc->minstep = 0.01f;
		itasc->maxstep = 0.06f;
		itasc->numiter = 100;
		itasc->numstep = 4;
		itasc->precision = 0.005f;
		itasc->flag = ITASC_AUTO_STEP | ITASC_INITIAL_REITERATION;
		itasc->feedback = 20.0f;
		itasc->maxvel = 50.0f;
		itasc->solver = ITASC_SOLVER_SDLS;
		itasc->dampmax = 0.5;
		itasc->dampeps = 0.15;
	}
}
void BKE_pose_ikparam_init(bPose *pose)
{
	bItasc *itasc;
	switch (pose->iksolver) {
		case IKSOLVER_ITASC:
			itasc = MEM_callocN(sizeof(bItasc), "itasc");
			BKE_pose_itasc_init(itasc);
			pose->ikparam = itasc;
			break;
		case IKSOLVER_STANDARD:
		default:
			pose->ikparam = NULL;
			break;
	}
}


/* only for real IK, not for auto-IK */
static bool pose_channel_in_IK_chain(Object *ob, bPoseChannel *pchan, int level)
{
	bConstraint *con;
	Bone *bone;
	
	/* No need to check if constraint is active (has influence),
	 * since all constraints with CONSTRAINT_IK_AUTO are active */
	for (con = pchan->constraints.first; con; con = con->next) {
		if (con->type == CONSTRAINT_TYPE_KINEMATIC) {
			bKinematicConstraint *data = con->data;
			if ((data->rootbone == 0) || (data->rootbone > level)) {
				if ((data->flag & CONSTRAINT_IK_AUTO) == 0)
					return true;
			}
		}
	}
	for (bone = pchan->bone->childbase.first; bone; bone = bone->next) {
		pchan = BKE_pose_channel_find_name(ob->pose, bone->name);
		if (pchan && pose_channel_in_IK_chain(ob, pchan, level + 1))
			return true;
	}
	return false;
}

bool BKE_pose_channel_in_IK_chain(Object *ob, bPoseChannel *pchan)
{
	return pose_channel_in_IK_chain(ob, pchan, 0);
}

/**
 * Removes the hash for quick lookup of channels, must
 * be done when adding/removing channels.
 */
void BKE_pose_channels_hash_make(bPose *pose) 
{
	if (!pose->chanhash) {
		bPoseChannel *pchan;
		
		pose->chanhash = BLI_ghash_str_new("make_pose_chan gh");
		for (pchan = pose->chanbase.first; pchan; pchan = pchan->next)
			BLI_ghash_insert(pose->chanhash, pchan->name, pchan);
	}
}

void BKE_pose_channels_hash_free(bPose *pose) 
{
	if (pose->chanhash) {
		BLI_ghash_free(pose->chanhash, NULL, NULL);
		pose->chanhash = NULL;
	}
}

/**
 * Selectively remove pose channels.
 */
void BKE_pose_channels_remove(
        Object *ob,
        bool (*filter_fn)(const char *bone_name, void *user_data), void *user_data)
{
	/*  First erase any associated pose channel */
	if (ob->pose) {
		bPoseChannel *pchan, *pchan_next;
		bConstraint *con;

		for (pchan = ob->pose->chanbase.first; pchan; pchan = pchan_next) {
			pchan_next = pchan->next;

			if (filter_fn(pchan->name, user_data)) {
				BKE_pose_channel_free(pchan);
				if (ob->pose->chanhash) {
					BLI_ghash_remove(ob->pose->chanhash, pchan->name, NULL, NULL);
				}
				BLI_freelinkN(&ob->pose->chanbase, pchan);
			}
			else {
				for (con = pchan->constraints.first; con; con = con->next) {
					const bConstraintTypeInfo *cti = BKE_constraint_typeinfo_get(con);
					ListBase targets = {NULL, NULL};
					bConstraintTarget *ct;

					if (cti && cti->get_constraint_targets) {
						cti->get_constraint_targets(con, &targets);

						for (ct = targets.first; ct; ct = ct->next) {
							if (ct->tar == ob) {
								if (ct->subtarget[0]) {
									if (filter_fn(ct->subtarget, user_data)) {
										con->flag |= CONSTRAINT_DISABLE;
										ct->subtarget[0] = 0;
									}
								}
							}
						}

						if (cti->flush_constraint_targets)
							cti->flush_constraint_targets(con, &targets, 0);
					}
				}
			}
		}
	}
}

/**
 * Deallocates a pose channel.
 * Does not free the pose channel itself.
 */
void BKE_pose_channel_free_ex(bPoseChannel *pchan, bool do_id_user)
{
	if (pchan->custom) {
		if (do_id_user) {
			id_us_min(&pchan->custom->id);
		}
		pchan->custom = NULL;
	}

	if (pchan->mpath) {
		animviz_free_motionpath(pchan->mpath);
		pchan->mpath = NULL;
	}

	BKE_constraints_free_ex(&pchan->constraints, do_id_user);
	
	if (pchan->prop) {
		IDP_FreeProperty(pchan->prop);
		MEM_freeN(pchan->prop);
	}
}

void BKE_pose_channel_free(bPoseChannel *pchan)
{
	BKE_pose_channel_free_ex(pchan, true);
}

/**
 * Removes and deallocates all channels from a pose.
 * Does not free the pose itself.
 */
void BKE_pose_channels_free_ex(bPose *pose, bool do_id_user)
{
	bPoseChannel *pchan;
	
	if (pose->chanbase.first) {
		for (pchan = pose->chanbase.first; pchan; pchan = pchan->next)
			BKE_pose_channel_free_ex(pchan, do_id_user);
		
		BLI_freelistN(&pose->chanbase);
	}

	BKE_pose_channels_hash_free(pose);
}

void BKE_pose_channels_free(bPose *pose)
{
	BKE_pose_channels_free_ex(pose, true);
}

/**
 * Removes and deallocates all data from a pose, and also frees the pose.
 */
void BKE_pose_free_ex(bPose *pose, bool do_id_user)
{
	if (pose) {
		/* free pose-channels */
		BKE_pose_channels_free_ex(pose, do_id_user);
		
		/* free pose-groups */
		if (pose->agroups.first)
			BLI_freelistN(&pose->agroups);
		
		/* free IK solver state */
		BIK_clear_data(pose);
		
		/* free IK solver param */
		if (pose->ikparam)
			MEM_freeN(pose->ikparam);
		
		/* free pose */
		MEM_freeN(pose);
	}
}

void BKE_pose_free(bPose *pose)
{
	BKE_pose_free_ex(pose, true);
}

static void copy_pose_channel_data(bPoseChannel *pchan, const bPoseChannel *chan)
{
	bConstraint *pcon, *con;
	
	copy_v3_v3(pchan->loc, chan->loc);
	copy_v3_v3(pchan->size, chan->size);
	copy_v3_v3(pchan->eul, chan->eul);
	copy_v3_v3(pchan->rotAxis, chan->rotAxis);
	pchan->rotAngle = chan->rotAngle;
	copy_qt_qt(pchan->quat, chan->quat);
	pchan->rotmode = chan->rotmode;
	copy_m4_m4(pchan->chan_mat, (float(*)[4])chan->chan_mat);
	copy_m4_m4(pchan->pose_mat, (float(*)[4])chan->pose_mat);
	pchan->flag = chan->flag;
	
	con = chan->constraints.first;
	for (pcon = pchan->constraints.first; pcon && con; pcon = pcon->next, con = con->next) {
		pcon->enforce = con->enforce;
		pcon->headtail = con->headtail;
	}
}

/**
 * Copy the internal members of each pose channel including constraints
 * and ID-Props, used when duplicating bones in editmode.
 * (unlike copy_pose_channel_data which only).
 *
 * \note use when copying bones in editmode (on returned value from #BKE_pose_channel_verify)
 */
void BKE_pose_channel_copy_data(bPoseChannel *pchan, const bPoseChannel *pchan_from)
{
	/* copy transform locks */
	pchan->protectflag = pchan_from->protectflag;

	/* copy rotation mode */
	pchan->rotmode = pchan_from->rotmode;

	/* copy bone group */
	pchan->agrp_index = pchan_from->agrp_index;

	/* ik (dof) settings */
	pchan->ikflag = pchan_from->ikflag;
	copy_v3_v3(pchan->limitmin, pchan_from->limitmin);
	copy_v3_v3(pchan->limitmax, pchan_from->limitmax);
	copy_v3_v3(pchan->stiffness, pchan_from->stiffness);
	pchan->ikstretch = pchan_from->ikstretch;
	pchan->ikrotweight = pchan_from->ikrotweight;
	pchan->iklinweight = pchan_from->iklinweight;

	/* constraints */
	BKE_constraints_copy(&pchan->constraints, &pchan_from->constraints, true);

	/* id-properties */
	if (pchan->prop) {
		/* unlikely but possible it exists */
		IDP_FreeProperty(pchan->prop);
		MEM_freeN(pchan->prop);
		pchan->prop = NULL;
	}
	if (pchan_from->prop) {
		pchan->prop = IDP_CopyProperty(pchan_from->prop);
	}

	/* custom shape */
	pchan->custom = pchan_from->custom;
	if (pchan->custom) {
		id_us_plus(&pchan->custom->id);
	}
}


/* checks for IK constraint, Spline IK, and also for Follow-Path constraint.
 * can do more constraints flags later 
 */
/* pose should be entirely OK */
void BKE_pose_update_constraint_flags(bPose *pose)
{
	bPoseChannel *pchan, *parchan;
	bConstraint *con;
	
	/* clear */
	for (pchan = pose->chanbase.first; pchan; pchan = pchan->next) {
		pchan->constflag = 0;
	}
	pose->flag &= ~POSE_CONSTRAINTS_TIMEDEPEND;
	
	/* detect */
	for (pchan = pose->chanbase.first; pchan; pchan = pchan->next) {
		for (con = pchan->constraints.first; con; con = con->next) {
			if (con->type == CONSTRAINT_TYPE_KINEMATIC) {
				bKinematicConstraint *data = (bKinematicConstraint *)con->data;
				
				pchan->constflag |= PCHAN_HAS_IK;
				
				if (data->tar == NULL || (data->tar->type == OB_ARMATURE && data->subtarget[0] == 0))
					pchan->constflag |= PCHAN_HAS_TARGET;
				
				/* negative rootbone = recalc rootbone index. used in do_versions */
				if (data->rootbone < 0) {
					data->rootbone = 0;
					
					if (data->flag & CONSTRAINT_IK_TIP) parchan = pchan;
					else parchan = pchan->parent;
					
					while (parchan) {
						data->rootbone++;
						if ((parchan->bone->flag & BONE_CONNECTED) == 0)
							break;
						parchan = parchan->parent;
					}
				}
			}
			else if (con->type == CONSTRAINT_TYPE_FOLLOWPATH) {
				bFollowPathConstraint *data = (bFollowPathConstraint *)con->data;
				
				/* for drawing constraint colors when color set allows this */
				pchan->constflag |= PCHAN_HAS_CONST;
				
				/* if we have a valid target, make sure that this will get updated on frame-change
				 * (needed for when there is no anim-data for this pose)
				 */
				if ((data->tar) && (data->tar->type == OB_CURVE))
					pose->flag |= POSE_CONSTRAINTS_TIMEDEPEND;
			}
			else if (con->type == CONSTRAINT_TYPE_SPLINEIK)
				pchan->constflag |= PCHAN_HAS_SPLINEIK;
			else 
				pchan->constflag |= PCHAN_HAS_CONST;
		}
	}
	pose->flag &= ~POSE_CONSTRAINTS_NEED_UPDATE_FLAGS;
}

void BKE_pose_tag_update_constraint_flags(bPose *pose)
{
	pose->flag |= POSE_CONSTRAINTS_NEED_UPDATE_FLAGS;
}

/* Clears all BONE_UNKEYED flags for every pose channel in every pose 
 * This should only be called on frame changing, when it is acceptable to
 * do this. Otherwise, these flags should not get cleared as poses may get lost.
 */
void framechange_poses_clear_unkeyed(void)
{
	Object *ob;
	bPose *pose;
	bPoseChannel *pchan;
	
	/* This needs to be done for each object that has a pose */
	/* TODO: proxies may/may not be correctly handled here... (this needs checking) */
	for (ob = G.main->object.first; ob; ob = ob->id.next) {
		/* we only need to do this on objects with a pose */
		if ((pose = ob->pose)) {
			for (pchan = pose->chanbase.first; pchan; pchan = pchan->next) {
				if (pchan->bone) 
					pchan->bone->flag &= ~BONE_UNKEYED;
			}
		}
	}
}

/* ************************** Bone Groups ************************** */

/* Adds a new bone-group (name may be NULL) */
bActionGroup *BKE_pose_add_group(bPose *pose, const char *name)
{
	bActionGroup *grp;
	
	if (!name) {
		name = DATA_("Group");
	}
	
	grp = MEM_callocN(sizeof(bActionGroup), "PoseGroup");
	BLI_strncpy(grp->name, name, sizeof(grp->name));
	BLI_addtail(&pose->agroups, grp);
	BLI_uniquename(&pose->agroups, grp, name, '.', offsetof(bActionGroup, name), sizeof(grp->name));
	
	pose->active_group = BLI_listbase_count(&pose->agroups);
	
	return grp;
}

/* Remove the given bone-group (expects 'virtual' index (+1 one, used by active_group etc.))
 * index might be invalid ( < 1), in which case it will be find from grp. */
void BKE_pose_remove_group(bPose *pose, bActionGroup *grp, const int index)
{
	bPoseChannel *pchan;
	int idx = index;
	
	if (idx < 1) {
		idx = BLI_findindex(&pose->agroups, grp) + 1;
	}
	
	BLI_assert(idx > 0);
	
	/* adjust group references (the trouble of using indices!):
	 *  - firstly, make sure nothing references it
	 *  - also, make sure that those after this item get corrected
	 */
	for (pchan = pose->chanbase.first; pchan; pchan = pchan->next) {
		if (pchan->agrp_index == idx)
			pchan->agrp_index = 0;
		else if (pchan->agrp_index > idx)
			pchan->agrp_index--;
	}

	/* now, remove it from the pose */
	BLI_freelinkN(&pose->agroups, grp);
	if (pose->active_group >= idx) {
		const bool has_groups = !BLI_listbase_is_empty(&pose->agroups);
		pose->active_group--;
		if (pose->active_group == 0 && has_groups) {
			pose->active_group = 1;
		}
		else if (pose->active_group < 0 || !has_groups) {
			pose->active_group = 0;
		}
	}
}

/* Remove the indexed bone-group (expects 'virtual' index (+1 one, used by active_group etc.)) */
void BKE_pose_remove_group_index(bPose *pose, const int index)
{
	bActionGroup *grp = NULL;
	
	/* get group to remove */
	grp = BLI_findlink(&pose->agroups, index - 1);
	if (grp) {
		BKE_pose_remove_group(pose, grp, index);
	}
}

/* ************** F-Curve Utilities for Actions ****************** */

/* Check if the given action has any keyframes */
bool action_has_motion(const bAction *act)
{
	FCurve *fcu;
	
	/* return on the first F-Curve that has some keyframes/samples defined */
	if (act) {
		for (fcu = act->curves.first; fcu; fcu = fcu->next) {
			if (fcu->totvert)
				return true;
		}
	}
	
	/* nothing found */
	return false;
}

/* Calculate the extents of given action */
void calc_action_range(const bAction *act, float *start, float *end, short incl_modifiers)
{
	FCurve *fcu;
	float min = 999999999.0f, max = -999999999.0f;
	short foundvert = 0, foundmod = 0;

	if (act) {
		for (fcu = act->curves.first; fcu; fcu = fcu->next) {
			/* if curve has keyframes, consider them first */
			if (fcu->totvert) {
				float nmin, nmax;
				
				/* get extents for this curve */
				/* TODO: allow enabling/disabling this? */
				calc_fcurve_range(fcu, &nmin, &nmax, false, true);
				
				/* compare to the running tally */
				min = min_ff(min, nmin);
				max = max_ff(max, nmax);
				
				foundvert = 1;
			}
			
			/* if incl_modifiers is enabled, need to consider modifiers too
			 *	- only really care about the last modifier
			 */
			if ((incl_modifiers) && (fcu->modifiers.last)) {
				FModifier *fcm = fcu->modifiers.last;
				
				/* only use the maximum sensible limits of the modifiers if they are more extreme */
				switch (fcm->type) {
					case FMODIFIER_TYPE_LIMITS: /* Limits F-Modifier */
					{
						FMod_Limits *fmd = (FMod_Limits *)fcm->data;
						
						if (fmd->flag & FCM_LIMIT_XMIN) {
							min = min_ff(min, fmd->rect.xmin);
						}
						if (fmd->flag & FCM_LIMIT_XMAX) {
							max = max_ff(max, fmd->rect.xmax);
						}
						break;
					}
					case FMODIFIER_TYPE_CYCLES: /* Cycles F-Modifier */
					{
						FMod_Cycles *fmd = (FMod_Cycles *)fcm->data;
						
						if (fmd->before_mode != FCM_EXTRAPOLATE_NONE)
							min = MINAFRAMEF;
						if (fmd->after_mode != FCM_EXTRAPOLATE_NONE)
							max = MAXFRAMEF;
						break;
					}
					/* TODO: function modifier may need some special limits */
						
					default: /* all other standard modifiers are on the infinite range... */
						min = MINAFRAMEF;
						max = MAXFRAMEF;
						break;
				}
				
				foundmod = 1;
			}
		}
	}
	
	if (foundvert || foundmod) {
		if (min == max) max += 1.0f;
		*start = min;
		*end = max;
	}
	else {
		*start = 0.0f;
		*end = 1.0f;
	}
}

/* Return flags indicating which transforms the given object/posechannel has 
 *	- if 'curves' is provided, a list of links to these curves are also returned
 */
short action_get_item_transforms(bAction *act, Object *ob, bPoseChannel *pchan, ListBase *curves)
{
	PointerRNA ptr;
	FCurve *fcu;
	char *basePath = NULL;
	short flags = 0;
	
	/* build PointerRNA from provided data to obtain the paths to use */
	if (pchan)
		RNA_pointer_create((ID *)ob, &RNA_PoseBone, pchan, &ptr);
	else if (ob)
		RNA_id_pointer_create((ID *)ob, &ptr);
	else
		return 0;
		
	/* get the basic path to the properties of interest */
	basePath = RNA_path_from_ID_to_struct(&ptr);
	if (basePath == NULL)
		return 0;
		
	/* search F-Curves for the given properties 
	 *	- we cannot use the groups, since they may not be grouped in that way...
	 */
	for (fcu = act->curves.first; fcu; fcu = fcu->next) {
		const char *bPtr = NULL, *pPtr = NULL;
		
		/* if enough flags have been found, we can stop checking unless we're also getting the curves */
		if ((flags == ACT_TRANS_ALL) && (curves == NULL))
			break;
			
		/* just in case... */
		if (fcu->rna_path == NULL)
			continue;
		
		/* step 1: check for matching base path */
		bPtr = strstr(fcu->rna_path, basePath);
		
		if (bPtr) {
			/* we must add len(basePath) bytes to the match so that we are at the end of the 
			 * base path so that we don't get false positives with these strings in the names
			 */
			bPtr += strlen(basePath);
			
			/* step 2: check for some property with transforms 
			 *	- to speed things up, only check for the ones not yet found 
			 *    unless we're getting the curves too
			 *	- if we're getting the curves, the BLI_genericNodeN() creates a LinkData
			 *	  node wrapping the F-Curve, which then gets added to the list
			 *	- once a match has been found, the curve cannot possibly be any other one
			 */
			if ((curves) || (flags & ACT_TRANS_LOC) == 0) {
				pPtr = strstr(bPtr, "location");
				if (pPtr) {
					flags |= ACT_TRANS_LOC;
					
					if (curves) 
						BLI_addtail(curves, BLI_genericNodeN(fcu));
					continue;
				}
			}
			
			if ((curves) || (flags & ACT_TRANS_SCALE) == 0) {
				pPtr = strstr(bPtr, "scale");
				if (pPtr) {
					flags |= ACT_TRANS_SCALE;
					
					if (curves) 
						BLI_addtail(curves, BLI_genericNodeN(fcu));
					continue;
				}
			}
			
			if ((curves) || (flags & ACT_TRANS_ROT) == 0) {
				pPtr = strstr(bPtr, "rotation");
				if (pPtr) {
					flags |= ACT_TRANS_ROT;
					
					if (curves) 
						BLI_addtail(curves, BLI_genericNodeN(fcu));
					continue;
				}
			}
			
			if ((curves) || (flags & ACT_TRANS_PROP) == 0) {
				/* custom properties only */
				pPtr = strstr(bPtr, "[\""); /* extra '"' comment here to keep my texteditor functionlist working :) */
				if (pPtr) {
					flags |= ACT_TRANS_PROP;
					
					if (curves)
						BLI_addtail(curves, BLI_genericNodeN(fcu));
					continue;
				}
			}
		}
	}
	
	/* free basePath */
	MEM_freeN(basePath);
	
	/* return flags found */
	return flags;
}

/* ************** Pose Management Tools ****************** */

/* Copy the data from the action-pose (src) into the pose */
/* both args are assumed to be valid */
/* exported to game engine */
/* Note! this assumes both poses are aligned, this isn't always true when dealing with user poses */
void extract_pose_from_pose(bPose *pose, const bPose *src)
{
	const bPoseChannel *schan;
	bPoseChannel *pchan = pose->chanbase.first;

	if (pose == src) {
		printf("extract_pose_from_pose source and target are the same\n");
		return;
	}

	for (schan = src->chanbase.first; (schan && pchan); schan = schan->next, pchan = pchan->next) {
		copy_pose_channel_data(pchan, schan);
	}
}

/* for do_all_pose_actions, clears the pose. Now also exported for proxy and tools */
void BKE_pose_rest(bPose *pose)
{
	bPoseChannel *pchan;
	
	if (!pose)
		return;
	
	memset(pose->stride_offset, 0, sizeof(pose->stride_offset));
	memset(pose->cyclic_offset, 0, sizeof(pose->cyclic_offset));
	
	for (pchan = pose->chanbase.first; pchan; pchan = pchan->next) {
		zero_v3(pchan->loc);
		zero_v3(pchan->eul);
		unit_qt(pchan->quat);
		unit_axis_angle(pchan->rotAxis, &pchan->rotAngle);
		pchan->size[0] = pchan->size[1] = pchan->size[2] = 1.0f;

		pchan->flag &= ~(POSE_LOC | POSE_ROT | POSE_SIZE);
	}
}

/* both poses should be in sync */
bool BKE_pose_copy_result(bPose *to, bPose *from)
{
	bPoseChannel *pchanto, *pchanfrom;
	
	if (to == NULL || from == NULL) {
		printf("Pose copy error, pose to:%p from:%p\n", (void *)to, (void *)from); /* debug temp */
		return false;
	}

	if (to == from) {
		printf("BKE_pose_copy_result source and target are the same\n");
		return false;
	}


	for (pchanfrom = from->chanbase.first; pchanfrom; pchanfrom = pchanfrom->next) {
		pchanto = BKE_pose_channel_find_name(to, pchanfrom->name);
		if (pchanto) {
			copy_m4_m4(pchanto->pose_mat, pchanfrom->pose_mat);
			copy_m4_m4(pchanto->chan_mat, pchanfrom->chan_mat);
			
			/* used for local constraints */
			copy_v3_v3(pchanto->loc, pchanfrom->loc);
			copy_qt_qt(pchanto->quat, pchanfrom->quat);
			copy_v3_v3(pchanto->eul, pchanfrom->eul);
			copy_v3_v3(pchanto->size, pchanfrom->size);
			
			copy_v3_v3(pchanto->pose_head, pchanfrom->pose_head);
			copy_v3_v3(pchanto->pose_tail, pchanfrom->pose_tail);
			
			pchanto->rotmode = pchanfrom->rotmode;
			pchanto->flag = pchanfrom->flag;
			pchanto->protectflag = pchanfrom->protectflag;
		}
	}
	return true;
}

/* Tag pose for recalc. Also tag all related data to be recalc. */
void BKE_pose_tag_recalc(Main *bmain, bPose *pose)
{
	pose->flag |= POSE_RECALC;
	/* Depsgraph components depends on actual pose state,
	 * if pose was changed depsgraph is to be updated as well.
	 */
	DAG_relations_tag_update(bmain);
}

/* For the calculation of the effects of an Action at the given frame on an object 
 * This is currently only used for the Action Constraint 
 */
void what_does_obaction(Object *ob, Object *workob, bPose *pose, bAction *act, char groupname[], float cframe)
{
	bActionGroup *agrp = BKE_action_group_find_name(act, groupname);
	
	/* clear workob */
	BKE_object_workob_clear(workob);
	
	/* init workob */
	copy_m4_m4(workob->obmat, ob->obmat);
	copy_m4_m4(workob->parentinv, ob->parentinv);
	copy_m4_m4(workob->constinv, ob->constinv);
	workob->parent = ob->parent;
	
	workob->rotmode = ob->rotmode;
	
	workob->trackflag = ob->trackflag;
	workob->upflag = ob->upflag;
	
	workob->partype = ob->partype;
	workob->par1 = ob->par1;
	workob->par2 = ob->par2;
	workob->par3 = ob->par3;

	workob->constraints.first = ob->constraints.first;
	workob->constraints.last = ob->constraints.last;
	
	workob->pose = pose; /* need to set pose too, since this is used for both types of Action Constraint */

	BLI_strncpy(workob->parsubstr, ob->parsubstr, sizeof(workob->parsubstr));
	BLI_strncpy(workob->id.name, "OB<ConstrWorkOb>", sizeof(workob->id.name)); /* we don't use real object name, otherwise RNA screws with the real thing */
	
	/* if we're given a group to use, it's likely to be more efficient (though a bit more dangerous) */
	if (agrp) {
		/* specifically evaluate this group only */
		PointerRNA id_ptr;
		
		/* get RNA-pointer for the workob's ID */
		RNA_id_pointer_create(&workob->id, &id_ptr);
		
		/* execute action for this group only */
		animsys_evaluate_action_group(&id_ptr, act, agrp, NULL, cframe);
	}
	else {
		AnimData adt = {NULL};
		
		/* init animdata, and attach to workob */
		workob->adt = &adt;
		
		adt.recalc = ADT_RECALC_ANIM;
		adt.action = act;
		
		/* execute effects of Action on to workob (or it's PoseChannels) */
		BKE_animsys_evaluate_animdata(NULL, &workob->id, &adt, cframe, ADT_RECALC_ANIM);
	}
}
<|MERGE_RESOLUTION|>--- conflicted
+++ resolved
@@ -159,10 +159,6 @@
 
 /* .................................. */
 
-<<<<<<< HEAD
-void BKE_action_free(bAction *act, const bool UNUSED(do_id_user))
-{	
-=======
 /**
  * Free (or release) any data used by this action (does not free the action itself).
  *
@@ -174,7 +170,6 @@
 {	
 	/* No animdata here. */
 
->>>>>>> 794a977b
 	/* Free F-Curves */
 	free_fcurves(&act->curves);
 	
