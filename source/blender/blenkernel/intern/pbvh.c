--- conflicted
+++ resolved
@@ -1115,78 +1115,6 @@
 
 static void pbvh_update_draw_buffers(PBVH *bvh, PBVHNode **nodes, int totnode)
 {
-<<<<<<< HEAD
-	/* can't be done in parallel with OpenGL */
-	for (int n = 0; n < totnode; n++) {
-		PBVHNode *node = nodes[n];
-
-		if (node->flag & PBVH_RebuildDrawBuffers) {
-			GPU_pbvh_buffers_free(node->draw_buffers);
-			switch (bvh->type) {
-				case PBVH_GRIDS:
-					node->draw_buffers =
-						GPU_pbvh_grid_buffers_build(
-						        node->totprim,
-						        bvh->grid_hidden);
-					break;
-				case PBVH_FACES:
-					node->draw_buffers =
-						GPU_pbvh_mesh_buffers_build(
-						        node->face_vert_indices,
-						        bvh->mpoly, bvh->mloop, bvh->looptri,
-						        bvh->verts,
-						        node->prim_indices,
-						        node->totprim);
-					break;
-				case PBVH_BMESH:
-					node->draw_buffers =
-						GPU_pbvh_bmesh_buffers_build(bvh->flags & PBVH_DYNTOPO_SMOOTH_SHADING);
-					break;
-			}
-
-			node->flag &= ~PBVH_RebuildDrawBuffers;
-		}
-
-		if (node->flag & PBVH_UpdateDrawBuffers) {
-			const int update_flags = pbvh_get_buffers_update_flags(bvh);
-			switch (bvh->type) {
-				case PBVH_GRIDS:
-					GPU_pbvh_grid_buffers_update(
-					        node->draw_buffers,
-					        bvh->grids,
-					        bvh->grid_flag_mats,
-					        node->prim_indices,
-					        node->totprim,
-					        &bvh->gridkey,
-					        update_flags);
-					break;
-				case PBVH_FACES:
-					GPU_pbvh_mesh_buffers_update(
-					        node->draw_buffers,
-					        bvh->verts,
-					        node->vert_indices,
-					        node->uniq_verts +
-					        node->face_verts,
-					        CustomData_get_layer(bvh->vdata, CD_PAINT_MASK),
-					        CustomData_get_layer(bvh->vdata, CD_MVERTCOL),
-					        node->face_vert_indices,
-					        update_flags);
-					break;
-				case PBVH_BMESH:
-					GPU_pbvh_bmesh_buffers_update(
-					        node->draw_buffers,
-					        bvh->bm,
-					        node->bm_faces,
-					        node->bm_unique_verts,
-					        node->bm_other_verts,
-					        update_flags);
-					break;
-			}
-
-			node->flag &= ~PBVH_UpdateDrawBuffers;
-		}
-	}
-=======
   /* can't be done in parallel with OpenGL */
   for (int n = 0; n < totnode; n++) {
     PBVHNode *node = nodes[n];
@@ -1233,6 +1161,7 @@
                                        node->vert_indices,
                                        node->uniq_verts + node->face_verts,
                                        CustomData_get_layer(bvh->vdata, CD_PAINT_MASK),
+                                       CustomData_get_layer(bvh->vdata, CD_MVERTCOL),
                                        node->face_vert_indices,
                                        update_flags);
           break;
@@ -1249,7 +1178,6 @@
       node->flag &= ~PBVH_UpdateDrawBuffers;
     }
   }
->>>>>>> e12c08e8
 }
 
 static int pbvh_flush_bb(PBVH *bvh, PBVHNode *node, int flag)
@@ -1650,22 +1578,9 @@
 {
   float depth_test;
 
-<<<<<<< HEAD
-	if ((isect_ray_tri_epsilon_v3(
-	         ray_start, ray_normal, t0, t1, t2, &depth_test, NULL, 0.0f) && (depth_test < *depth)) ||
-	    (isect_ray_tri_epsilon_v3(
-	         ray_start, ray_normal, t0, t2, t3, &depth_test, NULL, 0.0f) && (depth_test < *depth)))
-	{
-		*depth = depth_test;
-		return true;
-	}
-	else {
-		return false;
-	}
-=======
-  if ((isect_ray_tri_epsilon_v3(ray_start, ray_normal, t0, t1, t2, &depth_test, NULL, 0.1f) &&
+  if ((isect_ray_tri_epsilon_v3(ray_start, ray_normal, t0, t1, t2, &depth_test, NULL, 0.0f) &&
        (depth_test < *depth)) ||
-      (isect_ray_tri_epsilon_v3(ray_start, ray_normal, t0, t2, t3, &depth_test, NULL, 0.1f) &&
+      (isect_ray_tri_epsilon_v3(ray_start, ray_normal, t0, t2, t3, &depth_test, NULL, 0.0f) &&
        (depth_test < *depth))) {
     *depth = depth_test;
     return true;
@@ -1673,7 +1588,6 @@
   else {
     return false;
   }
->>>>>>> e12c08e8
 }
 
 bool ray_face_intersection_tri(const float ray_start[3],
@@ -1685,18 +1599,7 @@
 {
   float depth_test;
 
-<<<<<<< HEAD
-	if ((isect_ray_tri_epsilon_v3(
-	         ray_start, ray_normal, t0, t1, t2, &depth_test, NULL, 0.0f) && (depth_test < *depth)))
-	{
-		*depth = depth_test;
-		return true;
-	}
-	else {
-		return false;
-	}
-=======
-  if ((isect_ray_tri_epsilon_v3(ray_start, ray_normal, t0, t1, t2, &depth_test, NULL, 0.1f) &&
+  if ((isect_ray_tri_epsilon_v3(ray_start, ray_normal, t0, t1, t2, &depth_test, NULL, 0.0f) &&
        (depth_test < *depth))) {
     *depth = depth_test;
     return true;
@@ -1704,236 +1607,10 @@
   else {
     return false;
   }
->>>>>>> e12c08e8
 }
 
 /* Take advantage of the fact we know this wont be an intersection.
  * Just handle ray-tri edges. */
-<<<<<<< HEAD
-static float dist_squared_ray_to_tri_v3_fast(
-        const float ray_origin[3], const float ray_direction[3],
-        const float v0[3], const float v1[3], const float v2[3],
-        float r_point[3], float *r_depth)
-{
-	const float *tri[3] = {v0, v1, v2};
-	float dist_sq_best = FLT_MAX;
-	for (int i = 0, j = 2; i < 3; j = i++) {
-		float point_test[3], depth_test = FLT_MAX;
-		const float dist_sq_test = dist_squared_ray_to_seg_v3(
-		        ray_origin, ray_direction, tri[i], tri[j], point_test, &depth_test);
-		if (dist_sq_test < dist_sq_best || i == 0) {
-			copy_v3_v3(r_point, point_test);
-			*r_depth = depth_test;
-			dist_sq_best = dist_sq_test;
-		}
-	}
-	return dist_sq_best;
-}
-
-bool ray_face_nearest_quad(
-        const float ray_start[3], const float ray_normal[3],
-        const float t0[3], const float t1[3], const float t2[3], const float t3[3],
-        float *depth, float *dist_sq)
-{
-	float dist_sq_test;
-	float co[3], depth_test;
-
-	if (((dist_sq_test = dist_squared_ray_to_tri_v3_fast(
-	         ray_start, ray_normal, t0, t1, t2, co, &depth_test)) < *dist_sq))
-	{
-		*dist_sq = dist_sq_test;
-		*depth = depth_test;
-		if (((dist_sq_test = dist_squared_ray_to_tri_v3_fast(
-		         ray_start, ray_normal, t0, t2, t3, co, &depth_test)) < *dist_sq))
-		{
-			*dist_sq = dist_sq_test;
-			*depth = depth_test;
-		}
-		return true;
-	}
-	else {
-		return false;
-	}
-}
-
-bool ray_face_nearest_tri(
-        const float ray_start[3], const float ray_normal[3],
-        const float t0[3], const float t1[3], const float t2[3],
-        float *depth, float *dist_sq)
-{
-	float dist_sq_test;
-	float co[3], depth_test;
-
-	if (((dist_sq_test = dist_squared_ray_to_tri_v3_fast(
-	         ray_start, ray_normal, t0, t1, t2, co, &depth_test)) < *dist_sq))
-	{
-		*dist_sq = dist_sq_test;
-		*depth = depth_test;
-		return true;
-	}
-	else {
-		return false;
-	}
-}
-
-static bool pbvh_faces_node_raycast(
-        PBVH *bvh, const PBVHNode *node,
-        float (*origco)[3],
-        const float ray_start[3], const float ray_normal[3],
-        float *depth, RaycastOutputData* output_data)
-{
-	const MVert *vert = bvh->verts;
-	const MLoop *mloop = bvh->mloop;
-	const int *faces = node->prim_indices;
-	int i, totface = node->totprim;
-	bool hit = false;
-	float min_depth = FLT_MAX;
-	float location[3] = {0.0f};
-	copy_v3_fl(output_data->nearest_vertex_co, 0.0f);
-	for (i = 0; i < totface; ++i) {
-		const MLoopTri *lt = &bvh->looptri[faces[i]];
-		const int *face_verts = node->face_vert_indices[i];
-
-		if (paint_is_face_hidden(lt, vert, mloop))
-			continue;
-
-		if (origco) {
-			/* intersect with backuped original coordinates */
-			hit |= ray_face_intersection_tri(
-			        ray_start, ray_normal,
-			        origco[face_verts[0]],
-			        origco[face_verts[1]],
-			        origco[face_verts[2]],
-			        depth);
-		}
-		else {
-			/* intersect with current coordinates */
-			hit |= ray_face_intersection_tri(
-			        ray_start, ray_normal,
-			        vert[mloop[lt->tri[0]].v].co,
-			        vert[mloop[lt->tri[1]].v].co,
-			        vert[mloop[lt->tri[2]].v].co,
-			        depth);
-			if (hit && *depth < min_depth) {
-				min_depth = *depth;
-				normal_tri_v3(output_data->normal, vert[mloop[lt->tri[0]].v].co, vert[mloop[lt->tri[1]].v].co, vert[mloop[lt->tri[2]].v].co);
-				madd_v3_v3v3fl(location, ray_start, ray_normal, *depth);
-				for (int j = 0; j < 3; j++) {
-					if (len_squared_v3v3(location, vert[mloop[lt->tri[j]].v].co) < len_squared_v3v3(location, output_data->nearest_vertex_co)) {
-						copy_v3_v3(output_data->nearest_vertex_co, vert[mloop[lt->tri[j]].v].co);
-						output_data->active_vertex_mesh = &bvh->verts[mloop[lt->tri[j]].v];
-						output_data->active_vertex_mesh_index = mloop[lt->tri[j]].v;
-					}
-				}
-			}
-
-		}
-	}
-
-	return hit;
-}
-
-static bool pbvh_grids_node_raycast(
-        PBVH *bvh, PBVHNode *node,
-        float (*origco)[3],
-        const float ray_start[3], const float ray_normal[3],
-        float *depth, RaycastOutputData *output_data)
-{
-	const int totgrid = node->totprim;
-	const int gridsize = bvh->gridkey.grid_size;
-	bool hit = false;
-	float min_depth = FLT_MAX;
-	float location[3] = {0.0f};
-	copy_v3_fl(output_data->nearest_vertex_co, 0.0f);
-	for (int i = 0; i < totgrid; ++i) {
-		CCGElem *grid = bvh->grids[node->prim_indices[i]];
-		BLI_bitmap *gh;
-
-		if (!grid)
-			continue;
-
-		gh = bvh->grid_hidden[node->prim_indices[i]];
-
-		for (int y = 0; y < gridsize - 1; ++y) {
-			for (int x = 0; x < gridsize - 1; ++x) {
-				/* check if grid face is hidden */
-				if (gh) {
-					if (paint_is_grid_face_hidden(gh, gridsize, x, y))
-						continue;
-				}
-
-				if (origco) {
-					hit |= ray_face_intersection_quad(
-					        ray_start, ray_normal,
-					        origco[y * gridsize + x],
-					        origco[y * gridsize + x + 1],
-					        origco[(y + 1) * gridsize + x + 1],
-					        origco[(y + 1) * gridsize + x],
-					        depth);
-				}
-				else {
-					hit |= ray_face_intersection_quad(
-					        ray_start, ray_normal,
-					        CCG_grid_elem_co(&bvh->gridkey, grid, x, y),
-					        CCG_grid_elem_co(&bvh->gridkey, grid, x + 1, y),
-					        CCG_grid_elem_co(&bvh->gridkey, grid, x + 1, y + 1),
-					        CCG_grid_elem_co(&bvh->gridkey, grid, x, y + 1),
-					        depth);
-
-					if (hit && *depth < min_depth) {
-						min_depth = *depth;
-						madd_v3_v3v3fl(location, ray_start, ray_normal, *depth);
-						normal_tri_v3(
-						            output_data->normal,
-						            CCG_grid_elem_co(&bvh->gridkey, grid, x, y),
-						            CCG_grid_elem_co(&bvh->gridkey, grid, x + 1, y),
-						            CCG_grid_elem_co(&bvh->gridkey, grid, x + 1, y + 1));
-						for (int j = 0; j < 4; j++) {
-							if (len_squared_v3v3(location, CCG_grid_elem_co(&bvh->gridkey, grid, x + (j & 1), y + ((j & 2) >> 1))) < len_squared_v3v3(location, output_data->nearest_vertex_co)) {
-								copy_v3_v3(output_data->nearest_vertex_co, CCG_grid_elem_co(&bvh->gridkey, grid, x + (j & 1), y + ((j & 2) >> 1)));
-							}
-						}
-					}
-				}
-			}
-		}
-
-		if (origco)
-			origco += gridsize * gridsize;
-	}
-
-	return hit;
-}
-
-bool BKE_pbvh_node_raycast(
-        PBVH *bvh, PBVHNode *node, float (*origco)[3], bool use_origco,
-        const float ray_start[3], const float ray_normal[3],
-        float *depth, RaycastOutputData *output_data)
-{
-	bool hit = false;
-
-	if (node->flag & PBVH_FullyHidden)
-		return false;
-
-	switch (bvh->type) {
-		case PBVH_FACES:
-			hit |= pbvh_faces_node_raycast(
-			        bvh, node, origco,
-			        ray_start, ray_normal, depth, output_data);
-			break;
-		case PBVH_GRIDS:
-			hit |= pbvh_grids_node_raycast(
-			        bvh, node, origco,
-			        ray_start, ray_normal, depth, output_data);
-			break;
-		case PBVH_BMESH:
-			hit = pbvh_bmesh_node_raycast(
-			        node, ray_start, ray_normal, depth, use_origco, output_data);
-			break;
-	}
-
-	return hit;
-=======
 static float dist_squared_ray_to_tri_v3_fast(const float ray_origin[3],
                                              const float ray_direction[3],
                                              const float v0[3],
@@ -2012,14 +1689,17 @@
                                     float (*origco)[3],
                                     const float ray_start[3],
                                     const float ray_normal[3],
-                                    float *depth)
+                                    float *depth,
+                                    RaycastOutputData *output_data)
 {
   const MVert *vert = bvh->verts;
   const MLoop *mloop = bvh->mloop;
   const int *faces = node->prim_indices;
   int i, totface = node->totprim;
   bool hit = false;
-
+  float min_depth = FLT_MAX;
+  float location[3] = {0.0f};
+  copy_v3_fl(output_data->nearest_vertex_co, 0.0f);
   for (i = 0; i < totface; ++i) {
     const MLoopTri *lt = &bvh->looptri[faces[i]];
     const int *face_verts = node->face_vert_indices[i];
@@ -2044,6 +1724,22 @@
                                        vert[mloop[lt->tri[1]].v].co,
                                        vert[mloop[lt->tri[2]].v].co,
                                        depth);
+      if (hit && *depth < min_depth) {
+        min_depth = *depth;
+        normal_tri_v3(output_data->normal,
+                      vert[mloop[lt->tri[0]].v].co,
+                      vert[mloop[lt->tri[1]].v].co,
+                      vert[mloop[lt->tri[2]].v].co);
+        madd_v3_v3v3fl(location, ray_start, ray_normal, *depth);
+        for (int j = 0; j < 3; j++) {
+          if (len_squared_v3v3(location, vert[mloop[lt->tri[j]].v].co) <
+              len_squared_v3v3(location, output_data->nearest_vertex_co)) {
+            copy_v3_v3(output_data->nearest_vertex_co, vert[mloop[lt->tri[j]].v].co);
+            output_data->active_vertex_mesh = &bvh->verts[mloop[lt->tri[j]].v];
+            output_data->active_vertex_mesh_index = mloop[lt->tri[j]].v;
+          }
+        }
+      }
     }
   }
 
@@ -2055,12 +1751,15 @@
                                     float (*origco)[3],
                                     const float ray_start[3],
                                     const float ray_normal[3],
-                                    float *depth)
+                                    float *depth,
+                                    RaycastOutputData *output_data)
 {
   const int totgrid = node->totprim;
   const int gridsize = bvh->gridkey.grid_size;
   bool hit = false;
-
+  float min_depth = FLT_MAX;
+  float location[3] = {0.0f};
+  copy_v3_fl(output_data->nearest_vertex_co, 0.0f);
   for (int i = 0; i < totgrid; ++i) {
     CCGElem *grid = bvh->grids[node->prim_indices[i]];
     BLI_bitmap *gh;
@@ -2095,6 +1794,24 @@
                                             CCG_grid_elem_co(&bvh->gridkey, grid, x + 1, y + 1),
                                             CCG_grid_elem_co(&bvh->gridkey, grid, x, y + 1),
                                             depth);
+
+          if (hit && *depth < min_depth) {
+            min_depth = *depth;
+            madd_v3_v3v3fl(location, ray_start, ray_normal, *depth);
+            normal_tri_v3(output_data->normal,
+                          CCG_grid_elem_co(&bvh->gridkey, grid, x, y),
+                          CCG_grid_elem_co(&bvh->gridkey, grid, x + 1, y),
+                          CCG_grid_elem_co(&bvh->gridkey, grid, x + 1, y + 1));
+            for (int j = 0; j < 4; j++) {
+              if (len_squared_v3v3(
+                      location,
+                      CCG_grid_elem_co(&bvh->gridkey, grid, x + (j & 1), y + ((j & 2) >> 1))) <
+                  len_squared_v3v3(location, output_data->nearest_vertex_co)) {
+                copy_v3_v3(output_data->nearest_vertex_co,
+                           CCG_grid_elem_co(&bvh->gridkey, grid, x + (j & 1), y + ((j & 2) >> 1)));
+              }
+            }
+          }
         }
       }
     }
@@ -2112,7 +1829,8 @@
                            bool use_origco,
                            const float ray_start[3],
                            const float ray_normal[3],
-                           float *depth)
+                           float *depth,
+                           RaycastOutputData *output_data)
 {
   bool hit = false;
 
@@ -2121,18 +1839,17 @@
 
   switch (bvh->type) {
     case PBVH_FACES:
-      hit |= pbvh_faces_node_raycast(bvh, node, origco, ray_start, ray_normal, depth);
+      hit |= pbvh_faces_node_raycast(bvh, node, origco, ray_start, ray_normal, depth, output_data);
       break;
     case PBVH_GRIDS:
-      hit |= pbvh_grids_node_raycast(bvh, node, origco, ray_start, ray_normal, depth);
+      hit |= pbvh_grids_node_raycast(bvh, node, origco, ray_start, ray_normal, depth, output_data);
       break;
     case PBVH_BMESH:
-      hit = pbvh_bmesh_node_raycast(node, ray_start, ray_normal, depth, use_origco);
+      hit = pbvh_bmesh_node_raycast(node, ray_start, ray_normal, depth, use_origco, output_data);
       break;
   }
 
   return hit;
->>>>>>> e12c08e8
 }
 
 void BKE_pbvh_raycast_project_ray_root(
@@ -2693,33 +2410,26 @@
   if (vi->grids && mode == PBVH_ITER_UNIQUE)
     vi->grid_hidden = bvh->grid_hidden;
 
-<<<<<<< HEAD
-	vi->mask = NULL;
-	if (bvh->type == PBVH_FACES)
-		vi->vmask = CustomData_get_layer(bvh->vdata, CD_PAINT_MASK);
-	vi->vcol = NULL;
-	if (bvh->type == PBVH_FACES)
-		vi->vcol = CustomData_get_layer(bvh->vdata, CD_MVERTCOL);
-}
-
-bool pbvh_has_color(PBVH *bvh)
-{
-	switch (bvh->type) {
-		case PBVH_GRIDS:
-			return false;
-		case PBVH_FACES:
-			return (bvh->vdata && CustomData_get_layer(bvh->vdata,
-			                      CD_MVERTCOL));
-		case PBVH_BMESH:
-			return false;
-	}
-
-	return false;
-=======
   vi->mask = NULL;
   if (bvh->type == PBVH_FACES)
     vi->vmask = CustomData_get_layer(bvh->vdata, CD_PAINT_MASK);
->>>>>>> e12c08e8
+  vi->vcol = NULL;
+  if (bvh->type == PBVH_FACES)
+    vi->vcol = CustomData_get_layer(bvh->vdata, CD_MVERTCOL);
+}
+
+bool pbvh_has_color(PBVH *bvh)
+{
+  switch (bvh->type) {
+    case PBVH_GRIDS:
+      return false;
+    case PBVH_FACES:
+      return (bvh->vdata && CustomData_get_layer(bvh->vdata, CD_MVERTCOL));
+    case PBVH_BMESH:
+      return false;
+  }
+
+  return false;
 }
 
 bool pbvh_has_mask(PBVH *bvh)
