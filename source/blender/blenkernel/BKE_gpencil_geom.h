--- conflicted
+++ resolved
@@ -51,10 +51,9 @@
 
 /* stroke geometry utilities */
 void BKE_gpencil_stroke_normal(const struct bGPDstroke *gps, float r_normal[3]);
-<<<<<<< HEAD
 void BKE_gpencil_stroke_simplify_adaptive(struct bGPdata *gpd,
                                           struct bGPDstroke *gps,
-                                          float factor);
+                                          float epsilon);
 void BKE_gpencil_stroke_simplify_fixed(struct bGPdata *gpd, struct bGPDstroke *gps);
 void BKE_gpencil_stroke_subdivide(struct bGPdata *gpd,
                                   struct bGPDstroke *gps,
@@ -63,13 +62,6 @@
 bool BKE_gpencil_stroke_trim(struct bGPdata *gpd, struct bGPDstroke *gps);
 void BKE_gpencil_stroke_merge_distance(struct bGPdata *gpd,
                                        struct bGPDframe *gpf,
-=======
-void BKE_gpencil_stroke_simplify_adaptive(struct bGPDstroke *gps, float epsilon);
-void BKE_gpencil_stroke_simplify_fixed(struct bGPDstroke *gps);
-void BKE_gpencil_stroke_subdivide(struct bGPDstroke *gps, int level, int type);
-bool BKE_gpencil_stroke_trim(struct bGPDstroke *gps);
-void BKE_gpencil_stroke_merge_distance(struct bGPDframe *gpf,
->>>>>>> c598e939
                                        struct bGPDstroke *gps,
                                        const float threshold,
                                        const bool use_unselected);
