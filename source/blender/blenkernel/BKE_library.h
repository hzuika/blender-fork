--- conflicted
+++ resolved
@@ -131,7 +131,9 @@
         struct Main *bmain, const struct Library *lib, struct GHash *old_to_new_ids,
         const bool untagged_only, const bool set_fake);
 
-<<<<<<< HEAD
+void BKE_id_tag_set_atomic(struct ID *id, int tag);
+void BKE_id_tag_clear_atomic(struct ID *id, int tag);
+
 void BKE_library_asset_repository_init(struct Library *lib, const struct AssetEngineType *aet, const char *repo_root);
 void BKE_library_asset_repository_clear(struct Library *lib);
 void BKE_library_asset_repository_free(struct Library *lib);
@@ -146,10 +148,6 @@
 void BKE_libraries_asset_repositories_rebuild(struct Main *bmain);
 struct AssetRef *BKE_libraries_asset_repository_uuid_find(struct Main *bmain, const struct AssetUUID *uuid);
 struct Library *BKE_library_asset_virtual_ensure(struct Main *bmain, const struct AssetEngineType *aet);
-=======
-void BKE_id_tag_set_atomic(struct ID *id, int tag);
-void BKE_id_tag_clear_atomic(struct ID *id, int tag);
->>>>>>> 2a2eb0c4
 
 /* use when "" is given to new_id() */
 #define ID_FALLBACK_NAME N_("Untitled")
