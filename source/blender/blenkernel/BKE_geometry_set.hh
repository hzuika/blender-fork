--- conflicted
+++ resolved
@@ -597,10 +597,7 @@
   void clear();
 
   void reserve(int min_capacity);
-<<<<<<< HEAD
-=======
   void resize(int capacity);
->>>>>>> db59f0b9
 
   int add_reference(InstanceReference reference);
   void add_instance(int instance_handle, const blender::float4x4 &transform, const int id = -1);
@@ -608,10 +605,7 @@
   blender::Span<InstanceReference> references() const;
 
   blender::Span<int> instance_reference_handles() const;
-<<<<<<< HEAD
-=======
   blender::MutableSpan<int> instance_reference_handles();
->>>>>>> db59f0b9
   blender::MutableSpan<blender::float4x4> instance_transforms();
   blender::Span<blender::float4x4> instance_transforms() const;
   blender::MutableSpan<int> instance_ids();
