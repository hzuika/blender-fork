/**
 *	
 * $Id$ 
 *
 * ***** BEGIN GPL LICENSE BLOCK *****
 *
 * This program is free software; you can redistribute it and/or
 * modify it under the terms of the GNU General Public License
 * as published by the Free Software Foundation; either version 2
 * of the License, or (at your option) any later version.
 *
 * This program is distributed in the hope that it will be useful,
 * but WITHOUT ANY WARRANTY; without even the implied warranty of
 * MERCHANTABILITY or FITNESS FOR A PARTICULAR PURPOSE.  See the
 * GNU General Public License for more details.
 *
 * You should have received a copy of the GNU General Public License
 * along with this program; if not, write to the Free Software Foundation,
 * Inc., 51 Franklin Street, Fifth Floor, Boston, MA 02110-1301, USA.
 *
 * The Original Code is Copyright (C) 2001-2002 by NaN Holding BV.
 * All rights reserved.
 *
 * The Original Code is: all of this file.
 *
 * Contributor(s): none yet.
 *
 * ***** END GPL LICENSE BLOCK *****
 */
#ifndef BKE_MODIFIER_H
#define BKE_MODIFIER_H

#include "DNA_modifier_types.h"		/* needed for all enum typdefs */
#include "BKE_customdata.h"

struct ID;
struct EditMesh;
struct DerivedMesh;
struct DagForest;
struct DagNode;
struct Object;
struct Scene;
struct ListBase;
struct LinkNode;
struct bArmature;
struct ModifierData;
struct BMEditMesh;

typedef enum {
	/* Should not be used, only for None modifier type */
	eModifierTypeType_None,

	/* Modifier only does deformation, implies that modifier
	 * type should have a valid deformVerts function. OnlyDeform
	 * style modifiers implicitly accept either mesh or CV
	 * input but should still declare flags appropriately.
	 */
	eModifierTypeType_OnlyDeform,

	eModifierTypeType_Constructive,
	eModifierTypeType_Nonconstructive,

	/* both deformVerts & applyModifier are valid calls
	 * used for particles modifier that doesn't actually modify the object
	 * unless it's a mesh and can be exploded -> curve can also emit particles
	 */
	eModifierTypeType_DeformOrConstruct,
} ModifierTypeType;

typedef enum {
	eModifierTypeFlag_AcceptsMesh          = (1<<0),
	eModifierTypeFlag_AcceptsCVs           = (1<<1),
	eModifierTypeFlag_SupportsMapping      = (1<<2),
	eModifierTypeFlag_SupportsEditmode     = (1<<3),

	/* For modifiers that support editmode this determines if the
	 * modifier should be enabled by default in editmode. This should
	 * only be used by modifiers that are relatively speedy and
	 * also generally used in editmode, otherwise let the user enable
	 * it by hand.
	 */
	eModifierTypeFlag_EnableInEditmode     = (1<<4),

	/* For modifiers that require original data and so cannot
	 * be placed after any non-deformative modifier.
	 */
	eModifierTypeFlag_RequiresOriginalData = (1<<5),

	/* For modifiers that support pointcache, so we can check to see if it has files we need to deal with
	*/
	eModifierTypeFlag_UsesPointCache = (1<<6),

	/* For physics modifiers, max one per type */
	eModifierTypeFlag_Single = (1<<7),

	/* Some modifier can't be added manually by user */
	eModifierTypeFlag_NoUserAdd = (1<<8)
} ModifierTypeFlag;

typedef void (*ObjectWalkFunc)(void *userData, struct Object *ob, struct Object **obpoin);
typedef void (*IDWalkFunc)(void *userData, struct Object *ob, struct ID **idpoin);

typedef struct ModifierTypeInfo {
	/* The user visible name for this modifier */
	char name[32];

	/* The DNA struct name for the modifier data type, used to
	 * write the DNA data out.
	 */
	char structName[32];

	/* The size of the modifier data type, used by allocation. */
	int structSize;

	ModifierTypeType type;
	ModifierTypeFlag flags;


	/********************* Non-optional functions *********************/

	/* Copy instance data for this modifier type. Should copy all user
	 * level settings to the target modifier.
	 */
	void (*copyData)(struct ModifierData *md, struct ModifierData *target);

	/********************* Deform modifier functions *********************/

	/* Only for deform types, should apply the deformation
	 * to the given vertex array. If the deformer requires information from
	 * the object it can obtain it from the derivedData argument if non-NULL,
	 * and otherwise the ob argument.
	 */
	void (*deformVerts)(struct ModifierData *md, struct Object *ob,
						struct DerivedMesh *derivedData,
						float (*vertexCos)[3], int numVerts,
						int useRenderParams, int isFinalCalc);

	/* Like deformVerts but called during editmode (for supporting modifiers)
	 */
	void (*deformVertsEM)(
<<<<<<< HEAD
	            struct ModifierData *md, struct Object *ob,
	            struct BMEditMesh *editData, struct DerivedMesh *derivedData,
	            float (*vertexCos)[3], int numVerts);

	/* Set deform matrix per vertex for crazyspace correction */
	void (*deformMatricesEM)(
	            struct ModifierData *md, struct Object *ob,
	            struct BMEditMesh *editData, struct DerivedMesh *derivedData,
	            float (*vertexCos)[3], float (*defMats)[3][3], int numVerts);
=======
				struct ModifierData *md, struct Object *ob,
				struct EditMesh *editData, struct DerivedMesh *derivedData,
				float (*vertexCos)[3], int numVerts);

	/* Set deform matrix per vertex for crazyspace correction */
	void (*deformMatricesEM)(
				struct ModifierData *md, struct Object *ob,
				struct EditMesh *editData, struct DerivedMesh *derivedData,
				float (*vertexCos)[3], float (*defMats)[3][3], int numVerts);
>>>>>>> 7f083c45

	/********************* Non-deform modifier functions *********************/

	/* For non-deform types: apply the modifier and return a derived
	 * data object (type is dependent on object type).
	 *
	 * The derivedData argument should always be non-NULL; the modifier
	 * should read the object data from the derived object instead of the
	 * actual object data. 
	 *
	 * The useRenderParams argument indicates if the modifier is being
	 * applied in the service of the renderer which may alter quality
	 * settings.
	 *
	 * The isFinalCalc parameter indicates if the modifier is being
	 * calculated for a final result or for something temporary
	 * (like orcos). This is a hack at the moment, it is meant so subsurf
	 * can know if it is safe to reuse its internal cache.
	 *
	 * The modifier may reuse the derivedData argument (i.e. return it in
	 * modified form), but must not release it.
	 */
	struct DerivedMesh *(*applyModifier)(
								struct ModifierData *md, struct Object *ob,
								struct DerivedMesh *derivedData,
								int useRenderParams, int isFinalCalc);

	/* Like applyModifier but called during editmode (for supporting
	 * modifiers).
	 * 
	 * The derived object that is returned must support the operations that
	 * are expected from editmode objects. The same qualifications regarding
	 * derivedData apply as for applyModifier.
	 */
	struct DerivedMesh *(*applyModifierEM)(
<<<<<<< HEAD
	                            struct ModifierData *md, struct Object *ob,
	                            struct BMEditMesh *editData,
	                            struct DerivedMesh *derivedData);
=======
								struct ModifierData *md, struct Object *ob,
								struct EditMesh *editData,
								struct DerivedMesh *derivedData);
>>>>>>> 7f083c45


	/********************* Optional functions *********************/

	/* Initialize new instance data for this modifier type, this function
	 * should set modifier variables to their default values.
	 * 
	 * This function is optional.
	 */
	void (*initData)(struct ModifierData *md);

	/* Should return a CustomDataMask indicating what data this
	 * modifier needs. If (mask & (1 << (layer type))) != 0, this modifier
	 * needs that custom data layer. This function's return value can change
	 * depending on the modifier's settings.
	 *
	 * Note that this means extra data (e.g. vertex groups) - it is assumed
	 * that all modifiers need mesh data and deform modifiers need vertex
	 * coordinates.
	 *
	 * Note that this limits the number of custom data layer types to 32.
	 *
	 * If this function is not present or it returns 0, it is assumed that
	 * no extra data is needed.
	 *
	 * This function is optional.
	 */
	CustomDataMask (*requiredDataMask)(struct Object *ob, struct ModifierData *md);

	/* Free internal modifier data variables, this function should
	 * not free the md variable itself.
	 *
	 * This function is optional.
	 */
	void (*freeData)(struct ModifierData *md);

	/* Return a boolean value indicating if this modifier is able to be
	 * calculated based on the modifier data. This is *not* regarding the
	 * md->flag, that is tested by the system, this is just if the data
	 * validates (for example, a lattice will return false if the lattice
	 * object is not defined).
	 *
	 * This function is optional (assumes never disabled if not present).
	 */
	int (*isDisabled)(struct ModifierData *md, int userRenderParams);

	/* Add the appropriate relations to the DEP graph depending on the
	 * modifier data. 
	 *
	 * This function is optional.
	 */
	void (*updateDepgraph)(struct ModifierData *md, struct DagForest *forest, struct Scene *scene,
						   struct Object *ob, struct DagNode *obNode);

	/* Should return true if the modifier needs to be recalculated on time
	 * changes.
	 *
	 * This function is optional (assumes false if not present).
	 */
	int (*dependsOnTime)(struct ModifierData *md);

	/* Should call the given walk function on with a pointer to each Object
	 * pointer that the modifier data stores. This is used for linking on file
	 * load and for unlinking objects or forwarding object references.
	 *
	 * This function is optional.
	 */
	void (*foreachObjectLink)(struct ModifierData *md, struct Object *ob,
							  ObjectWalkFunc walk, void *userData);

	/* Should call the given walk function with a pointer to each ID
	 * pointer (i.e. each datablock pointer) that the modifier data
	 * stores. This is used for linking on file load and for
	 * unlinking datablocks or forwarding datablock references.
	 *
	 * This function is optional. If it is not present, foreachObjectLink
	 * will be used.
	 */
	void (*foreachIDLink)(struct ModifierData *md, struct Object *ob,
						  IDWalkFunc walk, void *userData);
} ModifierTypeInfo;

ModifierTypeInfo *modifierType_getInfo (ModifierType type);

/* Modifier utility calls, do call through type pointer and return
 * default values if pointer is optional.
 */
struct ModifierData  *modifier_new(int type);
void          modifier_free(struct ModifierData *md);

void 		  modifier_unique_name(struct ListBase *modifiers, struct ModifierData *md);

void          modifier_copyData(struct ModifierData *md, struct ModifierData *target);
int           modifier_dependsOnTime(struct ModifierData *md);
int           modifier_supportsMapping(struct ModifierData *md);
int           modifier_couldBeCage(struct Scene *scene, struct ModifierData *md);
int           modifier_isCorrectableDeformed(struct ModifierData *md);
int			  modifier_sameTopology(ModifierData *md);
int           modifier_isEnabled(struct Scene *scene, struct ModifierData *md, int required_mode);
void          modifier_setError(struct ModifierData *md, char *format, ...);

void          modifiers_foreachObjectLink(struct Object *ob,
										  ObjectWalkFunc walk,
										  void *userData);
void          modifiers_foreachIDLink(struct Object *ob,
									  IDWalkFunc walk,
									  void *userData);
struct ModifierData  *modifiers_findByType(struct Object *ob, ModifierType type);
struct ModifierData  *modifiers_findByName(struct Object *ob, const char *name);
void          modifiers_clearErrors(struct Object *ob);
int           modifiers_getCageIndex(struct Scene *scene, struct Object *ob,
									 int *lastPossibleCageIndex_r, int virtual_);

int           modifiers_isSoftbodyEnabled(struct Object *ob);
int           modifiers_isClothEnabled(struct Object *ob);
int           modifiers_isParticleEnabled(struct Object *ob);

struct Object *modifiers_isDeformedByArmature(struct Object *ob);
struct Object *modifiers_isDeformedByLattice(struct Object *ob);
int           modifiers_usesArmature(struct Object *ob, struct bArmature *arm);
int           modifiers_isCorrectableDeformed(struct Scene *scene, struct Object *ob);
void          modifier_freeTemporaryData(struct ModifierData *md);

int           modifiers_indexInObject(struct Object *ob, struct ModifierData *md);

/* Calculates and returns a linked list of CustomDataMasks indicating the
 * data required by each modifier in the stack pointed to by md for correct
 * evaluation, assuming the data indicated by dataMask is required at the
 * end of the stack.
 */
struct LinkNode *modifiers_calcDataMasks(struct Scene *scene, 
										 struct Object *ob,
										 struct ModifierData *md,
										 CustomDataMask dataMask,
										 int required_mode);
struct ModifierData  *modifiers_getVirtualModifierList(struct Object *ob);

/* here for do_versions */
void modifier_mdef_compact_influences(struct ModifierData *md);

#endif
<|MERGE_RESOLUTION|>--- conflicted
+++ resolved
@@ -138,27 +138,15 @@
 	/* Like deformVerts but called during editmode (for supporting modifiers)
 	 */
 	void (*deformVertsEM)(
-<<<<<<< HEAD
-	            struct ModifierData *md, struct Object *ob,
-	            struct BMEditMesh *editData, struct DerivedMesh *derivedData,
-	            float (*vertexCos)[3], int numVerts);
-
-	/* Set deform matrix per vertex for crazyspace correction */
-	void (*deformMatricesEM)(
-	            struct ModifierData *md, struct Object *ob,
-	            struct BMEditMesh *editData, struct DerivedMesh *derivedData,
-	            float (*vertexCos)[3], float (*defMats)[3][3], int numVerts);
-=======
 				struct ModifierData *md, struct Object *ob,
-				struct EditMesh *editData, struct DerivedMesh *derivedData,
+				struct BMEditMesh *editData, struct DerivedMesh *derivedData,
 				float (*vertexCos)[3], int numVerts);
 
 	/* Set deform matrix per vertex for crazyspace correction */
 	void (*deformMatricesEM)(
 				struct ModifierData *md, struct Object *ob,
-				struct EditMesh *editData, struct DerivedMesh *derivedData,
+				struct BMEditMesh *editData, struct DerivedMesh *derivedData,
 				float (*vertexCos)[3], float (*defMats)[3][3], int numVerts);
->>>>>>> 7f083c45
 
 	/********************* Non-deform modifier functions *********************/
 
@@ -194,15 +182,9 @@
 	 * derivedData apply as for applyModifier.
 	 */
 	struct DerivedMesh *(*applyModifierEM)(
-<<<<<<< HEAD
-	                            struct ModifierData *md, struct Object *ob,
-	                            struct BMEditMesh *editData,
-	                            struct DerivedMesh *derivedData);
-=======
 								struct ModifierData *md, struct Object *ob,
-								struct EditMesh *editData,
+								struct BMEditMesh *editData,
 								struct DerivedMesh *derivedData);
->>>>>>> 7f083c45
 
 
 	/********************* Optional functions *********************/
