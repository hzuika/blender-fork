--- conflicted
+++ resolved
@@ -50,10 +50,7 @@
 struct Object;
 struct Scene;
 struct Depsgraph;
-<<<<<<< HEAD
 struct Mesh;
-=======
->>>>>>> 1ff5cc8c
 struct ModifierData;
 struct MTFace;
 struct MCol;
