--- conflicted
+++ resolved
@@ -847,7 +847,7 @@
 /* ************** COMMON NODES *************** */
 
 #define NODE_UNDEFINED -2 /* node type is not registered */
-#define NODE_CUSTOM -1 /* for dynamically registered custom types */
+#define NODE_CUSTOM -1    /* for dynamically registered custom types */
 #define NODE_GROUP 2
 // #define NODE_FORLOOP 3       /* deprecated */
 // #define NODE_WHILELOOP   4   /* deprecated */
@@ -1371,15 +1371,11 @@
 #define GEO_NODE_VOLUME_TO_MESH 1026
 #define GEO_NODE_ATTRIBUTE_COMBINE_XYZ 1027
 #define GEO_NODE_ATTRIBUTE_SEPARATE_XYZ 1028
-<<<<<<< HEAD
-#define GEO_NODE_SUBDIVISION_SURFACE_SIMPLE 1029
+#define GEO_NODE_SUBDIVIDE 1029
 #define GEO_NODE_MESH_PRIMITIVE_CUBE 1030
 #define GEO_NODE_MESH_PRIMITIVE_CIRCLE 1031
 #define GEO_NODE_MESH_PRIMITIVE_UV_SPHERE 1032
 #define GEO_NODE_MESH_PRIMITIVE_CYLINDER 1033
-=======
-#define GEO_NODE_SUBDIVIDE 1029
->>>>>>> d25ab68c
 
 /** \} */
 
