# $Id: CMakeLists.txt 21789 2009-07-22 05:35:12Z kazanbas $
# ***** BEGIN GPL LICENSE BLOCK *****
#
# This program is free software; you can redistribute it and/or
# modify it under the terms of the GNU General Public License
# as published by the Free Software Foundation; either version 2
# of the License, or (at your option) any later version.
#
# This program is distributed in the hope that it will be useful,
# but WITHOUT ANY WARRANTY; without even the implied warranty of
# MERCHANTABILITY or FITNESS FOR A PARTICULAR PURPOSE.  See the
# GNU General Public License for more details.
#
# You should have received a copy of the GNU General Public License
# along with this program; if not, write to the Free Software Foundation,
# Inc., 51 Franklin Street, Fifth Floor, Boston, MA 02110-1301, USA.
#
# The Original Code is Copyright (C) 2006, Blender Foundation
# All rights reserved.
#
# The Original Code is: all of this file.
#
# Contributor(s): Jacques Beaurain.
#
# ***** END GPL LICENSE BLOCK *****

<<<<<<< HEAD
FILE(GLOB SRC *.cpp)

IF(APPLE)
SET(INC
  .
  ../blenlib
  ../blenkernel
  ../windowmanager
  ../makesdna
  ../makesrna
  ../editors/include
  ../../../intern/guardedalloc
  ${OPENCOLLADA_INC}/COLLADAStreamWriter
  ${OPENCOLLADA_INC}/COLLADABaseUtils
  ${OPENCOLLADA_INC}/COLLADAFramework
  ${OPENCOLLADA_INC}/COLLADASaxFrameworkLoader 
)

ELSE(APPLE)

SET(INC
  .
  ../blenlib
  ../blenkernel
  ../windowmanager
  ../makesdna
  ../makesrna
  ../editors/include
  ../../../intern/guardedalloc
  ${OPENCOLLADA_INC}/COLLADAStreamWriter/include
  ${OPENCOLLADA_INC}/COLLADABaseUtils/include
  ${OPENCOLLADA_INC}/COLLADAFramework/include
  ${OPENCOLLADA_INC}/COLLADASaxFrameworkLoader/include 
)

ENDIF(APPLE)

IF(WITH_BUILDINFO)
	ADD_DEFINITIONS(-DNAN_BUILDINFO)
ENDIF(WITH_BUILDINFO)
=======
remove_strict_flags()

set(INC
	.
	../blenlib
	../blenkernel
	../windowmanager
	../makesdna
	../makesrna
	../editors/include
	../../../intern/guardedalloc
)

if(APPLE)
	list(APPEND INC
		${OPENCOLLADA_INC}/COLLADAStreamWriter
		${OPENCOLLADA_INC}/COLLADABaseUtils
		${OPENCOLLADA_INC}/COLLADAFramework
		${OPENCOLLADA_INC}/COLLADASaxFrameworkLoader 
	)
else()
	list(APPEND INC
		${OPENCOLLADA_INC}/COLLADAStreamWriter/include
		${OPENCOLLADA_INC}/COLLADABaseUtils/include
		${OPENCOLLADA_INC}/COLLADAFramework/include
		${OPENCOLLADA_INC}/COLLADASaxFrameworkLoader/include 
	)
endif()

set(SRC
	AnimationImporter.cpp
	ArmatureExporter.cpp
	ArmatureImporter.cpp
	CameraExporter.cpp
	DocumentExporter.cpp
	DocumentImporter.cpp
	EffectExporter.cpp
	GeometryExporter.cpp
	ImageExporter.cpp
	InstanceWriter.cpp
	LightExporter.cpp
	MaterialExporter.cpp
	MeshImporter.cpp
	SkinInfo.cpp
	TransformReader.cpp
	TransformWriter.cpp
	collada.cpp
	collada_internal.cpp
	collada_utils.cpp

	AnimationImporter.h
	ArmatureExporter.h
	ArmatureImporter.h
	CameraExporter.h
	DocumentExporter.h
	DocumentImporter.h
	EffectExporter.h
	GeometryExporter.h
	ImageExporter.h
	InstanceWriter.h
	LightExporter.h
	MaterialExporter.h
	MeshImporter.h
	SkinInfo.h
	TransformReader.h
	TransformWriter.h
	collada.h
	collada_internal.h
	collada_utils.h
)

if(WITH_BUILDINFO)
	add_definitions(-DNAN_BUILDINFO)
endif()
>>>>>>> 6d201907

blenderlib(bf_collada "${SRC}" "${INC}")<|MERGE_RESOLUTION|>--- conflicted
+++ resolved
@@ -24,11 +24,9 @@
 #
 # ***** END GPL LICENSE BLOCK *****
 
-<<<<<<< HEAD
-FILE(GLOB SRC *.cpp)
+remove_strict_flags()
 
-IF(APPLE)
-SET(INC
+set(INC
   .
   ../blenlib
   ../blenkernel
@@ -37,62 +35,22 @@
   ../makesrna
   ../editors/include
   ../../../intern/guardedalloc
+)
+
+if(APPLE)
+	list(APPEND INC
   ${OPENCOLLADA_INC}/COLLADAStreamWriter
   ${OPENCOLLADA_INC}/COLLADABaseUtils
   ${OPENCOLLADA_INC}/COLLADAFramework
   ${OPENCOLLADA_INC}/COLLADASaxFrameworkLoader 
 )
-
-ELSE(APPLE)
-
-SET(INC
-  .
-  ../blenlib
-  ../blenkernel
-  ../windowmanager
-  ../makesdna
-  ../makesrna
-  ../editors/include
-  ../../../intern/guardedalloc
+else()
+	list(APPEND INC
   ${OPENCOLLADA_INC}/COLLADAStreamWriter/include
   ${OPENCOLLADA_INC}/COLLADABaseUtils/include
   ${OPENCOLLADA_INC}/COLLADAFramework/include
   ${OPENCOLLADA_INC}/COLLADASaxFrameworkLoader/include 
 )
-
-ENDIF(APPLE)
-
-IF(WITH_BUILDINFO)
-	ADD_DEFINITIONS(-DNAN_BUILDINFO)
-ENDIF(WITH_BUILDINFO)
-=======
-remove_strict_flags()
-
-set(INC
-	.
-	../blenlib
-	../blenkernel
-	../windowmanager
-	../makesdna
-	../makesrna
-	../editors/include
-	../../../intern/guardedalloc
-)
-
-if(APPLE)
-	list(APPEND INC
-		${OPENCOLLADA_INC}/COLLADAStreamWriter
-		${OPENCOLLADA_INC}/COLLADABaseUtils
-		${OPENCOLLADA_INC}/COLLADAFramework
-		${OPENCOLLADA_INC}/COLLADASaxFrameworkLoader 
-	)
-else()
-	list(APPEND INC
-		${OPENCOLLADA_INC}/COLLADAStreamWriter/include
-		${OPENCOLLADA_INC}/COLLADABaseUtils/include
-		${OPENCOLLADA_INC}/COLLADAFramework/include
-		${OPENCOLLADA_INC}/COLLADASaxFrameworkLoader/include 
-	)
 endif()
 
 set(SRC
@@ -140,6 +98,5 @@
 if(WITH_BUILDINFO)
 	add_definitions(-DNAN_BUILDINFO)
 endif()
->>>>>>> 6d201907
 
 blenderlib(bf_collada "${SRC}" "${INC}")