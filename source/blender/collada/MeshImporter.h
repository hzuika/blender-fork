--- conflicted
+++ resolved
@@ -161,11 +161,7 @@
 
 public:
 
-<<<<<<< HEAD
-	MeshImporter(UnitConverter *unitconv, ArmatureImporter *arm, Scene *sce, ViewLayer *view_layer);
-=======
-	MeshImporter(UnitConverter *unitconv, ArmatureImporter *arm, Main *bmain, Scene *sce);
->>>>>>> fd190699
+	MeshImporter(UnitConverter *unitconv, ArmatureImporter *arm, Main *bmain, Scene *sce, ViewLayer *view_layer);
 
 	virtual Object *get_object_by_geom_uid(const COLLADAFW::UniqueId& geom_uid);
 
