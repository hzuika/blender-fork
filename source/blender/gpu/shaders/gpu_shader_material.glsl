
uniform mat4 ModelViewMatrix;
#ifndef EEVEE_ENGINE
uniform mat4 ProjectionMatrix;
uniform mat4 ViewMatrixInverse;
uniform mat4 ViewMatrix;
#endif
uniform mat4 ModelMatrix;
uniform mat4 ModelMatrixInverse;
uniform mat4 ModelViewMatrixInverse;
uniform mat4 ProjectionMatrixInverse;
uniform mat3 NormalMatrix;
uniform vec4 CameraTexCoFactors;

/* Old glsl mode compat. */

#ifndef CLOSURE_DEFAULT

struct Closure {
	vec3 radiance;
	float opacity;
};

#define CLOSURE_DEFAULT Closure(vec3(0.0), 1.0)

Closure closure_mix(Closure cl1, Closure cl2, float fac)
{
	Closure cl;
	cl.radiance = mix(cl1.radiance, cl2.radiance, fac);
	cl.opacity = mix(cl1.opacity, cl2.opacity, fac);
	return cl;
}

Closure closure_add(Closure cl1, Closure cl2)
{
	Closure cl;
	cl.radiance = cl1.radiance + cl2.radiance;
	cl.opacity = cl1.opacity + cl2.opacity;
	return cl;
}

Closure nodetree_exec(void); /* Prototype */

#endif /* CLOSURE_DEFAULT */


/* Converters */

float convert_rgba_to_float(vec4 color)
{
#ifdef USE_NEW_SHADING
	return dot(color.rgb, vec3(0.2126, 0.7152, 0.0722));
#else
	return (color.r + color.g + color.b) * 0.333333;
#endif
}

float exp_blender(float f)
{
	return pow(2.71828182846, f);
}

float compatible_pow(float x, float y)
{
	if (y == 0.0) /* x^0 -> 1, including 0^0 */
		return 1.0;

	/* glsl pow doesn't accept negative x */
	if (x < 0.0) {
		if (mod(-y, 2.0) == 0.0)
			return pow(-x, y);
		else
			return -pow(-x, y);
	}
	else if (x == 0.0)
		return 0.0;

	return pow(x, y);
}

void rgb_to_hsv(vec4 rgb, out vec4 outcol)
{
	float cmax, cmin, h, s, v, cdelta;
	vec3 c;

	cmax = max(rgb[0], max(rgb[1], rgb[2]));
	cmin = min(rgb[0], min(rgb[1], rgb[2]));
	cdelta = cmax - cmin;

	v = cmax;
	if (cmax != 0.0)
		s = cdelta / cmax;
	else {
		s = 0.0;
		h = 0.0;
	}

	if (s == 0.0) {
		h = 0.0;
	}
	else {
		c = (vec3(cmax) - rgb.xyz) / cdelta;

		if (rgb.x == cmax) h = c[2] - c[1];
		else if (rgb.y == cmax) h = 2.0 + c[0] -  c[2];
		else h = 4.0 + c[1] - c[0];

		h /= 6.0;

		if (h < 0.0)
			h += 1.0;
	}

	outcol = vec4(h, s, v, rgb.w);
}

void hsv_to_rgb(vec4 hsv, out vec4 outcol)
{
	float i, f, p, q, t, h, s, v;
	vec3 rgb;

	h = hsv[0];
	s = hsv[1];
	v = hsv[2];

	if (s == 0.0) {
		rgb = vec3(v, v, v);
	}
	else {
		if (h == 1.0)
			h = 0.0;

		h *= 6.0;
		i = floor(h);
		f = h - i;
		rgb = vec3(f, f, f);
		p = v * (1.0 - s);
		q = v * (1.0 - (s * f));
		t = v * (1.0 - (s * (1.0 - f)));

		if (i == 0.0) rgb = vec3(v, t, p);
		else if (i == 1.0) rgb = vec3(q, v, p);
		else if (i == 2.0) rgb = vec3(p, v, t);
		else if (i == 3.0) rgb = vec3(p, q, v);
		else if (i == 4.0) rgb = vec3(t, p, v);
		else rgb = vec3(v, p, q);
	}

	outcol = vec4(rgb, hsv.w);
}

float srgb_to_linearrgb(float c)
{
	if (c < 0.04045)
		return (c < 0.0) ? 0.0 : c * (1.0 / 12.92);
	else
		return pow((c + 0.055) * (1.0 / 1.055), 2.4);
}

float linearrgb_to_srgb(float c)
{
	if (c < 0.0031308)
		return (c < 0.0) ? 0.0 : c * 12.92;
	else
		return 1.055 * pow(c, 1.0 / 2.4) - 0.055;
}

void srgb_to_linearrgb(vec4 col_from, out vec4 col_to)
{
	col_to.r = srgb_to_linearrgb(col_from.r);
	col_to.g = srgb_to_linearrgb(col_from.g);
	col_to.b = srgb_to_linearrgb(col_from.b);
	col_to.a = col_from.a;
}

void linearrgb_to_srgb(vec4 col_from, out vec4 col_to)
{
	col_to.r = linearrgb_to_srgb(col_from.r);
	col_to.g = linearrgb_to_srgb(col_from.g);
	col_to.b = linearrgb_to_srgb(col_from.b);
	col_to.a = col_from.a;
}

void color_to_normal(vec3 color, out vec3 normal)
{
	normal.x =  2.0 * ((color.r) - 0.5);
	normal.y = -2.0 * ((color.g) - 0.5);
	normal.z =  2.0 * ((color.b) - 0.5);
}

void color_to_normal_new_shading(vec3 color, out vec3 normal)
{
	normal.x =  2.0 * ((color.r) - 0.5);
	normal.y =  2.0 * ((color.g) - 0.5);
	normal.z =  2.0 * ((color.b) - 0.5);
}

void color_to_blender_normal_new_shading(vec3 color, out vec3 normal)
{
	normal.x =  2.0 * ((color.r) - 0.5);
	normal.y = -2.0 * ((color.g) - 0.5);
	normal.z = -2.0 * ((color.b) - 0.5);
}
#ifndef M_PI
#define M_PI 3.14159265358979323846
#endif
#ifndef M_1_PI
#define M_1_PI 0.318309886183790671538
#endif

/*********** SHADER NODES ***************/

void vcol_attribute(vec4 attvcol, out vec4 vcol)
{
	vcol = vec4(attvcol.xyz, 1.0);
}

void uv_attribute(vec2 attuv, out vec3 uv)
{
	uv = vec3(attuv * 2.0 - vec2(1.0, 1.0), 0.0);
}

void geom(
        vec3 co, vec3 nor, mat4 viewinvmat, vec3 attorco, vec2 attuv, vec4 attvcol,
        out vec3 global, out vec3 local, out vec3 view, out vec3 orco, out vec3 uv,
        out vec3 normal, out vec4 vcol, out float vcol_alpha, out float frontback)
{
	local = co;
	view = (ProjectionMatrix[3][3] == 0.0) ? normalize(local) : vec3(0.0, 0.0, -1.0);
	global = (viewinvmat * vec4(local, 1.0)).xyz;
	orco = attorco;
	uv_attribute(attuv, uv);
	normal = -normalize(nor);   /* blender render normal is negated */
	vcol_attribute(attvcol, vcol);
	srgb_to_linearrgb(vcol, vcol);
	vcol_alpha = attvcol.a;
	frontback = (gl_FrontFacing) ? 1.0 : 0.0;
}

void particle_info(
        vec4 sprops, vec3 loc, vec3 vel, vec3 avel,
        out float index, out float age, out float life_time, out vec3 location,
        out float size, out vec3 velocity, out vec3 angular_velocity)
{
	index = sprops.x;
	age = sprops.y;
	life_time = sprops.z;
	size = sprops.w;

	location = loc;
	velocity = vel;
	angular_velocity = avel;
}

void vect_normalize(vec3 vin, out vec3 vout)
{
	vout = normalize(vin);
}

void direction_transform_m4v3(vec3 vin, mat4 mat, out vec3 vout)
{
	vout = (mat * vec4(vin, 0.0)).xyz;
}

void point_transform_m4v3(vec3 vin, mat4 mat, out vec3 vout)
{
	vout = (mat * vec4(vin, 1.0)).xyz;
}

void point_texco_remap_square(vec3 vin, out vec3 vout)
{
	vout = vec3(vin - vec3(0.5, 0.5, 0.5)) * 2.0;
}

void point_map_to_sphere(vec3 vin, out vec3 vout)
{
	float len = length(vin);
	float v, u;
	if (len > 0.0) {
		if (vin.x == 0.0 && vin.y == 0.0)
			u = 0.0;
		else
			u = (1.0 - atan(vin.x, vin.y) / M_PI) / 2.0;

		v = 1.0 - acos(vin.z / len) / M_PI;
	}
	else
		v = u = 0.0;

	vout = vec3(u, v, 0.0);
}

void point_map_to_tube(vec3 vin, out vec3 vout)
{
	float u, v;
	v = (vin.z + 1.0) * 0.5;
	float len = sqrt(vin.x * vin.x + vin.y * vin[1]);
	if (len > 0.0)
		u = (1.0 - (atan(vin.x / len, vin.y / len) / M_PI)) * 0.5;
	else
		v = u = 0.0;

	vout = vec3(u, v, 0.0);
}

void mapping(vec3 vec, mat4 mat, vec3 minvec, vec3 maxvec, float domin, float domax, out vec3 outvec)
{
	outvec = (mat * vec4(vec, 1.0)).xyz;
	if (domin == 1.0)
		outvec = max(outvec, minvec);
	if (domax == 1.0)
		outvec = min(outvec, maxvec);
}

void camera(vec3 co, out vec3 outview, out float outdepth, out float outdist)
{
	outdepth = abs(co.z);
	outdist = length(co);
	outview = normalize(co);
}

void lamp(
        vec4 col, float energy, vec3 lv, float dist, vec3 shadow, float visifac,
        out vec4 outcol, out vec3 outlv, out float outdist, out vec4 outshadow, out float outvisifac)
{
	outcol = col * energy;
	outlv = lv;
	outdist = dist;
	outshadow = vec4(shadow, 1.0);
	outvisifac = visifac;
}

void math_add(float val1, float val2, out float outval)
{
	outval = val1 + val2;
}

void math_subtract(float val1, float val2, out float outval)
{
	outval = val1 - val2;
}

void math_multiply(float val1, float val2, out float outval)
{
	outval = val1 * val2;
}

void math_divide(float val1, float val2, out float outval)
{
	if (val2 == 0.0)
		outval = 0.0;
	else
		outval = val1 / val2;
}

void math_sine(float val, out float outval)
{
	outval = sin(val);
}

void math_cosine(float val, out float outval)
{
	outval = cos(val);
}

void math_tangent(float val, out float outval)
{
	outval = tan(val);
}

void math_asin(float val, out float outval)
{
	if (val <= 1.0 && val >= -1.0)
		outval = asin(val);
	else
		outval = 0.0;
}

void math_acos(float val, out float outval)
{
	if (val <= 1.0 && val >= -1.0)
		outval = acos(val);
	else
		outval = 0.0;
}

void math_atan(float val, out float outval)
{
	outval = atan(val);
}

void math_pow(float val1, float val2, out float outval)
{
	if (val1 >= 0.0) {
		outval = compatible_pow(val1, val2);
	}
	else {
		float val2_mod_1 = mod(abs(val2), 1.0);

		if (val2_mod_1 > 0.999 || val2_mod_1 < 0.001)
			outval = compatible_pow(val1, floor(val2 + 0.5));
		else
			outval = 0.0;
	}
}

void math_log(float val1, float val2, out float outval)
{
	if (val1 > 0.0  && val2 > 0.0)
		outval = log2(val1) / log2(val2);
	else
		outval = 0.0;
}

void math_max(float val1, float val2, out float outval)
{
	outval = max(val1, val2);
}

void math_min(float val1, float val2, out float outval)
{
	outval = min(val1, val2);
}

void math_round(float val, out float outval)
{
	outval = floor(val + 0.5);
}

void math_less_than(float val1, float val2, out float outval)
{
	if (val1 < val2)
		outval = 1.0;
	else
		outval = 0.0;
}

void math_greater_than(float val1, float val2, out float outval)
{
	if (val1 > val2)
		outval = 1.0;
	else
		outval = 0.0;
}

void math_modulo(float val1, float val2, out float outval)
{
	if (val2 == 0.0)
		outval = 0.0;
	else
		outval = mod(val1, val2);

	/* change sign to match C convention, mod in GLSL will take absolute for negative numbers,
	 * see https://www.opengl.org/sdk/docs/man/html/mod.xhtml */
	outval = (val1 > 0.0) ? outval : outval - val2;
}

void math_abs(float val1, out float outval)
{
	outval = abs(val1);
}

void squeeze(float val, float width, float center, out float outval)
{
	outval = 1.0 / (1.0 + pow(2.71828183, -((val - center) * width)));
}

void vec_math_add(vec3 v1, vec3 v2, out vec3 outvec, out float outval)
{
	outvec = v1 + v2;
	outval = (abs(outvec[0]) + abs(outvec[1]) + abs(outvec[2])) * 0.333333;
}

void vec_math_sub(vec3 v1, vec3 v2, out vec3 outvec, out float outval)
{
	outvec = v1 - v2;
	outval = (abs(outvec[0]) + abs(outvec[1]) + abs(outvec[2])) * 0.333333;
}

void vec_math_average(vec3 v1, vec3 v2, out vec3 outvec, out float outval)
{
	outvec = v1 + v2;
	outval = length(outvec);
	outvec = normalize(outvec);
}
void vec_math_mix(float strength, vec3 v1, vec3 v2, out vec3 outvec)
{
	outvec = strength * v1 + (1 - strength) * v2;
}

void vec_math_dot(vec3 v1, vec3 v2, out vec3 outvec, out float outval)
{
	outvec = vec3(0);
	outval = dot(v1, v2);
}

void vec_math_cross(vec3 v1, vec3 v2, out vec3 outvec, out float outval)
{
	outvec = cross(v1, v2);
	outval = length(outvec);
	outvec /= outval;
}

void vec_math_normalize(vec3 v, out vec3 outvec, out float outval)
{
	outval = length(v);
	outvec = normalize(v);
}

void vec_math_negate(vec3 v, out vec3 outv)
{
	outv = -v;
}

void invert_z(vec3 v, out vec3 outv)
{
	v.z = -v.z;
	outv = v;
}

void normal(vec3 dir, vec3 nor, out vec3 outnor, out float outdot)
{
	outnor = nor;
	outdot = -dot(dir, nor);
}

void normal_new_shading(vec3 dir, vec3 nor, out vec3 outnor, out float outdot)
{
	outnor = normalize(nor);
	outdot = dot(normalize(dir), nor);
}

void curves_vec(float fac, vec3 vec, sampler2D curvemap, out vec3 outvec)
{
	outvec.x = texture(curvemap, vec2((vec.x + 1.0) * 0.5, 0.0)).x;
	outvec.y = texture(curvemap, vec2((vec.y + 1.0) * 0.5, 0.0)).y;
	outvec.z = texture(curvemap, vec2((vec.z + 1.0) * 0.5, 0.0)).z;

	if (fac != 1.0)
		outvec = (outvec * fac) + (vec * (1.0 - fac));

}

void curves_rgb(float fac, vec4 col, sampler2D curvemap, out vec4 outcol)
{
	outcol.r = texture(curvemap, vec2(texture(curvemap, vec2(col.r, 0.0)).a, 0.0)).r;
	outcol.g = texture(curvemap, vec2(texture(curvemap, vec2(col.g, 0.0)).a, 0.0)).g;
	outcol.b = texture(curvemap, vec2(texture(curvemap, vec2(col.b, 0.0)).a, 0.0)).b;

	if (fac != 1.0)
		outcol = (outcol * fac) + (col * (1.0 - fac));

	outcol.a = col.a;
}

void set_value(float val, out float outval)
{
	outval = val;
}

void set_rgb(vec3 col, out vec3 outcol)
{
	outcol = col;
}

void set_rgba(vec4 col, out vec4 outcol)
{
	outcol = col;
}

void set_value_zero(out float outval)
{
	outval = 0.0;
}

void set_value_one(out float outval)
{
	outval = 1.0;
}

void set_rgb_zero(out vec3 outval)
{
	outval = vec3(0.0);
}

void set_rgb_one(out vec3 outval)
{
	outval = vec3(1.0);
}

void set_rgba_zero(out vec4 outval)
{
	outval = vec4(0.0);
}

void set_rgba_one(out vec4 outval)
{
	outval = vec4(1.0);
}

void brightness_contrast(vec4 col, float brightness, float contrast, out vec4 outcol)
{
	float a = 1.0 + contrast;
	float b = brightness - contrast * 0.5;

	outcol.r = max(a * col.r + b, 0.0);
	outcol.g = max(a * col.g + b, 0.0);
	outcol.b = max(a * col.b + b, 0.0);
	outcol.a = col.a;
}

void mix_blend(float fac, vec4 col1, vec4 col2, out vec4 outcol)
{
	fac = clamp(fac, 0.0, 1.0);
	outcol = mix(col1, col2, fac);
	outcol.a = col1.a;
}

void mix_add(float fac, vec4 col1, vec4 col2, out vec4 outcol)
{
	fac = clamp(fac, 0.0, 1.0);
	outcol = mix(col1, col1 + col2, fac);
	outcol.a = col1.a;
}

void mix_mult(float fac, vec4 col1, vec4 col2, out vec4 outcol)
{
	fac = clamp(fac, 0.0, 1.0);
	outcol = mix(col1, col1 * col2, fac);
	outcol.a = col1.a;
}

void mix_screen(float fac, vec4 col1, vec4 col2, out vec4 outcol)
{
	fac = clamp(fac, 0.0, 1.0);
	float facm = 1.0 - fac;

	outcol = vec4(1.0) - (vec4(facm) + fac * (vec4(1.0) - col2)) * (vec4(1.0) - col1);
	outcol.a = col1.a;
}

void mix_overlay(float fac, vec4 col1, vec4 col2, out vec4 outcol)
{
	fac = clamp(fac, 0.0, 1.0);
	float facm = 1.0 - fac;

	outcol = col1;

	if (outcol.r < 0.5)
		outcol.r *= facm + 2.0 * fac * col2.r;
	else
		outcol.r = 1.0 - (facm + 2.0 * fac * (1.0 - col2.r)) * (1.0 - outcol.r);

	if (outcol.g < 0.5)
		outcol.g *= facm + 2.0 * fac * col2.g;
	else
		outcol.g = 1.0 - (facm + 2.0 * fac * (1.0 - col2.g)) * (1.0 - outcol.g);

	if (outcol.b < 0.5)
		outcol.b *= facm + 2.0 * fac * col2.b;
	else
		outcol.b = 1.0 - (facm + 2.0 * fac * (1.0 - col2.b)) * (1.0 - outcol.b);
}

void mix_sub(float fac, vec4 col1, vec4 col2, out vec4 outcol)
{
	fac = clamp(fac, 0.0, 1.0);
	outcol = mix(col1, col1 - col2, fac);
	outcol.a = col1.a;
}

void mix_div(float fac, vec4 col1, vec4 col2, out vec4 outcol)
{
	fac = clamp(fac, 0.0, 1.0);
	float facm = 1.0 - fac;

	outcol = col1;

	if (col2.r != 0.0) outcol.r = facm * outcol.r + fac * outcol.r / col2.r;
	if (col2.g != 0.0) outcol.g = facm * outcol.g + fac * outcol.g / col2.g;
	if (col2.b != 0.0) outcol.b = facm * outcol.b + fac * outcol.b / col2.b;
}

void mix_diff(float fac, vec4 col1, vec4 col2, out vec4 outcol)
{
	fac = clamp(fac, 0.0, 1.0);
	outcol = mix(col1, abs(col1 - col2), fac);
	outcol.a = col1.a;
}

void mix_dark(float fac, vec4 col1, vec4 col2, out vec4 outcol)
{
	fac = clamp(fac, 0.0, 1.0);
	outcol.rgb = min(col1.rgb, col2.rgb * fac);
	outcol.a = col1.a;
}

void mix_light(float fac, vec4 col1, vec4 col2, out vec4 outcol)
{
	fac = clamp(fac, 0.0, 1.0);
	outcol.rgb = max(col1.rgb, col2.rgb * fac);
	outcol.a = col1.a;
}

void mix_dodge(float fac, vec4 col1, vec4 col2, out vec4 outcol)
{
	fac = clamp(fac, 0.0, 1.0);
	outcol = col1;

	if (outcol.r != 0.0) {
		float tmp = 1.0 - fac * col2.r;
		if (tmp <= 0.0)
			outcol.r = 1.0;
		else if ((tmp = outcol.r / tmp) > 1.0)
			outcol.r = 1.0;
		else
			outcol.r = tmp;
	}
	if (outcol.g != 0.0) {
		float tmp = 1.0 - fac * col2.g;
		if (tmp <= 0.0)
			outcol.g = 1.0;
		else if ((tmp = outcol.g / tmp) > 1.0)
			outcol.g = 1.0;
		else
			outcol.g = tmp;
	}
	if (outcol.b != 0.0) {
		float tmp = 1.0 - fac * col2.b;
		if (tmp <= 0.0)
			outcol.b = 1.0;
		else if ((tmp = outcol.b / tmp) > 1.0)
			outcol.b = 1.0;
		else
			outcol.b = tmp;
	}
}

void mix_burn(float fac, vec4 col1, vec4 col2, out vec4 outcol)
{
	fac = clamp(fac, 0.0, 1.0);
	float tmp, facm = 1.0 - fac;

	outcol = col1;

	tmp = facm + fac * col2.r;
	if (tmp <= 0.0)
		outcol.r = 0.0;
	else if ((tmp = (1.0 - (1.0 - outcol.r) / tmp)) < 0.0)
		outcol.r = 0.0;
	else if (tmp > 1.0)
		outcol.r = 1.0;
	else
		outcol.r = tmp;

	tmp = facm + fac * col2.g;
	if (tmp <= 0.0)
		outcol.g = 0.0;
	else if ((tmp = (1.0 - (1.0 - outcol.g) / tmp)) < 0.0)
		outcol.g = 0.0;
	else if (tmp > 1.0)
		outcol.g = 1.0;
	else
		outcol.g = tmp;

	tmp = facm + fac * col2.b;
	if (tmp <= 0.0)
		outcol.b = 0.0;
	else if ((tmp = (1.0 - (1.0 - outcol.b) / tmp)) < 0.0)
		outcol.b = 0.0;
	else if (tmp > 1.0)
		outcol.b = 1.0;
	else
		outcol.b = tmp;
}

void mix_hue(float fac, vec4 col1, vec4 col2, out vec4 outcol)
{
	fac = clamp(fac, 0.0, 1.0);
	float facm = 1.0 - fac;

	outcol = col1;

	vec4 hsv, hsv2, tmp;
	rgb_to_hsv(col2, hsv2);

	if (hsv2.y != 0.0) {
		rgb_to_hsv(outcol, hsv);
		hsv.x = hsv2.x;
		hsv_to_rgb(hsv, tmp);

		outcol = mix(outcol, tmp, fac);
		outcol.a = col1.a;
	}
}

void mix_sat(float fac, vec4 col1, vec4 col2, out vec4 outcol)
{
	fac = clamp(fac, 0.0, 1.0);
	float facm = 1.0 - fac;

	outcol = col1;

	vec4 hsv, hsv2;
	rgb_to_hsv(outcol, hsv);

	if (hsv.y != 0.0) {
		rgb_to_hsv(col2, hsv2);

		hsv.y = facm * hsv.y + fac * hsv2.y;
		hsv_to_rgb(hsv, outcol);
	}
}

void mix_val(float fac, vec4 col1, vec4 col2, out vec4 outcol)
{
	fac = clamp(fac, 0.0, 1.0);
	float facm = 1.0 - fac;

	vec4 hsv, hsv2;
	rgb_to_hsv(col1, hsv);
	rgb_to_hsv(col2, hsv2);

	hsv.z = facm * hsv.z + fac * hsv2.z;
	hsv_to_rgb(hsv, outcol);
}

void mix_color(float fac, vec4 col1, vec4 col2, out vec4 outcol)
{
	fac = clamp(fac, 0.0, 1.0);
	float facm = 1.0 - fac;

	outcol = col1;

	vec4 hsv, hsv2, tmp;
	rgb_to_hsv(col2, hsv2);

	if (hsv2.y != 0.0) {
		rgb_to_hsv(outcol, hsv);
		hsv.x = hsv2.x;
		hsv.y = hsv2.y;
		hsv_to_rgb(hsv, tmp);

		outcol = mix(outcol, tmp, fac);
		outcol.a = col1.a;
	}
}

void mix_soft(float fac, vec4 col1, vec4 col2, out vec4 outcol)
{
	fac = clamp(fac, 0.0, 1.0);
	float facm = 1.0 - fac;

	vec4 one = vec4(1.0);
	vec4 scr = one - (one - col2) * (one - col1);
	outcol = facm * col1 + fac * ((one - col1) * col2 * col1 + col1 * scr);
}

void mix_linear(float fac, vec4 col1, vec4 col2, out vec4 outcol)
{
	fac = clamp(fac, 0.0, 1.0);

	outcol = col1 + fac * (2.0 * (col2 - vec4(0.5)));
}

void valtorgb(float fac, sampler2D colormap, out vec4 outcol, out float outalpha)
{
	outcol = texture(colormap, vec2(fac, 0.0));
	outalpha = outcol.a;
}

void rgbtobw(vec4 color, out float outval)
{
#ifdef USE_NEW_SHADING
	vec3 factors = vec3(0.2126, 0.7152, 0.0722);
#else
	vec3 factors = vec3(0.35, 0.45, 0.2); /* keep these factors in sync with texture.h:RGBTOBW */
#endif
	outval = dot(color.rgb, factors);
}

void invert(float fac, vec4 col, out vec4 outcol)
{
	outcol.xyz = mix(col.xyz, vec3(1.0) - col.xyz, fac);
	outcol.w = col.w;
}

void clamp_vec3(vec3 vec, vec3 min, vec3 max, out vec3 out_vec)
{
	out_vec = clamp(vec, min, max);
}

void clamp_val(float value, float min, float max, out float out_value)
{
	out_value = clamp(value, min, max);
}

void hue_sat(float hue, float sat, float value, float fac, vec4 col, out vec4 outcol)
{
	vec4 hsv;

	rgb_to_hsv(col, hsv);

	hsv[0] += (hue - 0.5);
	if (hsv[0] > 1.0) hsv[0] -= 1.0; else if (hsv[0] < 0.0) hsv[0] += 1.0;
	hsv[1] *= sat;
	if (hsv[1] > 1.0) hsv[1] = 1.0; else if (hsv[1] < 0.0) hsv[1] = 0.0;
	hsv[2] *= value;
	if (hsv[2] > 1.0) hsv[2] = 1.0; else if (hsv[2] < 0.0) hsv[2] = 0.0;

	hsv_to_rgb(hsv, outcol);

	outcol = mix(col, outcol, fac);
}

void separate_rgb(vec4 col, out float r, out float g, out float b)
{
	r = col.r;
	g = col.g;
	b = col.b;
}

void combine_rgb(float r, float g, float b, out vec4 col)
{
	col = vec4(r, g, b, 1.0);
}

void separate_xyz(vec3 vec, out float x, out float y, out float z)
{
	x = vec.r;
	y = vec.g;
	z = vec.b;
}

void combine_xyz(float x, float y, float z, out vec3 vec)
{
	vec = vec3(x, y, z);
}

void separate_hsv(vec4 col, out float h, out float s, out float v)
{
	vec4 hsv;

	rgb_to_hsv(col, hsv);
	h = hsv[0];
	s = hsv[1];
	v = hsv[2];
}

void combine_hsv(float h, float s, float v, out vec4 col)
{
	hsv_to_rgb(vec4(h, s, v, 1.0), col);
}

void output_node(vec4 rgb, float alpha, out vec4 outrgb)
{
	outrgb = vec4(rgb.rgb, alpha);
}

/*********** TEXTURES ***************/

void texture_flip_blend(vec3 vec, out vec3 outvec)
{
	outvec = vec.yxz;
}

void texture_blend_lin(vec3 vec, out float outval)
{
	outval = (1.0 + vec.x) * 0.5;
}

void texture_blend_quad(vec3 vec, out float outval)
{
	outval = max((1.0 + vec.x) * 0.5, 0.0);
	outval *= outval;
}

void texture_wood_sin(vec3 vec, out float value, out vec4 color, out vec3 normal)
{
	float a = sqrt(vec.x * vec.x + vec.y * vec.y + vec.z * vec.z) * 20.0;
	float wi = 0.5 + 0.5 * sin(a);

	value = wi;
	color = vec4(wi, wi, wi, 1.0);
	normal = vec3(0.0);
}

void texture_image(vec3 vec, sampler2D ima, out float value, out vec4 color, out vec3 normal)
{
	color = texture(ima, (vec.xy + vec2(1.0)) * 0.5);
	value = color.a;

	normal.x = 2.0 * (color.r - 0.5);
	normal.y = 2.0 * (0.5 - color.g);
	normal.z = 2.0 * (color.b - 0.5);
}

/************* MTEX *****************/

void texco_orco(vec3 attorco, out vec3 orco)
{
	orco = attorco;
}

void texco_uv(vec2 attuv, out vec3 uv)
{
<<<<<<< HEAD
	/* disabled for now, works together with leaving out mtex_2d_mapping
	   uv = vec3(attuv * 2.0 - vec2(1.0), 0.0); */
=======
	/* disabled for now, works together with leaving out mtex_2d_mapping */
	// uv = vec3(attuv*2.0 - vec2(1.0, 1.0), 0.0); */
>>>>>>> e428ea3e
	uv = vec3(attuv, 0.0);
}

void texco_norm(vec3 normal, out vec3 outnormal)
{
	/* corresponds to shi->orn, which is negated so cancels
	   out blender normal negation */
	outnormal = normalize(normal);
}

void texco_tangent(vec4 tangent, out vec3 outtangent)
{
	outtangent = normalize(tangent.xyz);
}

void texco_global(mat4 viewinvmat, vec3 co, out vec3 global)
{
	global = (viewinvmat * vec4(co, 1.0)).xyz;
}

void texco_object(mat4 viewinvmat, mat4 obinvmat, vec3 co, out vec3 object)
{
	object = (obinvmat * (viewinvmat * vec4(co, 1.0))).xyz;
}

void texco_refl(vec3 vn, vec3 view, out vec3 ref)
{
	ref = view - 2.0 * dot(vn, view) * vn;
}

void shade_norm(vec3 normal, out vec3 outnormal)
{
	/* blender render normal is negated */
	outnormal = -normalize(normal);
}

void mtex_mirror(vec3 tcol, vec4 refcol, float tin, float colmirfac, out vec4 outrefcol)
{
	outrefcol = mix(refcol, vec4(1.0, tcol), tin * colmirfac);
}

void mtex_rgb_blend(vec3 outcol, vec3 texcol, float fact, float facg, out vec3 incol)
{
	float facm;

	fact *= facg;
	facm = 1.0 - fact;

	incol = fact * texcol + facm * outcol;
}

void mtex_rgb_mul(vec3 outcol, vec3 texcol, float fact, float facg, out vec3 incol)
{
	float facm;

	fact *= facg;
	facm = 1.0 - fact;

	incol = (facm + fact * texcol) * outcol;
}

void mtex_rgb_screen(vec3 outcol, vec3 texcol, float fact, float facg, out vec3 incol)
{
	float facm;

	fact *= facg;
	facm = 1.0 - fact;

	incol = vec3(1.0) - (vec3(facm) + fact * (vec3(1.0) - texcol)) * (vec3(1.0) - outcol);
}

void mtex_rgb_overlay(vec3 outcol, vec3 texcol, float fact, float facg, out vec3 incol)
{
	float facm;

	fact *= facg;
	facm = 1.0 - fact;

	if (outcol.r < 0.5)
		incol.r = outcol.r * (facm + 2.0 * fact * texcol.r);
	else
		incol.r = 1.0 - (facm + 2.0 * fact * (1.0 - texcol.r)) * (1.0 - outcol.r);

	if (outcol.g < 0.5)
		incol.g = outcol.g * (facm + 2.0 * fact * texcol.g);
	else
		incol.g = 1.0 - (facm + 2.0 * fact * (1.0 - texcol.g)) * (1.0 - outcol.g);

	if (outcol.b < 0.5)
		incol.b = outcol.b * (facm + 2.0 * fact * texcol.b);
	else
		incol.b = 1.0 - (facm + 2.0 * fact * (1.0 - texcol.b)) * (1.0 - outcol.b);
}

void mtex_rgb_sub(vec3 outcol, vec3 texcol, float fact, float facg, out vec3 incol)
{
	incol = -fact * facg * texcol + outcol;
}

void mtex_rgb_add(vec3 outcol, vec3 texcol, float fact, float facg, out vec3 incol)
{
	incol = fact * facg * texcol + outcol;
}

void mtex_rgb_div(vec3 outcol, vec3 texcol, float fact, float facg, out vec3 incol)
{
	float facm;

	fact *= facg;
	facm = 1.0 - fact;

	if (texcol.r != 0.0) incol.r = facm * outcol.r + fact * outcol.r / texcol.r;
	if (texcol.g != 0.0) incol.g = facm * outcol.g + fact * outcol.g / texcol.g;
	if (texcol.b != 0.0) incol.b = facm * outcol.b + fact * outcol.b / texcol.b;
}

void mtex_rgb_diff(vec3 outcol, vec3 texcol, float fact, float facg, out vec3 incol)
{
	float facm;

	fact *= facg;
	facm = 1.0 - fact;

	incol = facm * outcol + fact * abs(texcol - outcol);
}

void mtex_rgb_dark(vec3 outcol, vec3 texcol, float fact, float facg, out vec3 incol)
{
	float facm, col;

	fact *= facg;
	facm = 1.0 - fact;

	incol.r = min(outcol.r, texcol.r) * fact + outcol.r * facm;
	incol.g = min(outcol.g, texcol.g) * fact + outcol.g * facm;
	incol.b = min(outcol.b, texcol.b) * fact + outcol.b * facm;
}

void mtex_rgb_light(vec3 outcol, vec3 texcol, float fact, float facg, out vec3 incol)
{
	float facm, col;

	fact *= facg;

	col = fact * texcol.r;
	if (col > outcol.r) incol.r = col; else incol.r = outcol.r;
	col = fact * texcol.g;
	if (col > outcol.g) incol.g = col; else incol.g = outcol.g;
	col = fact * texcol.b;
	if (col > outcol.b) incol.b = col; else incol.b = outcol.b;
}

void mtex_rgb_hue(vec3 outcol, vec3 texcol, float fact, float facg, out vec3 incol)
{
	vec4 col;

	mix_hue(fact * facg, vec4(outcol, 1.0), vec4(texcol, 1.0), col);
	incol.rgb = col.rgb;
}

void mtex_rgb_sat(vec3 outcol, vec3 texcol, float fact, float facg, out vec3 incol)
{
	vec4 col;

	mix_sat(fact * facg, vec4(outcol, 1.0), vec4(texcol, 1.0), col);
	incol.rgb = col.rgb;
}

void mtex_rgb_val(vec3 outcol, vec3 texcol, float fact, float facg, out vec3 incol)
{
	vec4 col;

	mix_val(fact * facg, vec4(outcol, 1.0), vec4(texcol, 1.0), col);
	incol.rgb = col.rgb;
}

void mtex_rgb_color(vec3 outcol, vec3 texcol, float fact, float facg, out vec3 incol)
{
	vec4 col;

	mix_color(fact * facg, vec4(outcol, 1.0), vec4(texcol, 1.0), col);
	incol.rgb = col.rgb;
}

void mtex_rgb_soft(vec3 outcol, vec3 texcol, float fact, float facg, out vec3 incol)
{
	vec4 col;

	mix_soft(fact * facg, vec4(outcol, 1.0), vec4(texcol, 1.0), col);
	incol.rgb = col.rgb;
}

void mtex_rgb_linear(vec3 outcol, vec3 texcol, float fact, float facg, out vec3 incol)
{
	fact *= facg;

	if (texcol.r > 0.5)
		incol.r = outcol.r + fact * (2.0 * (texcol.r - 0.5));
	else
		incol.r = outcol.r + fact * (2.0 * (texcol.r) - 1.0);

	if (texcol.g > 0.5)
		incol.g = outcol.g + fact * (2.0 * (texcol.g - 0.5));
	else
		incol.g = outcol.g + fact * (2.0 * (texcol.g) - 1.0);

	if (texcol.b > 0.5)
		incol.b = outcol.b + fact * (2.0 * (texcol.b - 0.5));
	else
		incol.b = outcol.b + fact * (2.0 * (texcol.b) - 1.0);
}

void mtex_value_vars(inout float fact, float facg, out float facm)
{
	fact *= abs(facg);
	facm = 1.0 - fact;

	if (facg < 0.0) {
		float tmp = fact;
		fact = facm;
		facm = tmp;
	}
}

void mtex_value_blend(float outcol, float texcol, float fact, float facg, out float incol)
{
	float facm;
	mtex_value_vars(fact, facg, facm);

	incol = fact * texcol + facm * outcol;
}

void mtex_value_mul(float outcol, float texcol, float fact, float facg, out float incol)
{
	float facm;
	mtex_value_vars(fact, facg, facm);

	facm = 1.0 - facg;
	incol = (facm + fact * texcol) * outcol;
}

void mtex_value_screen(float outcol, float texcol, float fact, float facg, out float incol)
{
	float facm;
	mtex_value_vars(fact, facg, facm);

	facm = 1.0 - facg;
	incol = 1.0 - (facm + fact * (1.0 - texcol)) * (1.0 - outcol);
}

void mtex_value_sub(float outcol, float texcol, float fact, float facg, out float incol)
{
	float facm;
	mtex_value_vars(fact, facg, facm);

	fact = -fact;
	incol = fact * texcol + outcol;
}

void mtex_value_add(float outcol, float texcol, float fact, float facg, out float incol)
{
	float facm;
	mtex_value_vars(fact, facg, facm);

	fact = fact;
	incol = fact * texcol + outcol;
}

void mtex_value_div(float outcol, float texcol, float fact, float facg, out float incol)
{
	float facm;
	mtex_value_vars(fact, facg, facm);

	if (texcol != 0.0)
		incol = facm * outcol + fact * outcol / texcol;
	else
		incol = 0.0;
}

void mtex_value_diff(float outcol, float texcol, float fact, float facg, out float incol)
{
	float facm;
	mtex_value_vars(fact, facg, facm);

	incol = facm * outcol + fact * abs(texcol - outcol);
}

void mtex_value_dark(float outcol, float texcol, float fact, float facg, out float incol)
{
	float facm;
	mtex_value_vars(fact, facg, facm);

	incol = facm * outcol + fact * min(outcol, texcol);
}

void mtex_value_light(float outcol, float texcol, float fact, float facg, out float incol)
{
	float facm;
	mtex_value_vars(fact, facg, facm);

	float col = fact * texcol;
	if (col > outcol) incol = col; else incol = outcol;
}

void mtex_value_clamp_positive(float fac, out float outfac)
{
	outfac = max(fac, 0.0);
}

void mtex_value_clamp(float fac, out float outfac)
{
	outfac = clamp(fac, 0.0, 1.0);
}

void mtex_har_divide(float har, out float outhar)
{
	outhar = har / 128.0;
}

void mtex_har_multiply_clamp(float har, out float outhar)
{
	outhar = clamp(har * 128.0, 1.0, 511.0);
}

void mtex_alpha_from_col(vec4 col, out float alpha)
{
	alpha = col.a;
}

void mtex_alpha_to_col(vec4 col, float alpha, out vec4 outcol)
{
	outcol = vec4(col.rgb, alpha);
}

void mtex_alpha_multiply_value(vec4 col, float value, out vec4 outcol)
{
	outcol = vec4(col.rgb, col.a * value);
}

void mtex_rgbtoint(vec4 rgb, out float intensity)
{
	intensity = dot(vec3(0.35, 0.45, 0.2), rgb.rgb);
}

void mtex_value_invert(float invalue, out float outvalue)
{
	outvalue = 1.0 - invalue;
}

void mtex_rgb_invert(vec4 inrgb, out vec4 outrgb)
{
	outrgb = vec4(vec3(1.0) - inrgb.rgb, inrgb.a);
}

void mtex_value_stencil(float stencil, float intensity, out float outstencil, out float outintensity)
{
	float fact = intensity;
	outintensity = intensity * stencil;
	outstencil = stencil * fact;
}

void mtex_rgb_stencil(float stencil, vec4 rgb, out float outstencil, out vec4 outrgb)
{
	float fact = rgb.a;
	outrgb = vec4(rgb.rgb, rgb.a * stencil);
	outstencil = stencil * fact;
}

void mtex_mapping_ofs(vec3 texco, vec3 ofs, out vec3 outtexco)
{
	outtexco = texco + ofs;
}

void mtex_mapping_size(vec3 texco, vec3 size, out vec3 outtexco)
{
	outtexco = size * texco;
}

void mtex_2d_mapping(vec3 vec, out vec3 outvec)
{
	outvec = vec3(vec.xy * 0.5 + vec2(0.5), vec.z);
}

vec3 mtex_2d_mapping(vec3 vec)
{
	return vec3(vec.xy * 0.5 + vec2(0.5), vec.z);
}

void mtex_cube_map(vec3 co, samplerCube ima, out float value, out vec4 color)
{
	color = texture(ima, co);
	value = 1.0;
}

void mtex_cube_map_refl_from_refldir(
        samplerCube ima, vec3 reflecteddirection, out float value, out vec4 color)
{
        color = texture(ima, reflecteddirection);
        value = color.a;
}

void mtex_cube_map_refl(
        samplerCube ima, vec3 vp, vec3 vn, mat4 viewmatrixinverse, mat4 viewmatrix,
        out float value, out vec4 color)
{
	vec3 viewdirection = vec3(viewmatrixinverse * vec4(vp, 0.0));
	vec3 normaldirection = normalize(vec3(vec4(vn, 0.0) * viewmatrix));
	vec3 reflecteddirection = reflect(viewdirection, normaldirection);
	color = texture(ima, reflecteddirection);
	value = 1.0;
}

void mtex_image(vec3 texco, sampler2D ima, out float value, out vec4 color)
{
	color = texture(ima, texco.xy);
	value = 1.0;
}

void mtex_normal(vec3 texco, sampler2D ima, out vec3 normal)
{
	// The invert of the red channel is to make
	// the normal map compliant with the outside world.
	// It needs to be done because in Blender
	// the normal used points inward.
	// Should this ever change this negate must be removed.
	vec4 color = texture(ima, texco.xy);
	normal = 2.0 * (vec3(-color.r, color.g, color.b) - vec3(-0.5, 0.5, 0.5));
}

void mtex_bump_normals_init(vec3 vN, out vec3 vNorg, out vec3 vNacc, out float fPrevMagnitude)
{
	vNorg = vN;
	vNacc = vN;
	fPrevMagnitude = 1.0;
}

/** helper method to extract the upper left 3x3 matrix from a 4x4 matrix */
mat3 to_mat3(mat4 m4)
{
	mat3 m3;
	m3[0] = m4[0].xyz;
	m3[1] = m4[1].xyz;
	m3[2] = m4[2].xyz;
	return m3;
}

void mtex_bump_init_objspace(
        vec3 surf_pos, vec3 surf_norm,
        mat4 mView, mat4 mViewInv, mat4 mObj, mat4 mObjInv,
        float fPrevMagnitude_in, vec3 vNacc_in,
        out float fPrevMagnitude_out, out vec3 vNacc_out,
        out vec3 vR1, out vec3 vR2, out float fDet)
{
	mat3 obj2view = to_mat3(ModelViewMatrix);
	mat3 view2obj = to_mat3(ModelViewMatrixInverse);

	vec3 vSigmaS = view2obj * dFdx(surf_pos);
	vec3 vSigmaT = view2obj * dFdy(surf_pos);
	vec3 vN = normalize(surf_norm * obj2view);

	vR1 = cross(vSigmaT, vN);
	vR2 = cross(vN, vSigmaS);
	fDet = dot(vSigmaS, vR1);

	/* pretransform vNacc (in mtex_bump_apply) using the inverse transposed */
	vR1 = vR1 * view2obj;
	vR2 = vR2 * view2obj;
	vN = vN * view2obj;

	float fMagnitude = abs(fDet) * length(vN);
	vNacc_out = vNacc_in * (fMagnitude / fPrevMagnitude_in);
	fPrevMagnitude_out = fMagnitude;
}

void mtex_bump_init_texturespace(
        vec3 surf_pos, vec3 surf_norm,
        float fPrevMagnitude_in, vec3 vNacc_in,
        out float fPrevMagnitude_out, out vec3 vNacc_out,
        out vec3 vR1, out vec3 vR2, out float fDet)
{
	vec3 vSigmaS = dFdx(surf_pos);
	vec3 vSigmaT = dFdy(surf_pos);
	vec3 vN = surf_norm; /* normalized interpolated vertex normal */

	vR1 = normalize(cross(vSigmaT, vN));
	vR2 = normalize(cross(vN, vSigmaS));
	fDet = sign(dot(vSigmaS, vR1));

	float fMagnitude = abs(fDet);
	vNacc_out = vNacc_in * (fMagnitude / fPrevMagnitude_in);
	fPrevMagnitude_out = fMagnitude;
}

void mtex_bump_init_viewspace(
        vec3 surf_pos, vec3 surf_norm,
        float fPrevMagnitude_in, vec3 vNacc_in,
        out float fPrevMagnitude_out, out vec3 vNacc_out,
        out vec3 vR1, out vec3 vR2, out float fDet)
{
	vec3 vSigmaS = dFdx(surf_pos);
	vec3 vSigmaT = dFdy(surf_pos);
	vec3 vN = surf_norm; /* normalized interpolated vertex normal */

	vR1 = cross(vSigmaT, vN);
	vR2 = cross(vN, vSigmaS);
	fDet = dot(vSigmaS, vR1);

	float fMagnitude = abs(fDet);
	vNacc_out = vNacc_in * (fMagnitude / fPrevMagnitude_in);
	fPrevMagnitude_out = fMagnitude;
}

void mtex_bump_tap3(
        vec3 texco, sampler2D ima, float hScale,
        out float dBs, out float dBt)
{
	vec2 STll = texco.xy;
	vec2 STlr = texco.xy + dFdx(texco.xy);
	vec2 STul = texco.xy + dFdy(texco.xy);

	float Hll, Hlr, Hul;
	rgbtobw(texture(ima, STll), Hll);
	rgbtobw(texture(ima, STlr), Hlr);
	rgbtobw(texture(ima, STul), Hul);

	dBs = hScale * (Hlr - Hll);
	dBt = hScale * (Hul - Hll);
}

#ifdef BUMP_BICUBIC

void mtex_bump_bicubic(
        vec3 texco, sampler2D ima, float hScale,
        out float dBs, out float dBt )
{
	float Hl;
	float Hr;
	float Hd;
	float Hu;

	vec2 TexDx = dFdx(texco.xy);
	vec2 TexDy = dFdy(texco.xy);

	vec2 STl = texco.xy - 0.5 * TexDx;
	vec2 STr = texco.xy + 0.5 * TexDx;
	vec2 STd = texco.xy - 0.5 * TexDy;
	vec2 STu = texco.xy + 0.5 * TexDy;

	rgbtobw(texture(ima, STl), Hl);
	rgbtobw(texture(ima, STr), Hr);
	rgbtobw(texture(ima, STd), Hd);
	rgbtobw(texture(ima, STu), Hu);

	vec2 dHdxy = vec2(Hr - Hl, Hu - Hd);
	float fBlend = clamp(1.0 - textureQueryLOD(ima, texco.xy).x, 0.0, 1.0);
	if (fBlend != 0.0) {
		// the derivative of the bicubic sampling of level 0
		ivec2 vDim;
		vDim = textureSize(ima, 0);

		// taking the fract part of the texture coordinate is a hardcoded wrap mode.
		// this is acceptable as textures use wrap mode exclusively in 3D view elsewhere in blender.
		// this is done so that we can still get a valid texel with uvs outside the 0,1 range
		// by texelFetch below, as coordinates are clamped when using this function.
		vec2 fTexLoc = vDim * fract(texco.xy) - vec2(0.5, 0.5);
		ivec2 iTexLoc = ivec2(floor(fTexLoc));
		vec2 t = clamp(fTexLoc - iTexLoc, 0.0, 1.0);        // sat just to be pedantic

/*******************************************************************************************
 * This block will replace the one below when one channel textures are properly supported. *
 *******************************************************************************************
		vec4 vSamplesUL = textureGather(ima, (iTexLoc+ivec2(-1,-1) + vec2(0.5,0.5))/vDim);
		vec4 vSamplesUR = textureGather(ima, (iTexLoc+ivec2(1,-1) + vec2(0.5,0.5))/vDim);
		vec4 vSamplesLL = textureGather(ima, (iTexLoc+ivec2(-1,1) + vec2(0.5,0.5))/vDim);
		vec4 vSamplesLR = textureGather(ima, (iTexLoc+ivec2(1,1) + vec2(0.5,0.5))/vDim);

		mat4 H = mat4(vSamplesUL.w, vSamplesUL.x, vSamplesLL.w, vSamplesLL.x,
		            vSamplesUL.z, vSamplesUL.y, vSamplesLL.z, vSamplesLL.y,
		            vSamplesUR.w, vSamplesUR.x, vSamplesLR.w, vSamplesLR.x,
		            vSamplesUR.z, vSamplesUR.y, vSamplesLR.z, vSamplesLR.y);
 */
		ivec2 iTexLocMod = iTexLoc + ivec2(-1, -1);

		mat4 H;

		for (int i = 0; i < 4; i++) {
			for (int j = 0; j < 4; j++) {
				ivec2 iTexTmp = iTexLocMod + ivec2(i, j);

				// wrap texture coordinates manually for texelFetch to work on uvs oitside the 0,1 range.
				// this is guaranteed to work since we take the fractional part of the uv above.
				iTexTmp.x = (iTexTmp.x < 0) ? iTexTmp.x + vDim.x : ((iTexTmp.x >= vDim.x) ? iTexTmp.x - vDim.x : iTexTmp.x);
				iTexTmp.y = (iTexTmp.y < 0) ? iTexTmp.y + vDim.y : ((iTexTmp.y >= vDim.y) ? iTexTmp.y - vDim.y : iTexTmp.y);

				rgbtobw(texelFetch(ima, iTexTmp, 0), H[i][j]);
			}
		}

		float x = t.x, y = t.y;
		float x2 = x * x, x3 = x2 * x, y2 = y * y, y3 = y2 * y;

		vec4 X  = vec4(-0.5 * (x3 + x) + x2,    1.5 * x3 - 2.5 * x2 + 1, -1.5 * x3 + 2 * x2 + 0.5 * x, 0.5 * (x3 - x2));
		vec4 Y  = vec4(-0.5 * (y3 + y) + y2,    1.5 * y3 - 2.5 * y2 + 1, -1.5 * y3 + 2 * y2 + 0.5 * y, 0.5 * (y3 - y2));
		vec4 dX = vec4(-1.5 * x2 + 2 * x - 0.5, 4.5 * x2 - 5 * x,        -4.5 * x2 + 4 * x + 0.5,      1.5 * x2 - x);
		vec4 dY = vec4(-1.5 * y2 + 2 * y - 0.5, 4.5 * y2 - 5 * y,        -4.5 * y2 + 4 * y + 0.5,      1.5 * y2 - y);

		// complete derivative in normalized coordinates (mul by vDim)
		vec2 dHdST = vDim * vec2(dot(Y, H * dX), dot(dY, H * X));

		// transform derivative to screen-space
		vec2 dHdxy_bicubic = vec2(dHdST.x * TexDx.x + dHdST.y * TexDx.y,
		                          dHdST.x * TexDy.x + dHdST.y * TexDy.y);

		// blend between the two
		dHdxy = dHdxy * (1 - fBlend) + dHdxy_bicubic * fBlend;
	}

	dBs = hScale * dHdxy.x;
	dBt = hScale * dHdxy.y;
}

#endif

void mtex_bump_tap5(
        vec3 texco, sampler2D ima, float hScale,
        out float dBs, out float dBt)
{
	vec2 TexDx = dFdx(texco.xy);
	vec2 TexDy = dFdy(texco.xy);

	vec2 STc = texco.xy;
	vec2 STl = texco.xy - 0.5 * TexDx;
	vec2 STr = texco.xy + 0.5 * TexDx;
	vec2 STd = texco.xy - 0.5 * TexDy;
	vec2 STu = texco.xy + 0.5 * TexDy;

	float Hc, Hl, Hr, Hd, Hu;
	rgbtobw(texture(ima, STc), Hc);
	rgbtobw(texture(ima, STl), Hl);
	rgbtobw(texture(ima, STr), Hr);
	rgbtobw(texture(ima, STd), Hd);
	rgbtobw(texture(ima, STu), Hu);

	dBs = hScale * (Hr - Hl);
	dBt = hScale * (Hu - Hd);
}

void mtex_bump_deriv(
        vec3 texco, sampler2D ima, float ima_x, float ima_y, float hScale,
        out float dBs, out float dBt)
{
	float s = 1.0;      // negate this if flipped texture coordinate
	vec2 TexDx = dFdx(texco.xy);
	vec2 TexDy = dFdy(texco.xy);

	// this variant using a derivative map is described here
	// http://mmikkelsen3d.blogspot.com/2011/07/derivative-maps.html
	vec2 dim = vec2(ima_x, ima_y);
	vec2 dBduv = hScale * dim * (2.0 * texture(ima, texco.xy).xy - 1.0);

	dBs = dBduv.x * TexDx.x + s * dBduv.y * TexDx.y;
	dBt = dBduv.x * TexDy.x + s * dBduv.y * TexDy.y;
}

void mtex_bump_apply(
        float fDet, float dBs, float dBt, vec3 vR1, vec3 vR2, vec3 vNacc_in,
        out vec3 vNacc_out, out vec3 perturbed_norm)
{
	vec3 vSurfGrad = sign(fDet) * (dBs * vR1 + dBt * vR2);

	vNacc_out = vNacc_in - vSurfGrad;
	perturbed_norm = normalize(vNacc_out);
}

void mtex_bump_apply_texspace(
        float fDet, float dBs, float dBt, vec3 vR1, vec3 vR2,
        sampler2D ima, vec3 texco, float ima_x, float ima_y, vec3 vNacc_in,
        out vec3 vNacc_out, out vec3 perturbed_norm)
{
	vec2 TexDx = dFdx(texco.xy);
	vec2 TexDy = dFdy(texco.xy);

	vec3 vSurfGrad = sign(fDet) * (
	        dBs / length(vec2(ima_x * TexDx.x, ima_y * TexDx.y)) * vR1 +
	        dBt / length(vec2(ima_x * TexDy.x, ima_y * TexDy.y)) * vR2);

	vNacc_out = vNacc_in - vSurfGrad;
	perturbed_norm = normalize(vNacc_out);
}

void mtex_negate_texnormal(vec3 normal, out vec3 outnormal)
{
	outnormal = vec3(-normal.x, -normal.y, normal.z);
}

void mtex_nspace_tangent(vec4 tangent, vec3 normal, vec3 texnormal, out vec3 outnormal)
{
	vec3 B = tangent.w * cross(normal, tangent.xyz);

	outnormal = texnormal.x * tangent.xyz + texnormal.y * B + texnormal.z * normal;
	outnormal = normalize(outnormal);
}

void mtex_nspace_world(mat4 viewmat, vec3 texnormal, out vec3 outnormal)
{
	outnormal = normalize((viewmat * vec4(texnormal, 0.0)).xyz);
}

void mtex_nspace_object(vec3 texnormal, out vec3 outnormal)
{
	outnormal = normalize(NormalMatrix * texnormal);
}

void mtex_blend_normal(float norfac, vec3 normal, vec3 newnormal, out vec3 outnormal)
{
	outnormal = (1.0 - norfac) * normal + norfac * newnormal;
	outnormal = normalize(outnormal);
}

/******* MATERIAL *********/

void lamp_visibility_sun_hemi(vec3 lampvec, out vec3 lv, out float dist, out float visifac)
{
	lv = lampvec;
	dist = 1.0;
	visifac = 1.0;
}

void lamp_visibility_other(vec3 co, vec3 lampco, out vec3 lv, out float dist, out float visifac)
{
	lv = co - lampco;
	dist = length(lv);
	lv = normalize(lv);
	visifac = 1.0;
}

void lamp_falloff_invlinear(float lampdist, float dist, out float visifac)
{
	visifac = lampdist / (lampdist + dist);
}

void lamp_falloff_invsquare(float lampdist, float dist, out float visifac)
{
	visifac = lampdist / (lampdist + dist * dist);
}

void lamp_falloff_sliders(float lampdist, float ld1, float ld2, float dist, out float visifac)
{
	float lampdistkw = lampdist * lampdist;

	visifac = lampdist / (lampdist + ld1 * dist);
	visifac *= lampdistkw / (lampdistkw + ld2 * dist * dist);
}

void lamp_falloff_invcoefficients(float coeff_const, float coeff_lin, float coeff_quad, float dist, out float visifac)
{
	vec3 coeff = vec3(coeff_const, coeff_lin, coeff_quad);
	vec3 d_coeff = vec3(1.0, dist, dist * dist);
	float visifac_r = dot(coeff, d_coeff);
	if (visifac_r > 0.0)
		visifac = 1.0 / visifac_r;
	else
		visifac = 0.0;
}

void lamp_falloff_curve(float lampdist, sampler2D curvemap, float dist, out float visifac)
{
	visifac = texture(curvemap, vec2(dist / lampdist, 0.0)).x;
}

void lamp_visibility_sphere(float lampdist, float dist, float visifac, out float outvisifac)
{
	float t = lampdist - dist;

	outvisifac = visifac * max(t, 0.0) / lampdist;
}

void lamp_visibility_spot_square(vec3 lampvec, mat4 lampimat, vec2 scale, vec3 lv, out float inpr)
{
	if (dot(lv, lampvec) > 0.0) {
		vec3 lvrot = (lampimat * vec4(lv, 0.0)).xyz;
		/* without clever non-uniform scale, we could do: */
		// float x = max(abs(lvrot.x / lvrot.z), abs(lvrot.y / lvrot.z));
		float x = max(abs((lvrot.x / scale.x) / lvrot.z), abs((lvrot.y / scale.y) / lvrot.z));

		inpr = 1.0 / sqrt(1.0 + x * x);
	}
	else
		inpr = 0.0;
}

void lamp_visibility_spot_circle(vec3 lampvec, mat4 lampimat, vec2 scale, vec3 lv, out float inpr)
{
	/* without clever non-uniform scale, we could do: */
	// inpr = dot(lv, lampvec);
	if (dot(lv, lampvec) > 0.0) {
		vec3 lvrot = (lampimat * vec4(lv, 0.0)).xyz;
		float x = abs(lvrot.x / lvrot.z);
		float y = abs(lvrot.y / lvrot.z);

		float ellipse = abs((x * x) / (scale.x * scale.x) + (y * y) / (scale.y * scale.y));

		inpr = 1.0 / sqrt(1.0 + ellipse);
	}
	else
		inpr = 0.0;
}

void lamp_visibility_spot(float spotsi, float spotbl, float inpr, float visifac, out float outvisifac)
{
	float t = spotsi;

	if (inpr <= t) {
		outvisifac = 0.0;
	}
	else {
		t = inpr - t;

		/* soft area */
		if (spotbl != 0.0)
			inpr *= smoothstep(0.0, 1.0, t / spotbl);

		outvisifac = visifac * inpr;
	}
}

void lamp_visibility_clamp(float visifac, out float outvisifac)
{
	outvisifac = (visifac < 0.001) ? 0.0 : visifac;
}

void world_paper_view(vec3 vec, out vec3 outvec)
{
	vec3 nvec = normalize(vec);
	outvec = (ProjectionMatrix[3][3] == 0.0) ? vec3(nvec.x, 0.0, nvec.y) : vec3(0.0, 0.0, -1.0);
}

void world_zen_mapping(vec3 view, float zenup, float zendown, out float zenfac)
{
	if (view.z >= 0.0)
		zenfac = zenup;
	else
		zenfac = zendown;
}

void world_blend_paper_real(vec3 vec, out float blend)
{
	blend = abs(vec.y);
}

void world_blend_paper(vec3 vec, out float blend)
{
	blend = (vec.y + 1.0) * 0.5;
}

void world_blend_real(vec3 vec, out float blend)
{
	blend = abs(normalize(vec).z);
}

void world_blend(vec3 vec, out float blend)
{
	blend = (normalize(vec).z + 1) * 0.5;
}

void shade_view(vec3 co, out vec3 view)
{
	/* handle perspective/orthographic */
	view = (ProjectionMatrix[3][3] == 0.0) ? normalize(co) : vec3(0.0, 0.0, -1.0);
}

void shade_tangent_v(vec3 lv, vec3 tang, out vec3 vn)
{
	vec3 c = cross(lv, tang);
	vec3 vnor = cross(c, tang);

	vn = -normalize(vnor);
}

void shade_inp(vec3 vn, vec3 lv, out float inp)
{
	inp = dot(vn, lv);
}

void shade_is_no_diffuse(out float is)
{
	is = 0.0;
}

void shade_is_hemi(float inp, out float is)
{
	is = 0.5 * inp + 0.5;
}

float area_lamp_energy(mat4 area, vec3 co, vec3 vn)
{
	vec3 vec[4], c[4];
	float rad[4], fac;

	vec[0] = normalize(co - area[0].xyz);
	vec[1] = normalize(co - area[1].xyz);
	vec[2] = normalize(co - area[2].xyz);
	vec[3] = normalize(co - area[3].xyz);

	c[0] = normalize(cross(vec[0], vec[1]));
	c[1] = normalize(cross(vec[1], vec[2]));
	c[2] = normalize(cross(vec[2], vec[3]));
	c[3] = normalize(cross(vec[3], vec[0]));

	rad[0] = acos(dot(vec[0], vec[1]));
	rad[1] = acos(dot(vec[1], vec[2]));
	rad[2] = acos(dot(vec[2], vec[3]));
	rad[3] = acos(dot(vec[3], vec[0]));

	fac =  rad[0] * dot(vn, c[0]);
	fac += rad[1] * dot(vn, c[1]);
	fac += rad[2] * dot(vn, c[2]);
	fac += rad[3] * dot(vn, c[3]);

	return max(fac, 0.0);
}

void shade_inp_area(
        vec3 position, vec3 lampco, vec3 lampvec, vec3 vn, mat4 area, float areasize, float k,
        out float inp)
{
	vec3 co = position;
	vec3 vec = co - lampco;

	if (dot(vec, lampvec) < 0.0) {
		inp = 0.0;
	}
	else {
		float intens = area_lamp_energy(area, co, vn);

		inp = pow(intens * areasize, k);
	}
}

void shade_diffuse_oren_nayer(float nl, vec3 n, vec3 l, vec3 v, float rough, out float is)
{
	vec3 h = normalize(v + l);
	float nh = max(dot(n, h), 0.0);
	float nv = max(dot(n, v), 0.0);
	float realnl = dot(n, l);

	if (realnl < 0.0) {
		is = 0.0;
	}
	else if (nl < 0.0) {
		is = 0.0;
	}
	else {
		float vh = max(dot(v, h), 0.0);
		float Lit_A = acos(realnl);
		float View_A = acos(nv);

		vec3 Lit_B = normalize(l - realnl * n);
		vec3 View_B = normalize(v - nv * n);

		float t = max(dot(Lit_B, View_B), 0.0);

		float a, b;

		if (Lit_A > View_A) {
			a = Lit_A;
			b = View_A;
		}
		else {
			a = View_A;
			b = Lit_A;
		}

		float A = 1.0 - (0.5 * ((rough * rough) / ((rough * rough) + 0.33)));
		float B = 0.45 * ((rough * rough) / ((rough * rough) + 0.09));

		b *= 0.95;
		is = nl * (A + (B * t * sin(a) * tan(b)));
	}
}

void shade_diffuse_toon(vec3 n, vec3 l, vec3 v, float size, float tsmooth, out float is)
{
	float rslt = dot(n, l);
	float ang = acos(rslt);

	if (ang < size) is = 1.0;
	else if (ang > (size + tsmooth) || tsmooth == 0.0) is = 0.0;
	else is = 1.0 - ((ang - size) / tsmooth);
}

void shade_diffuse_minnaert(float nl, vec3 n, vec3 v, float darkness, out float is)
{
	if (nl <= 0.0) {
		is = 0.0;
	}
	else {
		float nv = max(dot(n, v), 0.0);

		if (darkness <= 1.0)
			is = nl * pow(max(nv * nl, 0.1), darkness - 1.0);
		else
			is = nl * pow(1.0001 - nv, darkness - 1.0);
	}
}

float fresnel_fac(vec3 view, vec3 vn, float grad, float fac)
{
	float t1, t2;
	float ffac;

	if (fac == 0.0) {
		ffac = 1.0;
	}
	else {
		t1 = dot(view, vn);
		if (t1 > 0.0) t2 = 1.0 + t1;
		else t2 = 1.0 - t1;

		t2 = grad + (1.0 - grad) * pow(t2, fac);

		if (t2 < 0.0) ffac = 0.0;
		else if (t2 > 1.0) ffac = 1.0;
		else ffac = t2;
	}

	return ffac;
}

void shade_diffuse_fresnel(vec3 vn, vec3 lv, vec3 view, float fac_i, float fac, out float is)
{
	is = fresnel_fac(lv, vn, fac_i, fac);
}

void shade_cubic(float is, out float outis)
{
	if (is > 0.0 && is < 1.0)
		outis = smoothstep(0.0, 1.0, is);
	else
		outis = is;
}

void shade_visifac(float i, float visifac, float refl, out float outi)
{
	/*if (i > 0.0)*/
	outi = max(i * visifac * refl, 0.0);
	/*else
	    outi = i;*/
}

void shade_tangent_v_spec(vec3 tang, out vec3 vn)
{
	vn = tang;
}

void shade_add_to_diffuse(float i, vec3 lampcol, vec3 col, out vec3 outcol)
{
	if (i > 0.0)
		outcol = i * lampcol * col;
	else
		outcol = vec3(0.0);
}

void shade_hemi_spec(vec3 vn, vec3 lv, vec3 view, float spec, float hard, float visifac, out float t)
{
	lv += view;
	lv = normalize(lv);

	t = dot(vn, lv);
	t = 0.5 * t + 0.5;

	t = visifac * spec * pow(t, hard);
}

void shade_phong_spec(vec3 n, vec3 l, vec3 v, float hard, out float specfac)
{
	vec3 h = normalize(l + v);
	float rslt = max(dot(h, n), 0.0);

	specfac = pow(rslt, hard);
}

void shade_cooktorr_spec(vec3 n, vec3 l, vec3 v, float hard, out float specfac)
{
	vec3 h = normalize(v + l);
	float nh = dot(n, h);

	if (nh < 0.0) {
		specfac = 0.0;
	}
	else {
		float nv = max(dot(n, v), 0.0);
		float i = pow(nh, hard);

		i = i / (0.1 + nv);
		specfac = i;
	}
}

void shade_blinn_spec(vec3 n, vec3 l, vec3 v, float refrac, float spec_power, out float specfac)
{
	if (refrac < 1.0) {
		specfac = 0.0;
	}
	else if (spec_power == 0.0) {
		specfac = 0.0;
	}
	else {
		if (spec_power < 100.0)
			spec_power = sqrt(1.0 / spec_power);
		else
			spec_power = 10.0 / spec_power;

		vec3 h = normalize(v + l);
		float nh = dot(n, h);
		if (nh < 0.0) {
			specfac = 0.0;
		}
		else {
			float nv = max(dot(n, v), 0.01);
			float nl = dot(n, l);
			if (nl <= 0.01) {
				specfac = 0.0;
			}
			else {
				float vh = max(dot(v, h), 0.01);

				float a = 1.0;
				float b = (2.0 * nh * nv) / vh;
				float c = (2.0 * nh * nl) / vh;

				float g = 0.0;

				if (a < b && a < c) g = a;
				else if (b < a && b < c) g = b;
				else if (c < a && c < b) g = c;

				float p = sqrt(((refrac * refrac) + (vh * vh) - 1.0));
				float f = ((((p - vh) * (p - vh)) / ((p + vh) * (p + vh))) *
				           (1.0 + ((((vh * (p + vh)) - 1.0) * ((vh * (p + vh)) - 1.0)) /
				                   (((vh * (p - vh)) + 1.0) * ((vh * (p - vh)) + 1.0)))));
				float ang = acos(nh);

				specfac = max(f * g * exp_blender((-(ang * ang) / (2.0 * spec_power * spec_power))), 0.0);
			}
		}
	}
}

void shade_wardiso_spec(vec3 n, vec3 l, vec3 v, float rms, out float specfac)
{
	vec3 h = normalize(l + v);
	float nh = max(dot(n, h), 0.001);
	float nv = max(dot(n, v), 0.001);
	float nl = max(dot(n, l), 0.001);
	float angle = tan(acos(nh));
	float alpha = max(rms, 0.001);

	specfac = nl * (1.0 / (4.0 * M_PI * alpha * alpha)) * (exp_blender(-(angle * angle) / (alpha * alpha)) / (sqrt(nv * nl)));
}

void shade_toon_spec(vec3 n, vec3 l, vec3 v, float size, float tsmooth, out float specfac)
{
	vec3 h = normalize(l + v);
	float rslt = dot(h, n);
	float ang = acos(rslt);

	if (ang < size) rslt = 1.0;
	else if (ang >= (size + tsmooth) || tsmooth == 0.0) rslt = 0.0;
	else rslt = 1.0 - ((ang - size) / tsmooth);

	specfac = rslt;
}

void shade_spec_area_inp(float specfac, float inp, out float outspecfac)
{
	outspecfac = specfac * inp;
}

void shade_spec_t(float shadfac, float spec, float visifac, float specfac, out float t)
{
	t = shadfac * spec * visifac * specfac;
}

void shade_add_spec(float t, vec3 lampcol, vec3 speccol, out vec3 outcol)
{
	outcol = t * lampcol * speccol;
}

void shade_add_mirror(vec3 mir, vec4 refcol, vec3 combined, out vec3 result)
{
	result = mir * refcol.gba + (vec3(1.0) - mir * refcol.rrr) * combined;
}

void alpha_spec_correction(vec3 spec, float spectra, float alpha, out float outalpha)
{
	if (spectra > 0.0) {
		float t = clamp(max(max(spec.r, spec.g), spec.b) * spectra, 0.0, 1.0);
		outalpha = (1.0 - t) * alpha + t;
	}
	else {
		outalpha = alpha;
	}
}

void shade_add(vec4 col1, vec4 col2, out vec4 outcol)
{
	outcol = col1 + col2;
}

void shade_madd(vec4 col, vec4 col1, vec4 col2, out vec4 outcol)
{
	outcol = col + col1 * col2;
}

void shade_add_clamped(vec4 col1, vec4 col2, out vec4 outcol)
{
	outcol = col1 + max(col2, vec4(0.0));
}

void shade_madd_clamped(vec4 col, vec4 col1, vec4 col2, out vec4 outcol)
{
	outcol = col + max(col1 * col2, vec4(0.0));
}

void env_apply(vec4 col, vec3 hor, vec3 zen, vec4 f, mat4 vm, vec3 vn, out vec4 outcol)
{
	vec3 vv = normalize(vm[2].xyz);
	float skyfac = 0.5 * (1.0 + dot(vn, -vv));
	outcol = col + f * vec4(mix(hor, zen, skyfac), 0);
}

void shade_maddf(vec4 col, float f, vec4 col1, out vec4 outcol)
{
	outcol = col + f * col1;
}

void shade_mul(vec4 col1, vec4 col2, out vec4 outcol)
{
	outcol = col1 * col2;
}

void shade_mul_value(float fac, vec4 col, out vec4 outcol)
{
	outcol = col * fac;
}

void shade_mul_value_v3(float fac, vec3 col, out vec3 outcol)
{
	outcol = col * fac;
}

void shade_obcolor(vec4 col, vec4 obcol, out vec4 outcol)
{
	outcol = vec4(col.rgb * obcol.rgb, col.a);
}

void ramp_rgbtobw(vec3 color, out float outval)
{
	outval = dot(color, vec3(0.3, 0.58, 0.12));
}

void shade_only_shadow(float i, float shadfac, float energy, vec3 shadcol, out vec3 outshadrgb)
{
	outshadrgb = i * energy * (1.0 - shadfac) * (vec3(1.0) - shadcol);
}

void shade_only_shadow_diffuse(vec3 shadrgb, vec3 rgb, vec4 diff, out vec4 outdiff)
{
	outdiff = diff - vec4(rgb * shadrgb, 0.0);
}

void shade_only_shadow_specular(vec3 shadrgb, vec3 specrgb, vec4 spec, out vec4 outspec)
{
	outspec = spec - vec4(specrgb * shadrgb, 0.0);
}

void shade_clamp_positive(vec4 col, out vec4 outcol)
{
	outcol = max(col, vec4(0.0));
}

void test_shadowbuf(
        vec3 rco, sampler2DShadow shadowmap, mat4 shadowpersmat, float shadowbias, float inp,
        out float result)
{
	if (inp <= 0.0) {
		result = 0.0;
	}
	else {
		vec4 co = shadowpersmat * vec4(rco, 1.0);

		//float bias = (1.5 - inp*inp)*shadowbias;
		co.z -= shadowbias * co.w;

		if (co.w > 0.0 && co.x > 0.0 && co.x / co.w < 1.0 && co.y > 0.0 && co.y / co.w < 1.0) {
			result = textureProj(shadowmap, co);
		}
		else {
			result = 1.0;
		}
	}
}

void test_shadowbuf_vsm(
        vec3 rco, sampler2D shadowmap, mat4 shadowpersmat, float shadowbias, float bleedbias, float inp,
        out float result)
{
	if (inp <= 0.0) {
		result = 0.0;
	}
	else {
		vec4 co = shadowpersmat * vec4(rco, 1.0);
		if (co.w > 0.0 && co.x > 0.0 && co.x / co.w < 1.0 && co.y > 0.0 && co.y / co.w < 1.0) {
			vec2 moments = textureProj(shadowmap, co).rg;
			float dist = co.z / co.w;
			float p = 0.0;

			if (dist <= moments.x)
				p = 1.0;

			float variance = moments.y - (moments.x * moments.x);
			variance = max(variance, shadowbias / 10.0);

			float d = moments.x - dist;
			float p_max = variance / (variance + d * d);

			// Now reduce light-bleeding by removing the [0, x] tail and linearly rescaling (x, 1]
			p_max = clamp((p_max - bleedbias) / (1.0 - bleedbias), 0.0, 1.0);

			result = max(p, p_max);
		}
		else {
			result = 1.0;
		}
	}
}

void shadows_only(
        vec3 rco, sampler2DShadow shadowmap, mat4 shadowpersmat,
        float shadowbias, vec3 shadowcolor, float inp,
        out vec3 result)
{
	result = vec3(1.0);

	if (inp > 0.0) {
		float shadfac;

		test_shadowbuf(rco, shadowmap, shadowpersmat, shadowbias, inp, shadfac);
		result -= (1.0 - shadfac) * (vec3(1.0) - shadowcolor);
	}
}

void shadows_only_vsm(
        vec3 rco, sampler2D shadowmap, mat4 shadowpersmat,
        float shadowbias, float bleedbias, vec3 shadowcolor, float inp,
        out vec3 result)
{
	result = vec3(1.0);

	if (inp > 0.0) {
		float shadfac;

		test_shadowbuf_vsm(rco, shadowmap, shadowpersmat, shadowbias, bleedbias, inp, shadfac);
		result -= (1.0 - shadfac) * (vec3(1.0) - shadowcolor);
	}
}

void shade_light_texture(vec3 rco, sampler2D cookie, mat4 shadowpersmat, out vec4 result)
{

	vec4 co = shadowpersmat * vec4(rco, 1.0);

	result = textureProj(cookie, co);
}

void shade_exposure_correct(vec3 col, float linfac, float logfac, out vec3 outcol)
{
	outcol = linfac * (1.0 - exp(col * logfac));
}

void shade_mist_factor(
        vec3 co, float enable, float miststa, float mistdist, float misttype, float misi,
        out float outfac)
{
	if (enable == 1.0) {
		float fac, zcor;

		zcor = (ProjectionMatrix[3][3] == 0.0) ? length(co) : -co[2];

		fac = clamp((zcor - miststa) / mistdist, 0.0, 1.0);
		if (misttype == 0.0) fac *= fac;
		else if (misttype == 1.0) ;
		else fac = sqrt(fac);

		outfac = 1.0 - (1.0 - fac) * (1.0 - misi);
	}
	else {
		outfac = 0.0;
	}
}

void shade_world_mix(vec3 hor, vec4 col, out vec4 outcol)
{
	float fac = clamp(col.a, 0.0, 1.0);
	outcol = vec4(mix(hor, col.rgb, fac), col.a);
}

void shade_alpha_opaque(vec4 col, out vec4 outcol)
{
	outcol = vec4(col.rgb, 1.0);
}

void shade_alpha_obcolor(vec4 col, vec4 obcol, out vec4 outcol)
{
	outcol = vec4(col.rgb, col.a * obcol.a);
}

/*********** NEW SHADER UTILITIES **************/

float fresnel_dielectric_0(float eta)
{
	/* compute fresnel reflactance at normal incidence => cosi = 1.0 */
	float A = (eta - 1.0) / (eta + 1.0);

	return A * A;
}

float fresnel_dielectric_cos(float cosi, float eta)
{
	/* compute fresnel reflectance without explicitly computing
	 * the refracted direction */
	float c = abs(cosi);
	float g = eta * eta - 1.0 + c * c;
	float result;

	if (g > 0.0) {
		g = sqrt(g);
		float A = (g - c) / (g + c);
		float B = (c * (g + c) - 1.0) / (c * (g - c) + 1.0);
		result = 0.5 * A * A * (1.0 + B * B);
	}
	else {
		result = 1.0;  /* TIR (no refracted component) */
	}

	return result;
}

float fresnel_dielectric(vec3 Incoming, vec3 Normal, float eta)
{
	/* compute fresnel reflectance without explicitly computing
	 * the refracted direction */
	return fresnel_dielectric_cos(dot(Incoming, Normal), eta);
}

float hypot(float x, float y)
{
	return sqrt(x * x + y * y);
}

void generated_from_orco(vec3 orco, out vec3 generated)
{
#ifdef VOLUMETRICS
#ifdef MESH_SHADER
	generated = volumeObjectLocalCoord;
#else
	generated = worldPosition;
#endif
#else
	generated = orco;
#endif
}

int floor_to_int(float x)
{
	return int(floor(x));
}

int quick_floor(float x)
{
	return int(x) - ((x < 0) ? 1 : 0);
}

float integer_noise(int n)
{
	int nn;
	n = (n + 1013) & 0x7fffffff;
	n = (n >> 13) ^ n;
	nn = (n * (n * n * 60493 + 19990303) + 1376312589) & 0x7fffffff;
	return 0.5 * (float(nn) / 1073741824.0);
}

uint hash(uint kx, uint ky, uint kz)
{
#define rot(x, k) (((x) << (k)) | ((x) >> (32 - (k))))
#define final(a, b, c) \
{ \
	c ^= b; c -= rot(b, 14); \
	a ^= c; a -= rot(c, 11); \
	b ^= a; b -= rot(a, 25); \
	c ^= b; c -= rot(b, 16); \
	a ^= c; a -= rot(c, 4);  \
	b ^= a; b -= rot(a, 14); \
	c ^= b; c -= rot(b, 24); \
}
	// now hash the data!
	uint a, b, c, len = 3u;
	a = b = c = 0xdeadbeefu + (len << 2u) + 13u;

	c += kz;
	b += ky;
	a += kx;
	final (a, b, c);

	return c;
#undef rot
#undef final
}

uint hash(int kx, int ky, int kz)
{
	return hash(uint(kx), uint(ky), uint(kz));
}

float bits_to_01(uint bits)
{
	float x = float(bits) * (1.0 / float(0xffffffffu));
	return x;
}

float cellnoise(vec3 p)
{
	int ix = quick_floor(p.x);
	int iy = quick_floor(p.y);
	int iz = quick_floor(p.z);

	return bits_to_01(hash(uint(ix), uint(iy), uint(iz)));
}

vec3 cellnoise_color(vec3 p)
{
	float r = cellnoise(p);
	float g = cellnoise(vec3(p.y, p.x, p.z));
	float b = cellnoise(vec3(p.y, p.z, p.x));

	return vec3(r, g, b);
}

float floorfrac(float x, out int i)
{
	i = floor_to_int(x);
	return x - i;
}


/* Principled BSDF operations */

float sqr(float a)
{
	return a*a;
}

float schlick_fresnel(float u)
{
	float m = clamp(1.0 - u, 0.0, 1.0);
	float m2 = m * m;
	return m2 * m2 * m; // pow(m,5)
}

float GTR1(float NdotH, float a)
{
	if (a >= 1.0) {
		return M_1_PI;
	}

	a = max(a, 0.001);
	float a2 = a*a;
	float t = 1.0 + (a2 - 1.0) * NdotH*NdotH;
	return (a2 - 1.0) / (M_PI * log(a2) * t);
}

float GTR2(float NdotH, float a)
{
	float a2 = a*a;
	float t = 1.0 + (a2 - 1.0) * NdotH*NdotH;
	return a2 / (M_PI * t*t);
}

float GTR2_aniso(float NdotH, float HdotX, float HdotY, float ax, float ay)
{
	return 1.0 / (M_PI * ax*ay * sqr(sqr(HdotX / ax) + sqr(HdotY / ay) + NdotH*NdotH));
}

float smithG_GGX(float NdotV, float alphaG)
{
	float a = alphaG*alphaG;
	float b = NdotV*NdotV;
	return 1.0 / (NdotV + sqrt(a + b - a * b));
}

vec3 rotate_vector(vec3 p, vec3 n, float theta) {
	return (
	           p * cos(theta) + cross(n, p) *
	           sin(theta) + n * dot(p, n) *
	           (1.0 - cos(theta))
	       );
}

void prepare_tangent(
        float anisotropic, float anisotropic_rotation, float roughness, vec3 N, vec3 T,
        out vec3 X, out vec3 Y, out float ax, out float ay)
{
	/* rotate tangent */
	if (anisotropic_rotation != 0.0) {
		T = rotate_vector(T, N, anisotropic_rotation * 2.0 * M_PI);
	}

	Y = normalize(cross(T, N));

	float aspect = sqrt(1.0 - anisotropic * 0.9);
	float a = sqr(roughness);
	ax = max(0.001, a / aspect);
	ay = max(0.001, a * aspect);
}

void convert_metallic_to_specular(vec3 basecol, float metallic, float specular_fac, out vec3 diffuse, out vec3 f0)
{
	vec3 dielectric = vec3(0.034) * specular_fac * 2.0;
	diffuse = mix(basecol, vec3(0.0), metallic);
	f0 = mix(dielectric, basecol, metallic);
}

void convert_metallic_to_specular_tinted(
        vec3 basecol, float metallic, float specular_fac, float specular_tint,
        out vec3 diffuse, out vec3 f0)
{
	vec3 dielectric = vec3(0.034) * specular_fac * 2.0;
	float lum = dot(basecol, vec3(0.3, 0.6, 0.1)); /* luminance approx. */
	vec3 tint = lum > 0 ? basecol / lum : vec3(1.0); /* normalize lum. to isolate hue+sat */
	f0 = mix(dielectric * mix(vec3(1.0), tint, specular_tint), basecol, metallic);
	diffuse = mix(basecol, vec3(0.0), metallic);
}

/*********** NEW SHADER NODES ***************/

#define NUM_LIGHTS 3

struct glLight {
	vec4 position;
	vec4 diffuse;
	vec4 specular;
	vec4 halfVector;
};

layout(std140) uniform lightSource {
	glLight glLightSource[NUM_LIGHTS];
};

#ifndef VOLUMETRICS
/* bsdfs */
void node_bsdf_diffuse(vec4 color, float roughness, vec3 N, out Closure result)
{
#ifdef EEVEE_ENGINE
	vec3 vN = normalize(mat3(ViewMatrix) * N);
	result = CLOSURE_DEFAULT;
	result.ssr_normal = normal_encode(vN, viewCameraVec);
	eevee_closure_diffuse(N, color.rgb, 1.0, result.radiance);
	result.radiance *= color.rgb;
#else
	/* ambient light */
	vec3 L = vec3(0.2);

	/* directional lights */
	for (int i = 0; i < NUM_LIGHTS; i++) {
		vec3 light_position = glLightSource[i].position.xyz;
		vec3 light_diffuse = glLightSource[i].diffuse.rgb;

		float bsdf = max(dot(N, light_position), 0.0);
		L += light_diffuse * bsdf;
	}

	result = Closure(L * color.rgb, 1.0);
#endif
}

void node_bsdf_glossy(vec4 color, float roughness, vec3 N, float ssr_id, out Closure result)
{
#ifdef EEVEE_ENGINE
	vec3 out_spec, ssr_spec;
	roughness = sqrt(roughness);
	eevee_closure_glossy(N, vec3(1.0), int(ssr_id), roughness, 1.0, out_spec, ssr_spec);
	vec3 vN = normalize(mat3(ViewMatrix) * N);
	result = CLOSURE_DEFAULT;
	result.radiance = out_spec * color.rgb;
	result.ssr_data = vec4(ssr_spec * color.rgb, roughness);
	result.ssr_normal = normal_encode(vN, viewCameraVec);
	result.ssr_id = int(ssr_id);
#else
	/* ambient light */
	vec3 L = vec3(0.2);

	direction_transform_m4v3(N, ViewMatrix, N);

	/* directional lights */
	for (int i = 0; i < NUM_LIGHTS; i++) {
		vec3 light_position = glLightSource[i].position.xyz;
		vec3 H = glLightSource[i].halfVector.xyz;
		vec3 light_diffuse = glLightSource[i].diffuse.rgb;
		vec3 light_specular = glLightSource[i].specular.rgb;

		/* we mix in some diffuse so low roughness still shows up */
		float bsdf = 0.5 * pow(max(dot(N, H), 0.0), 1.0 / roughness);
		bsdf += 0.5 * max(dot(N, light_position), 0.0);
		L += light_specular * bsdf;
	}

	result = Closure(L * color.rgb, 1.0);
#endif
}

void node_bsdf_anisotropic(
        vec4 color, float roughness, float anisotropy, float rotation, vec3 N, vec3 T,
        out Closure result)
{
	node_bsdf_diffuse(color, 0.0, N, result);
}

void node_bsdf_glass(vec4 color, float roughness, float ior, vec3 N, float ssr_id, out Closure result)
{
#ifdef EEVEE_ENGINE
	vec3 out_spec, out_refr, ssr_spec;
	roughness = sqrt(roughness);
	vec3 refr_color = (refractionDepth > 0.0) ? color.rgb * color.rgb : color.rgb; /* Simulate 2 transmission event */
	eevee_closure_glass(N, vec3(1.0), int(ssr_id), roughness, 1.0, ior, out_spec, out_refr, ssr_spec);
	out_refr *= refr_color;
	out_spec *= color.rgb;
	float fresnel = F_eta(ior, dot(N, cameraVec));
	vec3 vN = normalize(mat3(ViewMatrix) * N);
	result = CLOSURE_DEFAULT;
	result.radiance = mix(out_refr, out_spec, fresnel);
	result.ssr_data = vec4(ssr_spec * color.rgb * fresnel, roughness);
	result.ssr_normal = normal_encode(vN, viewCameraVec);
	result.ssr_id = int(ssr_id);
#else
	node_bsdf_diffuse(color, 0.0, N, result);
#endif
}

void node_bsdf_toon(vec4 color, float size, float tsmooth, vec3 N, out Closure result)
{
	node_bsdf_diffuse(color, 0.0, N, result);
}

#ifndef EEVEE_ENGINE
void node_bsdf_principled(vec4 base_color, float subsurface, vec3 subsurface_radius, vec4 subsurface_color, float metallic, float specular,
	float specular_tint, float roughness, float anisotropic, float anisotropic_rotation, float sheen, float sheen_tint, float clearcoat,
	float clearcoat_roughness, float ior, float transmission, float transmission_roughness, vec3 N, vec3 CN, vec3 T, vec3 I, out Closure result)
{
	vec3 X, Y;
	float ax, ay;
	prepare_tangent(anisotropic, anisotropic_rotation, roughness, N, T, X, Y, ax, ay);

	/* ambient light */
	// TODO: set ambient light to an appropriate value
	vec3 L = mix(0.1, 0.03, metallic) * mix(base_color.rgb, subsurface_color.rgb, subsurface * (1.0 - metallic));

	float eta = (2.0 / (1.0 - sqrt(0.08 * specular))) - 1.0;

	/* set the viewing vector */
	vec3 V = (ProjectionMatrix[3][3] == 0.0) ? -normalize(I) : vec3(0.0, 0.0, 1.0);

	/* fresnel normalization parameters */
	float F0 = fresnel_dielectric_0(eta);
	float F0_norm = 1.0 / (1.0 - F0);

	/* directional lights */
	for (int i = 0; i < NUM_LIGHTS; i++) {
		vec3 light_position_world = glLightSource[i].position.xyz;
		vec3 light_position = normalize(light_position_world);

		vec3 H = normalize(light_position + V);

		vec3 light_diffuse = glLightSource[i].diffuse.rgb;
		vec3 light_specular = glLightSource[i].specular.rgb;

		float NdotL = dot(N, light_position);
		float NdotV = dot(N, V);
		float LdotH = dot(light_position, H);

		vec3 diffuse_and_specular_bsdf = vec3(0.0);
		if (NdotL >= 0.0 && NdotV >= 0.0) {
			float NdotH = dot(N, H);

			float Cdlum = dot(base_color.rgb, vec3(0.3, 0.6, 0.1)); // luminance approx.

			vec3 Ctint = Cdlum > 0 ? base_color.rgb / Cdlum : vec3(1.0); // normalize lum. to isolate hue+sat
			vec3 Cspec0 = mix(specular * 0.08 * mix(vec3(1.0), Ctint, specular_tint), base_color.rgb, metallic);
			vec3 Csheen = mix(vec3(1.0), Ctint, sheen_tint);

			// Diffuse fresnel - go from 1 at normal incidence to .5 at grazing
			// and mix in diffuse retro-reflection based on roughness

			float FL = schlick_fresnel(NdotL), FV = schlick_fresnel(NdotV);
			float Fd90 = 0.5 + 2.0 * LdotH*LdotH * roughness;
			float Fd = mix(1.0, Fd90, FL) * mix(1.0, Fd90, FV);

			// Based on Hanrahan-Krueger brdf approximation of isotropic bssrdf
			// 1.25 scale is used to (roughly) preserve albedo
			// Fss90 used to "flatten" retroreflection based on roughness
			float Fss90 = LdotH*LdotH * roughness;
			float Fss = mix(1.0, Fss90, FL) * mix(1.0, Fss90, FV);
			float ss = 1.25 * (Fss * (1.0 / (NdotL + NdotV) - 0.5) + 0.5);

			// specular
			float Ds = GTR2_aniso(NdotH, dot(H, X), dot(H, Y), ax, ay); //GTR2(NdotH, a);
			float FH = (fresnel_dielectric_cos(LdotH, eta) - F0) * F0_norm;
			vec3 Fs = mix(Cspec0, vec3(1.0), FH);
			float roughg = sqr(roughness * 0.5 + 0.5);
			float Gs = smithG_GGX(NdotL, roughg) * smithG_GGX(NdotV, roughg);

			// sheen
			vec3 Fsheen = schlick_fresnel(LdotH) * sheen * Csheen;

			vec3 diffuse_bsdf = (mix(Fd * base_color.rgb, ss * subsurface_color.rgb, subsurface) + Fsheen) * light_diffuse;
			vec3 specular_bsdf = Gs * Fs * Ds * light_specular;
			diffuse_and_specular_bsdf = diffuse_bsdf * (1.0 - metallic) + specular_bsdf;
		}
		diffuse_and_specular_bsdf *= max(NdotL, 0.0);

		float CNdotL = dot(CN, light_position);
		float CNdotV = dot(CN, V);

		vec3 clearcoat_bsdf = vec3(0.0);
		if (CNdotL >= 0.0 && CNdotV >= 0.0 && clearcoat > 0.0) {
			float CNdotH = dot(CN, H);
			//float FH = schlick_fresnel(LdotH);

			// clearcoat (ior = 1.5 -> F0 = 0.04)
			float Dr = GTR1(CNdotH, sqr(clearcoat_roughness));
			float Fr = fresnel_dielectric_cos(LdotH, 1.5); //mix(0.04, 1.0, FH);
			float Gr = smithG_GGX(CNdotL, 0.25) * smithG_GGX(CNdotV, 0.25);

			clearcoat_bsdf = clearcoat * Gr * Fr * Dr * vec3(0.25) * light_specular;
		}
		clearcoat_bsdf *= max(CNdotL, 0.0);

		L += diffuse_and_specular_bsdf + clearcoat_bsdf;
	}

	result = Closure(L, 1.0);
}
#endif

void node_bsdf_principled_clearcoat(vec4 base_color, float subsurface, vec3 subsurface_radius, vec4 subsurface_color, float metallic, float specular,
	float specular_tint, float roughness, float anisotropic, float anisotropic_rotation, float sheen, float sheen_tint, float clearcoat,
	float clearcoat_roughness, float ior, float transmission, float transmission_roughness, vec3 N, vec3 CN, vec3 T, vec3 I, float ssr_id,
	float sss_id, vec3 sss_scale, out Closure result)
{
#ifdef EEVEE_ENGINE
	metallic = saturate(metallic);
	transmission = saturate(transmission);

	vec3 diffuse, f0, out_diff, out_spec, out_trans, out_refr, ssr_spec;
	convert_metallic_to_specular_tinted(base_color.rgb, metallic, specular, specular_tint, diffuse, f0);

	transmission *= 1.0 - metallic;
	subsurface *= 1.0 - metallic;

	clearcoat *= 0.25;
	clearcoat *= 1.0 - transmission;

#ifdef USE_SSS
	diffuse = mix(diffuse, vec3(0.0), subsurface);
#else
	diffuse = mix(diffuse, subsurface_color.rgb, subsurface);
#endif
	f0 = mix(f0, vec3(1.0), transmission);

	float sss_scalef = dot(sss_scale, vec3(1.0 / 3.0));
	eevee_closure_principled(N, diffuse, f0, int(ssr_id), roughness,
	                         CN, clearcoat, clearcoat_roughness, 1.0, sss_scalef, ior,
	                         out_diff, out_trans, out_spec, out_refr, ssr_spec);

	vec3 refr_color = base_color.rgb;
	refr_color *= (refractionDepth > 0.0) ? refr_color : vec3(1.0); /* Simulate 2 transmission event */

	float fresnel = F_eta(ior, dot(N, cameraVec));
	vec3 refr_spec_color = base_color.rgb * fresnel;
	/* This bit maybe innacurate. */
	out_refr = out_refr * refr_color * (1.0 - fresnel) + out_spec * refr_spec_color;

	ssr_spec = mix(ssr_spec, refr_spec_color, transmission);

	vec3 vN = normalize(mat3(ViewMatrix) * N);
	result = CLOSURE_DEFAULT;
	result.radiance = out_spec + out_diff * diffuse;
	result.radiance = mix(result.radiance, out_refr, transmission);
	result.ssr_data = vec4(ssr_spec, roughness);
	result.ssr_normal = normal_encode(vN, viewCameraVec);
	result.ssr_id = int(ssr_id);
#ifdef USE_SSS
	result.sss_data.a = sss_scalef;
	result.sss_data.rgb = out_diff + out_trans;
#ifdef USE_SSS_ALBEDO
	result.sss_albedo.rgb = mix(vec3(0.0), subsurface_color.rgb, subsurface);
#else
	result.sss_data.rgb *= mix(vec3(0.0), subsurface_color.rgb, subsurface);
#endif
	result.sss_data.rgb *= (1.0 - transmission);
#endif

#else
	node_bsdf_principled(base_color, subsurface, subsurface_radius, subsurface_color, metallic, specular,
		specular_tint, roughness, anisotropic, anisotropic_rotation, sheen, sheen_tint, clearcoat,
		clearcoat_roughness, ior, transmission, transmission_roughness, N, CN, T, I, result);
#endif
}

void node_bsdf_translucent(vec4 color, vec3 N, out Closure result)
{
	node_bsdf_diffuse(color, 0.0, -N, result);
}

void node_bsdf_transparent(vec4 color, out Closure result)
{
	/* this isn't right */
	result = CLOSURE_DEFAULT;
	result.radiance = vec3(0.0);
	result.opacity = 0.0;
#ifdef EEVEE_ENGINE
	result.ssr_id = TRANSPARENT_CLOSURE_FLAG;
#endif
}

void node_bsdf_velvet(vec4 color, float sigma, vec3 N, out Closure result)
{
	node_bsdf_diffuse(color, 0.0, N, result);
}

void node_subsurface_scattering(
        vec4 color, float scale, vec3 radius, float sharpen, float texture_blur, vec3 N, float sss_id,
        out Closure result)
{
#if defined(EEVEE_ENGINE) && defined(USE_SSS)
	vec3 out_diff, out_trans;
	vec3 vN = normalize(mat3(ViewMatrix) * N);
	result = CLOSURE_DEFAULT;
	result.ssr_data = vec4(0.0);
	result.ssr_normal = normal_encode(vN, viewCameraVec);
	result.ssr_id = -1;
	result.sss_data.a = scale;
	eevee_closure_subsurface(N, color.rgb, 1.0, scale, out_diff, out_trans);
	result.sss_data.rgb = out_diff + out_trans;
#ifdef USE_SSS_ALBEDO
	/* Not perfect for texture_blur not exaclty equal to 0.0 or 1.0. */
	result.sss_albedo.rgb = mix(color.rgb, vec3(1.0), texture_blur);
	result.sss_data.rgb *= mix(vec3(1.0), color.rgb, texture_blur);
#else
	result.sss_data.rgb *= color.rgb;
#endif
#else
	node_bsdf_diffuse(color, 0.0, N, result);
#endif
}

void node_bsdf_refraction(vec4 color, float roughness, float ior, vec3 N, out Closure result)
{
#ifdef EEVEE_ENGINE
	vec3 out_refr;
	color.rgb *= (refractionDepth > 0.0) ? color.rgb : vec3(1.0); /* Simulate 2 absorption event. */
	roughness = sqrt(roughness);
	eevee_closure_refraction(N, roughness, ior, out_refr);
	result = CLOSURE_DEFAULT;
	result.radiance = out_refr * color.rgb;
	result.ssr_id = REFRACT_CLOSURE_FLAG;
#else
	node_bsdf_diffuse(color, 0.0, N, result);
#endif /* EEVEE_ENGINE */
}

/* Unsupported for now */
#ifndef EEVEE_ENGINE
void node_bsdf_hair(vec4 color, float offset, float roughnessu, float roughnessv, vec3 tangent, out Closure result)
{
	result = Closure(color.rgb, color.a);
}

void node_ambient_occlusion(vec4 color, out Closure result)
{
	result = Closure(color.rgb, color.a);
}
#endif /* EEVEE_ENGINE */

#endif /* VOLUMETRICS */

/* emission */

void node_emission(vec4 color, float strength, vec3 N, out Closure result)
{
#ifndef VOLUMETRICS
	color *= strength;
#ifdef EEVEE_ENGINE
	result = CLOSURE_DEFAULT;
	result.radiance = color.rgb;
	result.opacity = color.a;
	result.ssr_normal = normal_encode(N, viewCameraVec);
#else
	result = Closure(color.rgb, color.a);
#endif
#else
	result = Closure(vec3(0.0), vec3(0.0), color.rgb * strength, 0.0);
#endif
}

/* background */

void background_transform_to_world(vec3 viewvec, out vec3 worldvec)
{
	vec4 v = (ProjectionMatrix[3][3] == 0.0) ? vec4(viewvec, 1.0) : vec4(0.0, 0.0, 1.0, 1.0);
	vec4 co_homogenous = (ProjectionMatrixInverse * v);

	vec4 co = vec4(co_homogenous.xyz / co_homogenous.w, 0.0);
#if defined(WORLD_BACKGROUND) || defined(PROBE_CAPTURE)
	worldvec = (ViewMatrixInverse * co).xyz;
#else
	worldvec = (ModelViewMatrixInverse * co).xyz;
#endif
}

void node_background(vec4 color, float strength, out Closure result)
{
#ifndef VOLUMETRICS
	color *= strength;
#ifdef EEVEE_ENGINE
	result = CLOSURE_DEFAULT;
	result.radiance = color.rgb;
	result.opacity = color.a;
#else
	result = Closure(color.rgb, color.a);
#endif
#else
	result = CLOSURE_DEFAULT;
#endif
}

/* volumes */

void node_volume_scatter(vec4 color, float density, float anisotropy, out Closure result)
{
#ifdef VOLUMETRICS
	result = Closure(vec3(0.0), color.rgb * density, vec3(0.0), anisotropy);
#else
	result = CLOSURE_DEFAULT;
#endif
}

void node_volume_absorption(vec4 color, float density, out Closure result)
{
#ifdef VOLUMETRICS
	result = Closure((1.0 - color.rgb) * density, vec3(0.0), vec3(0.0), 0.0);
#else
	result = CLOSURE_DEFAULT;
#endif
}

/* closures */

void node_mix_shader(float fac, Closure shader1, Closure shader2, out Closure shader)
{
	shader = closure_mix(shader1, shader2, fac);
}

void node_add_shader(Closure shader1, Closure shader2, out Closure shader)
{
	shader = closure_add(shader1, shader2);
}

/* fresnel */

void node_fresnel(float ior, vec3 N, vec3 I, out float result)
{
	/* handle perspective/orthographic */
	vec3 I_view = (ProjectionMatrix[3][3] == 0.0) ? normalize(I) : vec3(0.0, 0.0, -1.0);

	float eta = max(ior, 0.00001);
	result = fresnel_dielectric(I_view, N, (gl_FrontFacing) ? eta : 1.0 / eta);
}

/* layer_weight */

void node_layer_weight(float blend, vec3 N, vec3 I, out float fresnel, out float facing)
{
	/* fresnel */
	float eta = max(1.0 - blend, 0.00001);
	vec3 I_view = (ProjectionMatrix[3][3] == 0.0) ? normalize(I) : vec3(0.0, 0.0, -1.0);

	fresnel = fresnel_dielectric(I_view, N, (gl_FrontFacing) ? 1.0 / eta : eta);

	/* facing */
	facing = abs(dot(I_view, N));
	if (blend != 0.5) {
		blend = clamp(blend, 0.0, 0.99999);
		blend = (blend < 0.5) ? 2.0 * blend : 0.5 / (1.0 - blend);
		facing = pow(facing, blend);
	}
	facing = 1.0 - facing;
}

/* gamma */

void node_gamma(vec4 col, float gamma, out vec4 outcol)
{
	outcol = col;

	if (col.r > 0.0)
		outcol.r = compatible_pow(col.r, gamma);
	if (col.g > 0.0)
		outcol.g = compatible_pow(col.g, gamma);
	if (col.b > 0.0)
		outcol.b = compatible_pow(col.b, gamma);
}

/* geometry */

void node_attribute_volume_density(sampler3D tex, out vec4 outcol, out vec3 outvec, out float outf)
{
#if defined(EEVEE_ENGINE) && defined(MESH_SHADER) && defined(VOLUMETRICS)
	vec3 cos = volumeObjectLocalCoord;
#else
	vec3 cos = vec3(0.0);
#endif
	outvec = texture(tex, cos).aaa;
	outcol = vec4(outvec, 1.0);
	outf = dot(vec3(1.0 / 3.0), outvec);
}

void node_attribute_volume_color(sampler3D tex, out vec4 outcol, out vec3 outvec, out float outf)
{
#if defined(EEVEE_ENGINE) && defined(MESH_SHADER) && defined(VOLUMETRICS)
	vec3 cos = volumeObjectLocalCoord;
#else
	vec3 cos = vec3(0.0);
#endif
	outvec = texture(tex, cos).rgb;
	outcol = vec4(outvec, 1.0);
	outf = dot(vec3(1.0 / 3.0), outvec);
}

void node_attribute_volume_flame(sampler3D tex, out vec4 outcol, out vec3 outvec, out float outf)
{
#if defined(EEVEE_ENGINE) && defined(MESH_SHADER) && defined(VOLUMETRICS)
	vec3 cos = volumeObjectLocalCoord;
#else
	vec3 cos = vec3(0.0);
#endif
	outvec = texture(tex, cos).rrr;
	outcol = vec4(outvec, 1.0);
	outf = dot(vec3(1.0 / 3.0), outvec);
}

void node_attribute(vec3 attr, out vec4 outcol, out vec3 outvec, out float outf)
{
	outcol = vec4(attr, 1.0);
	outvec = attr;
	outf =  dot(vec3(1.0 / 3.0), attr);
}

void node_uvmap(vec3 attr_uv, out vec3 outvec)
{
	outvec = attr_uv;
}

void tangent_orco_x(vec3 orco_in, out vec3 orco_out)
{
	orco_out = vec3(0.0, (orco_in.z - 0.5) * -0.5, (orco_in.y - 0.5) * 0.5);
}

void tangent_orco_y(vec3 orco_in, out vec3 orco_out)
{
	orco_out = vec3((orco_in.z - 0.5) * -0.5, 0.0, (orco_in.x - 0.5) * 0.5);
}

void tangent_orco_z(vec3 orco_in, out vec3 orco_out)
{
	orco_out = vec3((orco_in.y - 0.5) * -0.5, (orco_in.x - 0.5) * 0.5, 0.0);
}

void node_tangentmap(vec4 attr_tangent, mat4 toworld, out vec3 tangent)
{
	tangent = (toworld * vec4(attr_tangent.xyz, 0.0)).xyz;
}

void node_tangent(vec3 N, vec3 orco, mat4 objmat, mat4 toworld, out vec3 T)
{
	N = (toworld * vec4(N, 0.0)).xyz;
	T = (objmat * vec4(orco, 0.0)).xyz;
	T = cross(N, normalize(cross(T, N)));
}

void node_geometry(
        vec3 I, vec3 N, vec3 orco, mat4 objmat, mat4 toworld,
        out vec3 position, out vec3 normal, out vec3 tangent,
        out vec3 true_normal, out vec3 incoming, out vec3 parametric,
        out float backfacing, out float pointiness)
{
#ifdef EEVEE_ENGINE
	position = worldPosition;
#else
	position = (toworld * vec4(I, 1.0)).xyz;
#endif
	normal = (toworld * vec4(N, 0.0)).xyz;
	tangent_orco_z(orco, orco);
	node_tangent(N, orco, objmat, toworld, tangent);
	true_normal = normal;

	/* handle perspective/orthographic */
	vec3 I_view = (ProjectionMatrix[3][3] == 0.0) ? normalize(I) : vec3(0.0, 0.0, -1.0);
	incoming = -(toworld * vec4(I_view, 0.0)).xyz;

	parametric = vec3(0.0);
	backfacing = (gl_FrontFacing) ? 0.0 : 1.0;
	pointiness = 0.5;
}

void node_tex_coord(
        vec3 I, vec3 N, mat4 viewinvmat, mat4 obinvmat, vec4 camerafac,
        vec3 attr_orco, vec3 attr_uv,
        out vec3 generated, out vec3 normal, out vec3 uv, out vec3 object,
        out vec3 camera, out vec3 window, out vec3 reflection)
{
	generated = attr_orco;
	normal = normalize((obinvmat * (viewinvmat * vec4(N, 0.0))).xyz);
	uv = attr_uv;
	object = (obinvmat * (viewinvmat * vec4(I, 1.0))).xyz;
	camera = vec3(I.xy, -I.z);
	vec4 projvec = ProjectionMatrix * vec4(I, 1.0);
	window = vec3(mtex_2d_mapping(projvec.xyz / projvec.w).xy * camerafac.xy + camerafac.zw, 0.0);

	vec3 shade_I;
	shade_view(I, shade_I);
	vec3 view_reflection = reflect(shade_I, normalize(N));
	reflection = (viewinvmat * vec4(view_reflection, 0.0)).xyz;
}

void node_tex_coord_background(
        vec3 I, vec3 N, mat4 viewinvmat, mat4 obinvmat, vec4 camerafac,
        vec3 attr_orco, vec3 attr_uv,
        out vec3 generated, out vec3 normal, out vec3 uv, out vec3 object,
        out vec3 camera, out vec3 window, out vec3 reflection)
{
	vec4 v = (ProjectionMatrix[3][3] == 0.0) ? vec4(I, 1.0) : vec4(0.0, 0.0, 1.0, 1.0);
	vec4 co_homogenous = (ProjectionMatrixInverse * v);

	vec4 co = vec4(co_homogenous.xyz / co_homogenous.w, 0.0);

	co = normalize(co);

#if defined(WORLD_BACKGROUND) || defined(PROBE_CAPTURE)
	vec3 coords = (ViewMatrixInverse * co).xyz;
#else
	vec3 coords = (ModelViewMatrixInverse * co).xyz;
#endif

	generated = coords;
	normal = -coords;
	uv = vec3(attr_uv.xy, 0.0);
	object = coords;

	camera = vec3(co.xy, -co.z);
	window = (ProjectionMatrix[3][3] == 0.0) ?
	         vec3(mtex_2d_mapping(I).xy * camerafac.xy + camerafac.zw, 0.0) :
	         vec3(vec2(0.5) * camerafac.xy + camerafac.zw, 0.0);

	reflection = -coords;
}

#if defined(WORLD_BACKGROUND) || (defined(PROBE_CAPTURE) && !defined(MESH_SHADER))
#define node_tex_coord node_tex_coord_background
#endif

/* textures */

float calc_gradient(vec3 p, int gradient_type)
{
	float x, y, z;
	x = p.x;
	y = p.y;
	z = p.z;
	if (gradient_type == 0) {  /* linear */
		return x;
	}
	else if (gradient_type == 1) {  /* quadratic */
		float r = max(x, 0.0);
		return r * r;
	}
	else if (gradient_type == 2) {  /* easing */
		float r = min(max(x, 0.0), 1.0);
		float t = r * r;
		return (3.0 * t - 2.0 * t * r);
	}
	else if (gradient_type == 3) {  /* diagonal */
		return (x + y) * 0.5;
	}
	else if (gradient_type == 4) {  /* radial */
		return atan(y, x) / (M_PI * 2) + 0.5;
	}
	else {
		/* Bias a little bit for the case where p is a unit length vector,
		 * to get exactly zero instead of a small random value depending
		 * on float precision. */
		float r = max(0.999999 - sqrt(x * x + y * y + z * z), 0.0);
		if (gradient_type == 5) {  /* quadratic sphere */
			return r * r;
		}
		else if (gradient_type == 6) {  /* sphere */
			return r;
		}
	}
	return 0.0;
}

void node_tex_gradient(vec3 co, float gradient_type, out vec4 color, out float fac)
{
	float f = calc_gradient(co, int(gradient_type));
	f = clamp(f, 0.0, 1.0);

	color = vec4(f, f, f, 1.0);
	fac = f;
}

void node_tex_checker(vec3 co, vec4 color1, vec4 color2, float scale, out vec4 color, out float fac)
{
	vec3 p = co * scale;

	/* Prevent precision issues on unit coordinates. */
	p.x = (p.x + 0.000001) * 0.999999;
	p.y = (p.y + 0.000001) * 0.999999;
	p.z = (p.z + 0.000001) * 0.999999;

	int xi = int(abs(floor(p.x)));
	int yi = int(abs(floor(p.y)));
	int zi = int(abs(floor(p.z)));

	bool check = ((mod(xi, 2) == mod(yi, 2)) == bool(mod(zi, 2)));

	color = check ? color1 : color2;
	fac = check ? 1.0 : 0.0;
}

vec2 calc_brick_texture(vec3 p, float mortar_size, float mortar_smooth, float bias,
                        float brick_width, float row_height,
                        float offset_amount, int offset_frequency,
                        float squash_amount, int squash_frequency)
{
	int bricknum, rownum;
	float offset = 0.0;
	float x, y;

	rownum = floor_to_int(p.y / row_height);

	if (offset_frequency != 0 && squash_frequency != 0) {
		brick_width *= (rownum % squash_frequency != 0) ? 1.0 : squash_amount; /* squash */
		offset = (rownum % offset_frequency != 0) ? 0.0 : (brick_width * offset_amount); /* offset */
	}

	bricknum = floor_to_int((p.x + offset) / brick_width);

	x = (p.x + offset) - brick_width * bricknum;
	y = p.y - row_height * rownum;

	float tint = clamp((integer_noise((rownum << 16) + (bricknum & 0xFFFF)) + bias), 0.0, 1.0);

	float min_dist = min(min(x, y), min(brick_width - x, row_height - y));
	if (min_dist >= mortar_size) {
		return vec2(tint, 0.0);
	}
	else if (mortar_smooth == 0.0) {
		return vec2(tint, 1.0);
	}
	else {
		min_dist = 1.0 - min_dist/mortar_size;
		return vec2(tint, smoothstep(0.0, mortar_smooth, min_dist));
	}
}

void node_tex_brick(vec3 co,
                    vec4 color1, vec4 color2,
                    vec4 mortar, float scale,
                    float mortar_size, float mortar_smooth, float bias,
                    float brick_width, float row_height,
                    float offset_amount, float offset_frequency,
                    float squash_amount, float squash_frequency,
                    out vec4 color, out float fac)
{
	vec2 f2 = calc_brick_texture(co * scale,
	                             mortar_size, mortar_smooth, bias,
	                             brick_width, row_height,
	                             offset_amount, int(offset_frequency),
	                             squash_amount, int(squash_frequency));
	float tint = f2.x;
	float f = f2.y;
	if (f != 1.0) {
		float facm = 1.0 - tint;
		color1 = facm * color1 + tint * color2;
	}
	color = mix(color1, mortar, f);
	fac = f;
}

void node_tex_clouds(vec3 co, float size, out vec4 color, out float fac)
{
	color = vec4(1.0);
	fac = 1.0;
}

void node_tex_environment_equirectangular(vec3 co, sampler2D ima, out vec4 color)
{
	vec3 nco = normalize(co);
	float u = -atan(nco.y, nco.x) / (2.0 * M_PI) + 0.5;
	float v = atan(nco.z, hypot(nco.x, nco.y)) / M_PI + 0.5;

	/* Fix pole bleeding */
	float half_width = 0.5 / float(textureSize(ima, 0).x);
	v = clamp(v, half_width, 1.0 - half_width);

	/* Fix u = 0 seam */
	/* This is caused by texture filtering, since uv don't have smooth derivatives
	 * at u = 0 or 2PI, hardware filtering is using the smallest mipmap for certain
	 * texels. So we force the highest mipmap and don't do anisotropic filtering. */
	color = textureLod(ima, vec2(u, v), 0.0);
}

void node_tex_environment_mirror_ball(vec3 co, sampler2D ima, out vec4 color)
{
	vec3 nco = normalize(co);

	nco.y -= 1.0;

	float div = 2.0 * sqrt(max(-0.5 * nco.y, 0.0));
	if (div > 0.0)
		nco /= div;

	float u = 0.5 * (nco.x + 1.0);
	float v = 0.5 * (nco.z + 1.0);

	color = texture(ima, vec2(u, v));
}

void node_tex_environment_empty(vec3 co, out vec4 color)
{
	color = vec4(1.0, 0.0, 1.0, 1.0);
}

void node_tex_image(vec3 co, sampler2D ima, out vec4 color, out float alpha)
{
	color = texture(ima, co.xy);
	alpha = color.a;
}

void node_tex_image_box(vec3 texco,
                        vec3 N,
                        sampler2D ima,
                        float blend,
                        out vec4 color,
                        out float alpha)
{
	vec3 signed_N = N;

	/* project from direction vector to barycentric coordinates in triangles */
	N = vec3(abs(N.x), abs(N.y), abs(N.z));
	N /= (N.x + N.y + N.z);

	/* basic idea is to think of this as a triangle, each corner representing
	 * one of the 3 faces of the cube. in the corners we have single textures,
	 * in between we blend between two textures, and in the middle we a blend
	 * between three textures.
	 *
	 * the Nxyz values are the barycentric coordinates in an equilateral
	 * triangle, which in case of blending, in the middle has a smaller
	 * equilateral triangle where 3 textures blend. this divides things into
	 * 7 zones, with an if () test for each zone */

	vec3 weight = vec3(0.0, 0.0, 0.0);
	float limit = 0.5 * (1.0 + blend);

	/* first test for corners with single texture */
	if (N.x > limit * (N.x + N.y) && N.x > limit * (N.x + N.z)) {
		weight.x = 1.0;
	}
	else if (N.y > limit * (N.x + N.y) && N.y > limit * (N.y + N.z)) {
		weight.y = 1.0;
	}
	else if (N.z > limit * (N.x + N.z) && N.z > limit * (N.y + N.z)) {
		weight.z = 1.0;
	}
	else if (blend > 0.0) {
		/* in case of blending, test for mixes between two textures */
		if (N.z < (1.0 - limit) * (N.y + N.x)) {
			weight.x = N.x / (N.x + N.y);
			weight.x = clamp((weight.x - 0.5 * (1.0 - blend)) / blend, 0.0, 1.0);
			weight.y = 1.0 - weight.x;
		}
		else if (N.x < (1.0 - limit) * (N.y + N.z)) {
			weight.y = N.y / (N.y + N.z);
			weight.y = clamp((weight.y - 0.5 * (1.0 - blend)) / blend, 0.0, 1.0);
			weight.z = 1.0 - weight.y;
		}
		else if (N.y < (1.0 - limit) * (N.x + N.z)) {
			weight.x = N.x / (N.x + N.z);
			weight.x = clamp((weight.x - 0.5 * (1.0 - blend)) / blend, 0.0, 1.0);
			weight.z = 1.0 - weight.x;
		}
		else {
			/* last case, we have a mix between three */
			weight.x = ((2.0 - limit) * N.x + (limit - 1.0)) / (2.0 * limit - 1.0);
			weight.y = ((2.0 - limit) * N.y + (limit - 1.0)) / (2.0 * limit - 1.0);
			weight.z = ((2.0 - limit) * N.z + (limit - 1.0)) / (2.0 * limit - 1.0);
		}
	}
	else {
		/* Desperate mode, no valid choice anyway, fallback to one side.*/
		weight.x = 1.0;
	}
	color = vec4(0);
	if (weight.x > 0.0) {
		vec2 uv = texco.yz;
		if(signed_N.x < 0.0) {
			uv.x = 1.0 - uv.x;
		}
		color += weight.x * texture(ima, uv);
	}
	if (weight.y > 0.0) {
		vec2 uv = texco.xz;
		if(signed_N.y > 0.0) {
			uv.x = 1.0 - uv.x;
		}
		color += weight.y * texture(ima, uv);
	}
	if (weight.z > 0.0) {
		vec2 uv = texco.yx;
		if(signed_N.z > 0.0) {
			uv.x = 1.0 - uv.x;
		}
		color += weight.z * texture(ima, uv);
	}

	alpha = color.a;
}

void node_tex_image_empty(vec3 co, out vec4 color, out float alpha)
{
	color = vec4(0.0);
	alpha = 0.0;
}

void node_tex_magic(vec3 co, float scale, float distortion, float depth, out vec4 color, out float fac)
{
	vec3 p = co * scale;
	float x = sin((p.x + p.y + p.z) * 5.0);
	float y = cos((-p.x + p.y - p.z) * 5.0);
	float z = -cos((-p.x - p.y + p.z) * 5.0);

	if (depth > 0) {
		x *= distortion;
		y *= distortion;
		z *= distortion;
		y = -cos(x - y + z);
		y *= distortion;
		if (depth > 1) {
			x = cos(x - y - z);
			x *= distortion;
			if (depth > 2) {
				z = sin(-x - y - z);
				z *= distortion;
				if (depth > 3) {
					x = -cos(-x + y - z);
					x *= distortion;
					if (depth > 4) {
						y = -sin(-x + y + z);
						y *= distortion;
						if (depth > 5) {
							y = -cos(-x + y + z);
							y *= distortion;
							if (depth > 6) {
								x = cos(x + y + z);
								x *= distortion;
								if (depth > 7) {
									z = sin(x + y - z);
									z *= distortion;
									if (depth > 8) {
										x = -cos(-x - y + z);
										x *= distortion;
										if (depth > 9) {
											y = -sin(x - y + z);
											y *= distortion;
										}
									}
								}
							}
						}
					}
				}
			}
		}
	}
	if (distortion != 0.0) {
		distortion *= 2.0;
		x /= distortion;
		y /= distortion;
		z /= distortion;
	}

	color = vec4(0.5 - x, 0.5 - y, 0.5 - z, 1.0);
	fac = (color.x + color.y + color.z) / 3.0;
}

float noise_fade(float t)
{
	return t * t * t * (t * (t * 6.0 - 15.0) + 10.0);
}

float noise_scale3(float result)
{
	return 0.9820 * result;
}

float noise_nerp(float t, float a, float b)
{
	return (1.0 - t) * a + t * b;
}

float noise_grad(uint hash, float x, float y, float z)
{
	uint h = hash & 15u;
	float u = h < 8u ? x : y;
	float vt = ((h == 12u) || (h == 14u)) ? x : z;
	float v = h < 4u ? y : vt;
	return (((h & 1u) != 0u) ? -u : u) + (((h & 2u) != 0u) ? -v : v);
}

float noise_perlin(float x, float y, float z)
{
	int X; float fx = floorfrac(x, X);
	int Y; float fy = floorfrac(y, Y);
	int Z; float fz = floorfrac(z, Z);

	float u = noise_fade(fx);
	float v = noise_fade(fy);
	float w = noise_fade(fz);

	float result;

	result = noise_nerp(w, noise_nerp(v, noise_nerp(u, noise_grad(hash(X, Y, Z), fx, fy, fz),
	                                                noise_grad(hash(X + 1, Y, Z), fx - 1.0, fy, fz)),
	                                  noise_nerp(u, noise_grad(hash(X, Y + 1, Z), fx, fy - 1.0, fz),
	                                             noise_grad(hash(X + 1, Y + 1, Z), fx - 1.0, fy - 1.0, fz))),
	                    noise_nerp(v, noise_nerp(u, noise_grad(hash(X, Y, Z + 1), fx, fy, fz - 1.0),
	                                             noise_grad(hash(X + 1, Y, Z + 1), fx - 1.0, fy, fz - 1.0)),
	                               noise_nerp(u, noise_grad(hash(X, Y + 1, Z + 1), fx, fy - 1.0, fz - 1.0),
	                                          noise_grad(hash(X + 1, Y + 1, Z + 1), fx - 1.0, fy - 1.0, fz - 1.0))));
	return noise_scale3(result);
}

float noise(vec3 p)
{
	return 0.5 * noise_perlin(p.x, p.y, p.z) + 0.5;
}

float snoise(vec3 p)
{
	return noise_perlin(p.x, p.y, p.z);
}

float noise_turbulence(vec3 p, float octaves, int hard)
{
	float fscale = 1.0;
	float amp = 1.0;
	float sum = 0.0;
	octaves = clamp(octaves, 0.0, 16.0);
	int n = int(octaves);
	for (int i = 0; i <= n; i++) {
		float t = noise(fscale * p);
		if (hard != 0) {
			t = abs(2.0 * t - 1.0);
		}
		sum += t * amp;
		amp *= 0.5;
		fscale *= 2.0;
	}
	float rmd = octaves - floor(octaves);
	if (rmd != 0.0) {
		float t = noise(fscale * p);
		if (hard != 0) {
			t = abs(2.0 * t - 1.0);
		}
		float sum2 = sum + t * amp;
		sum *= (float(1 << n) / float((1 << (n + 1)) - 1));
		sum2 *= (float(1 << (n + 1)) / float((1 << (n + 2)) - 1));
		return (1.0 - rmd) * sum + rmd * sum2;
	}
	else {
		sum *= (float(1 << n) / float((1 << (n + 1)) - 1));
		return sum;
	}
}

void node_tex_noise(vec3 co, float scale, float detail, float distortion, out vec4 color, out float fac)
{
	vec3 p = co * scale;
	int hard = 0;
	if (distortion != 0.0) {
		vec3 r, offset = vec3(13.5, 13.5, 13.5);
		r.x = noise(p + offset) * distortion;
		r.y = noise(p) * distortion;
		r.z = noise(p - offset) * distortion;
		p += r;
	}

	fac = noise_turbulence(p, detail, hard);
	color = vec4(fac,
	             noise_turbulence(vec3(p.y, p.x, p.z), detail, hard),
	             noise_turbulence(vec3(p.y, p.z, p.x), detail, hard),
	             1);
}

/* Musgrave fBm
 *
 * H: fractal increment parameter
 * lacunarity: gap between successive frequencies
 * octaves: number of frequencies in the fBm
 *
 * from "Texturing and Modelling: A procedural approach"
 */

float noise_musgrave_fBm(vec3 p, float H, float lacunarity, float octaves)
{
	float rmd;
	float value = 0.0;
	float pwr = 1.0;
	float pwHL = pow(lacunarity, -H);

	for (int i = 0; i < int(octaves); i++) {
		value += snoise(p) * pwr;
		pwr *= pwHL;
		p *= lacunarity;
	}

	rmd = octaves - floor(octaves);
	if (rmd != 0.0)
		value += rmd * snoise(p) * pwr;

	return value;
}

/* Musgrave Multifractal
 *
 * H: highest fractal dimension
 * lacunarity: gap between successive frequencies
 * octaves: number of frequencies in the fBm
 */

float noise_musgrave_multi_fractal(vec3 p, float H, float lacunarity, float octaves)
{
	float rmd;
	float value = 1.0;
	float pwr = 1.0;
	float pwHL = pow(lacunarity, -H);

	for (int i = 0; i < int(octaves); i++) {
		value *= (pwr * snoise(p) + 1.0);
		pwr *= pwHL;
		p *= lacunarity;
	}

	rmd = octaves - floor(octaves);
	if (rmd != 0.0)
		value *= (rmd * pwr * snoise(p) + 1.0); /* correct? */

	return value;
}

/* Musgrave Heterogeneous Terrain
 *
 * H: fractal dimension of the roughest area
 * lacunarity: gap between successive frequencies
 * octaves: number of frequencies in the fBm
 * offset: raises the terrain from `sea level'
 */

float noise_musgrave_hetero_terrain(vec3 p, float H, float lacunarity, float octaves, float offset)
{
	float value, increment, rmd;
	float pwHL = pow(lacunarity, -H);
	float pwr = pwHL;

	/* first unscaled octave of function; later octaves are scaled */
	value = offset + snoise(p);
	p *= lacunarity;

	for (int i = 1; i < int(octaves); i++) {
		increment = (snoise(p) + offset) * pwr * value;
		value += increment;
		pwr *= pwHL;
		p *= lacunarity;
	}

	rmd = octaves - floor(octaves);
	if (rmd != 0.0) {
		increment = (snoise(p) + offset) * pwr * value;
		value += rmd * increment;
	}

	return value;
}

/* Hybrid Additive/Multiplicative Multifractal Terrain
 *
 * H: fractal dimension of the roughest area
 * lacunarity: gap between successive frequencies
 * octaves: number of frequencies in the fBm
 * offset: raises the terrain from `sea level'
 */

float noise_musgrave_hybrid_multi_fractal(vec3 p, float H, float lacunarity, float octaves, float offset, float gain)
{
	float result, signal, weight, rmd;
	float pwHL = pow(lacunarity, -H);
	float pwr = pwHL;

	result = snoise(p) + offset;
	weight = gain * result;
	p *= lacunarity;

	for (int i = 1; (weight > 0.001f) && (i < int(octaves)); i++) {
		if (weight > 1.0)
			weight = 1.0;

		signal = (snoise(p) + offset) * pwr;
		pwr *= pwHL;
		result += weight * signal;
		weight *= gain * signal;
		p *= lacunarity;
	}

	rmd = octaves - floor(octaves);
	if (rmd != 0.0)
		result += rmd * ((snoise(p) + offset) * pwr);

	return result;
}

/* Ridged Multifractal Terrain
 *
 * H: fractal dimension of the roughest area
 * lacunarity: gap between successive frequencies
 * octaves: number of frequencies in the fBm
 * offset: raises the terrain from `sea level'
 */

float noise_musgrave_ridged_multi_fractal(vec3 p, float H, float lacunarity, float octaves, float offset, float gain)
{
	float result, signal, weight;
	float pwHL = pow(lacunarity, -H);
	float pwr = pwHL;

	signal = offset - abs(snoise(p));
	signal *= signal;
	result = signal;
	weight = 1.0;

	for (int i = 1; i < int(octaves); i++) {
		p *= lacunarity;
		weight = clamp(signal * gain, 0.0, 1.0);
		signal = offset - abs(snoise(p));
		signal *= signal;
		signal *= weight;
		result += signal * pwr;
		pwr *= pwHL;
	}

	return result;
}

float svm_musgrave(int type,
                   float dimension,
                   float lacunarity,
                   float octaves,
                   float offset,
                   float intensity,
                   float gain,
                   vec3 p)
{
	if (type == 0 /* NODE_MUSGRAVE_MULTIFRACTAL */)
		return intensity * noise_musgrave_multi_fractal(p, dimension, lacunarity, octaves);
	else if (type == 1 /* NODE_MUSGRAVE_FBM */)
		return intensity * noise_musgrave_fBm(p, dimension, lacunarity, octaves);
	else if (type == 2 /* NODE_MUSGRAVE_HYBRID_MULTIFRACTAL */)
		return intensity * noise_musgrave_hybrid_multi_fractal(p, dimension, lacunarity, octaves, offset, gain);
	else if (type == 3 /* NODE_MUSGRAVE_RIDGED_MULTIFRACTAL */)
		return intensity * noise_musgrave_ridged_multi_fractal(p, dimension, lacunarity, octaves, offset, gain);
	else if (type == 4 /* NODE_MUSGRAVE_HETERO_TERRAIN */)
		return intensity * noise_musgrave_hetero_terrain(p, dimension, lacunarity, octaves, offset);
	return 0.0;
}

void node_tex_musgrave(vec3 co,
                       float scale,
                       float detail,
                       float dimension,
                       float lacunarity,
                       float offset,
                       float gain,
                       float type,
                       out vec4 color,
                       out float fac)
{
	fac = svm_musgrave(int(type),
	                   dimension,
	                   lacunarity,
	                   detail,
	                   offset,
	                   1.0,
	                   gain,
	                   co * scale);

	color = vec4(fac, fac, fac, 1.0);
}

void node_tex_sky(vec3 co, out vec4 color)
{
	color = vec4(1.0);
}

void node_tex_voronoi(vec3 co, float scale, float coloring, out vec4 color, out float fac)
{
	vec3 p = co * scale;
	int xx, yy, zz, xi, yi, zi;
	float da[4];
	vec3 pa[4];

	xi = floor_to_int(p[0]);
	yi = floor_to_int(p[1]);
	zi = floor_to_int(p[2]);

	da[0] = 1e+10;
	da[1] = 1e+10;
	da[2] = 1e+10;
	da[3] = 1e+10;

	for (xx = xi - 1; xx <= xi + 1; xx++) {
		for (yy = yi - 1; yy <= yi + 1; yy++) {
			for (zz = zi - 1; zz <= zi + 1; zz++) {
				vec3 ip = vec3(xx, yy, zz);
				vec3 vp = cellnoise_color(ip);
				vec3 pd = p - (vp + ip);
				float d = dot(pd, pd);
				vp += vec3(xx, yy, zz);
				if (d < da[0]) {
					da[3] = da[2];
					da[2] = da[1];
					da[1] = da[0];
					da[0] = d;
					pa[3] = pa[2];
					pa[2] = pa[1];
					pa[1] = pa[0];
					pa[0] = vp;
				}
				else if (d < da[1]) {
					da[3] = da[2];
					da[2] = da[1];
					da[1] = d;

					pa[3] = pa[2];
					pa[2] = pa[1];
					pa[1] = vp;
				}
				else if (d < da[2]) {
					da[3] = da[2];
					da[2] = d;

					pa[3] = pa[2];
					pa[2] = vp;
				}
				else if (d < da[3]) {
					da[3] = d;
					pa[3] = vp;
				}
			}
		}
	}

	if (coloring == 0.0) {
		fac = abs(da[0]);
		color = vec4(fac, fac, fac, 1);
	}
	else {
		color = vec4(cellnoise_color(pa[0]), 1);
		fac = (color.x + color.y + color.z) * (1.0 / 3.0);
	}
}

float calc_wave(vec3 p, float distortion, float detail, float detail_scale, int wave_type, int wave_profile)
{
	float n;

	if (wave_type == 0) /* type bands */
		n = (p.x + p.y + p.z) * 10.0;
	else /* type rings */
		n = length(p) * 20.0;

	if (distortion != 0.0)
		n += distortion * noise_turbulence(p * detail_scale, detail, 0);

	if (wave_profile == 0) { /* profile sin */
		return 0.5 + 0.5 * sin(n);
	}
	else { /* profile saw */
		n /= 2.0 * M_PI;
		n -= int(n);
		return (n < 0.0) ? n + 1.0 : n;
	}
}

void node_tex_wave(
        vec3 co, float scale, float distortion, float detail, float detail_scale, float wave_type, float wave_profile,
        out vec4 color, out float fac)
{
	float f;
	f = calc_wave(co * scale, distortion, detail, detail_scale, int(wave_type), int(wave_profile));

	color = vec4(f, f, f, 1.0);
	fac = f;
}

/* light path */

void node_light_path(
	out float is_camera_ray,
	out float is_shadow_ray,
	out float is_diffuse_ray,
	out float is_glossy_ray,
	out float is_singular_ray,
	out float is_reflection_ray,
	out float is_transmission_ray,
	out float ray_length,
	out float ray_depth,
	out float diffuse_depth,
	out float glossy_depth,
	out float transparent_depth,
	out float transmission_depth)
{
#ifndef PROBE_CAPTURE
	is_camera_ray = 1.0;
	is_glossy_ray = 0.0;
	is_diffuse_ray = 0.0;
	is_reflection_ray = 0.0;
	is_transmission_ray = 0.0;
#else
	is_camera_ray = 0.0;
	is_glossy_ray = 1.0;
	is_diffuse_ray = 1.0;
	is_reflection_ray = 1.0;
	is_transmission_ray = 1.0;
#endif
	is_shadow_ray = 0.0;
	is_singular_ray = 0.0;
	ray_length = 1.0;
	ray_depth = 1.0;
	diffuse_depth = 1.0;
	glossy_depth = 1.0;
	transparent_depth = 1.0;
	transmission_depth = 1.0;
}

void node_light_falloff(float strength, float tsmooth, out float quadratic, out float linear, out float constant)
{
	quadratic = strength;
	linear = strength;
	constant = strength;
}

void node_object_info(mat4 obmat, vec3 info, out vec3 location, out float object_index, out float material_index, out float random)
{
	location = obmat[3].xyz;
	object_index = info.x;
	material_index = info.y;
	random = info.z;
}

void node_normal_map(vec4 tangent, vec3 normal, vec3 texnormal, out vec3 outnormal)
{
	vec3 B = tangent.w * cross(normal, tangent.xyz);

	outnormal = texnormal.x * tangent.xyz + texnormal.y * B + texnormal.z * normal;
	outnormal = normalize(outnormal);
}

void node_bump(float strength, float dist, float height, vec3 N, vec3 surf_pos, float invert, out vec3 result)
{
	if (invert != 0.0) {
		dist *= -1.0;
	}
	vec3 dPdx = dFdx(surf_pos);
	vec3 dPdy = dFdy(surf_pos);

	/* Get surface tangents from normal. */
	vec3 Rx = cross(dPdy, N);
	vec3 Ry = cross(N, dPdx);

	/* Compute surface gradient and determinant. */
	float det = dot(dPdx, Rx);
	float absdet = abs(det);

	float dHdx = dFdx(height);
	float dHdy = dFdy(height);
	vec3 surfgrad = dHdx * Rx + dHdy * Ry;

	strength = max(strength, 0.0);

	result = normalize(absdet * N - dist * sign(det) * surfgrad);
	result = normalize(strength * result + (1.0 - strength) * N);
}

void node_bevel(float radius, vec3 N, out vec3 result)
{
	result = N;
}

/* output */

void node_output_material(Closure surface, Closure volume, float displacement, out Closure result)
{
#ifdef VOLUMETRICS
	result = volume;
#else
	result = surface;
#endif
}

uniform float backgroundAlpha;

void node_output_world(Closure surface, Closure volume, out Closure result)
{
#ifndef VOLUMETRICS
#ifdef EEVEE_ENGINE
	result.radiance = surface.radiance;
	result.opacity = backgroundAlpha;
#else
	result = Closure(surface.radiance, backgroundAlpha);
#endif
#else
	result = volume;
#endif /* VOLUMETRICS */
}

#ifndef VOLUMETRICS
/* TODO : clean this ifdef mess */
/* EEVEE output */
#ifdef EEVEE_ENGINE
void world_normals_get(out vec3 N)
{
	N = gl_FrontFacing ? worldNormal : -worldNormal;
}

void node_eevee_specular(
        vec4 diffuse, vec4 specular, float roughness, vec4 emissive, float transp, vec3 normal,
        float clearcoat, float clearcoat_roughness, vec3 clearcoat_normal,
        float occlusion, float ssr_id, out Closure result)
{
	vec3 out_diff, out_spec, ssr_spec;
	eevee_closure_default(normal, diffuse.rgb, specular.rgb, int(ssr_id), roughness, occlusion,
	                      out_diff, out_spec, ssr_spec);

	vec3 vN = normalize(mat3(ViewMatrix) * normal);
	result = CLOSURE_DEFAULT;
	result.radiance = out_diff * diffuse.rgb + out_spec + emissive.rgb;
	result.opacity = 1.0 - transp;
	result.ssr_data = vec4(ssr_spec, roughness);
	result.ssr_normal = normal_encode(vN, viewCameraVec);
	result.ssr_id = int(ssr_id);
}

#endif /* EEVEE_ENGINE */
#endif /* VOLUMETRICS */

/* ********************** matcap style render ******************** */

void material_preview_matcap(vec4 color, sampler2D ima, vec4 N, vec4 mask, out vec4 result)
{
	vec3 normal;
	
#ifndef USE_OPENSUBDIV
	/* remap to 0.0 - 1.0 range. This is done because OpenGL 2.0 clamps colors
	 * between shader stages and we want the full range of the normal */
	normal = 2.0 * N.xyz - vec3(1.0);
	normal.z = max(normal.z, 0.0);
	normal = normalize(normal);
#else
	normal = inpt.v.normal;
	mask = vec4(1.0);
#endif

	vec2 tex = 0.49 * normal.xy + vec2(0.5);

	result = texture(ima, tex) * mask;
}<|MERGE_RESOLUTION|>--- conflicted
+++ resolved
@@ -1004,13 +1004,8 @@
 
 void texco_uv(vec2 attuv, out vec3 uv)
 {
-<<<<<<< HEAD
-	/* disabled for now, works together with leaving out mtex_2d_mapping
-	   uv = vec3(attuv * 2.0 - vec2(1.0), 0.0); */
-=======
 	/* disabled for now, works together with leaving out mtex_2d_mapping */
 	// uv = vec3(attuv*2.0 - vec2(1.0, 1.0), 0.0); */
->>>>>>> e428ea3e
 	uv = vec3(attuv, 0.0);
 }
 
