--- conflicted
+++ resolved
@@ -532,39 +532,25 @@
   }
 }
 
-void GPU_viewport_draw_to_screen_ex(
-    GPUViewport *viewport, float x1, float x2, float y1, float y2, bool to_srgb)
-{
-<<<<<<< HEAD
-  GPUTexture *color = GPU_viewport_color_texture(viewport);
-=======
+void GPU_viewport_draw_to_screen(GPUViewport *viewport, const rcti *rect)
+{
   DefaultFramebufferList *dfbl = viewport->fbl;
   DefaultTextureList *dtxl = viewport->txl;
   GPUTexture *color = dtxl->color;
->>>>>>> cdfe5449
-
-  if (!color) {
+
+  if (dfbl->default_fb == NULL) {
     return;
   }
 
-<<<<<<< HEAD
+  const float w = (float)GPU_texture_width(color);
+  const float h = (float)GPU_texture_height(color);
+
+  BLI_assert(w == BLI_rcti_size_x(rect) + 1);
+  BLI_assert(h == BLI_rcti_size_y(rect) + 1);
+
   /* wmOrtho for the screen has this same offset */
   const float halfx = GLA_PIXEL_OFS / ABS(x2 - x1);
   const float halfy = GLA_PIXEL_OFS / ABS(y2 - y1);
-
-  GPUShader *shader = GPU_shader_get_builtin_shader(
-      to_srgb ? GPU_SHADER_2D_IMAGE_RECT_LINEAR_TO_SRGB : GPU_SHADER_2D_IMAGE_RECT_COLOR);
-  GPU_shader_bind(shader);
-=======
-  const float w = (float)GPU_texture_width(color);
-  const float h = (float)GPU_texture_height(color);
-
-  BLI_assert(w == BLI_rcti_size_x(rect) + 1);
-  BLI_assert(h == BLI_rcti_size_y(rect) + 1);
-
-  /* wmOrtho for the screen has this same offset */
-  const float halfx = GLA_PIXEL_OFS / w;
-  const float halfy = GLA_PIXEL_OFS / h;
 
   rctf pos_rect = {
       .xmin = rect->xmin,
@@ -592,7 +578,6 @@
 {
   DefaultFramebufferList *dfbl = viewport->fbl;
   DefaultTextureList *dtxl = viewport->txl;
->>>>>>> cdfe5449
 
   if (dfbl->default_fb == NULL) {
     return;
@@ -621,22 +606,6 @@
   dtxl->depth = NULL;
 }
 
-void GPU_viewport_draw_to_screen(GPUViewport *viewport, const rcti *rect)
-{
-  GPUTexture *color = GPU_viewport_color_texture(viewport);
-
-  if (color) {
-    const float w = (float)GPU_texture_width(color);
-    const float h = (float)GPU_texture_height(color);
-
-    BLI_assert(w == BLI_rcti_size_x(rect) + 1);
-    BLI_assert(h == BLI_rcti_size_y(rect) + 1);
-
-    GPU_viewport_draw_to_screen_ex(
-        viewport, rect->xmin, rect->xmin + w, rect->ymin, rect->ymin + h, false);
-  }
-}
-
 void GPU_viewport_unbind(GPUViewport *UNUSED(viewport))
 {
   GPU_framebuffer_restore();
