/*
 * This program is free software; you can redistribute it and/or
 * modify it under the terms of the GNU General Public License
 * as published by the Free Software Foundation; either version 2
 * of the License, or (at your option) any later version.
 *
 * This program is distributed in the hope that it will be useful,
 * but WITHOUT ANY WARRANTY; without even the implied warranty of
 * MERCHANTABILITY or FITNESS FOR A PARTICULAR PURPOSE.  See the
 * GNU General Public License for more details.
 *
 * You should have received a copy of the GNU General Public License
 * along with this program; if not, write to the Free Software Foundation,
 * Inc., 51 Franklin Street, Fifth Floor, Boston, MA 02110-1301, USA.
 *
 * The Original Code is Copyright (C) 2005 Blender Foundation.
 * All rights reserved.
 */

/** \file
 * \ingroup gpu
 *
 * Wrap OpenGL features such as textures, shaders and GLSL
 * with checks for drivers and GPU support.
 */

#include "DNA_userdef_types.h"

#include "GPU_capabilities.h"

#include "gpu_context_private.hh"

#include "gpu_capabilities_private.hh"

namespace blender::gpu {

GPUCapabilities GCaps;

}

using namespace blender::gpu;

/* -------------------------------------------------------------------- */
/** \name Capabilities
 * \{ */

int GPU_max_texture_size(void)
{
  return GCaps.max_texture_size;
}

int GPU_texture_size_with_limit(int res, bool limit_gl_texture_size)
{
  int size = GPU_max_texture_size();
  int reslimit = (limit_gl_texture_size && (U.glreslimit != 0)) ? min_ii(U.glreslimit, size) :
                                                                  size;
  return min_ii(reslimit, res);
}

int GPU_max_texture_layers(void)
{
  return GCaps.max_texture_layers;
}

int GPU_max_textures_vert(void)
{
  return GCaps.max_textures_vert;
}

int GPU_max_textures_geom(void)
{
  return GCaps.max_textures_geom;
}

int GPU_max_textures_frag(void)
{
  return GCaps.max_textures_frag;
}

int GPU_max_textures(void)
{
  return GCaps.max_textures;
}

<<<<<<< HEAD
int GPU_max_work_group_count(int index)
{
  return GCaps.max_work_group_count[index];
}

int GPU_max_work_group_size(int index)
{
  return GCaps.max_work_group_size[index];
=======
int GPU_max_uniforms_vert(void)
{
  return GCaps.max_uniforms_vert;
}

int GPU_max_uniforms_frag(void)
{
  return GCaps.max_uniforms_frag;
}

int GPU_max_batch_indices(void)
{
  return GCaps.max_batch_indices;
}

int GPU_max_batch_vertices(void)
{
  return GCaps.max_batch_vertices;
}

int GPU_max_vertex_attribs(void)
{
  return GCaps.max_vertex_attribs;
}

int GPU_max_varying_floats(void)
{
  return GCaps.max_varying_floats;
}

int GPU_extensions_len(void)
{
  return GCaps.extensions_len;
}

const char *GPU_extension_get(int i)
{
  return GCaps.extension_get ? GCaps.extension_get(i) : "\0";
>>>>>>> 87055dc7
}

bool GPU_mip_render_workaround(void)
{
  return GCaps.mip_render_workaround;
}

bool GPU_depth_blitting_workaround(void)
{
  return GCaps.depth_blitting_workaround;
}

bool GPU_use_main_context_workaround(void)
{
  return GCaps.use_main_context_workaround;
}

bool GPU_crappy_amd_driver(void)
{
  /* Currently are the same drivers with the `unused_fb_slot` problem. */
  return GCaps.broken_amd_driver;
}

bool GPU_use_hq_normals_workaround(void)
{
  return GCaps.use_hq_normals_workaround;
}

bool GPU_compute_shader_support(void)
{
  return GCaps.compute_shader_support;
}

bool GPU_shader_storage_buffer_objects_support(void)
{
  return GCaps.shader_storage_buffer_objects_support;
}

bool GPU_shader_image_load_store_support(void)
{
  return GCaps.shader_image_load_store_support;
}

/** \} */

/* -------------------------------------------------------------------- */
/** \name Memory statistics
 * \{ */

bool GPU_mem_stats_supported(void)
{
  return GCaps.mem_stats_support;
}

void GPU_mem_stats_get(int *totalmem, int *freemem)
{
  Context::get()->memory_statistics_get(totalmem, freemem);
}

/* Return support for the active context + window. */
bool GPU_stereo_quadbuffer_support(void)
{
  return Context::get()->front_right != nullptr;
}

/** \} */<|MERGE_RESOLUTION|>--- conflicted
+++ resolved
@@ -82,7 +82,6 @@
   return GCaps.max_textures;
 }
 
-<<<<<<< HEAD
 int GPU_max_work_group_count(int index)
 {
   return GCaps.max_work_group_count[index];
@@ -91,7 +90,8 @@
 int GPU_max_work_group_size(int index)
 {
   return GCaps.max_work_group_size[index];
-=======
+}
+
 int GPU_max_uniforms_vert(void)
 {
   return GCaps.max_uniforms_vert;
@@ -130,7 +130,6 @@
 const char *GPU_extension_get(int i)
 {
   return GCaps.extension_get ? GCaps.extension_get(i) : "\0";
->>>>>>> 87055dc7
 }
 
 bool GPU_mip_render_workaround(void)
