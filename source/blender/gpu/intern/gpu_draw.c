/*
 * ***** BEGIN GPL LICENSE BLOCK *****
 *
 * This program is free software; you can redistribute it and/or
 * modify it under the terms of the GNU General Public License
 * as published by the Free Software Foundation; either version 2
 * of the License, or (at your option) any later version.
 *
 * This program is distributed in the hope that it will be useful,
 * but WITHOUT ANY WARRANTY; without even the implied warranty of
 * MERCHANTABILITY or FITNESS FOR A PARTICULAR PURPOSE.  See the
 * GNU General Public License for more details.
 *
 * You should have received a copy of the GNU General Public License
 * along with this program; if not, write to the Free Software Foundation,
 * Inc., 51 Franklin Street, Fifth Floor, Boston, MA 02110-1301, USA.
 *
 * The Original Code is Copyright (C) 2005 Blender Foundation.
 * All rights reserved.
 *
 * The Original Code is: all of this file.
 *
 * Contributor(s): Brecht Van Lommel.
 *
 * ***** END GPL LICENSE BLOCK *****
 */

/** \file blender/gpu/intern/gpu_draw.c
 *  \ingroup gpu
 *
 * Utility functions for dealing with OpenGL texture & material context,
 * mipmap generation and light objects.
 *
 * These are some obscure rendering functions shared between the
 * game engine and the blender, in this module to avoid duplication
 * and abstract them away from the rest a bit.
 */

#include <string.h>

#include "GPU_glew.h"
#include "GPU_debug.h"

#include "BLI_blenlib.h"
#include "BLI_linklist.h"
#include "BLI_math.h"
#include "BLI_threads.h"
#include "BLI_utildefines.h"

#include "DNA_lamp_types.h"
#include "DNA_material_types.h"
#include "DNA_mesh_types.h"
#include "DNA_meshdata_types.h"
#include "DNA_modifier_types.h"
#include "DNA_node_types.h"
#include "DNA_object_types.h"
#include "DNA_scene_types.h"
#include "DNA_smoke_types.h"
#include "DNA_view3d_types.h"
#include "DNA_particle_types.h"

#include "MEM_guardedalloc.h"

#include "IMB_imbuf.h"
#include "IMB_imbuf_types.h"

#include "BKE_bmfont.h"
#include "BKE_global.h"
#include "BKE_image.h"
#include "BKE_main.h"
#include "BKE_material.h"
#include "BKE_node.h"
#include "BKE_object.h"
#include "BKE_scene.h"
#include "BKE_subsurf.h"
#include "BKE_DerivedMesh.h"

#include "GPU_basic_shader.h"
#include "GPU_buffers.h"
#include "GPU_draw.h"
#include "GPU_extensions.h"
#include "GPU_material.h"
#include "GPU_shader.h"
#include "GPU_texture.h"
#include "GPU_probe.h"
#include "GPU_pbr.h"

#include "PIL_time.h"

#include "smoke_API.h"

#ifdef WITH_OPENSUBDIV
#  include "BKE_editmesh.h"

#  include "gpu_codegen.h"
#endif

extern Material defmaterial; /* from material.c */

/* Text Rendering */

static void gpu_mcol(unsigned int ucol)
{
	/* mcol order is swapped */
	const char *cp = (char *)&ucol;
	glColor3ub(cp[3], cp[2], cp[1]);
}

void GPU_render_text(
        MTexPoly *mtexpoly, int mode,
        const char *textstr, int textlen, unsigned int *col,
        const float *v_quad[4], const float *uv_quad[4],
        int glattrib)
{
	if ((mode & GEMAT_TEXT) && (textlen > 0) && mtexpoly->tpage) {
		const float *v1 = v_quad[0];
		const float *v2 = v_quad[1];
		const float *v3 = v_quad[2];
		const float *v4 = v_quad[3];
		Image *ima = (Image *)mtexpoly->tpage;
		const size_t textlen_st = textlen;
		float centerx, centery, sizex, sizey, transx, transy, movex, movey, advance;
		
		/* multiline */
		float line_start = 0.0f, line_height;
		
		if (v4)
			line_height = max_ffff(v1[1], v2[1], v3[1], v4[2]) - min_ffff(v1[1], v2[1], v3[1], v4[2]);
		else
			line_height = max_fff(v1[1], v2[1], v3[1]) - min_fff(v1[1], v2[1], v3[1]);
		line_height *= 1.2f; /* could be an option? */
		/* end multiline */

		
		/* color has been set */
		if (mtexpoly->mode & TF_OBCOL)
			col = NULL;
		else if (!col)
			glColor3f(1.0f, 1.0f, 1.0f);

		glPushMatrix();
		
		/* get the tab width */
		ImBuf *first_ibuf = BKE_image_get_first_ibuf(ima);
		matrixGlyph(first_ibuf, ' ', &centerx, &centery,
			&sizex, &sizey, &transx, &transy, &movex, &movey, &advance);
		
		float advance_tab = advance * 4; /* tab width could also be an option */
		
		
		for (size_t index = 0; index < textlen_st; ) {
			unsigned int character;
			float uv[4][2];

			/* lets calculate offset stuff */
			character = BLI_str_utf8_as_unicode_and_size_safe(textstr + index, &index);
			
			if (character == '\n') {
				glTranslatef(line_start, -line_height, 0.0f);
				line_start = 0.0f;
				continue;
			}
			else if (character == '\t') {
				glTranslatef(advance_tab, 0.0f, 0.0f);
				line_start -= advance_tab; /* so we can go back to the start of the line */
				continue;
				
			}
			else if (character > USHRT_MAX) {
				/* not much we can do here bmfonts take ushort */
				character = '?';
			}
			
			/* space starts at offset 1 */
			/* character = character - ' ' + 1; */
			matrixGlyph(first_ibuf, character, & centerx, &centery,
				&sizex, &sizey, &transx, &transy, &movex, &movey, &advance);

			uv[0][0] = (uv_quad[0][0] - centerx) * sizex + transx;
			uv[0][1] = (uv_quad[0][1] - centery) * sizey + transy;
			uv[1][0] = (uv_quad[1][0] - centerx) * sizex + transx;
			uv[1][1] = (uv_quad[1][1] - centery) * sizey + transy;
			uv[2][0] = (uv_quad[2][0] - centerx) * sizex + transx;
			uv[2][1] = (uv_quad[2][1] - centery) * sizey + transy;
			
			glBegin(GL_POLYGON);
			if (glattrib >= 0) glVertexAttrib2fv(glattrib, uv[0]);
			else glTexCoord2fv(uv[0]);
			if (col) gpu_mcol(col[0]);
			glVertex3f(sizex * v1[0] + movex, sizey * v1[1] + movey, v1[2]);
			
			if (glattrib >= 0) glVertexAttrib2fv(glattrib, uv[1]);
			else glTexCoord2fv(uv[1]);
			if (col) gpu_mcol(col[1]);
			glVertex3f(sizex * v2[0] + movex, sizey * v2[1] + movey, v2[2]);

			if (glattrib >= 0) glVertexAttrib2fv(glattrib, uv[2]);
			else glTexCoord2fv(uv[2]);
			if (col) gpu_mcol(col[2]);
			glVertex3f(sizex * v3[0] + movex, sizey * v3[1] + movey, v3[2]);

			if (v4) {
				uv[3][0] = (uv_quad[3][0] - centerx) * sizex + transx;
				uv[3][1] = (uv_quad[3][1] - centery) * sizey + transy;

				if (glattrib >= 0) glVertexAttrib2fv(glattrib, uv[3]);
				else glTexCoord2fv(uv[3]);
				if (col) gpu_mcol(col[3]);
				glVertex3f(sizex * v4[0] + movex, sizey * v4[1] + movey, v4[2]);
			}
			glEnd();

			glTranslatef(advance, 0.0f, 0.0f);
			line_start -= advance; /* so we can go back to the start of the line */
		}
		glPopMatrix();

		BKE_image_release_ibuf(ima, first_ibuf, NULL);
	}
}

/* Checking powers of two for images since OpenGL ES requires it */

static bool is_power_of_2_resolution(int w, int h)
{
	return is_power_of_2_i(w) && is_power_of_2_i(h);
}

static bool is_over_resolution_limit(GLenum textarget, int w, int h)
{
	int size = (textarget == GL_TEXTURE_2D) ?
	        GPU_max_texture_size() : GPU_max_cube_map_size();
	int reslimit = (U.glreslimit != 0) ?
		min_ii(U.glreslimit, size) : size;

	return (w > reslimit || h > reslimit);
}

static int smaller_power_of_2_limit(int num)
{
	int reslimit = (U.glreslimit != 0) ?
	        min_ii(U.glreslimit, GPU_max_texture_size()) :
	        GPU_max_texture_size();
	/* take texture clamping into account */
	if (num > reslimit)
		return reslimit;

	return power_of_2_min_i(num);
}

/* Current OpenGL state caching for GPU_set_tpage */

static struct GPUTextureState {
	int curtile, tile;
	int curtilemode, tilemode;
	int curtileXRep, tileXRep;
	int curtileYRep, tileYRep;
	Image *ima, *curima;

	/* also controls min/mag filtering */
	bool domipmap;
	/* only use when 'domipmap' is set */
	bool linearmipmap;
	/* store this so that new images created while texture painting won't be set to mipmapped */
	bool texpaint;

	int alphablend;
	float anisotropic;
	int gpu_mipmap;
	MTexPoly *lasttface;
} GTS = {0, 0, 0, 0, 0, 0, 0, 0, NULL, NULL, 1, 0, 0, -1, 1.0f, 0, NULL};

/* Mipmap settings */

void GPU_set_gpu_mipmapping(int gpu_mipmap)
{
	int old_value = GTS.gpu_mipmap;

	/* only actually enable if it's supported */
	GTS.gpu_mipmap = gpu_mipmap && GLEW_EXT_framebuffer_object;

	if (old_value != GTS.gpu_mipmap) {
		GPU_free_images();
	}
}

void GPU_generate_mipmap(GLenum target)
{
	const bool is_ati = GPU_type_matches(GPU_DEVICE_ATI, GPU_OS_ANY, GPU_DRIVER_ANY);
	int target_enabled = 0;

	if (GLEW_ARB_seamless_cube_map) {
		glEnable(GL_TEXTURE_CUBE_MAP_SEAMLESS);
	}

	/* work around bug in ATI driver, need to have GL_TEXTURE_2D enabled
	 * http://www.opengl.org/wiki/Common_Mistakes#Automatic_mipmap_generation */
	if (is_ati) {
		target_enabled = glIsEnabled(target);
		if (!target_enabled)
			glEnable(target);
	}

	/* TODO: simplify when we transition to GL >= 3 */
	if (GLEW_VERSION_3_0 || GLEW_ARB_framebuffer_object)
		glGenerateMipmap(target);
	else if (GLEW_EXT_framebuffer_object)
		glGenerateMipmapEXT(target);

	if (is_ati && !target_enabled)
		glDisable(target);
}

void GPU_set_mipmap(bool mipmap)
{
	if (GTS.domipmap != mipmap) {
		GPU_free_images();
		GTS.domipmap = mipmap;
	}
}

void GPU_set_linear_mipmap(bool linear)
{
	if (GTS.linearmipmap != linear) {
		GTS.linearmipmap = linear;
	}
}

bool GPU_get_mipmap(void)
{
	return GTS.domipmap && !GTS.texpaint;
}

bool GPU_get_linear_mipmap(void)
{
	return GTS.linearmipmap;
}

static GLenum gpu_get_mipmap_filter(bool mag)
{
	/* linearmipmap is off by default *when mipmapping is off,
	 * use unfiltered display */
	if (mag) {
		if (GTS.domipmap)
			return GL_LINEAR;
		else
			return GL_NEAREST;
	}
	else {
		if (GTS.domipmap) {
			if (GTS.linearmipmap) {
				return GL_LINEAR_MIPMAP_LINEAR;
			}
			else {
				return GL_LINEAR_MIPMAP_NEAREST;
			}
		}
		else {
			return GL_NEAREST;
		}
	}
}

/* Anisotropic filtering settings */
void GPU_set_anisotropic(float value)
{
	if (GTS.anisotropic != value) {
		GPU_free_images();

		/* Clamp value to the maximum value the graphics card supports */
		const float max = GPU_max_texture_anisotropy();
		if (value > max)
			value = max;

		GTS.anisotropic = value;
	}
}

float GPU_get_anisotropic(void)
{
	return GTS.anisotropic;
}

/* Set OpenGL state for an MTFace */

static void gpu_make_repbind(Image *ima)
{
	ImBuf *ibuf = BKE_image_acquire_ibuf(ima, NULL, NULL);
	if (ibuf == NULL)
		return;

	if (ima->repbind) {
		glDeleteTextures(ima->totbind, (GLuint *)ima->repbind);
		MEM_freeN(ima->repbind);
		ima->repbind = NULL;
		ima->tpageflag &= ~IMA_MIPMAP_COMPLETE;
	}

	ima->totbind = ima->xrep * ima->yrep;

	if (ima->totbind > 1) {
		ima->repbind = MEM_callocN(sizeof(int) * ima->totbind, "repbind");
	}

	BKE_image_release_ibuf(ima, ibuf, NULL);
}

static unsigned int *gpu_get_image_bindcode(Image *ima, GLenum textarget)
{
	unsigned int *bind = 0;

	if (textarget == GL_TEXTURE_2D)
		bind = &ima->bindcode[TEXTARGET_TEXTURE_2D];
	else if (textarget == GL_TEXTURE_CUBE_MAP)
		bind = &ima->bindcode[TEXTARGET_TEXTURE_CUBE_MAP];

	return bind;
}

void GPU_clear_tpage(bool force)
{
	if (GTS.lasttface == NULL && !force)
		return;
	
	GTS.lasttface = NULL;
	GTS.curtile = 0;
	GTS.curima = NULL;
	if (GTS.curtilemode != 0) {
		glMatrixMode(GL_TEXTURE);
		glLoadIdentity();
		glMatrixMode(GL_MODELVIEW);
	}
	GTS.curtilemode = 0;
	GTS.curtileXRep = 0;
	GTS.curtileYRep = 0;
	GTS.alphablend = -1;
	
	glDisable(GL_BLEND);
	glDisable(GL_TEXTURE_2D);
	glDisable(GL_TEXTURE_GEN_S);
	glDisable(GL_TEXTURE_GEN_T);
	glDisable(GL_ALPHA_TEST);
}

static void gpu_set_alpha_blend(GPUBlendMode alphablend)
{
	if (alphablend == GPU_BLEND_SOLID) {
		glDisable(GL_BLEND);
		glDisable(GL_ALPHA_TEST);
		glDisable(GL_SAMPLE_ALPHA_TO_COVERAGE);
		glBlendFunc(GL_SRC_ALPHA, GL_ONE_MINUS_SRC_ALPHA);
	}
	else if (alphablend == GPU_BLEND_ADD) {
		glEnable(GL_BLEND);
		glBlendFunc(GL_ONE, GL_ONE);
		glDisable(GL_ALPHA_TEST);
		glDisable(GL_SAMPLE_ALPHA_TO_COVERAGE);
	}
	else if (ELEM(alphablend, GPU_BLEND_ALPHA, GPU_BLEND_ALPHA_SORT)) {
		glEnable(GL_BLEND);
		glDisable(GL_SAMPLE_ALPHA_TO_COVERAGE);

		/* for OpenGL render we use the alpha channel, this makes alpha blend correct */
		glBlendFuncSeparate(GL_SRC_ALPHA, GL_ONE_MINUS_SRC_ALPHA, GL_ONE, GL_ONE_MINUS_SRC_ALPHA);
		
		/* if U.glalphaclip == 1.0, some cards go bonkers...
		 * turn off alpha test in this case */

		/* added after 2.45 to clip alpha */
		if (U.glalphaclip == 1.0f) {
			glDisable(GL_ALPHA_TEST);
		}
		else {
			glEnable(GL_ALPHA_TEST);
			glAlphaFunc(GL_GREATER, U.glalphaclip);
		}
	}
	else if (alphablend == GPU_BLEND_CLIP) {
		glDisable(GL_BLEND);
		glDisable(GL_SAMPLE_ALPHA_TO_COVERAGE);
		glEnable(GL_ALPHA_TEST);
		glAlphaFunc(GL_GREATER, 0.5f);
	}
	else if (alphablend == GPU_BLEND_ALPHA_TO_COVERAGE) {
		glEnable(GL_ALPHA_TEST);
		glAlphaFunc(GL_GREATER, U.glalphaclip);
		glEnable(GL_SAMPLE_ALPHA_TO_COVERAGE);
	}
}

static void gpu_verify_alpha_blend(int alphablend)
{
	/* verify alpha blending modes */
	if (GTS.alphablend == alphablend)
		return;

	gpu_set_alpha_blend(alphablend);
	GTS.alphablend = alphablend;
}

static void gpu_verify_reflection(Image *ima)
{
	if (ima && (ima->flag & IMA_REFLECT)) {
		/* enable reflection mapping */
		glTexGeni(GL_S, GL_TEXTURE_GEN_MODE, GL_SPHERE_MAP);
		glTexGeni(GL_T, GL_TEXTURE_GEN_MODE, GL_SPHERE_MAP);

		glEnable(GL_TEXTURE_GEN_S);
		glEnable(GL_TEXTURE_GEN_T);
	}
	else {
		/* disable reflection mapping */
		glDisable(GL_TEXTURE_GEN_S);
		glDisable(GL_TEXTURE_GEN_T);
	}
}

<<<<<<< HEAD
int GPU_verify_image(Image *ima, ImageUser *iuser, int textarget, int tftile, bool compare, bool mipmap, bool is_data,  bool is_envmap)
=======
typedef struct VerifyThreadData {
	ImBuf *ibuf;
	float *srgb_frect;
} VerifyThreadData;

static void gpu_verify_high_bit_srgb_buffer_slice(float *srgb_frect,
                                                  ImBuf *ibuf,
                                                  const int start_line,
                                                  const int height)
{
	size_t offset = ibuf->channels * start_line * ibuf->x;
	float *current_srgb_frect = srgb_frect + offset;
	float *current_rect_float = ibuf->rect_float + offset;
	IMB_buffer_float_from_float(current_srgb_frect,
	                            current_rect_float,
	                            ibuf->channels,
	                            IB_PROFILE_SRGB,
	                            IB_PROFILE_LINEAR_RGB, true,
	                            ibuf->x, height,
	                            ibuf->x, ibuf->x);
	IMB_buffer_float_unpremultiply(current_srgb_frect, ibuf->x, height);
	/* Clamp buffer colors to 1.0 to avoid artifacts due to glu for hdr images. */
	IMB_buffer_float_clamp(current_srgb_frect, ibuf->x, height);
}

static void verify_thread_do(void *data_v,
                             int start_scanline,
                             int num_scanlines)
{
	VerifyThreadData *data = (VerifyThreadData *)data_v;
	gpu_verify_high_bit_srgb_buffer_slice(data->srgb_frect,
	                                      data->ibuf,
	                                      start_scanline,
	                                      num_scanlines);
}

static void gpu_verify_high_bit_srgb_buffer(float *srgb_frect,
                                            ImBuf *ibuf)
{
	if (ibuf->y < 64) {
		gpu_verify_high_bit_srgb_buffer_slice(srgb_frect,
		                                      ibuf,
		                                      0, ibuf->y);
	}
	else {
		VerifyThreadData data;
		data.ibuf = ibuf;
		data.srgb_frect = srgb_frect;
		IMB_processor_apply_threaded_scanlines(ibuf->y, verify_thread_do, &data);
	}
}

int GPU_verify_image(Image *ima, ImageUser *iuser, int textarget, int tftile, bool compare, bool mipmap, bool is_data)
>>>>>>> 7e120f3a
{
	unsigned int *bind = NULL;
	int tpx = 0, tpy = 0;
	unsigned int *rect = NULL;
	float *frect = NULL;
	float *srgb_frect = NULL;
	/* flag to determine whether deep format is used */
	bool use_high_bit_depth = false, do_color_management = false;

	/* initialize tile mode and number of repeats */
	GTS.ima = ima;
	GTS.tilemode = (ima && (ima->tpageflag & (IMA_TILES | IMA_TWINANIM)));
	GTS.tileXRep = 0;
	GTS.tileYRep = 0;

	/* setting current tile according to frame */
	if (ima && (ima->tpageflag & IMA_TWINANIM))
		GTS.tile = ima->lastframe;
	else
		GTS.tile = tftile;

	GTS.tile = MAX2(0, GTS.tile);

	if (ima) {
		GTS.tileXRep = ima->xrep;
		GTS.tileYRep = ima->yrep;
	}

	/* if same image & tile, we're done */
	if (compare && ima == GTS.curima && GTS.curtile == GTS.tile &&
	    GTS.tilemode == GTS.curtilemode && GTS.curtileXRep == GTS.tileXRep &&
	    GTS.curtileYRep == GTS.tileYRep)
	{
		return (ima != NULL);
	}

	/* if tiling mode or repeat changed, change texture matrix to fit */
	if (GTS.tilemode != GTS.curtilemode || GTS.curtileXRep != GTS.tileXRep ||
	    GTS.curtileYRep != GTS.tileYRep)
	{
		glMatrixMode(GL_TEXTURE);
		glLoadIdentity();

		if (ima && (ima->tpageflag & IMA_TILES))
			glScalef(ima->xrep, ima->yrep, 1.0f);

		glMatrixMode(GL_MODELVIEW);
	}

	/* check if we have a valid image */
	if (ima == NULL || ima->ok == 0)
		return 0;

	/* check if we have a valid image buffer */
	ImBuf *ibuf = BKE_image_acquire_ibuf(ima, iuser, NULL);

	if (ibuf == NULL)
		return 0;

	if (ibuf->rect_float) {
		if (U.use_16bit_textures) {
			/* use high precision textures. This is relatively harmless because OpenGL gives us
			 * a high precision format only if it is available */
			use_high_bit_depth = true;
		}
		else if (ibuf->rect == NULL) {
			IMB_rect_from_float(ibuf);
		}
		/* we may skip this in high precision, but if not, we need to have a valid buffer here */
		else if (ibuf->userflags & IB_RECT_INVALID) {
			IMB_rect_from_float(ibuf);
		}

		/* TODO unneeded when float images are correctly treated as linear always */
		if (!is_data) {
			do_color_management = true;
		}
	}

	/* currently, tpage refresh is used by ima sequences */
	if (ima->tpageflag & IMA_TPAGE_REFRESH) {
		GPU_free_image(ima);
		ima->tpageflag &= ~IMA_TPAGE_REFRESH;
	}
	
	if (GTS.tilemode) {
		/* tiled mode */
		if (ima->repbind == NULL) gpu_make_repbind(ima);
		if (GTS.tile >= ima->totbind) GTS.tile = 0;
		
		/* this happens when you change repeat buttons */
		if (ima->repbind && textarget == GL_TEXTURE_2D) bind = &ima->repbind[GTS.tile];
		else bind = gpu_get_image_bindcode(ima, textarget);
		
		if (*bind == 0) {
			short texwindx = ibuf->x / ima->xrep;
			short texwindy = ibuf->y / ima->yrep;
			
			if (GTS.tile >= ima->xrep * ima->yrep)
				GTS.tile = ima->xrep * ima->yrep - 1;
	
			short texwinsy = GTS.tile / ima->xrep;
			short texwinsx = GTS.tile - texwinsy * ima->xrep;
	
			texwinsx *= texwindx;
			texwinsy *= texwindy;
	
			tpx = texwindx;
			tpy = texwindy;

			if (use_high_bit_depth) {
				if (do_color_management) {
					srgb_frect = MEM_mallocN(ibuf->x * ibuf->y * sizeof(float) * 4, "floar_buf_col_cor");
<<<<<<< HEAD
					IMB_buffer_float_from_float(srgb_frect, ibuf->rect_float,
						ibuf->channels, IB_PROFILE_SRGB, IB_PROFILE_LINEAR_RGB, true,
						ibuf->x, ibuf->y, ibuf->x, ibuf->x);
					IMB_buffer_float_unpremultiply(srgb_frect, ibuf->x, ibuf->y);
					/* clamp buffer colors to 1.0 to avoid artifacts due to glu for hdr images */
					if (!GTS.gpu_mipmap && ibuf->miptot == 1)
						IMB_buffer_float_clamp(srgb_frect, ibuf->x, ibuf->y);
=======
					gpu_verify_high_bit_srgb_buffer(srgb_frect, ibuf);
>>>>>>> 7e120f3a
					frect = srgb_frect + texwinsy * ibuf->x + texwinsx;
				}
				else {
					frect = ibuf->rect_float + texwinsy * ibuf->x + texwinsx;
				}
			}
			else {
				rect = ibuf->rect + texwinsy * ibuf->x + texwinsx;
			}
		}
	}
	else {
		/* regular image mode */
		bind = gpu_get_image_bindcode(ima, textarget);

		if (*bind == 0) {
			tpx = ibuf->x;
			tpy = ibuf->y;
			rect = ibuf->rect;
			if (use_high_bit_depth) {
				if (do_color_management) {
					frect = srgb_frect = MEM_mallocN(ibuf->x * ibuf->y * sizeof(*srgb_frect) * 4, "floar_buf_col_cor");
<<<<<<< HEAD
					IMB_buffer_float_from_float(
					        srgb_frect, ibuf->rect_float,
					        ibuf->channels, IB_PROFILE_SRGB, IB_PROFILE_LINEAR_RGB, true,
					        ibuf->x, ibuf->y, ibuf->x, ibuf->x);
					IMB_buffer_float_unpremultiply(srgb_frect, ibuf->x, ibuf->y);
					/* clamp buffer colors to 1.0 to avoid artifacts due to glu for hdr images */
					if (!GTS.gpu_mipmap && ibuf->miptot == 1)
						IMB_buffer_float_clamp(srgb_frect, ibuf->x, ibuf->y);
=======
					gpu_verify_high_bit_srgb_buffer(srgb_frect, ibuf);
>>>>>>> 7e120f3a
				}
				else
					frect = ibuf->rect_float;
			}
		}
	}

	if (*bind != 0) {
		/* enable opengl drawing with textures */
		glBindTexture(textarget, *bind);
		BKE_image_release_ibuf(ima, ibuf, NULL);
		return *bind;
	}

	const int rectw = tpx;
	const int recth = tpy;

	unsigned *tilerect = NULL;
	float *ftilerect = NULL;

	/* for tiles, copy only part of image into buffer */
	if (GTS.tilemode) {
		if (use_high_bit_depth) {
			ftilerect = MEM_mallocN(rectw * recth * sizeof(*ftilerect), "tilerect");

			for (int y = 0; y < recth; y++) {
				const float *frectrow = &frect[y * ibuf->x];
				float *ftilerectrow = &ftilerect[y * rectw];

				memcpy(ftilerectrow, frectrow, tpx * sizeof(*frectrow));
			}

			frect = ftilerect;
		}
		else {
			tilerect = MEM_mallocN(rectw * recth * sizeof(*tilerect), "tilerect");

			for (int y = 0; y < recth; y++) {
				const unsigned *rectrow = &rect[y * ibuf->x];
				unsigned *tilerectrow = &tilerect[y * rectw];

				memcpy(tilerectrow, rectrow, tpx * sizeof(*rectrow));
			}
			
			rect = tilerect;
		}
	}

#ifdef WITH_DDS
	if (ibuf->ftype == IMB_FTYPE_DDS)
		GPU_create_gl_tex_compressed(bind, rect, rectw, recth, textarget, mipmap, ima, ibuf);
	else
#endif
		GPU_create_gl_tex(bind, rect, frect, rectw, recth, textarget, mipmap, use_high_bit_depth, ima, is_envmap);
	
	/* mark as non-color data texture */
	if (*bind) {
		if (is_data)
			ima->tpageflag |= IMA_GLBIND_IS_DATA;	
		else
			ima->tpageflag &= ~IMA_GLBIND_IS_DATA;	
	}

	/* clean up */
	if (tilerect)
		MEM_freeN(tilerect);
	if (ftilerect)
		MEM_freeN(ftilerect);
	if (srgb_frect)
		MEM_freeN(srgb_frect);

	BKE_image_release_ibuf(ima, ibuf, NULL);

	return *bind;
}

static void **gpu_gen_cube_map(unsigned int *rect, float *frect, int rectw, int recth, bool use_high_bit_depth)
{
	size_t block_size = use_high_bit_depth ? sizeof(float) * 4 : sizeof(unsigned char) * 4;
	void **sides = NULL;
	int h = recth / 2;
	int w = rectw / 3;

	if ((use_high_bit_depth && frect == NULL) || (!use_high_bit_depth && rect == NULL) || w != h)
		return sides;

	/* PosX, NegX, PosY, NegY, PosZ, NegZ */
	sides = MEM_mallocN(sizeof(void *) * 6, "");
	for (int i = 0; i < 6; i++)
		sides[i] = MEM_mallocN(block_size * w * h, "");

	/* divide image into six parts */
	/* ______________________
	 * |      |      |      |
	 * | NegX | NegY | PosX |
	 * |______|______|______|
	 * |      |      |      |
	 * | NegZ | PosZ | PosY |
	 * |______|______|______|
	*/
	if (use_high_bit_depth) {
		float (*frectb)[4] = (float(*)[4])frect;
		float (**fsides)[4] = (float(**)[4])sides;

		for (int y = 0; y < h; y++) {
			for (int x = 0; x < w; x++) {
				memcpy(&fsides[0][x * h + y], &frectb[(recth - y - 1) * rectw + 2 * w + x], block_size);
				memcpy(&fsides[1][x * h + y], &frectb[(y + h) * rectw + w - 1 - x], block_size);
				memcpy(&fsides[3][y * w + x], &frectb[(recth - y - 1) * rectw + 2 * w - 1 - x], block_size);
				memcpy(&fsides[5][y * w + x], &frectb[(h - y - 1) * rectw + w - 1 - x], block_size);
			}
			memcpy(&fsides[2][y * w], frectb[y * rectw + 2 * w], block_size * w);
			memcpy(&fsides[4][y * w], frectb[y * rectw + w], block_size * w);
		}
	}
	else {
		unsigned int **isides = (unsigned int **)sides;

		for (int y = 0; y < h; y++) {
			for (int x = 0; x < w; x++) {
				isides[0][x * h + y] = rect[(recth - y - 1) * rectw + 2 * w + x];
				isides[1][x * h + y] = rect[(y + h) * rectw + w - 1 - x];
				isides[3][y * w + x] = rect[(recth - y - 1) * rectw + 2 * w - 1 - x];
				isides[5][y * w + x] = rect[(h - y - 1) * rectw + w - 1 - x];
			}
			memcpy(&isides[2][y * w], &rect[y * rectw + 2 * w], block_size * w);
			memcpy(&isides[4][y * w], &rect[y * rectw + w], block_size * w);
		}
	}

	return sides;
}

static void gpu_del_cube_map(void **cube_map)
{
	int i;
	if (cube_map == NULL)
		return;
	for (i = 0; i < 6; i++)
		MEM_freeN(cube_map[i]);
	MEM_freeN(cube_map);
}

/* Image *ima can be NULL */
void GPU_create_gl_tex(unsigned int *bind, unsigned int *rect, float *frect, int rectw, int recth,
	int textarget, bool mipmap, bool use_high_bit_depth, Image *ima, bool is_envmap)
{
	ImBuf *ibuf = NULL;

	int tpx = rectw;
	int tpy = recth;

	/* scale if not a power of two. this is not strictly necessary for newer
	 * GPUs (OpenGL version >= 2.0) since they support non-power-of-two-textures
	 * Then don't bother scaling for hardware that supports NPOT textures! */
	if (textarget == GL_TEXTURE_2D &&
	    ((!GPU_full_non_power_of_two_support() && !is_power_of_2_resolution(rectw, recth)) ||
	     is_over_resolution_limit(textarget, rectw, recth)))
	{
		rectw = smaller_power_of_2_limit(rectw);
		recth = smaller_power_of_2_limit(recth);

		if (use_high_bit_depth) {
			ibuf = IMB_allocFromBuffer(NULL, frect, tpx, tpy);
			IMB_scaleImBuf(ibuf, rectw, recth);

			frect = ibuf->rect_float;
		}
		else {
			ibuf = IMB_allocFromBuffer(rect, NULL, tpx, tpy);
			IMB_scaleImBuf(ibuf, rectw, recth);

			rect = ibuf->rect;
		}
	}

	/* create image */
	glGenTextures(1, (GLuint *)bind);
	glBindTexture(textarget, *bind);

	if (textarget == GL_TEXTURE_2D) {
		if (use_high_bit_depth) {
			if (GLEW_ARB_texture_float)
				glTexImage2D(GL_TEXTURE_2D, 0, GL_RGBA16F_ARB, rectw, recth, 0, GL_RGBA, GL_FLOAT, frect);
			else
				glTexImage2D(GL_TEXTURE_2D, 0, GL_RGBA16, rectw, recth, 0, GL_RGBA, GL_FLOAT, frect);
		}
		else
			glTexImage2D(GL_TEXTURE_2D, 0, GL_RGBA8, rectw, recth, 0, GL_RGBA, GL_UNSIGNED_BYTE, rect);

		glTexParameteri(GL_TEXTURE_2D, GL_TEXTURE_MAG_FILTER, gpu_get_mipmap_filter(1));

		if (GPU_get_mipmap() && mipmap) {
			if (GTS.gpu_mipmap) {
				GPU_generate_mipmap(GL_TEXTURE_2D);
			}
			else {
				int i;
				if (!ibuf) {
					if (use_high_bit_depth) {
						ibuf = IMB_allocFromBuffer(NULL, frect, tpx, tpy);
					}
					else {
						ibuf = IMB_allocFromBuffer(rect, NULL, tpx, tpy);
					}
				}
				IMB_makemipmap(ibuf, true);

				for (i = 1; i < ibuf->miptot; i++) {
					ImBuf *mip = ibuf->mipmap[i - 1];
					if (use_high_bit_depth) {
						if (GLEW_ARB_texture_float)
							glTexImage2D(GL_TEXTURE_2D, i, GL_RGBA16F_ARB, mip->x, mip->y, 0, GL_RGBA, GL_FLOAT, mip->rect_float);
						else
							glTexImage2D(GL_TEXTURE_2D, i, GL_RGBA16, mip->x, mip->y, 0, GL_RGBA, GL_FLOAT, mip->rect_float);
					}
					else {
						glTexImage2D(GL_TEXTURE_2D, i, GL_RGBA8, mip->x, mip->y, 0, GL_RGBA, GL_UNSIGNED_BYTE, mip->rect);
					}
				}
			}
			glTexParameteri(GL_TEXTURE_2D, GL_TEXTURE_MIN_FILTER, gpu_get_mipmap_filter(0));
			if (ima)
				ima->tpageflag |= IMA_MIPMAP_COMPLETE;
		}
		else {
			glTexParameteri(GL_TEXTURE_2D, GL_TEXTURE_MIN_FILTER, GL_LINEAR);
		}
	}
	else if (textarget == GL_TEXTURE_CUBE_MAP) {
		int w = rectw / 3, h = recth / 2;

		if (h == w && is_power_of_2_i(h) && !is_over_resolution_limit(textarget, h, w)) {
			void **cube_map = gpu_gen_cube_map(rect, frect, rectw, recth, use_high_bit_depth);
			GLenum informat = use_high_bit_depth ? (GLEW_ARB_texture_float ? GL_RGBA16F_ARB : GL_RGBA16) : GL_RGBA8;
			GLenum type = use_high_bit_depth ? GL_FLOAT : GL_UNSIGNED_BYTE;

			if (cube_map)
				for (int i = 0; i < 6; i++)
					glTexImage2D(GL_TEXTURE_CUBE_MAP_POSITIVE_X + i, 0, informat, w, h, 0, GL_RGBA, type, cube_map[i]);

			glTexParameteri(GL_TEXTURE_CUBE_MAP, GL_TEXTURE_MAG_FILTER, gpu_get_mipmap_filter(1));

			if (GPU_get_mipmap() && mipmap) {
				if (GTS.gpu_mipmap) {
					GPU_generate_mipmap(GL_TEXTURE_CUBE_MAP);
				}
				else {
					if (!ibuf) {
						if (use_high_bit_depth) {
							ibuf = IMB_allocFromBuffer(NULL, frect, tpx, tpy);
						}
						else {
							ibuf = IMB_allocFromBuffer(rect, NULL, tpx, tpy);
						}
					}

					IMB_makemipmap(ibuf, true);

					for (int i = 1; i < ibuf->miptot; i++) {
						ImBuf *mip = ibuf->mipmap[i - 1];
						void **mip_cube_map = gpu_gen_cube_map(
						        mip->rect, mip->rect_float,
						        mip->x, mip->y, use_high_bit_depth);
						int mipw = mip->x / 3, miph = mip->y / 2;

						if (mip_cube_map) {
							for (int j = 0; j < 6; j++) {
								glTexImage2D(GL_TEXTURE_CUBE_MAP_POSITIVE_X + j, i,
									informat, mipw, miph, 0, GL_RGBA, type, mip_cube_map[j]);
							}
						}
						gpu_del_cube_map(mip_cube_map);
					}
				}
				glTexParameteri(GL_TEXTURE_CUBE_MAP, GL_TEXTURE_MIN_FILTER, gpu_get_mipmap_filter(0));

				if (ima)
					ima->tpageflag |= IMA_MIPMAP_COMPLETE;
			}
			else {
				glTexParameteri(GL_TEXTURE_CUBE_MAP, GL_TEXTURE_MIN_FILTER, GL_LINEAR);
			}
			glTexParameteri(GL_TEXTURE_CUBE_MAP, GL_TEXTURE_WRAP_S, GL_CLAMP_TO_EDGE);
			glTexParameteri(GL_TEXTURE_CUBE_MAP, GL_TEXTURE_WRAP_T, GL_CLAMP_TO_EDGE);
			glTexParameteri(GL_TEXTURE_CUBE_MAP, GL_TEXTURE_WRAP_R, GL_CLAMP_TO_EDGE);

			gpu_del_cube_map(cube_map);
		}
		else {
			printf("Incorrect envmap size\n");
		}
	}

	if (is_envmap) {
		glTexParameteri(GL_TEXTURE_2D, GL_TEXTURE_WRAP_S, GL_CLAMP_TO_EDGE);
		glTexParameteri(GL_TEXTURE_2D, GL_TEXTURE_WRAP_T, GL_CLAMP_TO_EDGE);
	}

	if (GLEW_EXT_texture_filter_anisotropic)
		glTexParameterf(textarget, GL_TEXTURE_MAX_ANISOTROPY_EXT, GPU_get_anisotropic());

	if (ibuf)
		IMB_freeImBuf(ibuf);
}

/**
 * GPU_upload_dxt_texture() assumes that the texture is already bound and ready to go.
 * This is so the viewport and the BGE can share some code.
 * Returns false if the provided ImBuf doesn't have a supported DXT compression format
 */
bool GPU_upload_dxt_texture(ImBuf *ibuf)
{
#ifdef WITH_DDS
	GLint format = 0;
	int blocksize, height, width, i, size, offset = 0;

	width = ibuf->x;
	height = ibuf->y;

	if (GLEW_EXT_texture_compression_s3tc) {
		if (ibuf->dds_data.fourcc == FOURCC_DXT1)
			format = GL_COMPRESSED_RGBA_S3TC_DXT1_EXT;
		else if (ibuf->dds_data.fourcc == FOURCC_DXT3)
			format = GL_COMPRESSED_RGBA_S3TC_DXT3_EXT;
		else if (ibuf->dds_data.fourcc == FOURCC_DXT5)
			format = GL_COMPRESSED_RGBA_S3TC_DXT5_EXT;
	}

	if (format == 0) {
		fprintf(stderr, "Unable to find a suitable DXT compression, falling back to uncompressed\n");
		return false;
	}

	if (!is_power_of_2_resolution(width, height)) {
		fprintf(stderr, "Unable to load non-power-of-two DXT image resolution, falling back to uncompressed\n");
		return false;
	}

	glTexParameteri(GL_TEXTURE_2D, GL_TEXTURE_MIN_FILTER, gpu_get_mipmap_filter(0));
	glTexParameteri(GL_TEXTURE_2D, GL_TEXTURE_MAG_FILTER, gpu_get_mipmap_filter(1));

	if (GLEW_EXT_texture_filter_anisotropic)
		glTexParameterf(GL_TEXTURE_2D, GL_TEXTURE_MAX_ANISOTROPY_EXT, GPU_get_anisotropic());

	blocksize = (ibuf->dds_data.fourcc == FOURCC_DXT1) ? 8 : 16;
	for (i = 0; i < ibuf->dds_data.nummipmaps && (width || height); ++i) {
		if (width == 0)
			width = 1;
		if (height == 0)
			height = 1;

		size = ((width + 3) / 4) * ((height + 3) / 4) * blocksize;

		glCompressedTexImage2D(GL_TEXTURE_2D, i, format, width, height,
			0, size, ibuf->dds_data.data + offset);

		offset += size;
		width >>= 1;
		height >>= 1;
	}

	/* set number of mipmap levels we have, needed in case they don't go down to 1x1 */
	glTexParameteri(GL_TEXTURE_2D, GL_TEXTURE_MAX_LEVEL, i - 1);

	return true;
#else
	(void)ibuf;
	return false;
#endif
}

void GPU_create_gl_tex_compressed(
        unsigned int *bind, unsigned int *pix, int x, int y,
        int textarget, int mipmap, Image *ima, ImBuf *ibuf)
{
#ifndef WITH_DDS
	(void)ibuf;
	/* Fall back to uncompressed if DDS isn't enabled */
	GPU_create_gl_tex(bind, pix, NULL, x, y, textarget, mipmap, 0, ima, false);
#else
	glGenTextures(1, (GLuint *)bind);
	glBindTexture(textarget, *bind);

	if (textarget == GL_TEXTURE_2D && GPU_upload_dxt_texture(ibuf) == 0) {
		glDeleteTextures(1, (GLuint *)bind);
		GPU_create_gl_tex(bind, pix, NULL, x, y, textarget, mipmap, 0, ima, false);
	}
#endif
}
static void gpu_verify_repeat(Image *ima)
{
	/* set either clamp or repeat in X/Y */
	if (ima->tpageflag & IMA_CLAMP_U)
		glTexParameteri(GL_TEXTURE_2D, GL_TEXTURE_WRAP_S, GL_CLAMP_TO_EDGE);
	else
		glTexParameteri(GL_TEXTURE_2D, GL_TEXTURE_WRAP_S, GL_REPEAT);

	if (ima->tpageflag & IMA_CLAMP_V)
		glTexParameteri(GL_TEXTURE_2D, GL_TEXTURE_WRAP_T, GL_CLAMP_TO_EDGE);
	else
		glTexParameteri(GL_TEXTURE_2D, GL_TEXTURE_WRAP_T, GL_REPEAT);
}

int GPU_set_tpage(MTexPoly *mtexpoly, int mipmap, int alphablend)
{
	/* check if we need to clear the state */
	if (mtexpoly == NULL) {
		GPU_clear_tpage(false);
		return 0;
	}

	Image *ima = mtexpoly->tpage;
	GTS.lasttface = mtexpoly;

	gpu_verify_alpha_blend(alphablend);
	gpu_verify_reflection(ima);

	if (GPU_verify_image(ima, NULL, GL_TEXTURE_2D, mtexpoly->tile, 1, mipmap, false, false)) {
		GTS.curtile = GTS.tile;
		GTS.curima = GTS.ima;
		GTS.curtilemode = GTS.tilemode;
		GTS.curtileXRep = GTS.tileXRep;
		GTS.curtileYRep = GTS.tileYRep;

		glEnable(GL_TEXTURE_2D);
	}
	else {
		glDisable(GL_TEXTURE_2D);
		
		GTS.curtile = 0;
		GTS.curima = NULL;
		GTS.curtilemode = 0;
		GTS.curtileXRep = 0;
		GTS.curtileYRep = 0;

		return 0;
	}
	
	gpu_verify_repeat(ima);
	
	/* Did this get lost in the image recode? */
	/* BKE_image_tag_time(ima);*/

	return 1;
}

/* these two functions are called on entering and exiting texture paint mode,
 * temporary disabling/enabling mipmapping on all images for quick texture
 * updates with glTexSubImage2D. images that didn't change don't have to be
 * re-uploaded to OpenGL */
void GPU_paint_set_mipmap(bool mipmap)
{
	if (!GTS.domipmap)
		return;

	GTS.texpaint = !mipmap;

	if (mipmap) {
		for (Image *ima = G.main->image.first; ima; ima = ima->id.next) {
			if (BKE_image_has_bindcode(ima)) {
				if (ima->tpageflag & IMA_MIPMAP_COMPLETE) {
					if (ima->bindcode[TEXTARGET_TEXTURE_2D]) {
						glBindTexture(GL_TEXTURE_2D, ima->bindcode[TEXTARGET_TEXTURE_2D]);
						glTexParameteri(GL_TEXTURE_2D, GL_TEXTURE_MIN_FILTER, gpu_get_mipmap_filter(0));
						glTexParameteri(GL_TEXTURE_2D, GL_TEXTURE_MAG_FILTER, gpu_get_mipmap_filter(1));
					}
					if (ima->bindcode[TEXTARGET_TEXTURE_CUBE_MAP]) {
						glBindTexture(GL_TEXTURE_CUBE_MAP, ima->bindcode[TEXTARGET_TEXTURE_CUBE_MAP]);
						glTexParameteri(GL_TEXTURE_CUBE_MAP, GL_TEXTURE_MIN_FILTER, gpu_get_mipmap_filter(0));
						glTexParameteri(GL_TEXTURE_CUBE_MAP, GL_TEXTURE_MAG_FILTER, gpu_get_mipmap_filter(1));
					}
				}
				else
					GPU_free_image(ima);
			}
			else
				ima->tpageflag &= ~IMA_MIPMAP_COMPLETE;
		}

	}
	else {
		for (Image *ima = G.main->image.first; ima; ima = ima->id.next) {
			if (BKE_image_has_bindcode(ima)) {
				if (ima->bindcode[TEXTARGET_TEXTURE_2D]) {
					glBindTexture(GL_TEXTURE_2D, ima->bindcode[TEXTARGET_TEXTURE_2D]);
					glTexParameteri(GL_TEXTURE_2D, GL_TEXTURE_MIN_FILTER, GL_LINEAR);
					glTexParameteri(GL_TEXTURE_2D, GL_TEXTURE_MAG_FILTER, gpu_get_mipmap_filter(1));
				}
				if (ima->bindcode[TEXTARGET_TEXTURE_CUBE_MAP]) {
					glBindTexture(GL_TEXTURE_CUBE_MAP, ima->bindcode[TEXTARGET_TEXTURE_CUBE_MAP]);
					glTexParameteri(GL_TEXTURE_CUBE_MAP, GL_TEXTURE_MIN_FILTER, GL_LINEAR);
					glTexParameteri(GL_TEXTURE_CUBE_MAP, GL_TEXTURE_MAG_FILTER, gpu_get_mipmap_filter(1));
				}
			}
			else
				ima->tpageflag &= ~IMA_MIPMAP_COMPLETE;
		}
	}
}


/* check if image has been downscaled and do scaled partial update */
static bool GPU_check_scaled_image(ImBuf *ibuf, Image *ima, float *frect, int x, int y, int w, int h)
{
	if ((!GPU_full_non_power_of_two_support() && !is_power_of_2_resolution(ibuf->x, ibuf->y)) ||
	    is_over_resolution_limit(GL_TEXTURE_2D, ibuf->x, ibuf->y))
	{
		int x_limit = smaller_power_of_2_limit(ibuf->x);
		int y_limit = smaller_power_of_2_limit(ibuf->y);

		float xratio = x_limit / (float)ibuf->x;
		float yratio = y_limit / (float)ibuf->y;

		/* find new width, height and x,y gpu texture coordinates */

		/* take ceiling because we will be losing 1 pixel due to rounding errors in x,y... */
		int rectw = (int)ceil(xratio * w);
		int recth = (int)ceil(yratio * h);

		x *= xratio;
		y *= yratio;

		/* ...but take back if we are over the limit! */
		if (rectw + x > x_limit) rectw--;
		if (recth + y > y_limit) recth--;

		/* float rectangles are already continuous in memory so we can use IMB_scaleImBuf */
		if (frect) {
			ImBuf *ibuf_scale = IMB_allocFromBuffer(NULL, frect, w, h);
			IMB_scaleImBuf(ibuf_scale, rectw, recth);

			glBindTexture(GL_TEXTURE_2D, ima->bindcode[TEXTARGET_TEXTURE_2D]);
			glTexSubImage2D(GL_TEXTURE_2D, 0, x, y, rectw, recth, GL_RGBA,
			                GL_FLOAT, ibuf_scale->rect_float);

			IMB_freeImBuf(ibuf_scale);
		}
		/* byte images are not continuous in memory so do manual interpolation */
		else {
			unsigned char *scalerect = MEM_mallocN(rectw * recth * sizeof(*scalerect) * 4, "scalerect");
			unsigned int *p = (unsigned int *)scalerect;
			int i, j;
			float inv_xratio = 1.0f / xratio;
			float inv_yratio = 1.0f / yratio;
			for (i = 0; i < rectw; i++) {
				float u = (x + i) * inv_xratio;
				for (j = 0; j < recth; j++) {
					float v = (y + j) * inv_yratio;
					bilinear_interpolation_color_wrap(ibuf, (unsigned char *)(p + i + j * (rectw)), NULL, u, v);
				}
			}
			glBindTexture(GL_TEXTURE_2D, ima->bindcode[TEXTARGET_TEXTURE_2D]);
			glTexSubImage2D(GL_TEXTURE_2D, 0, x, y, rectw, recth, GL_RGBA,
			                GL_UNSIGNED_BYTE, scalerect);

			MEM_freeN(scalerect);
		}

		if (GPU_get_mipmap()) {
			GPU_generate_mipmap(GL_TEXTURE_2D);
		}
		else {
			ima->tpageflag &= ~IMA_MIPMAP_COMPLETE;
		}

		return true;
	}

	return false;
}

void GPU_paint_update_image(Image *ima, ImageUser *iuser, int x, int y, int w, int h)
{
	ImBuf *ibuf = BKE_image_acquire_ibuf(ima, iuser, NULL);

	if (ima->repbind ||
	    (!GTS.gpu_mipmap && GPU_get_mipmap()) ||
	    (ima->bindcode[TEXTARGET_TEXTURE_2D] == 0) ||
	    (ibuf == NULL) ||
	    (w == 0) || (h == 0))
	{
		/* these cases require full reload still */
		GPU_free_image(ima);
	}
	else {
		/* for the special case, we can do a partial update
		 * which is much quicker for painting */
		GLint row_length, skip_pixels, skip_rows;

		/* if color correction is needed, we must update the part that needs updating. */
		if (ibuf->rect_float) {
			float *buffer = MEM_mallocN(w * h * sizeof(float) * 4, "temp_texpaint_float_buf");
			bool is_data = (ima->tpageflag & IMA_GLBIND_IS_DATA) != 0;
			IMB_partial_rect_from_float(ibuf, buffer, x, y, w, h, is_data);
			
			if (GPU_check_scaled_image(ibuf, ima, buffer, x, y, w, h)) {
				MEM_freeN(buffer);
				BKE_image_release_ibuf(ima, ibuf, NULL);
				return;
			}

			glBindTexture(GL_TEXTURE_2D, ima->bindcode[TEXTARGET_TEXTURE_2D]);
			glTexSubImage2D(GL_TEXTURE_2D, 0, x, y, w, h, GL_RGBA, GL_FLOAT, buffer);

			MEM_freeN(buffer);

			/* we have already accounted for the case where GTS.gpu_mipmap is false
			 * so we will be using GPU mipmap generation here */
			if (GPU_get_mipmap()) {
				GPU_generate_mipmap(GL_TEXTURE_2D);
			}
			else {
				ima->tpageflag &= ~IMA_MIPMAP_COMPLETE;
			}

			BKE_image_release_ibuf(ima, ibuf, NULL);
			return;
		}

		if (GPU_check_scaled_image(ibuf, ima, NULL, x, y, w, h)) {
			BKE_image_release_ibuf(ima, ibuf, NULL);
			return;
		}

		glBindTexture(GL_TEXTURE_2D, ima->bindcode[TEXTARGET_TEXTURE_2D]);

		glGetIntegerv(GL_UNPACK_ROW_LENGTH, &row_length);
		glGetIntegerv(GL_UNPACK_SKIP_PIXELS, &skip_pixels);
		glGetIntegerv(GL_UNPACK_SKIP_ROWS, &skip_rows);

		glPixelStorei(GL_UNPACK_ROW_LENGTH, ibuf->x);
		glPixelStorei(GL_UNPACK_SKIP_PIXELS, x);
		glPixelStorei(GL_UNPACK_SKIP_ROWS, y);

		glTexSubImage2D(GL_TEXTURE_2D, 0, x, y, w, h, GL_RGBA,
			GL_UNSIGNED_BYTE, ibuf->rect);

		glPixelStorei(GL_UNPACK_ROW_LENGTH, row_length);
		glPixelStorei(GL_UNPACK_SKIP_PIXELS, skip_pixels);
		glPixelStorei(GL_UNPACK_SKIP_ROWS, skip_rows);

		/* see comment above as to why we are using gpu mipmap generation here */
		if (GPU_get_mipmap()) {
			GPU_generate_mipmap(GL_TEXTURE_2D);
		}
		else {
			ima->tpageflag &= ~IMA_MIPMAP_COMPLETE;
		}
	}

	BKE_image_release_ibuf(ima, ibuf, NULL);
}

void GPU_update_images_framechange(void)
{
	for (Image *ima = G.main->image.first; ima; ima = ima->id.next) {
		if (ima->tpageflag & IMA_TWINANIM) {
			if (ima->twend >= ima->xrep * ima->yrep)
				ima->twend = ima->xrep * ima->yrep - 1;
		
			/* check: is bindcode not in the array? free. (to do) */
			
			ima->lastframe++;
			if (ima->lastframe > ima->twend)
				ima->lastframe = ima->twsta;
		}
	}
}

int GPU_update_image_time(Image *ima, double time)
{
	if (!ima)
		return 0;

	if (ima->lastupdate < 0)
		ima->lastupdate = 0;

	if (ima->lastupdate > (float)time)
		ima->lastupdate = (float)time;

	int inc = 0;

	if (ima->tpageflag & IMA_TWINANIM) {
		if (ima->twend >= ima->xrep * ima->yrep) ima->twend = ima->xrep * ima->yrep - 1;
		
		/* check: is the bindcode not in the array? Then free. (still to do) */
		
		float diff = (float)((float)time - ima->lastupdate);
		inc = (int)(diff * (float)ima->animspeed);

		ima->lastupdate += ((float)inc / (float)ima->animspeed);

		int newframe = ima->lastframe + inc;

		if (newframe > (int)ima->twend) {
			if (ima->twend - ima->twsta != 0)
				newframe = (int)ima->twsta - 1 + (newframe - ima->twend) % (ima->twend - ima->twsta);
			else
				newframe = ima->twsta;
		}

		ima->lastframe = newframe;
	}

	return inc;
}


void GPU_free_smoke(SmokeModifierData *smd)
{
	if (smd->type & MOD_SMOKE_TYPE_DOMAIN && smd->domain) {
		if (smd->domain->tex)
			GPU_texture_free(smd->domain->tex);
		smd->domain->tex = NULL;

		if (smd->domain->tex_shadow)
			GPU_texture_free(smd->domain->tex_shadow);
		smd->domain->tex_shadow = NULL;

		if (smd->domain->tex_flame)
			GPU_texture_free(smd->domain->tex_flame);
		smd->domain->tex_flame = NULL;
	}
}

void GPU_create_smoke(SmokeModifierData *smd, int highres)
{
#ifdef WITH_SMOKE
	if (smd->type & MOD_SMOKE_TYPE_DOMAIN) {
		SmokeDomainSettings *sds = smd->domain;
		if (!sds->tex && !highres) {
			/* rgba texture for color + density */
			if (smoke_has_colors(sds->fluid)) {
				float *data = MEM_callocN(sizeof(float) * sds->total_cells * 4, "smokeColorTexture");
				smoke_get_rgba(sds->fluid, data, 0);
				sds->tex = GPU_texture_create_3D(sds->res[0], sds->res[1], sds->res[2], 4, data);
				MEM_freeN(data);
			}
			/* density only */
			else {
				sds->tex = GPU_texture_create_3D(sds->res[0], sds->res[1], sds->res[2], 1, smoke_get_density(sds->fluid));
			}
			sds->tex_flame = (smoke_has_fuel(sds->fluid)) ? GPU_texture_create_3D(sds->res[0], sds->res[1], sds->res[2], 1, smoke_get_flame(sds->fluid)) : NULL;
		}
		else if (!sds->tex && highres) {
			/* rgba texture for color + density */
			if (smoke_turbulence_has_colors(sds->wt)) {
				float *data = MEM_callocN(sizeof(float) * smoke_turbulence_get_cells(sds->wt) * 4, "smokeColorTexture");
				smoke_turbulence_get_rgba(sds->wt, data, 0);
				sds->tex = GPU_texture_create_3D(sds->res_wt[0], sds->res_wt[1], sds->res_wt[2], 4, data);
				MEM_freeN(data);
			}
			/* density only */
			else {
				sds->tex = GPU_texture_create_3D(sds->res_wt[0], sds->res_wt[1], sds->res_wt[2], 1, smoke_turbulence_get_density(sds->wt));
			}
			sds->tex_flame = (smoke_turbulence_has_fuel(sds->wt)) ? GPU_texture_create_3D(sds->res_wt[0], sds->res_wt[1], sds->res_wt[2], 1, smoke_turbulence_get_flame(sds->wt)) : NULL;
		}

		sds->tex_shadow = GPU_texture_create_3D(sds->res[0], sds->res[1], sds->res[2], 1, sds->shadow);
	}
#else // WITH_SMOKE
	(void)highres;
	smd->domain->tex = NULL;
	smd->domain->tex_flame = NULL;
	smd->domain->tex_shadow = NULL;
#endif // WITH_SMOKE
}

static LinkNode *image_free_queue = NULL;

static void gpu_queue_image_for_free(Image *ima)
{
	BLI_lock_thread(LOCK_OPENGL);
	BLI_linklist_prepend(&image_free_queue, ima);
	BLI_unlock_thread(LOCK_OPENGL);
}

void GPU_free_unused_buffers(void)
{
	if (!BLI_thread_is_main())
		return;

	BLI_lock_thread(LOCK_OPENGL);

	/* images */
	for (LinkNode *node = image_free_queue; node; node = node->next) {
		Image *ima = node->link;

		/* check in case it was freed in the meantime */
		if (G.main && BLI_findindex(&G.main->image, ima) != -1)
			GPU_free_image(ima);
	}

	BLI_linklist_free(image_free_queue, NULL);
	image_free_queue = NULL;

	/* vbo buffers */
	GPU_global_buffer_pool_free_unused();

	BLI_unlock_thread(LOCK_OPENGL);
}

void GPU_free_image(Image *ima)
{
	if (!BLI_thread_is_main()) {
		gpu_queue_image_for_free(ima);
		return;
	}

	for (int i = 0; i < TEXTARGET_COUNT; i++) {
		/* free regular image binding */
		if (ima->bindcode[i]) {
			glDeleteTextures(1, (GLuint *)&ima->bindcode[i]);
			ima->bindcode[i] = 0;
		}
		/* free glsl image binding */
		if (ima->gputexture[i]) {
			GPU_texture_free(ima->gputexture[i]);
			ima->gputexture[i] = NULL;
		}
	}

	/* free repeated image binding */
	if (ima->repbind) {
		glDeleteTextures(ima->totbind, (GLuint *)ima->repbind);
	
		MEM_freeN(ima->repbind);
		ima->repbind = NULL;
	}

	ima->tpageflag &= ~(IMA_MIPMAP_COMPLETE | IMA_GLBIND_IS_DATA);
}

void GPU_free_images(void)
{
	if (G.main)
		for (Image *ima = G.main->image.first; ima; ima = ima->id.next)
			GPU_free_image(ima);
}

/* same as above but only free animated images */
void GPU_free_images_anim(void)
{
	if (G.main)
		for (Image *ima = G.main->image.first; ima; ima = ima->id.next)
			if (BKE_image_is_animated(ima))
				GPU_free_image(ima);
}


void GPU_free_images_old(void)
{
	static int lasttime = 0;
	int ctime = (int)PIL_check_seconds_timer();

	/*
	 * Run garbage collector once for every collecting period of time
	 * if textimeout is 0, that's the option to NOT run the collector
	 */
	if (U.textimeout == 0 || ctime % U.texcollectrate || ctime == lasttime)
		return;

	/* of course not! */
	if (G.is_rendering)
		return;

	lasttime = ctime;

	Image *ima = G.main->image.first;
	while (ima) {
		if ((ima->flag & IMA_NOCOLLECT) == 0 && ctime - ima->lastused > U.textimeout) {
			/* If it's in GL memory, deallocate and set time tag to current time
			 * This gives textures a "second chance" to be used before dying. */
			if (BKE_image_has_bindcode(ima) || ima->repbind) {
				GPU_free_image(ima);
				ima->lastused = ctime;
			}
			/* Otherwise, just kill the buffers */
			else {
				BKE_image_free_buffers(ima);
			}
		}
		ima = ima->id.next;
	}
}


/* OpenGL Materials */

#define FIXEDMAT 8

/* OpenGL state caching for materials */

typedef struct GPUMaterialFixed {
	float diff[3];
	float spec[3];
	int hard;
	float alpha;
} GPUMaterialFixed;

static struct GPUMaterialState {
	GPUMaterialFixed (*matbuf);
	GPUMaterialFixed matbuf_fixed[FIXEDMAT];
	int totmat;

	/* set when called inside GPU_begin_object_materials / GPU_end_object_materials
	 * otherwise calling GPU_object_material_bind returns zero */
	bool is_enabled;

	Material **gmatbuf;
	Material *gmatbuf_fixed[FIXEDMAT];
	Material *gboundmat;
	Object *gob;
	DupliObject *dob;
	Scene *gscene;
	GPUProbe *gprobe;
	GPUPBR *gpbr;
	int glay;
	bool gscenelock;
	float (*gviewmat)[4];
	float (*gviewinv)[4];
	float (*gviewcamtexcofac);

	bool backface_culling;
	bool two_sided_lighting;

	GPUBlendMode *alphablend;
	GPUBlendMode alphablend_fixed[FIXEDMAT];
	bool use_alpha_pass, is_alpha_pass;
	bool use_matcaps;

	int lastmatnr, lastretval;
	GPUBlendMode lastalphablend;
	bool is_opensubdiv;
	bool is_planar_probe;
	bool is_realistic_mat;
	bool is_alpha_as_depth;
	bool use_backface_depth;
	bool use_ssr;
	bool use_ssao;
	int parallax_correc;
	GPUPBRSettings *gpbrsettings;
} GMS = {NULL};

/* fixed function material, alpha handed by caller */
static void gpu_material_to_fixed(
        GPUMaterialFixed *smat, const Material *bmat, const int gamma, const Object *ob,
        const int new_shading_nodes, const bool dimdown)
{
	if (bmat->mode & MA_SHLESS) {
		copy_v3_v3(smat->diff, &bmat->r);

		if (gamma)
			linearrgb_to_srgb_v3_v3(smat->diff, smat->diff);

		zero_v3(smat->spec);
		smat->alpha = 1.0f;
		smat->hard = 0;
	}
	else if (new_shading_nodes) {
		copy_v3_v3(smat->diff, &bmat->r);
		copy_v3_v3(smat->spec, &bmat->specr);
		smat->alpha = 1.0f;
		smat->hard = CLAMPIS(bmat->har, 0, 128);
		
		if (dimdown) {
			mul_v3_fl(smat->diff, 0.8f);
			mul_v3_fl(smat->spec, 0.5f);
		}
		
		if (gamma) {
			linearrgb_to_srgb_v3_v3(smat->diff, smat->diff);
			linearrgb_to_srgb_v3_v3(smat->spec, smat->spec);
		}
	}
	else {
		mul_v3_v3fl(smat->diff, &bmat->r, bmat->ref + bmat->emit);

		if (bmat->shade_flag & MA_OBCOLOR)
			mul_v3_v3(smat->diff, ob->col);
		
		mul_v3_v3fl(smat->spec, &bmat->specr, bmat->spec);
		smat->hard = CLAMPIS(bmat->har, 1, 128);
		smat->alpha = 1.0f;

		if (gamma) {
			linearrgb_to_srgb_v3_v3(smat->diff, smat->diff);
			linearrgb_to_srgb_v3_v3(smat->spec, smat->spec);
		}
	}
}

static Material *gpu_active_node_material(Material *ma)
{
	if (ma && ma->use_nodes && ma->nodetree) {
		bNode *node = nodeGetActiveID(ma->nodetree, ID_MA);

		if (node)
			return (Material *)node->id;
		else
			return NULL;
	}

	return ma;
}

void GPU_begin_dupli_object(DupliObject *dob)
{
	GMS.dob = dob;
}

void GPU_end_dupli_object(void)
{
	GMS.dob = NULL;
}

void GPU_begin_object_materials(
        View3D *v3d, RegionView3D *rv3d, Scene *scene, Object *ob,
        bool glsl, bool *do_alpha_after)
{
	Material *ma;
	GPUMaterial *gpumat;
	GPUBlendMode alphablend;
	DupliObject *dob;
	int a;
	const bool gamma = BKE_scene_check_color_management_enabled(scene);
	const bool new_shading_nodes = BKE_scene_use_new_shading_nodes(scene);
	const bool use_matcap = (v3d->flag2 & V3D_SHOW_SOLID_MATCAP) != 0;  /* assumes v3d->defmaterial->preview is set */
	bool use_opensubdiv = false;

#ifdef WITH_OPENSUBDIV
	{
		DerivedMesh *derivedFinal = NULL;
		if (ob->type == OB_MESH) {
			Mesh *me = ob->data;
			BMEditMesh *em = me->edit_btmesh;
			if (em != NULL) {
				derivedFinal = em->derivedFinal;
			}
			else {
				derivedFinal = ob->derivedFinal;
			}
		}
		else {
			derivedFinal = ob->derivedFinal;
		}

		if (derivedFinal != NULL && derivedFinal->type == DM_TYPE_CCGDM) {
			CCGDerivedMesh *ccgdm = (CCGDerivedMesh *) derivedFinal;
			use_opensubdiv = ccgdm->useGpuBackend;
		}
	}
#endif

#ifdef WITH_GAMEENGINE
	if (rv3d->rflag & RV3D_IS_GAME_ENGINE) {
		ob = BKE_object_lod_matob_get(ob, scene);
	}
#endif

	/* initialize state */
	/* DupliObject must be restored */
	dob = GMS.dob;
	memset(&GMS, 0, sizeof(GMS));
	GMS.is_enabled = true;
	GMS.dob = dob;
	GMS.lastmatnr = -1;
	GMS.lastretval = -1;
	GMS.lastalphablend = GPU_BLEND_SOLID;
	GMS.use_matcaps = use_matcap;

	GMS.backface_culling = (v3d->flag2 & V3D_BACKFACE_CULLING) != 0;

	GMS.two_sided_lighting = false;
	if (ob && ob->type == OB_MESH)
		GMS.two_sided_lighting = (((Mesh *)ob->data)->flag & ME_TWOSIDED) != 0;

	GMS.gob = ob;
	GMS.gscene = scene;
	GMS.is_opensubdiv = use_opensubdiv;
	GMS.totmat = use_matcap ? 1 : ob->totcol + 1;  /* materials start from 1, default material is 0 */
	GMS.glay = (v3d->localvd) ? v3d->localvd->lay : v3d->lay; /* keep lamps visible in local view */
	GMS.gscenelock = (v3d->scenelock != 0);
	GMS.gviewmat = rv3d->viewmat;
	GMS.gviewinv = rv3d->viewinv;
	GMS.gviewcamtexcofac = rv3d->viewcamtexcofac;
	GMS.is_realistic_mat = (new_shading_nodes && (v3d->pbr_settings.pbr_flag & GPU_PBR_FLAG_ENABLE));
	GMS.is_alpha_as_depth = (v3d->flag3 & (V3D_FLIP_NORMALS | V3D_PROBE_CAPTURE));
	GMS.gprobe = NULL;
	GMS.gpbr = NULL;
	GMS.gpbrsettings = NULL;
	GMS.use_ssr = false;
	GMS.use_ssao = false;
	GMS.use_backface_depth = false;
	GMS.is_planar_probe = false;
	GMS.parallax_correc = 0;

	/* alpha pass setup. there's various cases to handle here:
	 * - object transparency on: only solid materials draw in the first pass,
	 * and only transparent in the second 'alpha' pass.
	 * - object transparency off: for glsl we draw both in a single pass, and
	 * for solid we don't use transparency at all. */
	GMS.use_alpha_pass = (do_alpha_after != NULL);
	GMS.is_alpha_pass = (v3d->transp != false);
	if (GMS.use_alpha_pass)
		*do_alpha_after = false;
	
	if (GMS.totmat > FIXEDMAT) {
		GMS.matbuf = MEM_callocN(sizeof(GPUMaterialFixed) * GMS.totmat, "GMS.matbuf");
		GMS.gmatbuf = MEM_callocN(sizeof(*GMS.gmatbuf) * GMS.totmat, "GMS.matbuf");
		GMS.alphablend = MEM_callocN(sizeof(*GMS.alphablend) * GMS.totmat, "GMS.matbuf");
	}
	else {
		GMS.matbuf = GMS.matbuf_fixed;
		GMS.gmatbuf = GMS.gmatbuf_fixed;
		GMS.alphablend = GMS.alphablend_fixed;
	}

	/* viewport material, setup in space_view3d, defaults to matcap using ma->preview now */
	if (use_matcap) {
		GMS.gmatbuf[0] = v3d->defmaterial;
		GPU_material_matcap(scene, v3d->defmaterial, use_opensubdiv);

		/* do material 1 too, for displists! */
		memcpy(&GMS.matbuf[1], &GMS.matbuf[0], sizeof(GPUMaterialFixed));
	
		GMS.alphablend[0] = GPU_BLEND_SOLID;
	}
	else {
		if (glsl && new_shading_nodes && GMS.is_realistic_mat && !(v3d->flag2 & V3D_RENDER_SHADOW)) {
			GMS.use_ssr = (v3d->pbr_settings.pbr_flag & GPU_PBR_FLAG_SSR);
			GMS.use_ssao = (v3d->pbr_settings.pbr_flag & GPU_PBR_FLAG_SSAO);
			GMS.use_backface_depth = (v3d->pbr_settings.pbr_flag & GPU_PBR_FLAG_BACKFACE);
			GMS.gpbrsettings = &v3d->pbr_settings;
			GMS.gpbr = v3d->pbr;

			/* Layer override */
			if (v3d->pbr_settings.pbr_flag & GPU_PBR_FLAG_LAYER_OVERRIDE) {
				SceneRenderLayer *srl = BLI_findlink(&GMS.gscene->r.layers, GMS.gscene->r.actlay);
				if (srl->mat_override) ma = srl->mat_override;
			}

			if (v3d->flag3 & V3D_PROBE_CAPTURE)	{
				GMS.use_ssr = false;
				GMS.use_ssao = false;
				GMS.use_backface_depth = false;
			}

			/* Picking the right probe */
			/* XXX need to be done clearer */
			if (ob->probetype == OB_PROBE_CUBEMAP || ob->probetype == OB_PROBE_PLANAR) {

				GMS.is_planar_probe = (ob->probetype == OB_PROBE_PLANAR);

				if (GMS.is_planar_probe && (v3d->flag3 & V3D_PROBE_CAPTURE)) {
					/* Disable planar reflection in probe capture */
					GMS.is_planar_probe = false;

					if (ob->probe && ob->probe->probetype == OB_PROBE_CUBEMAP) {
						GMS.gprobe = GPU_probe_object(scene, ob->probe);
						GMS.parallax_correc = ob->probe->probeparallax;
					}
					else {
						/* it will later get the world probe eventualy */
					}
				}
				else {
					GMS.gprobe = GPU_probe_object(scene, ob);

					if (ob->probetype == OB_PROBE_CUBEMAP)
						GMS.parallax_correc = ob->probeparallax;
					else if (ob->probe && ob->probe->probetype == OB_PROBE_CUBEMAP)
						GMS.parallax_correc = ob->probe->probeparallax;
				}
			}
			else if (ob->probetype == OB_PROBE_OBJECT && ob->probe) {
				/* check if we are not rendering this particular probe to avoid feedback loop */
				if (!((v3d->flag3 & V3D_PROBE_CAPTURE) && (ob->probe == v3d->probe_source))) {
					if (ob->probe->probetype == OB_PROBE_CUBEMAP || ob->probe->probetype == OB_PROBE_PLANAR) {
						GMS.is_planar_probe = (ob->probe->probetype == OB_PROBE_PLANAR);
						GMS.gprobe = GPU_probe_object(scene, ob->probe);

						if (ob->probe->probetype == OB_PROBE_CUBEMAP)
							GMS.parallax_correc = ob->probe->probeparallax;
					}
				}
			}

			/* Default : use the world probe if it exists */
			if (!GMS.gprobe && scene->world) {
				GMS.gprobe = GPU_probe_world(scene, scene->world);
			}
		}

		/* no materials assigned? */
		if (ob->totcol == 0) {
			if (ma == NULL) ma = &defmaterial;
			gpu_material_to_fixed(&GMS.matbuf[0], ma, 0, ob, new_shading_nodes, true);

			/* do material 1 too, for displists! */
			memcpy(&GMS.matbuf[1], &GMS.matbuf[0], sizeof(GPUMaterialFixed));

			if (glsl) {
				GMS.gmatbuf[0] = ma;
				GPU_material_from_blender(GMS.gscene, ma, GMS.is_opensubdiv,
				                          GMS.is_realistic_mat, GMS.is_planar_probe,
				                          GMS.is_alpha_as_depth, GMS.use_backface_depth, GMS.use_ssr, GMS.use_ssao,
				                          GMS.parallax_correc);
			}

			GMS.alphablend[0] = GPU_BLEND_SOLID;
		}

		/* setup materials */
		for (a = 1; a <= ob->totcol; a++) {
			/* find a suitable material */
			ma = give_current_material(ob, a);
			if (!glsl && !new_shading_nodes) ma = gpu_active_node_material(ma);
			if (ma == NULL) ma = &defmaterial;

			if (v3d->pbr_settings.pbr_flag & GPU_PBR_FLAG_LAYER_OVERRIDE) {
				SceneRenderLayer *srl = BLI_findlink(&GMS.gscene->r.layers, GMS.gscene->r.actlay);
				if (srl->mat_override) ma = srl->mat_override;
			}

			/* create glsl material if requested */
			gpumat = glsl ? GPU_material_from_blender(GMS.gscene, ma, GMS.is_opensubdiv,
			                                          GMS.is_realistic_mat, GMS.is_planar_probe,
			                                          GMS.is_alpha_as_depth, GMS.use_backface_depth, GMS.use_ssr, GMS.use_ssao,
			                                          GMS.parallax_correc) : NULL;

			if (gpumat) {
				/* do glsl only if creating it succeed, else fallback */
				GMS.gmatbuf[a] = ma;
				alphablend = GPU_material_alpha_blend(gpumat, ob->col);
			}
			else {
				/* fixed function opengl materials */
				gpu_material_to_fixed(&GMS.matbuf[a], ma, gamma, ob, new_shading_nodes, false);

				if (GMS.use_alpha_pass && ((ma->mode & MA_TRANSP) || (new_shading_nodes && ma->alpha != 1.0f))) {
					GMS.matbuf[a].alpha = ma->alpha;
					alphablend = (ma->alpha == 1.0f) ? GPU_BLEND_SOLID: GPU_BLEND_ALPHA;
				}
				else {
					GMS.matbuf[a].alpha = 1.0f;
					alphablend = GPU_BLEND_SOLID;
				}
			}

			/* setting 'do_alpha_after = true' indicates this object needs to be
			 * drawn in a second alpha pass for improved blending */
			if (do_alpha_after && !GMS.is_alpha_pass)
				if (ELEM(alphablend, GPU_BLEND_ALPHA, GPU_BLEND_ADD, GPU_BLEND_ALPHA_SORT))
					*do_alpha_after = true;

			GMS.alphablend[a] = alphablend;
		}
	}

	/* let's start with a clean state */
	GPU_object_material_unbind();
}

static int GPU_get_particle_info(GPUParticleInfo *pi)
{
	DupliObject *dob = GMS.dob;
	if (dob->particle_system) {
		int ind;
		if (dob->persistent_id[0] < dob->particle_system->totpart)
			ind = dob->persistent_id[0];
		else {
			ind = dob->particle_system->child[dob->persistent_id[0] - dob->particle_system->totpart].parent;
		}
		if (ind >= 0) {
			ParticleData *p = &dob->particle_system->particles[ind];

			pi->scalprops[0] = ind;
			pi->scalprops[1] = GMS.gscene->r.cfra - p->time;
			pi->scalprops[2] = p->lifetime;
			pi->scalprops[3] = p->size;

			copy_v3_v3(pi->location, p->state.co);
			copy_v3_v3(pi->velocity, p->state.vel);
			copy_v3_v3(pi->angular_velocity, p->state.ave);
			return 1;
		}
		else return 0;
	}
	else
		return 0;
}

int GPU_object_material_bind(int nr, void *attribs)
{
	GPUVertexAttribs *gattribs = attribs;

	/* no GPU_begin_object_materials, use default material */
	if (!GMS.matbuf) {
		memset(&GMS, 0, sizeof(GMS));

		float diffuse[3], specular[3];
		mul_v3_v3fl(diffuse, &defmaterial.r, defmaterial.ref + defmaterial.emit);
		mul_v3_v3fl(specular, &defmaterial.specr, defmaterial.spec);
		GPU_basic_shader_colors(diffuse, specular, 35, 1.0f);

		if (GMS.two_sided_lighting)
			GPU_basic_shader_bind(GPU_SHADER_LIGHTING | GPU_SHADER_TWO_SIDED);
		else
			GPU_basic_shader_bind(GPU_SHADER_LIGHTING);

		return 0;
	}

	/* prevent index to use un-initialized array items */
	if (nr >= GMS.totmat)
		nr = 0;

	if (gattribs)
		memset(gattribs, 0, sizeof(*gattribs));

	/* keep current material */
	if (nr == GMS.lastmatnr)
		return GMS.lastretval;

	/* unbind glsl material */
	if (GMS.gboundmat) {
		if (GMS.is_alpha_pass) glDepthMask(0);
		GPU_material_unbind(GPU_material_from_blender(GMS.gscene, GMS.gboundmat, GMS.is_opensubdiv,
		                                              GMS.is_realistic_mat, GMS.is_planar_probe,
		                                              GMS.is_alpha_as_depth, GMS.use_backface_depth, GMS.use_ssr, GMS.use_ssao,
		                                              GMS.parallax_correc));
		GMS.gboundmat = NULL;
	}

	/* draw materials with alpha in alpha pass */
	GMS.lastmatnr = nr;
	GMS.lastretval = 1;

	if (GMS.use_alpha_pass) {
		GMS.lastretval = ELEM(GMS.alphablend[nr], GPU_BLEND_SOLID, GPU_BLEND_CLIP);
		if (GMS.is_alpha_pass)
			GMS.lastretval = !GMS.lastretval;
	}
	else
		GMS.lastretval = !GMS.is_alpha_pass;

	if (GMS.lastretval) {
		/* for alpha pass, use alpha blend */
		GPUBlendMode alphablend = GMS.alphablend[nr];

		if (gattribs && GMS.gmatbuf[nr]) {
			/* bind glsl material and get attributes */
			Material *mat = GMS.gmatbuf[nr];
			GPUParticleInfo particle_info;

			float auto_bump_scale;

			GPUMaterial *gpumat = GPU_material_from_blender(GMS.gscene, mat, GMS.is_opensubdiv, GMS.is_realistic_mat,
			                                                GMS.is_planar_probe, GMS.is_alpha_as_depth, GMS.use_backface_depth, GMS.use_ssr,
			                                                GMS.use_ssao, GMS.parallax_correc);
			GPU_material_vertex_attributes(gpumat, gattribs);

			if (GMS.dob)
				GPU_get_particle_info(&particle_info);

			GPU_material_bind(
			        gpumat, GMS.gob->lay, GMS.glay, 1.0, !(GMS.gob->mode & OB_MODE_TEXTURE_PAINT),
			        GMS.gviewmat, GMS.gviewinv, GMS.gviewcamtexcofac, GMS.gscenelock);

			auto_bump_scale = GMS.gob->derivedFinal != NULL ? GMS.gob->derivedFinal->auto_bump_scale : 1.0f;
			GPU_material_bind_uniforms(gpumat, GMS.gob->obmat, GMS.gviewmat, GMS.gob->col, auto_bump_scale, &particle_info);

			GPU_material_bind_uniforms_pbr(gpumat, GMS.gprobe, GMS.gpbr, GMS.gpbrsettings);

			GMS.gboundmat = mat;

			/* for glsl use alpha blend mode, unless it's set to solid and
			 * we are already drawing in an alpha pass */
			if (mat->game.alpha_blend != GPU_BLEND_SOLID)
				alphablend = mat->game.alpha_blend;

			if (GMS.is_alpha_pass) glDepthMask(1);

			if (GMS.backface_culling) {
				if (mat->game.flag)
					glEnable(GL_CULL_FACE);
				else
					glDisable(GL_CULL_FACE);
			}

			if (GMS.use_matcaps)
				glColor3f(1.0f, 1.0f, 1.0f);
		}
		else {
			/* or do fixed function opengl material */
			GPU_basic_shader_colors(GMS.matbuf[nr].diff,
				GMS.matbuf[nr].spec, GMS.matbuf[nr].hard, GMS.matbuf[nr].alpha);

			if (GMS.two_sided_lighting)
				GPU_basic_shader_bind(GPU_SHADER_LIGHTING | GPU_SHADER_TWO_SIDED);
			else
				GPU_basic_shader_bind(GPU_SHADER_LIGHTING);
		}

		/* set (alpha) blending mode */
		GPU_set_material_alpha_blend(alphablend);
	}

	return GMS.lastretval;
}

int GPU_object_material_visible(int nr, void *attribs)
{
	GPUVertexAttribs *gattribs = attribs;
	int visible;

	if (!GMS.matbuf)
		return 0;

	if (gattribs)
		memset(gattribs, 0, sizeof(*gattribs));

	if (nr >= GMS.totmat)
		nr = 0;

	if (GMS.use_alpha_pass) {
		visible = ELEM(GMS.alphablend[nr], GPU_BLEND_SOLID, GPU_BLEND_CLIP);
		if (GMS.is_alpha_pass)
			visible = !visible;
	}
	else
		visible = !GMS.is_alpha_pass;

	return visible;
}

void GPU_set_material_alpha_blend(int alphablend)
{
	if (GMS.lastalphablend == alphablend)
		return;
	
	gpu_set_alpha_blend(alphablend);
	GMS.lastalphablend = alphablend;
}

int GPU_get_material_alpha_blend(void)
{
	return GMS.lastalphablend;
}

void GPU_object_material_unbind(void)
{
	GMS.lastmatnr = -1;
	GMS.lastretval = 1;

	if (GMS.gboundmat) {
		if (GMS.backface_culling)
			glDisable(GL_CULL_FACE);

		if (GMS.is_alpha_pass) glDepthMask(0);
		GPU_material_unbind(GPU_material_from_blender(GMS.gscene, GMS.gboundmat, GMS.is_opensubdiv, GMS.is_realistic_mat,
		                                              GMS.is_planar_probe, GMS.is_alpha_as_depth, GMS.use_backface_depth, GMS.use_ssr, GMS.use_ssao,
		                                              GMS.parallax_correc));
		GMS.gboundmat = NULL;
	}
	else
		GPU_basic_shader_bind(GPU_SHADER_USE_COLOR);

	GPU_set_material_alpha_blend(GPU_BLEND_SOLID);
}

void GPU_material_diffuse_get(int nr, float diff[4])
{
	/* prevent index to use un-initialized array items */
	if (nr >= GMS.totmat)
		nr = 0;

	/* no GPU_begin_object_materials, use default material */
	if (!GMS.matbuf) {
		mul_v3_v3fl(diff, &defmaterial.r, defmaterial.ref + defmaterial.emit);
	}
	else {
		copy_v3_v3(diff, GMS.matbuf[nr].diff);
		diff[3] = GMS.matbuf[nr].alpha;
	}
}

bool GPU_material_use_matcaps_get(void)
{
	return GMS.use_matcaps;
}

bool GPU_object_materials_check(void)
{
	return GMS.is_enabled;
}

void GPU_end_object_materials(void)
{
	GPU_object_material_unbind();

	GMS.is_enabled = false;

	if (GMS.matbuf && GMS.matbuf != GMS.matbuf_fixed) {
		MEM_freeN(GMS.matbuf);
		MEM_freeN(GMS.gmatbuf);
		MEM_freeN(GMS.alphablend);
	}

	GMS.matbuf = NULL;
	GMS.gmatbuf = NULL;
	GMS.alphablend = NULL;
	GMS.two_sided_lighting = false;

	/* resetting the texture matrix after the scaling needed for tiled textures */
	if (GTS.tilemode) {
		glMatrixMode(GL_TEXTURE);
		glLoadIdentity();
		glMatrixMode(GL_MODELVIEW);
	}
}

/* Lights */

int GPU_default_lights(void)
{
	/* initialize */
	if (U.light[0].flag == 0 && U.light[1].flag == 0 && U.light[2].flag == 0) {
		U.light[0].flag = 1;
		U.light[0].vec[0] = -0.3; U.light[0].vec[1] = 0.3; U.light[0].vec[2] = 0.9;
		U.light[0].col[0] = 0.8; U.light[0].col[1] = 0.8; U.light[0].col[2] = 0.8;
		U.light[0].spec[0] = 0.5; U.light[0].spec[1] = 0.5; U.light[0].spec[2] = 0.5;
		U.light[0].spec[3] = 1.0;
		
		U.light[1].flag = 0;
		U.light[1].vec[0] = 0.5; U.light[1].vec[1] = 0.5; U.light[1].vec[2] = 0.1;
		U.light[1].col[0] = 0.4; U.light[1].col[1] = 0.4; U.light[1].col[2] = 0.8;
		U.light[1].spec[0] = 0.3; U.light[1].spec[1] = 0.3; U.light[1].spec[2] = 0.5;
		U.light[1].spec[3] = 1.0;
	
		U.light[2].flag = 0;
		U.light[2].vec[0] = 0.3; U.light[2].vec[1] = -0.3; U.light[2].vec[2] = -0.2;
		U.light[2].col[0] = 0.8; U.light[2].col[1] = 0.5; U.light[2].col[2] = 0.4;
		U.light[2].spec[0] = 0.5; U.light[2].spec[1] = 0.4; U.light[2].spec[2] = 0.3;
		U.light[2].spec[3] = 1.0;
	}

	GPU_basic_shader_light_set_viewer(false);

	int count = 0;

	for (int a = 0; a < 8; a++) {
		if (a < 3 && U.light[a].flag) {
			GPULightData light = {0};

			light.type = GPU_LIGHT_SUN;

			normalize_v3_v3(light.direction, U.light[a].vec);
			copy_v3_v3(light.diffuse, U.light[a].col);
			copy_v3_v3(light.specular, U.light[a].spec);

			GPU_basic_shader_light_set(a, &light);

			count++;
		}
		else
			GPU_basic_shader_light_set(a, NULL);
	}

	return count;
}

int GPU_scene_object_lights(Scene *scene, Object *ob, int lay, float viewmat[4][4], int ortho)
{
	/* disable all lights */
	for (int count = 0; count < 8; count++)
		GPU_basic_shader_light_set(count, NULL);
	
	/* view direction for specular is not computed correct by default in
	 * opengl, so we set the settings ourselfs */
	GPU_basic_shader_light_set_viewer(!ortho);

	int count = 0;

	for (Base *base = scene->base.first; base; base = base->next) {
		if (base->object->type != OB_LAMP)
			continue;

		if (!(base->lay & lay) || !(base->lay & ob->lay))
			continue;

		Lamp *la = base->object->data;
		
		/* setup lamp transform */
		glPushMatrix();
		glLoadMatrixf((float *)viewmat);
		
		/* setup light */
		GPULightData light = {0};

		mul_v3_v3fl(light.diffuse, &la->r, la->energy);
		mul_v3_v3fl(light.specular, &la->r, la->energy);

		if (la->type == LA_SUN) {
			/* directional sun light */
			light.type = GPU_LIGHT_SUN;
			normalize_v3_v3(light.direction, base->object->obmat[2]);
		}
		else {
			/* other lamps with position attenuation */
			copy_v3_v3(light.position, base->object->obmat[3]);

			light.constant_attenuation = 1.0f;
			light.linear_attenuation = la->att1 / la->dist;
			light.quadratic_attenuation = la->att2 / (la->dist * la->dist);
			
			if (la->type == LA_SPOT) {
				light.type = GPU_LIGHT_SPOT;
				negate_v3_v3(light.direction, base->object->obmat[2]);
				normalize_v3(light.direction);
				light.spot_cutoff = RAD2DEGF(la->spotsize * 0.5f);
				light.spot_exponent = 128.0f * la->spotblend;
			}
			else
				light.type = GPU_LIGHT_POINT;
		}
		
		GPU_basic_shader_light_set(count, &light);
		
		glPopMatrix();
		
		count++;
		if (count == 8)
			break;
	}

	return count;
}

static void gpu_multisample(bool enable)
{
#ifdef __linux__
	/* changing multisample from the default (enabled) causes problems on some
	 * systems (NVIDIA/Linux) when the pixel format doesn't have a multisample buffer */
	bool toggle_ok = true;

	if (GPU_type_matches(GPU_DEVICE_NVIDIA, GPU_OS_UNIX, GPU_DRIVER_ANY)) {
		int samples = 0;
		glGetIntegerv(GL_SAMPLES, &samples);

		if (samples == 0)
			toggle_ok = false;
	}

	if (toggle_ok) {
		if (enable)
			glEnable(GL_MULTISAMPLE);
		else
			glDisable(GL_MULTISAMPLE);
	}
#else
	if (enable)
		glEnable(GL_MULTISAMPLE);
	else
		glDisable(GL_MULTISAMPLE);
#endif
}

/* Default OpenGL State
 *
 * This is called on startup, for opengl offscreen render and to restore state
 * for the game engine. Generally we should always return to this state when
 * temporarily modifying the state for drawing, though that are (undocumented)
 * exceptions that we should try to get rid of. */

void GPU_state_init(void)
{
	float mat_ambient[] = { 0.0, 0.0, 0.0, 0.0 };
	float mat_specular[] = { 0.5, 0.5, 0.5, 1.0 };
	
	glMaterialfv(GL_FRONT_AND_BACK, GL_AMBIENT, mat_ambient);
	glMaterialfv(GL_FRONT_AND_BACK, GL_DIFFUSE, mat_specular);
	glMaterialfv(GL_FRONT_AND_BACK, GL_SPECULAR, mat_specular);
	glMateriali(GL_FRONT_AND_BACK, GL_SHININESS, 35);
	glColorMaterial(GL_FRONT_AND_BACK, GL_DIFFUSE);

	GPU_default_lights();
	
	glDepthFunc(GL_LEQUAL);
	/* scaling matrices */
	glEnable(GL_NORMALIZE);

	glShadeModel(GL_FLAT);

	glDisable(GL_ALPHA_TEST);
	glDisable(GL_BLEND);
	glDisable(GL_DEPTH_TEST);
	glDisable(GL_FOG);
	glDisable(GL_LIGHTING);
	glDisable(GL_COLOR_MATERIAL);
	glDisable(GL_LOGIC_OP);
	glDisable(GL_STENCIL_TEST);
	glDisable(GL_TEXTURE_1D);
	glDisable(GL_TEXTURE_2D);
	glTexEnvi(GL_TEXTURE_ENV, GL_TEXTURE_ENV_MODE, GL_MODULATE);

	/* default disabled, enable should be local per function */
	glDisableClientState(GL_VERTEX_ARRAY);
	glDisableClientState(GL_NORMAL_ARRAY);
	glDisableClientState(GL_COLOR_ARRAY);
	glDisableClientState(GL_TEXTURE_COORD_ARRAY);
	
	glPixelTransferi(GL_MAP_COLOR, GL_FALSE);
	glPixelTransferi(GL_RED_SCALE, 1);
	glPixelTransferi(GL_RED_BIAS, 0);
	glPixelTransferi(GL_GREEN_SCALE, 1);
	glPixelTransferi(GL_GREEN_BIAS, 0);
	glPixelTransferi(GL_BLUE_SCALE, 1);
	glPixelTransferi(GL_BLUE_BIAS, 0);
	glPixelTransferi(GL_ALPHA_SCALE, 1);
	glPixelTransferi(GL_ALPHA_BIAS, 0);
	
	glPixelTransferi(GL_DEPTH_BIAS, 0);
	glPixelTransferi(GL_DEPTH_SCALE, 1);
	glDepthRange(0.0, 1.0);

	glMatrixMode(GL_TEXTURE);
	glLoadIdentity();
	glMatrixMode(GL_MODELVIEW);

	glFrontFace(GL_CCW);
	glCullFace(GL_BACK);
	glDisable(GL_CULL_FACE);

	gpu_multisample(false);

	GPU_basic_shader_bind(GPU_SHADER_USE_COLOR);
}

#ifdef WITH_OPENSUBDIV
/* Update face-varying variables offset which might be
 * different from mesh to mesh sharing the same material.
 */
void GPU_draw_update_fvar_offset(DerivedMesh *dm)
{
	/* Sanity check to be sure we only do this for OpenSubdiv draw. */
	BLI_assert(dm->type == DM_TYPE_CCGDM);
	BLI_assert(GMS.is_opensubdiv);

	for (int i = 0; i < GMS.totmat; ++i) {
		Material *material = GMS.gmatbuf[i];
		GPUMaterial *gpu_material;

		if (material == NULL) {
			continue;
		}

		gpu_material = GPU_material_from_blender(GMS.gscene,
		                                         material,
		                                         GMS.is_opensubdiv,
		                                         GMS.is_realistic_mat,
		                                         GMS.is_planar_probe,
		                                         GMS.is_alpha_as_depth,
		                                         GMS.use_backface_depth,
		                                         GMS.use_ssr,
		                                         GMS.use_ssao,
		                                         GMS.parallax_correc);

		GPU_material_update_fvar_offset(gpu_material, dm);
	}
}
#endif<|MERGE_RESOLUTION|>--- conflicted
+++ resolved
@@ -515,9 +515,6 @@
 	}
 }
 
-<<<<<<< HEAD
-int GPU_verify_image(Image *ima, ImageUser *iuser, int textarget, int tftile, bool compare, bool mipmap, bool is_data,  bool is_envmap)
-=======
 typedef struct VerifyThreadData {
 	ImBuf *ibuf;
 	float *srgb_frect;
@@ -540,7 +537,8 @@
 	                            ibuf->x, ibuf->x);
 	IMB_buffer_float_unpremultiply(current_srgb_frect, ibuf->x, height);
 	/* Clamp buffer colors to 1.0 to avoid artifacts due to glu for hdr images. */
-	IMB_buffer_float_clamp(current_srgb_frect, ibuf->x, height);
+	if (!GTS.gpu_mipmap && ibuf->miptot == 1)
+		IMB_buffer_float_clamp(current_srgb_frect, ibuf->x, height);
 }
 
 static void verify_thread_do(void *data_v,
@@ -570,8 +568,7 @@
 	}
 }
 
-int GPU_verify_image(Image *ima, ImageUser *iuser, int textarget, int tftile, bool compare, bool mipmap, bool is_data)
->>>>>>> 7e120f3a
+int GPU_verify_image(Image *ima, ImageUser *iuser, int textarget, int tftile, bool compare, bool mipmap, bool is_data, bool is_envmap)
 {
 	unsigned int *bind = NULL;
 	int tpx = 0, tpy = 0;
@@ -685,17 +682,7 @@
 			if (use_high_bit_depth) {
 				if (do_color_management) {
 					srgb_frect = MEM_mallocN(ibuf->x * ibuf->y * sizeof(float) * 4, "floar_buf_col_cor");
-<<<<<<< HEAD
-					IMB_buffer_float_from_float(srgb_frect, ibuf->rect_float,
-						ibuf->channels, IB_PROFILE_SRGB, IB_PROFILE_LINEAR_RGB, true,
-						ibuf->x, ibuf->y, ibuf->x, ibuf->x);
-					IMB_buffer_float_unpremultiply(srgb_frect, ibuf->x, ibuf->y);
-					/* clamp buffer colors to 1.0 to avoid artifacts due to glu for hdr images */
-					if (!GTS.gpu_mipmap && ibuf->miptot == 1)
-						IMB_buffer_float_clamp(srgb_frect, ibuf->x, ibuf->y);
-=======
 					gpu_verify_high_bit_srgb_buffer(srgb_frect, ibuf);
->>>>>>> 7e120f3a
 					frect = srgb_frect + texwinsy * ibuf->x + texwinsx;
 				}
 				else {
@@ -718,18 +705,7 @@
 			if (use_high_bit_depth) {
 				if (do_color_management) {
 					frect = srgb_frect = MEM_mallocN(ibuf->x * ibuf->y * sizeof(*srgb_frect) * 4, "floar_buf_col_cor");
-<<<<<<< HEAD
-					IMB_buffer_float_from_float(
-					        srgb_frect, ibuf->rect_float,
-					        ibuf->channels, IB_PROFILE_SRGB, IB_PROFILE_LINEAR_RGB, true,
-					        ibuf->x, ibuf->y, ibuf->x, ibuf->x);
-					IMB_buffer_float_unpremultiply(srgb_frect, ibuf->x, ibuf->y);
-					/* clamp buffer colors to 1.0 to avoid artifacts due to glu for hdr images */
-					if (!GTS.gpu_mipmap && ibuf->miptot == 1)
-						IMB_buffer_float_clamp(srgb_frect, ibuf->x, ibuf->y);
-=======
 					gpu_verify_high_bit_srgb_buffer(srgb_frect, ibuf);
->>>>>>> 7e120f3a
 				}
 				else
 					frect = ibuf->rect_float;
