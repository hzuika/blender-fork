/*
 * ***** BEGIN GPL LICENSE BLOCK *****
 *
 * This program is free software; you can redistribute it and/or
 * modify it under the terms of the GNU General Public License
 * as published by the Free Software Foundation; either version 2
 * of the License, or (at your option) any later version.
 *
 * This program is distributed in the hope that it will be useful,
 * but WITHOUT ANY WARRANTY; without even the implied warranty of
 * MERCHANTABILITY or FITNESS FOR A PARTICULAR PURPOSE.  See the
 * GNU General Public License for more details.
 *
 * You should have received a copy of the GNU General Public License
 * along with this program; if not, write to the Free Software Foundation,
 * Inc., 51 Franklin Street, Fifth Floor, Boston, MA 02110-1301, USA.
 *
 * The Original Code is Copyright (C) 2005 Blender Foundation.
 * All rights reserved.
 *
 * The Original Code is: all of this file.
 *
 * Contributor(s): Brecht Van Lommel.
 *
 * ***** END GPL LICENSE BLOCK *****
 */

/** \file blender/gpu/intern/gpu_draw.c
 *  \ingroup gpu
 *
 * Utility functions for dealing with OpenGL texture & material context,
 * mipmap generation and light objects.
 *
 * These are some obscure rendering functions shared between the
 * game engine and the blender, in this module to avoid duplication
 * and abstract them away from the rest a bit.
 */

#include <string.h>

#include "GPU_glew.h"

#include "BLI_blenlib.h"
#include "BLI_linklist.h"
#include "BLI_math.h"
#include "BLI_threads.h"
#include "BLI_utildefines.h"

#include "DNA_lamp_types.h"
#include "DNA_material_types.h"
#include "DNA_mesh_types.h"
#include "DNA_meshdata_types.h"
#include "DNA_modifier_types.h"
#include "DNA_node_types.h"
#include "DNA_object_types.h"
#include "DNA_scene_types.h"
#include "DNA_smoke_types.h"
#include "DNA_view3d_types.h"

#include "MEM_guardedalloc.h"

#include "IMB_imbuf.h"
#include "IMB_imbuf_types.h"

#include "BKE_bmfont.h"
#include "BKE_global.h"
#include "BKE_image.h"
#include "BKE_main.h"
#include "BKE_material.h"
#include "BKE_node.h"
#include "BKE_scene.h"
#include "BKE_DerivedMesh.h"
#ifdef WITH_GAMEENGINE
#  include "BKE_object.h"
#endif

#include "GPU_basic_shader.h"
#include "GPU_buffers.h"
#include "GPU_draw.h"
#include "GPU_extensions.h"
#include "GPU_material.h"
#include "GPU_shader.h"
#include "GPU_texture.h"
#include "GPU_probe.h"
#include "GPU_pbr.h"

#include "PIL_time.h"

#ifdef WITH_SMOKE
#  include "smoke_API.h"
#endif

#ifdef WITH_OPENSUBDIV
#  include "BKE_subsurf.h"
#  include "BKE_editmesh.h"

#  include "gpu_codegen.h"
#endif

extern Material defmaterial; /* from material.c */

/* Text Rendering */

static void gpu_mcol(unsigned int ucol)
{
	/* mcol order is swapped */
	const char *cp = (char *)&ucol;
	glColor3ub(cp[3], cp[2], cp[1]);
}

void GPU_render_text(
        MTexPoly *mtexpoly, int mode,
        const char *textstr, int textlen, unsigned int *col,
        const float *v_quad[4], const float *uv_quad[4],
        int glattrib)
{
	if ((mode & GEMAT_TEXT) && (textlen > 0) && mtexpoly->tpage) {
		const float *v1 = v_quad[0];
		const float *v2 = v_quad[1];
		const float *v3 = v_quad[2];
		const float *v4 = v_quad[3];
		Image *ima = (Image *)mtexpoly->tpage;
		const size_t textlen_st = textlen;
		float centerx, centery, sizex, sizey, transx, transy, movex, movey, advance;
		
		/* multiline */
		float line_start = 0.0f, line_height;
		
		if (v4)
			line_height = max_ffff(v1[1], v2[1], v3[1], v4[2]) - min_ffff(v1[1], v2[1], v3[1], v4[2]);
		else
			line_height = max_fff(v1[1], v2[1], v3[1]) - min_fff(v1[1], v2[1], v3[1]);
		line_height *= 1.2f; /* could be an option? */
		/* end multiline */

		
		/* color has been set */
		if (mtexpoly->mode & TF_OBCOL)
			col = NULL;
		else if (!col)
			glColor3f(1.0f, 1.0f, 1.0f);

		glPushMatrix();
		
		/* get the tab width */
		ImBuf *first_ibuf = BKE_image_get_first_ibuf(ima);
		matrixGlyph(first_ibuf, ' ', &centerx, &centery,
			&sizex, &sizey, &transx, &transy, &movex, &movey, &advance);
		
		float advance_tab = advance * 4; /* tab width could also be an option */
		
		
		for (size_t index = 0; index < textlen_st; ) {
			unsigned int character;
			float uv[4][2];

			/* lets calculate offset stuff */
			character = BLI_str_utf8_as_unicode_and_size_safe(textstr + index, &index);
			
			if (character == '\n') {
				glTranslatef(line_start, -line_height, 0.0f);
				line_start = 0.0f;
				continue;
			}
			else if (character == '\t') {
				glTranslatef(advance_tab, 0.0f, 0.0f);
				line_start -= advance_tab; /* so we can go back to the start of the line */
				continue;
				
			}
			else if (character > USHRT_MAX) {
				/* not much we can do here bmfonts take ushort */
				character = '?';
			}
			
			/* space starts at offset 1 */
			/* character = character - ' ' + 1; */
			matrixGlyph(first_ibuf, character, & centerx, &centery,
				&sizex, &sizey, &transx, &transy, &movex, &movey, &advance);

			uv[0][0] = (uv_quad[0][0] - centerx) * sizex + transx;
			uv[0][1] = (uv_quad[0][1] - centery) * sizey + transy;
			uv[1][0] = (uv_quad[1][0] - centerx) * sizex + transx;
			uv[1][1] = (uv_quad[1][1] - centery) * sizey + transy;
			uv[2][0] = (uv_quad[2][0] - centerx) * sizex + transx;
			uv[2][1] = (uv_quad[2][1] - centery) * sizey + transy;
			
			glBegin(GL_POLYGON);
			if (glattrib >= 0) glVertexAttrib2fv(glattrib, uv[0]);
			else glTexCoord2fv(uv[0]);
			if (col) gpu_mcol(col[0]);
			glVertex3f(sizex * v1[0] + movex, sizey * v1[1] + movey, v1[2]);
			
			if (glattrib >= 0) glVertexAttrib2fv(glattrib, uv[1]);
			else glTexCoord2fv(uv[1]);
			if (col) gpu_mcol(col[1]);
			glVertex3f(sizex * v2[0] + movex, sizey * v2[1] + movey, v2[2]);

			if (glattrib >= 0) glVertexAttrib2fv(glattrib, uv[2]);
			else glTexCoord2fv(uv[2]);
			if (col) gpu_mcol(col[2]);
			glVertex3f(sizex * v3[0] + movex, sizey * v3[1] + movey, v3[2]);

			if (v4) {
				uv[3][0] = (uv_quad[3][0] - centerx) * sizex + transx;
				uv[3][1] = (uv_quad[3][1] - centery) * sizey + transy;

				if (glattrib >= 0) glVertexAttrib2fv(glattrib, uv[3]);
				else glTexCoord2fv(uv[3]);
				if (col) gpu_mcol(col[3]);
				glVertex3f(sizex * v4[0] + movex, sizey * v4[1] + movey, v4[2]);
			}
			glEnd();

			glTranslatef(advance, 0.0f, 0.0f);
			line_start -= advance; /* so we can go back to the start of the line */
		}
		glPopMatrix();

		BKE_image_release_ibuf(ima, first_ibuf, NULL);
	}
}

/* Checking powers of two for images since OpenGL ES requires it */

static bool is_power_of_2_resolution(int w, int h)
{
	return is_power_of_2_i(w) && is_power_of_2_i(h);
}

static bool is_over_resolution_limit(GLenum textarget, int w, int h)
{
	int size = (textarget == GL_TEXTURE_2D) ?
	        GPU_max_texture_size() : GPU_max_cube_map_size();
	int reslimit = (U.glreslimit != 0) ?
		min_ii(U.glreslimit, size) : size;

	return (w > reslimit || h > reslimit);
}

static int smaller_power_of_2_limit(int num)
{
	int reslimit = (U.glreslimit != 0) ?
	        min_ii(U.glreslimit, GPU_max_texture_size()) :
	        GPU_max_texture_size();
	/* take texture clamping into account */
	if (num > reslimit)
		return reslimit;

	return power_of_2_min_i(num);
}

/* Current OpenGL state caching for GPU_set_tpage */

static struct GPUTextureState {
	int curtile, tile;
	int curtilemode, tilemode;
	int curtileXRep, tileXRep;
	int curtileYRep, tileYRep;
	Image *ima, *curima;

	/* also controls min/mag filtering */
	bool domipmap;
	/* only use when 'domipmap' is set */
	bool linearmipmap;
	/* store this so that new images created while texture painting won't be set to mipmapped */
	bool texpaint;

	int alphablend;
	float anisotropic;
	int gpu_mipmap;
	MTexPoly *lasttface;
} GTS = {0, 0, 0, 0, 0, 0, 0, 0, NULL, NULL, 1, 0, 0, -1, 1.0f, 0, NULL};

/* Mipmap settings */

void GPU_set_gpu_mipmapping(int gpu_mipmap)
{
	int old_value = GTS.gpu_mipmap;

	/* only actually enable if it's supported */
	GTS.gpu_mipmap = gpu_mipmap;

	if (old_value != GTS.gpu_mipmap) {
		GPU_free_images();
	}
}

void GPU_generate_mipmap(GLenum target)
{
	const bool is_ati = GPU_type_matches(GPU_DEVICE_ATI, GPU_OS_ANY, GPU_DRIVER_ANY);
	int target_enabled = 0;

	if (GLEW_ARB_seamless_cube_map) {
		glEnable(GL_TEXTURE_CUBE_MAP_SEAMLESS);
	}

	/* work around bug in ATI driver, need to have GL_TEXTURE_2D enabled
	 * http://www.opengl.org/wiki/Common_Mistakes#Automatic_mipmap_generation */
	if (is_ati) {
		target_enabled = glIsEnabled(target);
		if (!target_enabled)
			glEnable(target);
	}

	glGenerateMipmap(target);

	if (is_ati && !target_enabled)
		glDisable(target);
}

void GPU_set_mipmap(bool mipmap)
{
	if (GTS.domipmap != mipmap) {
		GPU_free_images();
		GTS.domipmap = mipmap;
	}
}

void GPU_set_linear_mipmap(bool linear)
{
	if (GTS.linearmipmap != linear) {
		GTS.linearmipmap = linear;
	}
}

bool GPU_get_mipmap(void)
{
	return GTS.domipmap && !GTS.texpaint;
}

bool GPU_get_linear_mipmap(void)
{
	return GTS.linearmipmap;
}

static GLenum gpu_get_mipmap_filter(bool mag)
{
	/* linearmipmap is off by default *when mipmapping is off,
	 * use unfiltered display */
	if (mag) {
		if (GTS.domipmap)
			return GL_LINEAR;
		else
			return GL_NEAREST;
	}
	else {
		if (GTS.domipmap) {
			if (GTS.linearmipmap) {
				return GL_LINEAR_MIPMAP_LINEAR;
			}
			else {
				return GL_LINEAR_MIPMAP_NEAREST;
			}
		}
		else {
			return GL_NEAREST;
		}
	}
}

/* Anisotropic filtering settings */
void GPU_set_anisotropic(float value)
{
	if (GTS.anisotropic != value) {
		GPU_free_images();

		/* Clamp value to the maximum value the graphics card supports */
		const float max = GPU_max_texture_anisotropy();
		if (value > max)
			value = max;

		GTS.anisotropic = value;
	}
}

float GPU_get_anisotropic(void)
{
	return GTS.anisotropic;
}

/* Set OpenGL state for an MTFace */

static void gpu_make_repbind(Image *ima)
{
	ImBuf *ibuf = BKE_image_acquire_ibuf(ima, NULL, NULL);
	if (ibuf == NULL)
		return;

	if (ima->repbind) {
		glDeleteTextures(ima->totbind, (GLuint *)ima->repbind);
		MEM_freeN(ima->repbind);
		ima->repbind = NULL;
		ima->tpageflag &= ~IMA_MIPMAP_COMPLETE;
	}

	ima->totbind = ima->xrep * ima->yrep;

	if (ima->totbind > 1) {
		ima->repbind = MEM_callocN(sizeof(int) * ima->totbind, "repbind");
	}

	BKE_image_release_ibuf(ima, ibuf, NULL);
}

static unsigned int *gpu_get_image_bindcode(Image *ima, GLenum textarget)
{
	unsigned int *bind = 0;

	if (textarget == GL_TEXTURE_2D)
		bind = &ima->bindcode[TEXTARGET_TEXTURE_2D];
	else if (textarget == GL_TEXTURE_CUBE_MAP)
		bind = &ima->bindcode[TEXTARGET_TEXTURE_CUBE_MAP];

	return bind;
}

void GPU_clear_tpage(bool force)
{
	if (GTS.lasttface == NULL && !force)
		return;
	
	GTS.lasttface = NULL;
	GTS.curtile = 0;
	GTS.curima = NULL;
	if (GTS.curtilemode != 0) {
		glMatrixMode(GL_TEXTURE);
		glLoadIdentity();
		glMatrixMode(GL_MODELVIEW);
	}
	GTS.curtilemode = 0;
	GTS.curtileXRep = 0;
	GTS.curtileYRep = 0;
	GTS.alphablend = -1;
	
	glDisable(GL_BLEND);
	glDisable(GL_TEXTURE_2D);
	glDisable(GL_TEXTURE_GEN_S);
	glDisable(GL_TEXTURE_GEN_T);
	glDisable(GL_ALPHA_TEST);
}

static void gpu_set_alpha_blend(GPUBlendMode alphablend)
{
	if (alphablend == GPU_BLEND_SOLID) {
		glDisable(GL_BLEND);
		glDisable(GL_ALPHA_TEST);
		glDisable(GL_SAMPLE_ALPHA_TO_COVERAGE);
		glBlendFunc(GL_SRC_ALPHA, GL_ONE_MINUS_SRC_ALPHA);
	}
	else if (alphablend == GPU_BLEND_ADD) {
		glEnable(GL_BLEND);
		glBlendFunc(GL_ONE, GL_ONE);
		glDisable(GL_ALPHA_TEST);
		glDisable(GL_SAMPLE_ALPHA_TO_COVERAGE);
	}
	else if (ELEM(alphablend, GPU_BLEND_ALPHA, GPU_BLEND_ALPHA_SORT)) {
		glEnable(GL_BLEND);
		glDisable(GL_SAMPLE_ALPHA_TO_COVERAGE);

		/* for OpenGL render we use the alpha channel, this makes alpha blend correct */
		glBlendFuncSeparate(GL_SRC_ALPHA, GL_ONE_MINUS_SRC_ALPHA, GL_ONE, GL_ONE_MINUS_SRC_ALPHA);
		
		/* if U.glalphaclip == 1.0, some cards go bonkers...
		 * turn off alpha test in this case */

		/* added after 2.45 to clip alpha */
		if (U.glalphaclip == 1.0f) {
			glDisable(GL_ALPHA_TEST);
		}
		else {
			glEnable(GL_ALPHA_TEST);
			glAlphaFunc(GL_GREATER, U.glalphaclip);
		}
	}
	else if (alphablend == GPU_BLEND_CLIP) {
		glDisable(GL_BLEND);
		glDisable(GL_SAMPLE_ALPHA_TO_COVERAGE);
		glEnable(GL_ALPHA_TEST);
		glAlphaFunc(GL_GREATER, 0.5f);
	}
	else if (alphablend == GPU_BLEND_ALPHA_TO_COVERAGE) {
		glEnable(GL_ALPHA_TEST);
		glAlphaFunc(GL_GREATER, U.glalphaclip);
		glEnable(GL_SAMPLE_ALPHA_TO_COVERAGE);
	}
}

static void gpu_verify_alpha_blend(int alphablend)
{
	/* verify alpha blending modes */
	if (GTS.alphablend == alphablend)
		return;

	gpu_set_alpha_blend(alphablend);
	GTS.alphablend = alphablend;
}

static void gpu_verify_reflection(Image *ima)
{
	if (ima && (ima->flag & IMA_REFLECT)) {
		/* enable reflection mapping */
		glTexGeni(GL_S, GL_TEXTURE_GEN_MODE, GL_SPHERE_MAP);
		glTexGeni(GL_T, GL_TEXTURE_GEN_MODE, GL_SPHERE_MAP);

		glEnable(GL_TEXTURE_GEN_S);
		glEnable(GL_TEXTURE_GEN_T);
	}
	else {
		/* disable reflection mapping */
		glDisable(GL_TEXTURE_GEN_S);
		glDisable(GL_TEXTURE_GEN_T);
	}
}

typedef struct VerifyThreadData {
	ImBuf *ibuf;
	float *srgb_frect;
} VerifyThreadData;

static void gpu_verify_high_bit_srgb_buffer_slice(float *srgb_frect,
                                                  ImBuf *ibuf,
                                                  const int start_line,
                                                  const int height)
{
	size_t offset = ibuf->channels * start_line * ibuf->x;
	float *current_srgb_frect = srgb_frect + offset;
	float *current_rect_float = ibuf->rect_float + offset;
	IMB_buffer_float_from_float(current_srgb_frect,
	                            current_rect_float,
	                            ibuf->channels,
	                            IB_PROFILE_SRGB,
	                            IB_PROFILE_LINEAR_RGB, true,
	                            ibuf->x, height,
	                            ibuf->x, ibuf->x);
	IMB_buffer_float_unpremultiply(current_srgb_frect, ibuf->x, height);
	/* Clamp buffer colors to 1.0 to avoid artifacts due to glu for hdr images. */
	if (!GTS.gpu_mipmap && ibuf->miptot == 1)
		IMB_buffer_float_clamp(current_srgb_frect, ibuf->x, height);
}

static void verify_thread_do(void *data_v,
                             int start_scanline,
                             int num_scanlines)
{
	VerifyThreadData *data = (VerifyThreadData *)data_v;
	gpu_verify_high_bit_srgb_buffer_slice(data->srgb_frect,
	                                      data->ibuf,
	                                      start_scanline,
	                                      num_scanlines);
}

static void gpu_verify_high_bit_srgb_buffer(float *srgb_frect,
                                            ImBuf *ibuf)
{
	if (ibuf->y < 64) {
		gpu_verify_high_bit_srgb_buffer_slice(srgb_frect,
		                                      ibuf,
		                                      0, ibuf->y);
	}
	else {
		VerifyThreadData data;
		data.ibuf = ibuf;
		data.srgb_frect = srgb_frect;
		IMB_processor_apply_threaded_scanlines(ibuf->y, verify_thread_do, &data);
	}
}

int GPU_verify_image(
        Image *ima, ImageUser *iuser,
        int textarget, int tftile, bool compare, bool mipmap, bool is_data, bool is_envmap)
{
	unsigned int *bind = NULL;
	int tpx = 0, tpy = 0;
	unsigned int *rect = NULL;
	float *frect = NULL;
	float *srgb_frect = NULL;
	/* flag to determine whether deep format is used */
	bool use_high_bit_depth = false, do_color_management = false;

	/* initialize tile mode and number of repeats */
	GTS.ima = ima;
	GTS.tilemode = (ima && (ima->tpageflag & (IMA_TILES | IMA_TWINANIM)));
	GTS.tileXRep = 0;
	GTS.tileYRep = 0;

	/* setting current tile according to frame */
	if (ima && (ima->tpageflag & IMA_TWINANIM))
		GTS.tile = ima->lastframe;
	else
		GTS.tile = tftile;

	GTS.tile = MAX2(0, GTS.tile);

	if (ima) {
		GTS.tileXRep = ima->xrep;
		GTS.tileYRep = ima->yrep;
	}

	/* if same image & tile, we're done */
	if (compare && ima == GTS.curima && GTS.curtile == GTS.tile &&
	    GTS.tilemode == GTS.curtilemode && GTS.curtileXRep == GTS.tileXRep &&
	    GTS.curtileYRep == GTS.tileYRep)
	{
		return (ima != NULL);
	}

	/* if tiling mode or repeat changed, change texture matrix to fit */
	if (GTS.tilemode != GTS.curtilemode || GTS.curtileXRep != GTS.tileXRep ||
	    GTS.curtileYRep != GTS.tileYRep)
	{
		glMatrixMode(GL_TEXTURE);
		glLoadIdentity();

		if (ima && (ima->tpageflag & IMA_TILES))
			glScalef(ima->xrep, ima->yrep, 1.0f);

		glMatrixMode(GL_MODELVIEW);
	}

	/* check if we have a valid image */
	if (ima == NULL || ima->ok == 0)
		return 0;

	/* check if we have a valid image buffer */
	ImBuf *ibuf = BKE_image_acquire_ibuf(ima, iuser, NULL);

	if (ibuf == NULL)
		return 0;

	if (ibuf->rect_float) {
		if (U.use_16bit_textures) {
			/* use high precision textures. This is relatively harmless because OpenGL gives us
			 * a high precision format only if it is available */
			use_high_bit_depth = true;
		}
		else if (ibuf->rect == NULL) {
			IMB_rect_from_float(ibuf);
		}
		/* we may skip this in high precision, but if not, we need to have a valid buffer here */
		else if (ibuf->userflags & IB_RECT_INVALID) {
			IMB_rect_from_float(ibuf);
		}

		/* TODO unneeded when float images are correctly treated as linear always */
		if (!is_data) {
			do_color_management = true;
		}
	}

	/* currently, tpage refresh is used by ima sequences */
	if (ima->tpageflag & IMA_TPAGE_REFRESH) {
		GPU_free_image(ima);
		ima->tpageflag &= ~IMA_TPAGE_REFRESH;
	}
	
	if (GTS.tilemode) {
		/* tiled mode */
		if (ima->repbind == NULL) gpu_make_repbind(ima);
		if (GTS.tile >= ima->totbind) GTS.tile = 0;
		
		/* this happens when you change repeat buttons */
		if (ima->repbind && textarget == GL_TEXTURE_2D) bind = &ima->repbind[GTS.tile];
		else bind = gpu_get_image_bindcode(ima, textarget);
		
		if (*bind == 0) {
			short texwindx = ibuf->x / ima->xrep;
			short texwindy = ibuf->y / ima->yrep;
			
			if (GTS.tile >= ima->xrep * ima->yrep)
				GTS.tile = ima->xrep * ima->yrep - 1;
	
			short texwinsy = GTS.tile / ima->xrep;
			short texwinsx = GTS.tile - texwinsy * ima->xrep;
	
			texwinsx *= texwindx;
			texwinsy *= texwindy;
	
			tpx = texwindx;
			tpy = texwindy;

			if (use_high_bit_depth) {
				if (do_color_management) {
					srgb_frect = MEM_mallocN(ibuf->x * ibuf->y * sizeof(float) * 4, "floar_buf_col_cor");
					gpu_verify_high_bit_srgb_buffer(srgb_frect, ibuf);
					frect = srgb_frect + texwinsy * ibuf->x + texwinsx;
				}
				else {
					frect = ibuf->rect_float + texwinsy * ibuf->x + texwinsx;
				}
			}
			else {
				rect = ibuf->rect + texwinsy * ibuf->x + texwinsx;
			}
		}
	}
	else {
		/* regular image mode */
		bind = gpu_get_image_bindcode(ima, textarget);

		if (*bind == 0) {
			tpx = ibuf->x;
			tpy = ibuf->y;
			rect = ibuf->rect;
			if (use_high_bit_depth) {
				if (do_color_management) {
					frect = srgb_frect = MEM_mallocN(ibuf->x * ibuf->y * sizeof(*srgb_frect) * 4, "floar_buf_col_cor");
					gpu_verify_high_bit_srgb_buffer(srgb_frect, ibuf);
				}
				else
					frect = ibuf->rect_float;
			}
		}
	}

	if (*bind != 0) {
		/* enable opengl drawing with textures */
		glBindTexture(textarget, *bind);
		BKE_image_release_ibuf(ima, ibuf, NULL);
		return *bind;
	}

	const int rectw = tpx;
	const int recth = tpy;

	unsigned *tilerect = NULL;
	float *ftilerect = NULL;

	/* for tiles, copy only part of image into buffer */
	if (GTS.tilemode) {
		if (use_high_bit_depth) {
			ftilerect = MEM_mallocN(rectw * recth * sizeof(*ftilerect), "tilerect");

			for (int y = 0; y < recth; y++) {
				const float *frectrow = &frect[y * ibuf->x];
				float *ftilerectrow = &ftilerect[y * rectw];

				memcpy(ftilerectrow, frectrow, tpx * sizeof(*frectrow));
			}

			frect = ftilerect;
		}
		else {
			tilerect = MEM_mallocN(rectw * recth * sizeof(*tilerect), "tilerect");

			for (int y = 0; y < recth; y++) {
				const unsigned *rectrow = &rect[y * ibuf->x];
				unsigned *tilerectrow = &tilerect[y * rectw];

				memcpy(tilerectrow, rectrow, tpx * sizeof(*rectrow));
			}
			
			rect = tilerect;
		}
	}

#ifdef WITH_DDS
	if (ibuf->ftype == IMB_FTYPE_DDS)
		GPU_create_gl_tex_compressed(bind, rect, rectw, recth, textarget, mipmap, ima, ibuf);
	else
#endif
		GPU_create_gl_tex(bind, rect, frect, rectw, recth, textarget, mipmap, use_high_bit_depth, ima, is_envmap);
	
	/* mark as non-color data texture */
	if (*bind) {
		if (is_data)
			ima->tpageflag |= IMA_GLBIND_IS_DATA;	
		else
			ima->tpageflag &= ~IMA_GLBIND_IS_DATA;	
	}

	/* clean up */
	if (tilerect)
		MEM_freeN(tilerect);
	if (ftilerect)
		MEM_freeN(ftilerect);
	if (srgb_frect)
		MEM_freeN(srgb_frect);

	BKE_image_release_ibuf(ima, ibuf, NULL);

	return *bind;
}

static void **gpu_gen_cube_map(unsigned int *rect, float *frect, int rectw, int recth, bool use_high_bit_depth)
{
	size_t block_size = use_high_bit_depth ? sizeof(float) * 4 : sizeof(unsigned char) * 4;
	void **sides = NULL;
	int h = recth / 2;
	int w = rectw / 3;

	if ((use_high_bit_depth && frect == NULL) || (!use_high_bit_depth && rect == NULL) || w != h)
		return sides;

	/* PosX, NegX, PosY, NegY, PosZ, NegZ */
	sides = MEM_mallocN(sizeof(void *) * 6, "");
	for (int i = 0; i < 6; i++)
		sides[i] = MEM_mallocN(block_size * w * h, "");

	/* divide image into six parts */
	/* ______________________
	 * |      |      |      |
	 * | NegX | NegY | PosX |
	 * |______|______|______|
	 * |      |      |      |
	 * | NegZ | PosZ | PosY |
	 * |______|______|______|
	 */
	if (use_high_bit_depth) {
		float (*frectb)[4] = (float(*)[4])frect;
		float (**fsides)[4] = (float(**)[4])sides;

		for (int y = 0; y < h; y++) {
			for (int x = 0; x < w; x++) {
				memcpy(&fsides[0][x * h + y], &frectb[(recth - y - 1) * rectw + 2 * w + x], block_size);
				memcpy(&fsides[1][x * h + y], &frectb[(y + h) * rectw + w - 1 - x], block_size);
				memcpy(&fsides[3][y * w + x], &frectb[(recth - y - 1) * rectw + 2 * w - 1 - x], block_size);
				memcpy(&fsides[5][y * w + x], &frectb[(h - y - 1) * rectw + w - 1 - x], block_size);
			}
			memcpy(&fsides[2][y * w], frectb[y * rectw + 2 * w], block_size * w);
			memcpy(&fsides[4][y * w], frectb[y * rectw + w], block_size * w);
		}
	}
	else {
		unsigned int **isides = (unsigned int **)sides;

		for (int y = 0; y < h; y++) {
			for (int x = 0; x < w; x++) {
				isides[0][x * h + y] = rect[(recth - y - 1) * rectw + 2 * w + x];
				isides[1][x * h + y] = rect[(y + h) * rectw + w - 1 - x];
				isides[3][y * w + x] = rect[(recth - y - 1) * rectw + 2 * w - 1 - x];
				isides[5][y * w + x] = rect[(h - y - 1) * rectw + w - 1 - x];
			}
			memcpy(&isides[2][y * w], &rect[y * rectw + 2 * w], block_size * w);
			memcpy(&isides[4][y * w], &rect[y * rectw + w], block_size * w);
		}
	}

	return sides;
}

static void gpu_del_cube_map(void **cube_map)
{
	int i;
	if (cube_map == NULL)
		return;
	for (i = 0; i < 6; i++)
		MEM_freeN(cube_map[i]);
	MEM_freeN(cube_map);
}

/* Image *ima can be NULL */
void GPU_create_gl_tex(
        unsigned int *bind, unsigned int *rect, float *frect, int rectw, int recth,
        int textarget, bool mipmap, bool use_high_bit_depth, Image *ima, bool is_envmap)
{
	ImBuf *ibuf = NULL;

	int tpx = rectw;
	int tpy = recth;

#if 0 /* NPOT support should be a compile-time check */
	/* scale if not a power of two. this is not strictly necessary for newer
	 * GPUs (OpenGL version >= 2.0) since they support non-power-of-two-textures
	 * Then don't bother scaling for hardware that supports NPOT textures! */
	if (textarget == GL_TEXTURE_2D &&
	    ((!GPU_full_non_power_of_two_support() && !is_power_of_2_resolution(rectw, recth)) ||
	     is_over_resolution_limit(textarget, rectw, recth)))
	{
		rectw = smaller_power_of_2_limit(rectw);
		recth = smaller_power_of_2_limit(recth);

		if (use_high_bit_depth) {
			ibuf = IMB_allocFromBuffer(NULL, frect, tpx, tpy);
			IMB_scaleImBuf(ibuf, rectw, recth);

			frect = ibuf->rect_float;
		}
		else {
			ibuf = IMB_allocFromBuffer(rect, NULL, tpx, tpy);
			IMB_scaleImBuf(ibuf, rectw, recth);

			rect = ibuf->rect;
		}
	}
#endif

	/* create image */
	glGenTextures(1, (GLuint *)bind);
	glBindTexture(textarget, *bind);

	if (textarget == GL_TEXTURE_2D) {
		if (use_high_bit_depth) {
			if (GLEW_ARB_texture_float)
				glTexImage2D(GL_TEXTURE_2D, 0, GL_RGBA16F_ARB, rectw, recth, 0, GL_RGBA, GL_FLOAT, frect);
			else
				glTexImage2D(GL_TEXTURE_2D, 0, GL_RGBA16, rectw, recth, 0, GL_RGBA, GL_FLOAT, frect);
		}
		else
			glTexImage2D(GL_TEXTURE_2D, 0, GL_RGBA8, rectw, recth, 0, GL_RGBA, GL_UNSIGNED_BYTE, rect);

		glTexParameteri(GL_TEXTURE_2D, GL_TEXTURE_MAG_FILTER, gpu_get_mipmap_filter(1));

		if (GPU_get_mipmap() && mipmap) {
			if (GTS.gpu_mipmap) {
				GPU_generate_mipmap(GL_TEXTURE_2D);
			}
			else {
				int i;
				if (!ibuf) {
					if (use_high_bit_depth) {
						ibuf = IMB_allocFromBuffer(NULL, frect, tpx, tpy);
					}
					else {
						ibuf = IMB_allocFromBuffer(rect, NULL, tpx, tpy);
					}
				}
				IMB_makemipmap(ibuf, true);

				for (i = 1; i < ibuf->miptot; i++) {
					ImBuf *mip = ibuf->mipmap[i - 1];
					if (use_high_bit_depth) {
						if (GLEW_ARB_texture_float)
							glTexImage2D(GL_TEXTURE_2D, i, GL_RGBA16F_ARB, mip->x, mip->y, 0, GL_RGBA, GL_FLOAT, mip->rect_float);
						else
							glTexImage2D(GL_TEXTURE_2D, i, GL_RGBA16, mip->x, mip->y, 0, GL_RGBA, GL_FLOAT, mip->rect_float);
					}
					else {
						glTexImage2D(GL_TEXTURE_2D, i, GL_RGBA8, mip->x, mip->y, 0, GL_RGBA, GL_UNSIGNED_BYTE, mip->rect);
					}
				}
			}
			glTexParameteri(GL_TEXTURE_2D, GL_TEXTURE_MIN_FILTER, gpu_get_mipmap_filter(0));
			if (ima)
				ima->tpageflag |= IMA_MIPMAP_COMPLETE;
		}
		else {
			glTexParameteri(GL_TEXTURE_2D, GL_TEXTURE_MIN_FILTER, GL_LINEAR);
		}
	}
	else if (textarget == GL_TEXTURE_CUBE_MAP) {
		int w = rectw / 3, h = recth / 2;

		if (h == w && is_power_of_2_i(h) && !is_over_resolution_limit(textarget, h, w)) {
			void **cube_map = gpu_gen_cube_map(rect, frect, rectw, recth, use_high_bit_depth);
			GLenum informat = use_high_bit_depth ? (GLEW_ARB_texture_float ? GL_RGBA16F_ARB : GL_RGBA16) : GL_RGBA8;
			GLenum type = use_high_bit_depth ? GL_FLOAT : GL_UNSIGNED_BYTE;

			if (cube_map)
				for (int i = 0; i < 6; i++)
					glTexImage2D(GL_TEXTURE_CUBE_MAP_POSITIVE_X + i, 0, informat, w, h, 0, GL_RGBA, type, cube_map[i]);

			glTexParameteri(GL_TEXTURE_CUBE_MAP, GL_TEXTURE_MAG_FILTER, gpu_get_mipmap_filter(1));

			if (GPU_get_mipmap() && mipmap) {
				if (GTS.gpu_mipmap) {
					GPU_generate_mipmap(GL_TEXTURE_CUBE_MAP);
				}
				else {
					if (!ibuf) {
						if (use_high_bit_depth) {
							ibuf = IMB_allocFromBuffer(NULL, frect, tpx, tpy);
						}
						else {
							ibuf = IMB_allocFromBuffer(rect, NULL, tpx, tpy);
						}
					}

					IMB_makemipmap(ibuf, true);

					for (int i = 1; i < ibuf->miptot; i++) {
						ImBuf *mip = ibuf->mipmap[i - 1];
						void **mip_cube_map = gpu_gen_cube_map(
						        mip->rect, mip->rect_float,
						        mip->x, mip->y, use_high_bit_depth);
						int mipw = mip->x / 3, miph = mip->y / 2;

						if (mip_cube_map) {
							for (int j = 0; j < 6; j++) {
								glTexImage2D(GL_TEXTURE_CUBE_MAP_POSITIVE_X + j, i,
									informat, mipw, miph, 0, GL_RGBA, type, mip_cube_map[j]);
							}
						}
						gpu_del_cube_map(mip_cube_map);
					}
				}
				glTexParameteri(GL_TEXTURE_CUBE_MAP, GL_TEXTURE_MIN_FILTER, gpu_get_mipmap_filter(0));

				if (ima)
					ima->tpageflag |= IMA_MIPMAP_COMPLETE;
			}
			else {
				glTexParameteri(GL_TEXTURE_CUBE_MAP, GL_TEXTURE_MIN_FILTER, GL_LINEAR);
			}
			glTexParameteri(GL_TEXTURE_CUBE_MAP, GL_TEXTURE_WRAP_S, GL_CLAMP_TO_EDGE);
			glTexParameteri(GL_TEXTURE_CUBE_MAP, GL_TEXTURE_WRAP_T, GL_CLAMP_TO_EDGE);
			glTexParameteri(GL_TEXTURE_CUBE_MAP, GL_TEXTURE_WRAP_R, GL_CLAMP_TO_EDGE);

			gpu_del_cube_map(cube_map);
		}
		else {
			printf("Incorrect envmap size\n");
		}
	}

	if (is_envmap) {
		glTexParameteri(GL_TEXTURE_2D, GL_TEXTURE_WRAP_S, GL_CLAMP_TO_EDGE);
		glTexParameteri(GL_TEXTURE_2D, GL_TEXTURE_WRAP_T, GL_CLAMP_TO_EDGE);
	}

	if (GLEW_EXT_texture_filter_anisotropic)
		glTexParameterf(textarget, GL_TEXTURE_MAX_ANISOTROPY_EXT, GPU_get_anisotropic());

	if (ibuf)
		IMB_freeImBuf(ibuf);
}

/**
 * GPU_upload_dxt_texture() assumes that the texture is already bound and ready to go.
 * This is so the viewport and the BGE can share some code.
 * Returns false if the provided ImBuf doesn't have a supported DXT compression format
 */
bool GPU_upload_dxt_texture(ImBuf *ibuf)
{
#ifdef WITH_DDS
	GLint format = 0;
	int blocksize, height, width, i, size, offset = 0;

	width = ibuf->x;
	height = ibuf->y;

	if (GLEW_EXT_texture_compression_s3tc) {
		if (ibuf->dds_data.fourcc == FOURCC_DXT1)
			format = GL_COMPRESSED_RGBA_S3TC_DXT1_EXT;
		else if (ibuf->dds_data.fourcc == FOURCC_DXT3)
			format = GL_COMPRESSED_RGBA_S3TC_DXT3_EXT;
		else if (ibuf->dds_data.fourcc == FOURCC_DXT5)
			format = GL_COMPRESSED_RGBA_S3TC_DXT5_EXT;
	}

	if (format == 0) {
		fprintf(stderr, "Unable to find a suitable DXT compression, falling back to uncompressed\n");
		return false;
	}

	if (!is_power_of_2_resolution(width, height)) {
		fprintf(stderr, "Unable to load non-power-of-two DXT image resolution, falling back to uncompressed\n");
		return false;
	}

	glTexParameteri(GL_TEXTURE_2D, GL_TEXTURE_MIN_FILTER, gpu_get_mipmap_filter(0));
	glTexParameteri(GL_TEXTURE_2D, GL_TEXTURE_MAG_FILTER, gpu_get_mipmap_filter(1));

	if (GLEW_EXT_texture_filter_anisotropic)
		glTexParameterf(GL_TEXTURE_2D, GL_TEXTURE_MAX_ANISOTROPY_EXT, GPU_get_anisotropic());

	blocksize = (ibuf->dds_data.fourcc == FOURCC_DXT1) ? 8 : 16;
	for (i = 0; i < ibuf->dds_data.nummipmaps && (width || height); ++i) {
		if (width == 0)
			width = 1;
		if (height == 0)
			height = 1;

		size = ((width + 3) / 4) * ((height + 3) / 4) * blocksize;

		glCompressedTexImage2D(GL_TEXTURE_2D, i, format, width, height,
			0, size, ibuf->dds_data.data + offset);

		offset += size;
		width >>= 1;
		height >>= 1;
	}

	/* set number of mipmap levels we have, needed in case they don't go down to 1x1 */
	glTexParameteri(GL_TEXTURE_2D, GL_TEXTURE_MAX_LEVEL, i - 1);

	return true;
#else
	(void)ibuf;
	return false;
#endif
}

void GPU_create_gl_tex_compressed(
        unsigned int *bind, unsigned int *pix, int x, int y,
        int textarget, int mipmap, Image *ima, ImBuf *ibuf)
{
#ifndef WITH_DDS
	(void)ibuf;
	/* Fall back to uncompressed if DDS isn't enabled */
	GPU_create_gl_tex(bind, pix, NULL, x, y, textarget, mipmap, 0, ima, false);
#else
	glGenTextures(1, (GLuint *)bind);
	glBindTexture(textarget, *bind);

	if (textarget == GL_TEXTURE_2D && GPU_upload_dxt_texture(ibuf) == 0) {
		glDeleteTextures(1, (GLuint *)bind);
		GPU_create_gl_tex(bind, pix, NULL, x, y, textarget, mipmap, 0, ima, false);
	}
#endif
}
static void gpu_verify_repeat(Image *ima)
{
	/* set either clamp or repeat in X/Y */
	if (ima->tpageflag & IMA_CLAMP_U)
		glTexParameteri(GL_TEXTURE_2D, GL_TEXTURE_WRAP_S, GL_CLAMP_TO_EDGE);
	else
		glTexParameteri(GL_TEXTURE_2D, GL_TEXTURE_WRAP_S, GL_REPEAT);

	if (ima->tpageflag & IMA_CLAMP_V)
		glTexParameteri(GL_TEXTURE_2D, GL_TEXTURE_WRAP_T, GL_CLAMP_TO_EDGE);
	else
		glTexParameteri(GL_TEXTURE_2D, GL_TEXTURE_WRAP_T, GL_REPEAT);
}

int GPU_set_tpage(MTexPoly *mtexpoly, int mipmap, int alphablend)
{
	/* check if we need to clear the state */
	if (mtexpoly == NULL) {
		GPU_clear_tpage(false);
		return 0;
	}

	Image *ima = mtexpoly->tpage;
	GTS.lasttface = mtexpoly;

	gpu_verify_alpha_blend(alphablend);
	gpu_verify_reflection(ima);

	if (GPU_verify_image(ima, NULL, GL_TEXTURE_2D, mtexpoly->tile, 1, mipmap, false, false)) {
		GTS.curtile = GTS.tile;
		GTS.curima = GTS.ima;
		GTS.curtilemode = GTS.tilemode;
		GTS.curtileXRep = GTS.tileXRep;
		GTS.curtileYRep = GTS.tileYRep;

		glEnable(GL_TEXTURE_2D);
	}
	else {
		glDisable(GL_TEXTURE_2D);
		
		GTS.curtile = 0;
		GTS.curima = NULL;
		GTS.curtilemode = 0;
		GTS.curtileXRep = 0;
		GTS.curtileYRep = 0;

		return 0;
	}
	
	gpu_verify_repeat(ima);
	
	/* Did this get lost in the image recode? */
	/* BKE_image_tag_time(ima);*/

	return 1;
}

/* these two functions are called on entering and exiting texture paint mode,
 * temporary disabling/enabling mipmapping on all images for quick texture
 * updates with glTexSubImage2D. images that didn't change don't have to be
 * re-uploaded to OpenGL */
void GPU_paint_set_mipmap(bool mipmap)
{
	if (!GTS.domipmap)
		return;

	GTS.texpaint = !mipmap;

	if (mipmap) {
		for (Image *ima = G.main->image.first; ima; ima = ima->id.next) {
			if (BKE_image_has_bindcode(ima)) {
				if (ima->tpageflag & IMA_MIPMAP_COMPLETE) {
					if (ima->bindcode[TEXTARGET_TEXTURE_2D]) {
						glBindTexture(GL_TEXTURE_2D, ima->bindcode[TEXTARGET_TEXTURE_2D]);
						glTexParameteri(GL_TEXTURE_2D, GL_TEXTURE_MIN_FILTER, gpu_get_mipmap_filter(0));
						glTexParameteri(GL_TEXTURE_2D, GL_TEXTURE_MAG_FILTER, gpu_get_mipmap_filter(1));
					}
					if (ima->bindcode[TEXTARGET_TEXTURE_CUBE_MAP]) {
						glBindTexture(GL_TEXTURE_CUBE_MAP, ima->bindcode[TEXTARGET_TEXTURE_CUBE_MAP]);
						glTexParameteri(GL_TEXTURE_CUBE_MAP, GL_TEXTURE_MIN_FILTER, gpu_get_mipmap_filter(0));
						glTexParameteri(GL_TEXTURE_CUBE_MAP, GL_TEXTURE_MAG_FILTER, gpu_get_mipmap_filter(1));
					}
				}
				else
					GPU_free_image(ima);
			}
			else
				ima->tpageflag &= ~IMA_MIPMAP_COMPLETE;
		}

	}
	else {
		for (Image *ima = G.main->image.first; ima; ima = ima->id.next) {
			if (BKE_image_has_bindcode(ima)) {
				if (ima->bindcode[TEXTARGET_TEXTURE_2D]) {
					glBindTexture(GL_TEXTURE_2D, ima->bindcode[TEXTARGET_TEXTURE_2D]);
					glTexParameteri(GL_TEXTURE_2D, GL_TEXTURE_MIN_FILTER, GL_LINEAR);
					glTexParameteri(GL_TEXTURE_2D, GL_TEXTURE_MAG_FILTER, gpu_get_mipmap_filter(1));
				}
				if (ima->bindcode[TEXTARGET_TEXTURE_CUBE_MAP]) {
					glBindTexture(GL_TEXTURE_CUBE_MAP, ima->bindcode[TEXTARGET_TEXTURE_CUBE_MAP]);
					glTexParameteri(GL_TEXTURE_CUBE_MAP, GL_TEXTURE_MIN_FILTER, GL_LINEAR);
					glTexParameteri(GL_TEXTURE_CUBE_MAP, GL_TEXTURE_MAG_FILTER, gpu_get_mipmap_filter(1));
				}
			}
			else
				ima->tpageflag &= ~IMA_MIPMAP_COMPLETE;
		}
	}
}


/* check if image has been downscaled and do scaled partial update */
static bool GPU_check_scaled_image(ImBuf *ibuf, Image *ima, float *frect, int x, int y, int w, int h)
{
#if 0 /* NPOT suport should be a compile-time check */
	if ((!GPU_full_non_power_of_two_support() && !is_power_of_2_resolution(ibuf->x, ibuf->y)) ||
	    is_over_resolution_limit(GL_TEXTURE_2D, ibuf->x, ibuf->y))
#else
	if (is_over_resolution_limit(GL_TEXTURE_2D, ibuf->x, ibuf->y))
#endif
	{
		int x_limit = smaller_power_of_2_limit(ibuf->x);
		int y_limit = smaller_power_of_2_limit(ibuf->y);

		float xratio = x_limit / (float)ibuf->x;
		float yratio = y_limit / (float)ibuf->y;

		/* find new width, height and x,y gpu texture coordinates */

		/* take ceiling because we will be losing 1 pixel due to rounding errors in x,y... */
		int rectw = (int)ceil(xratio * w);
		int recth = (int)ceil(yratio * h);

		x *= xratio;
		y *= yratio;

		/* ...but take back if we are over the limit! */
		if (rectw + x > x_limit) rectw--;
		if (recth + y > y_limit) recth--;

		/* float rectangles are already continuous in memory so we can use IMB_scaleImBuf */
		if (frect) {
			ImBuf *ibuf_scale = IMB_allocFromBuffer(NULL, frect, w, h);
			IMB_scaleImBuf(ibuf_scale, rectw, recth);

			glBindTexture(GL_TEXTURE_2D, ima->bindcode[TEXTARGET_TEXTURE_2D]);
			glTexSubImage2D(GL_TEXTURE_2D, 0, x, y, rectw, recth, GL_RGBA,
			                GL_FLOAT, ibuf_scale->rect_float);

			IMB_freeImBuf(ibuf_scale);
		}
		/* byte images are not continuous in memory so do manual interpolation */
		else {
			unsigned char *scalerect = MEM_mallocN(rectw * recth * sizeof(*scalerect) * 4, "scalerect");
			unsigned int *p = (unsigned int *)scalerect;
			int i, j;
			float inv_xratio = 1.0f / xratio;
			float inv_yratio = 1.0f / yratio;
			for (i = 0; i < rectw; i++) {
				float u = (x + i) * inv_xratio;
				for (j = 0; j < recth; j++) {
					float v = (y + j) * inv_yratio;
					bilinear_interpolation_color_wrap(ibuf, (unsigned char *)(p + i + j * (rectw)), NULL, u, v);
				}
			}
			glBindTexture(GL_TEXTURE_2D, ima->bindcode[TEXTARGET_TEXTURE_2D]);
			glTexSubImage2D(GL_TEXTURE_2D, 0, x, y, rectw, recth, GL_RGBA,
			                GL_UNSIGNED_BYTE, scalerect);

			MEM_freeN(scalerect);
		}

		if (GPU_get_mipmap()) {
			GPU_generate_mipmap(GL_TEXTURE_2D);
		}
		else {
			ima->tpageflag &= ~IMA_MIPMAP_COMPLETE;
		}

		return true;
	}

	return false;
}

void GPU_paint_update_image(Image *ima, ImageUser *iuser, int x, int y, int w, int h)
{
	ImBuf *ibuf = BKE_image_acquire_ibuf(ima, iuser, NULL);

	if (ima->repbind ||
	    (!GTS.gpu_mipmap && GPU_get_mipmap()) ||
	    (ima->bindcode[TEXTARGET_TEXTURE_2D] == 0) ||
	    (ibuf == NULL) ||
	    (w == 0) || (h == 0))
	{
		/* these cases require full reload still */
		GPU_free_image(ima);
	}
	else {
		/* for the special case, we can do a partial update
		 * which is much quicker for painting */
		GLint row_length, skip_pixels, skip_rows;

		/* if color correction is needed, we must update the part that needs updating. */
		if (ibuf->rect_float) {
			float *buffer = MEM_mallocN(w * h * sizeof(float) * 4, "temp_texpaint_float_buf");
			bool is_data = (ima->tpageflag & IMA_GLBIND_IS_DATA) != 0;
			IMB_partial_rect_from_float(ibuf, buffer, x, y, w, h, is_data);
			
			if (GPU_check_scaled_image(ibuf, ima, buffer, x, y, w, h)) {
				MEM_freeN(buffer);
				BKE_image_release_ibuf(ima, ibuf, NULL);
				return;
			}

			glBindTexture(GL_TEXTURE_2D, ima->bindcode[TEXTARGET_TEXTURE_2D]);
			glTexSubImage2D(GL_TEXTURE_2D, 0, x, y, w, h, GL_RGBA, GL_FLOAT, buffer);

			MEM_freeN(buffer);

			/* we have already accounted for the case where GTS.gpu_mipmap is false
			 * so we will be using GPU mipmap generation here */
			if (GPU_get_mipmap()) {
				GPU_generate_mipmap(GL_TEXTURE_2D);
			}
			else {
				ima->tpageflag &= ~IMA_MIPMAP_COMPLETE;
			}

			BKE_image_release_ibuf(ima, ibuf, NULL);
			return;
		}

		if (GPU_check_scaled_image(ibuf, ima, NULL, x, y, w, h)) {
			BKE_image_release_ibuf(ima, ibuf, NULL);
			return;
		}

		glBindTexture(GL_TEXTURE_2D, ima->bindcode[TEXTARGET_TEXTURE_2D]);

		glGetIntegerv(GL_UNPACK_ROW_LENGTH, &row_length);
		glGetIntegerv(GL_UNPACK_SKIP_PIXELS, &skip_pixels);
		glGetIntegerv(GL_UNPACK_SKIP_ROWS, &skip_rows);

		glPixelStorei(GL_UNPACK_ROW_LENGTH, ibuf->x);
		glPixelStorei(GL_UNPACK_SKIP_PIXELS, x);
		glPixelStorei(GL_UNPACK_SKIP_ROWS, y);

		glTexSubImage2D(GL_TEXTURE_2D, 0, x, y, w, h, GL_RGBA,
			GL_UNSIGNED_BYTE, ibuf->rect);

		glPixelStorei(GL_UNPACK_ROW_LENGTH, row_length);
		glPixelStorei(GL_UNPACK_SKIP_PIXELS, skip_pixels);
		glPixelStorei(GL_UNPACK_SKIP_ROWS, skip_rows);

		/* see comment above as to why we are using gpu mipmap generation here */
		if (GPU_get_mipmap()) {
			GPU_generate_mipmap(GL_TEXTURE_2D);
		}
		else {
			ima->tpageflag &= ~IMA_MIPMAP_COMPLETE;
		}
	}

	BKE_image_release_ibuf(ima, ibuf, NULL);
}

void GPU_update_images_framechange(void)
{
	for (Image *ima = G.main->image.first; ima; ima = ima->id.next) {
		if (ima->tpageflag & IMA_TWINANIM) {
			if (ima->twend >= ima->xrep * ima->yrep)
				ima->twend = ima->xrep * ima->yrep - 1;
		
			/* check: is bindcode not in the array? free. (to do) */
			
			ima->lastframe++;
			if (ima->lastframe > ima->twend)
				ima->lastframe = ima->twsta;
		}
	}
}

int GPU_update_image_time(Image *ima, double time)
{
	if (!ima)
		return 0;

	if (ima->lastupdate < 0)
		ima->lastupdate = 0;

	if (ima->lastupdate > (float)time)
		ima->lastupdate = (float)time;

	int inc = 0;

	if (ima->tpageflag & IMA_TWINANIM) {
		if (ima->twend >= ima->xrep * ima->yrep) ima->twend = ima->xrep * ima->yrep - 1;
		
		/* check: is the bindcode not in the array? Then free. (still to do) */
		
		float diff = (float)((float)time - ima->lastupdate);
		inc = (int)(diff * (float)ima->animspeed);

		ima->lastupdate += ((float)inc / (float)ima->animspeed);

		int newframe = ima->lastframe + inc;

		if (newframe > (int)ima->twend) {
			if (ima->twend - ima->twsta != 0)
				newframe = (int)ima->twsta - 1 + (newframe - ima->twend) % (ima->twend - ima->twsta);
			else
				newframe = ima->twsta;
		}

		ima->lastframe = newframe;
	}

	return inc;
}


void GPU_free_smoke(SmokeModifierData *smd)
{
	if (smd->type & MOD_SMOKE_TYPE_DOMAIN && smd->domain) {
		if (smd->domain->tex)
			GPU_texture_free(smd->domain->tex);
		smd->domain->tex = NULL;

		if (smd->domain->tex_shadow)
			GPU_texture_free(smd->domain->tex_shadow);
		smd->domain->tex_shadow = NULL;

		if (smd->domain->tex_flame)
			GPU_texture_free(smd->domain->tex_flame);
		smd->domain->tex_flame = NULL;
	}
}

void GPU_create_smoke(SmokeModifierData *smd, int highres)
{
#ifdef WITH_SMOKE
	if (smd->type & MOD_SMOKE_TYPE_DOMAIN) {
		SmokeDomainSettings *sds = smd->domain;
		if (!sds->tex && !highres) {
			/* rgba texture for color + density */
			if (smoke_has_colors(sds->fluid)) {
				float *data = MEM_callocN(sizeof(float) * sds->total_cells * 4, "smokeColorTexture");
				smoke_get_rgba(sds->fluid, data, 0);
				sds->tex = GPU_texture_create_3D(sds->res[0], sds->res[1], sds->res[2], 4, data);
				MEM_freeN(data);
			}
			/* density only */
			else {
				sds->tex = GPU_texture_create_3D(sds->res[0], sds->res[1], sds->res[2], 1, smoke_get_density(sds->fluid));
			}
			sds->tex_flame = (smoke_has_fuel(sds->fluid)) ? GPU_texture_create_3D(sds->res[0], sds->res[1], sds->res[2], 1, smoke_get_flame(sds->fluid)) : NULL;
		}
		else if (!sds->tex && highres) {
			/* rgba texture for color + density */
			if (smoke_turbulence_has_colors(sds->wt)) {
				float *data = MEM_callocN(sizeof(float) * smoke_turbulence_get_cells(sds->wt) * 4, "smokeColorTexture");
				smoke_turbulence_get_rgba(sds->wt, data, 0);
				sds->tex = GPU_texture_create_3D(sds->res_wt[0], sds->res_wt[1], sds->res_wt[2], 4, data);
				MEM_freeN(data);
			}
			/* density only */
			else {
				sds->tex = GPU_texture_create_3D(sds->res_wt[0], sds->res_wt[1], sds->res_wt[2], 1, smoke_turbulence_get_density(sds->wt));
			}
			sds->tex_flame = (smoke_turbulence_has_fuel(sds->wt)) ? GPU_texture_create_3D(sds->res_wt[0], sds->res_wt[1], sds->res_wt[2], 1, smoke_turbulence_get_flame(sds->wt)) : NULL;
		}

		sds->tex_shadow = GPU_texture_create_3D(sds->res[0], sds->res[1], sds->res[2], 1, sds->shadow);
	}
#else // WITH_SMOKE
	(void)highres;
	smd->domain->tex = NULL;
	smd->domain->tex_flame = NULL;
	smd->domain->tex_shadow = NULL;
#endif // WITH_SMOKE
}

static LinkNode *image_free_queue = NULL;

static void gpu_queue_image_for_free(Image *ima)
{
	BLI_lock_thread(LOCK_OPENGL);
	BLI_linklist_prepend(&image_free_queue, ima);
	BLI_unlock_thread(LOCK_OPENGL);
}

void GPU_free_unused_buffers(void)
{
	if (!BLI_thread_is_main())
		return;

	BLI_lock_thread(LOCK_OPENGL);

	/* images */
	for (LinkNode *node = image_free_queue; node; node = node->next) {
		Image *ima = node->link;

		/* check in case it was freed in the meantime */
		if (G.main && BLI_findindex(&G.main->image, ima) != -1)
			GPU_free_image(ima);
	}

	BLI_linklist_free(image_free_queue, NULL);
	image_free_queue = NULL;

	/* vbo buffers */
	GPU_global_buffer_pool_free_unused();

	BLI_unlock_thread(LOCK_OPENGL);
}

void GPU_free_image(Image *ima)
{
	if (!BLI_thread_is_main()) {
		gpu_queue_image_for_free(ima);
		return;
	}

	for (int i = 0; i < TEXTARGET_COUNT; i++) {
		/* free regular image binding */
		if (ima->bindcode[i]) {
			glDeleteTextures(1, (GLuint *)&ima->bindcode[i]);
			ima->bindcode[i] = 0;
		}
		/* free glsl image binding */
		if (ima->gputexture[i]) {
			GPU_texture_free(ima->gputexture[i]);
			ima->gputexture[i] = NULL;
		}
	}

	/* free repeated image binding */
	if (ima->repbind) {
		glDeleteTextures(ima->totbind, (GLuint *)ima->repbind);
	
		MEM_freeN(ima->repbind);
		ima->repbind = NULL;
	}

	ima->tpageflag &= ~(IMA_MIPMAP_COMPLETE | IMA_GLBIND_IS_DATA);
}

void GPU_free_images(void)
{
	if (G.main)
		for (Image *ima = G.main->image.first; ima; ima = ima->id.next)
			GPU_free_image(ima);
}

/* same as above but only free animated images */
void GPU_free_images_anim(void)
{
	if (G.main)
		for (Image *ima = G.main->image.first; ima; ima = ima->id.next)
			if (BKE_image_is_animated(ima))
				GPU_free_image(ima);
}


void GPU_free_images_old(void)
{
	static int lasttime = 0;
	int ctime = (int)PIL_check_seconds_timer();

	/*
	 * Run garbage collector once for every collecting period of time
	 * if textimeout is 0, that's the option to NOT run the collector
	 */
	if (U.textimeout == 0 || ctime % U.texcollectrate || ctime == lasttime)
		return;

	/* of course not! */
	if (G.is_rendering)
		return;

	lasttime = ctime;

	Image *ima = G.main->image.first;
	while (ima) {
		if ((ima->flag & IMA_NOCOLLECT) == 0 && ctime - ima->lastused > U.textimeout) {
			/* If it's in GL memory, deallocate and set time tag to current time
			 * This gives textures a "second chance" to be used before dying. */
			if (BKE_image_has_bindcode(ima) || ima->repbind) {
				GPU_free_image(ima);
				ima->lastused = ctime;
			}
			/* Otherwise, just kill the buffers */
			else {
				BKE_image_free_buffers(ima);
			}
		}
		ima = ima->id.next;
	}
}


/* OpenGL Materials */

#define FIXEDMAT 8

/* OpenGL state caching for materials */

typedef struct GPUMaterialFixed {
	float diff[3];
	float spec[3];
	int hard;
	float alpha;
} GPUMaterialFixed;

static struct GPUMaterialState {
	GPUMaterialFixed (*matbuf);
	GPUMaterialFixed matbuf_fixed[FIXEDMAT];
	int totmat;

	/* set when called inside GPU_begin_object_materials / GPU_end_object_materials
	 * otherwise calling GPU_object_material_bind returns zero */
	bool is_enabled;

	Material **gmatbuf;
	Material *gmatbuf_fixed[FIXEDMAT];
	Material *gboundmat;
	Object *gob;
	DupliObject *dob;
	Scene *gscene;
	GPUProbe *gprobe;
	GPUPBR *gpbr;
	int glay;
	bool gscenelock;
	float (*gviewmat)[4];
	float (*gviewinv)[4];
	float (*gviewcamtexcofac);

	bool backface_culling;
	bool two_sided_lighting;

	GPUBlendMode *alphablend;
	GPUBlendMode alphablend_fixed[FIXEDMAT];
	bool use_alpha_pass, is_alpha_pass;
	bool use_matcaps;

	int lastmatnr, lastretval;
	GPUBlendMode lastalphablend;
	bool is_opensubdiv;
	bool is_planar_probe;
	bool is_realistic_mat;
	bool is_alpha_as_depth;
	bool use_backface_depth;
	bool use_ssr;
	bool use_ssao;
	int parallax_correc;
	GPUPBRSettings *gpbrsettings;
} GMS = {NULL};

/* fixed function material, alpha handed by caller */
static void gpu_material_to_fixed(
        GPUMaterialFixed *smat, const Material *bmat, const int gamma, const Object *ob,
        const int new_shading_nodes, const bool dimdown)
{
	if (bmat->mode & MA_SHLESS) {
		copy_v3_v3(smat->diff, &bmat->r);

		if (gamma)
			linearrgb_to_srgb_v3_v3(smat->diff, smat->diff);

		zero_v3(smat->spec);
		smat->alpha = 1.0f;
		smat->hard = 0;
	}
	else if (new_shading_nodes) {
		copy_v3_v3(smat->diff, &bmat->r);
		copy_v3_v3(smat->spec, &bmat->specr);
		smat->alpha = 1.0f;
		smat->hard = CLAMPIS(bmat->har, 0, 128);
		
		if (dimdown) {
			mul_v3_fl(smat->diff, 0.8f);
			mul_v3_fl(smat->spec, 0.5f);
		}
		
		if (gamma) {
			linearrgb_to_srgb_v3_v3(smat->diff, smat->diff);
			linearrgb_to_srgb_v3_v3(smat->spec, smat->spec);
		}
	}
	else {
		mul_v3_v3fl(smat->diff, &bmat->r, bmat->ref + bmat->emit);

		if (bmat->shade_flag & MA_OBCOLOR)
			mul_v3_v3(smat->diff, ob->col);
		
		mul_v3_v3fl(smat->spec, &bmat->specr, bmat->spec);
		smat->hard = CLAMPIS(bmat->har, 1, 128);
		smat->alpha = 1.0f;

		if (gamma) {
			linearrgb_to_srgb_v3_v3(smat->diff, smat->diff);
			linearrgb_to_srgb_v3_v3(smat->spec, smat->spec);
		}
	}
}

static Material *gpu_active_node_material(Material *ma)
{
	if (ma && ma->use_nodes && ma->nodetree) {
		bNode *node = nodeGetActiveID(ma->nodetree, ID_MA);

		if (node)
			return (Material *)node->id;
		else
			return NULL;
	}

	return ma;
}

void GPU_begin_dupli_object(DupliObject *dob)
{
	GMS.dob = dob;
}

void GPU_end_dupli_object(void)
{
	GMS.dob = NULL;
}

void GPU_begin_object_materials(
        View3D *v3d, RegionView3D *rv3d, Scene *scene, Object *ob,
        bool glsl, bool *do_alpha_after)
{
	Material *ma = NULL;
	GPUMaterial *gpumat;
	GPUBlendMode alphablend;
	DupliObject *dob;
	int a;
	const bool gamma = BKE_scene_check_color_management_enabled(scene);
	const bool new_shading_nodes = BKE_scene_use_new_shading_nodes(scene);
	const bool use_matcap = (v3d->flag2 & V3D_SHOW_SOLID_MATCAP) != 0;  /* assumes v3d->defmaterial->preview is set */
	bool use_opensubdiv = false;

#ifdef WITH_OPENSUBDIV
	{
		DerivedMesh *derivedFinal = NULL;
		if (ob->type == OB_MESH) {
			Mesh *me = ob->data;
			BMEditMesh *em = me->edit_btmesh;
			if (em != NULL) {
				derivedFinal = em->derivedFinal;
			}
			else {
				derivedFinal = ob->derivedFinal;
			}
		}
		else {
			derivedFinal = ob->derivedFinal;
		}

		if (derivedFinal != NULL && derivedFinal->type == DM_TYPE_CCGDM) {
			CCGDerivedMesh *ccgdm = (CCGDerivedMesh *) derivedFinal;
			use_opensubdiv = ccgdm->useGpuBackend;
		}
	}
#endif

#ifdef WITH_GAMEENGINE
	if (rv3d->rflag & RV3D_IS_GAME_ENGINE) {
		ob = BKE_object_lod_matob_get(ob, scene);
	}
#endif

	/* initialize state */
	/* DupliObject must be restored */
	dob = GMS.dob;
	memset(&GMS, 0, sizeof(GMS));
	GMS.is_enabled = true;
	GMS.dob = dob;
	GMS.lastmatnr = -1;
	GMS.lastretval = -1;
	GMS.lastalphablend = GPU_BLEND_SOLID;
	GMS.use_matcaps = use_matcap;

	GMS.backface_culling = (v3d->flag2 & V3D_BACKFACE_CULLING) != 0;

	GMS.two_sided_lighting = false;
	if (ob && ob->type == OB_MESH)
		GMS.two_sided_lighting = (((Mesh *)ob->data)->flag & ME_TWOSIDED) != 0;

	GMS.gob = ob;
	GMS.gscene = scene;
	GMS.is_opensubdiv = use_opensubdiv;
	GMS.totmat = use_matcap ? 1 : ob->totcol + 1;  /* materials start from 1, default material is 0 */
	GMS.glay = (v3d->localvd) ? v3d->localvd->lay : v3d->lay; /* keep lamps visible in local view */
	GMS.gscenelock = (v3d->scenelock != 0);
	GMS.gviewmat = rv3d->viewmat;
	GMS.gviewinv = rv3d->viewinv;
	GMS.gviewcamtexcofac = rv3d->viewcamtexcofac;
	GMS.is_realistic_mat = (new_shading_nodes && (v3d->pbr_settings.pbr_flag & GPU_PBR_FLAG_ENABLE));
	GMS.is_alpha_as_depth = (v3d->flag3 & V3D_PROBE_CAPTURE);
	GMS.gprobe = NULL;
	GMS.gpbr = NULL;
	GMS.gpbrsettings = NULL;
	GMS.use_ssr = false;
	GMS.use_ssao = false;
	GMS.use_backface_depth = false;
	GMS.is_planar_probe = false;
	GMS.parallax_correc = 0;

	/* alpha pass setup. there's various cases to handle here:
	 * - object transparency on: only solid materials draw in the first pass,
	 * and only transparent in the second 'alpha' pass.
	 * - object transparency off: for glsl we draw both in a single pass, and
	 * for solid we don't use transparency at all. */
	GMS.use_alpha_pass = (do_alpha_after != NULL);
	GMS.is_alpha_pass = (v3d->transp != false);
	if (GMS.use_alpha_pass)
		*do_alpha_after = false;
	
	if (GMS.totmat > FIXEDMAT) {
		GMS.matbuf = MEM_callocN(sizeof(GPUMaterialFixed) * GMS.totmat, "GMS.matbuf");
		GMS.gmatbuf = MEM_callocN(sizeof(*GMS.gmatbuf) * GMS.totmat, "GMS.matbuf");
		GMS.alphablend = MEM_callocN(sizeof(*GMS.alphablend) * GMS.totmat, "GMS.matbuf");
	}
	else {
		GMS.matbuf = GMS.matbuf_fixed;
		GMS.gmatbuf = GMS.gmatbuf_fixed;
		GMS.alphablend = GMS.alphablend_fixed;
	}

	/* viewport material, setup in space_view3d, defaults to matcap using ma->preview now */
	if (use_matcap) {
		GMS.gmatbuf[0] = v3d->defmaterial;
		GPU_material_matcap(scene, v3d->defmaterial, use_opensubdiv);

		/* do material 1 too, for displists! */
		memcpy(&GMS.matbuf[1], &GMS.matbuf[0], sizeof(GPUMaterialFixed));
	
		GMS.alphablend[0] = GPU_BLEND_SOLID;
	}
	else {
		if (glsl && new_shading_nodes && GMS.is_realistic_mat && !(v3d->flag2 & V3D_RENDER_SHADOW)) {
			GMS.use_ssr = (v3d->pbr_settings.pbr_flag & GPU_PBR_FLAG_SSR);
			GMS.use_ssao = (v3d->pbr_settings.pbr_flag & GPU_PBR_FLAG_SSAO);
			GMS.use_backface_depth = (v3d->pbr_settings.pbr_flag & GPU_PBR_FLAG_BACKFACE);
			GMS.gpbrsettings = &v3d->pbr_settings;
			GMS.gpbr = v3d->pbr;

			/* Layer override */
			if (v3d->pbr_settings.pbr_flag & GPU_PBR_FLAG_LAYER_OVERRIDE) {
				SceneRenderLayer *srl = BLI_findlink(&GMS.gscene->r.layers, GMS.gscene->r.actlay);
				if (srl->mat_override) ma = srl->mat_override;
			}

			if (v3d->flag3 & V3D_PROBE_CAPTURE)	{
				Object *pro = (ob->probetype == OB_PROBE_OBJECT && ob->probe)
				               ? ob->probe /* probe attached */
				               : ob; /* object itself */

				GMS.use_ssr = false;
				GMS.use_ssao = false;
				GMS.use_backface_depth = false;

				/* check if we are not rendering this particular probe to avoid feedback loop */
				if (pro != v3d->probe_source) {
					if (pro->probetype == OB_PROBE_CUBEMAP) {
						GMS.gprobe = GPU_probe_object(scene, pro);
						GMS.parallax_correc = pro->probeparallax;
					}
					else if (pro->probetype == OB_PROBE_PLANAR) {
						/* fallback to attached probe or world probe */
						if (pro->probe && pro->probe->probetype == OB_PROBE_CUBEMAP
							&& pro->probe != v3d->probe_source) {
							GMS.gprobe = GPU_probe_object(scene, pro->probe);
							GMS.parallax_correc = pro->probe->probeparallax;
						}
					}
				}
			}
			else {
				Object *pro = (ob->probetype == OB_PROBE_OBJECT && ob->probe)
				               ? ob->probe /* probe attached */
				               : ob; /* object itself */

				if (pro->probetype == OB_PROBE_CUBEMAP) {
					GMS.gprobe = GPU_probe_object(scene, pro);
					GMS.parallax_correc = pro->probeparallax;
				}
				else if (pro->probetype == OB_PROBE_PLANAR) {
					GMS.is_planar_probe = true;
					GMS.gprobe = GPU_probe_object(scene, pro);
					/* Pass the parallax info of the fallback cubemap*/
					if (pro->probe && pro->probe->probetype == OB_PROBE_CUBEMAP) {
						GMS.parallax_correc = pro->probe->probeparallax;
					}
				}
			}

			/* Default : use the world probe if it exists */
			if (!GMS.gprobe && scene->world) {
				GMS.gprobe = GPU_probe_world(scene, scene->world);
			}
		}

		/* no materials assigned? */
		if (ob->totcol == 0) {
			if (ma == NULL) ma = &defmaterial;
			gpu_material_to_fixed(&GMS.matbuf[0], ma, 0, ob, new_shading_nodes, true);

			/* do material 1 too, for displists! */
			memcpy(&GMS.matbuf[1], &GMS.matbuf[0], sizeof(GPUMaterialFixed));

			if (glsl) {
				GMS.gmatbuf[0] = ma;
				GPU_material_from_blender(GMS.gscene, ma, GMS.is_opensubdiv,
				                          GMS.is_realistic_mat, GMS.is_planar_probe,
				                          GMS.is_alpha_as_depth, GMS.use_backface_depth, GMS.use_ssr, GMS.use_ssao,
				                          GMS.parallax_correc);
			}

			GMS.alphablend[0] = GPU_BLEND_SOLID;
		}

		/* setup materials */
		for (a = 1; a <= ob->totcol; a++) {
			/* find a suitable material */
			ma = give_current_material(ob, a);
			if (!glsl && !new_shading_nodes) ma = gpu_active_node_material(ma);
			if (ma == NULL) ma = &defmaterial;

			if (v3d->pbr_settings.pbr_flag & GPU_PBR_FLAG_LAYER_OVERRIDE) {
				SceneRenderLayer *srl = BLI_findlink(&GMS.gscene->r.layers, GMS.gscene->r.actlay);
				if (srl->mat_override) ma = srl->mat_override;
			}

			/* create glsl material if requested */
			gpumat = glsl ? GPU_material_from_blender(GMS.gscene, ma, GMS.is_opensubdiv,
			                                          GMS.is_realistic_mat, GMS.is_planar_probe,
			                                          GMS.is_alpha_as_depth, GMS.use_backface_depth, GMS.use_ssr, GMS.use_ssao,
			                                          GMS.parallax_correc) : NULL;

			if (gpumat) {
				/* do glsl only if creating it succeed, else fallback */
				GMS.gmatbuf[a] = ma;
				alphablend = GPU_material_alpha_blend(gpumat, ob->col);
			}
			else {
				/* fixed function opengl materials */
				gpu_material_to_fixed(&GMS.matbuf[a], ma, gamma, ob, new_shading_nodes, false);

				if (GMS.use_alpha_pass && ((ma->mode & MA_TRANSP) || (new_shading_nodes && ma->alpha != 1.0f))) {
					GMS.matbuf[a].alpha = ma->alpha;
					alphablend = (ma->alpha == 1.0f) ? GPU_BLEND_SOLID: GPU_BLEND_ALPHA;
				}
				else {
					GMS.matbuf[a].alpha = 1.0f;
					alphablend = GPU_BLEND_SOLID;
				}
			}

			/* setting 'do_alpha_after = true' indicates this object needs to be
			 * drawn in a second alpha pass for improved blending */
			if (do_alpha_after && !GMS.is_alpha_pass)
				if (ELEM(alphablend, GPU_BLEND_ALPHA, GPU_BLEND_ADD, GPU_BLEND_ALPHA_SORT))
					*do_alpha_after = true;

			GMS.alphablend[a] = alphablend;
		}
	}

	/* let's start with a clean state */
	GPU_object_material_unbind();
}

int GPU_object_material_bind(int nr, void *attribs)
{
	GPUVertexAttribs *gattribs = attribs;

	/* no GPU_begin_object_materials, use default material */
	if (!GMS.matbuf) {
		memset(&GMS, 0, sizeof(GMS));

		float diffuse[3], specular[3];
		mul_v3_v3fl(diffuse, &defmaterial.r, defmaterial.ref + defmaterial.emit);
		mul_v3_v3fl(specular, &defmaterial.specr, defmaterial.spec);
		GPU_basic_shader_colors(diffuse, specular, 35, 1.0f);

		if (GMS.two_sided_lighting)
			GPU_basic_shader_bind(GPU_SHADER_LIGHTING | GPU_SHADER_TWO_SIDED);
		else
			GPU_basic_shader_bind(GPU_SHADER_LIGHTING);

		return 0;
	}

	/* prevent index to use un-initialized array items */
	if (nr >= GMS.totmat)
		nr = 0;

	if (gattribs)
		memset(gattribs, 0, sizeof(*gattribs));

	/* keep current material */
	if (nr == GMS.lastmatnr)
		return GMS.lastretval;

	/* unbind glsl material */
	if (GMS.gboundmat) {
		if (GMS.is_alpha_pass) glDepthMask(0);
		GPU_material_unbind(GPU_material_from_blender(GMS.gscene, GMS.gboundmat, GMS.is_opensubdiv,
		                                              GMS.is_realistic_mat, GMS.is_planar_probe,
		                                              GMS.is_alpha_as_depth, GMS.use_backface_depth, GMS.use_ssr, GMS.use_ssao,
		                                              GMS.parallax_correc));
		GMS.gboundmat = NULL;
	}

	/* draw materials with alpha in alpha pass */
	GMS.lastmatnr = nr;
	GMS.lastretval = 1;

	if (GMS.use_alpha_pass) {
		GMS.lastretval = ELEM(GMS.alphablend[nr], GPU_BLEND_SOLID, GPU_BLEND_CLIP);
		if (GMS.is_alpha_pass)
			GMS.lastretval = !GMS.lastretval;
	}
	else
		GMS.lastretval = !GMS.is_alpha_pass;

	if (GMS.lastretval) {
		/* for alpha pass, use alpha blend */
		GPUBlendMode alphablend = GMS.alphablend[nr];

		if (gattribs && GMS.gmatbuf[nr]) {
			/* bind glsl material and get attributes */
			Material *mat = GMS.gmatbuf[nr];
<<<<<<< HEAD
			GPUParticleInfo particle_info;
=======
>>>>>>> 225edf4e

			float auto_bump_scale;

			GPUMaterial *gpumat = GPU_material_from_blender(GMS.gscene, mat, GMS.is_opensubdiv, GMS.is_realistic_mat,
			                                                GMS.is_planar_probe, GMS.is_alpha_as_depth, GMS.use_backface_depth, GMS.use_ssr,
			                                                GMS.use_ssao, GMS.parallax_correc);
			GPU_material_vertex_attributes(gpumat, gattribs);

<<<<<<< HEAD
			if (GMS.dob)
				GPU_get_particle_info(&particle_info);

=======
>>>>>>> 225edf4e
			GPU_material_bind(
			        gpumat, GMS.gob->lay, GMS.glay, 1.0, !(GMS.gob->mode & OB_MODE_TEXTURE_PAINT),
			        GMS.gviewmat, GMS.gviewinv, GMS.gviewcamtexcofac, GMS.gscenelock);

			auto_bump_scale = GMS.gob->derivedFinal != NULL ? GMS.gob->derivedFinal->auto_bump_scale : 1.0f;
<<<<<<< HEAD
			GPU_material_bind_uniforms(gpumat, GMS.gob->obmat, GMS.gviewmat, GMS.gob->col, auto_bump_scale, &particle_info);

			GPU_material_bind_uniforms_pbr(gpumat, GMS.gprobe, GMS.gpbr, GMS.gpbrsettings);

=======
			GPU_material_bind_uniforms(gpumat, GMS.gob->obmat, GMS.gviewmat, GMS.gob->col, auto_bump_scale);
>>>>>>> 225edf4e
			GMS.gboundmat = mat;

			/* for glsl use alpha blend mode, unless it's set to solid and
			 * we are already drawing in an alpha pass */
			if (mat->game.alpha_blend != GPU_BLEND_SOLID)
				alphablend = mat->game.alpha_blend;

			if (GMS.is_alpha_pass) glDepthMask(1);

			if (GMS.backface_culling) {
				if (mat->game.flag)
					glEnable(GL_CULL_FACE);
				else
					glDisable(GL_CULL_FACE);
			}

			if (GMS.use_matcaps)
				glColor3f(1.0f, 1.0f, 1.0f);
		}
		else {
			/* or do fixed function opengl material */
			GPU_basic_shader_colors(
			        GMS.matbuf[nr].diff,
			        GMS.matbuf[nr].spec, GMS.matbuf[nr].hard, GMS.matbuf[nr].alpha);

			if (GMS.two_sided_lighting)
				GPU_basic_shader_bind(GPU_SHADER_LIGHTING | GPU_SHADER_TWO_SIDED);
			else
				GPU_basic_shader_bind(GPU_SHADER_LIGHTING);
		}

		/* set (alpha) blending mode */
		GPU_set_material_alpha_blend(alphablend);
	}

	return GMS.lastretval;
}

int GPU_object_material_visible(int nr, void *attribs)
{
	GPUVertexAttribs *gattribs = attribs;
	int visible;

	if (!GMS.matbuf)
		return 0;

	if (gattribs)
		memset(gattribs, 0, sizeof(*gattribs));

	if (nr >= GMS.totmat)
		nr = 0;

	if (GMS.use_alpha_pass) {
		visible = ELEM(GMS.alphablend[nr], GPU_BLEND_SOLID, GPU_BLEND_CLIP);
		if (GMS.is_alpha_pass)
			visible = !visible;
	}
	else
		visible = !GMS.is_alpha_pass;

	return visible;
}

void GPU_set_material_alpha_blend(int alphablend)
{
	if (GMS.lastalphablend == alphablend)
		return;
	
	gpu_set_alpha_blend(alphablend);
	GMS.lastalphablend = alphablend;
}

int GPU_get_material_alpha_blend(void)
{
	return GMS.lastalphablend;
}

void GPU_object_material_unbind(void)
{
	GMS.lastmatnr = -1;
	GMS.lastretval = 1;

	if (GMS.gboundmat) {
		if (GMS.backface_culling)
			glDisable(GL_CULL_FACE);

		if (GMS.is_alpha_pass) glDepthMask(0);
		GPU_material_unbind(GPU_material_from_blender(GMS.gscene, GMS.gboundmat, GMS.is_opensubdiv, GMS.is_realistic_mat,
		                                              GMS.is_planar_probe, GMS.is_alpha_as_depth, GMS.use_backface_depth, GMS.use_ssr, GMS.use_ssao,
		                                              GMS.parallax_correc));
		GMS.gboundmat = NULL;
	}
	else
		GPU_basic_shader_bind(GPU_SHADER_USE_COLOR);

	GPU_set_material_alpha_blend(GPU_BLEND_SOLID);
}

void GPU_material_diffuse_get(int nr, float diff[4])
{
	/* prevent index to use un-initialized array items */
	if (nr >= GMS.totmat)
		nr = 0;

	/* no GPU_begin_object_materials, use default material */
	if (!GMS.matbuf) {
		mul_v3_v3fl(diff, &defmaterial.r, defmaterial.ref + defmaterial.emit);
	}
	else {
		copy_v3_v3(diff, GMS.matbuf[nr].diff);
		diff[3] = GMS.matbuf[nr].alpha;
	}
}

bool GPU_material_use_matcaps_get(void)
{
	return GMS.use_matcaps;
}

bool GPU_object_materials_check(void)
{
	return GMS.is_enabled;
}

void GPU_end_object_materials(void)
{
	GPU_object_material_unbind();

	GMS.is_enabled = false;

	if (GMS.matbuf && GMS.matbuf != GMS.matbuf_fixed) {
		MEM_freeN(GMS.matbuf);
		MEM_freeN(GMS.gmatbuf);
		MEM_freeN(GMS.alphablend);
	}

	GMS.matbuf = NULL;
	GMS.gmatbuf = NULL;
	GMS.alphablend = NULL;
	GMS.two_sided_lighting = false;

	/* resetting the texture matrix after the scaling needed for tiled textures */
	if (GTS.tilemode) {
		glMatrixMode(GL_TEXTURE);
		glLoadIdentity();
		glMatrixMode(GL_MODELVIEW);
	}
}

/* Lights */

int GPU_default_lights(void)
{
	/* initialize */
	if (U.light[0].flag == 0 && U.light[1].flag == 0 && U.light[2].flag == 0) {
		U.light[0].flag = 1;
		U.light[0].vec[0] = -0.3; U.light[0].vec[1] = 0.3; U.light[0].vec[2] = 0.9;
		U.light[0].col[0] = 0.8; U.light[0].col[1] = 0.8; U.light[0].col[2] = 0.8;
		U.light[0].spec[0] = 0.5; U.light[0].spec[1] = 0.5; U.light[0].spec[2] = 0.5;
		U.light[0].spec[3] = 1.0;
		
		U.light[1].flag = 0;
		U.light[1].vec[0] = 0.5; U.light[1].vec[1] = 0.5; U.light[1].vec[2] = 0.1;
		U.light[1].col[0] = 0.4; U.light[1].col[1] = 0.4; U.light[1].col[2] = 0.8;
		U.light[1].spec[0] = 0.3; U.light[1].spec[1] = 0.3; U.light[1].spec[2] = 0.5;
		U.light[1].spec[3] = 1.0;
	
		U.light[2].flag = 0;
		U.light[2].vec[0] = 0.3; U.light[2].vec[1] = -0.3; U.light[2].vec[2] = -0.2;
		U.light[2].col[0] = 0.8; U.light[2].col[1] = 0.5; U.light[2].col[2] = 0.4;
		U.light[2].spec[0] = 0.5; U.light[2].spec[1] = 0.4; U.light[2].spec[2] = 0.3;
		U.light[2].spec[3] = 1.0;
	}

	GPU_basic_shader_light_set_viewer(false);

	int count = 0;

	for (int a = 0; a < 8; a++) {
		if (a < 3 && U.light[a].flag) {
			GPULightData light = {0};

			light.type = GPU_LIGHT_SUN;

			normalize_v3_v3(light.direction, U.light[a].vec);
			copy_v3_v3(light.diffuse, U.light[a].col);
			copy_v3_v3(light.specular, U.light[a].spec);

			GPU_basic_shader_light_set(a, &light);

			count++;
		}
		else
			GPU_basic_shader_light_set(a, NULL);
	}

	return count;
}

int GPU_scene_object_lights(Scene *scene, Object *ob, int lay, float viewmat[4][4], int ortho)
{
	/* disable all lights */
	for (int count = 0; count < 8; count++)
		GPU_basic_shader_light_set(count, NULL);
	
	/* view direction for specular is not computed correct by default in
	 * opengl, so we set the settings ourselfs */
	GPU_basic_shader_light_set_viewer(!ortho);

	int count = 0;

	for (Base *base = scene->base.first; base; base = base->next) {
		if (base->object->type != OB_LAMP)
			continue;

		if (!(base->lay & lay) || !(base->lay & ob->lay))
			continue;

		Lamp *la = base->object->data;
		
		/* setup lamp transform */
		glPushMatrix();
		glLoadMatrixf((float *)viewmat);
		
		/* setup light */
		GPULightData light = {0};

		mul_v3_v3fl(light.diffuse, &la->r, la->energy);
		mul_v3_v3fl(light.specular, &la->r, la->energy);

		if (la->type == LA_SUN) {
			/* directional sun light */
			light.type = GPU_LIGHT_SUN;
			normalize_v3_v3(light.direction, base->object->obmat[2]);
		}
		else {
			/* other lamps with position attenuation */
			copy_v3_v3(light.position, base->object->obmat[3]);

			light.constant_attenuation = 1.0f;
			light.linear_attenuation = la->att1 / la->dist;
			light.quadratic_attenuation = la->att2 / (la->dist * la->dist);
			
			if (la->type == LA_SPOT) {
				light.type = GPU_LIGHT_SPOT;
				negate_v3_v3(light.direction, base->object->obmat[2]);
				normalize_v3(light.direction);
				light.spot_cutoff = RAD2DEGF(la->spotsize * 0.5f);
				light.spot_exponent = 128.0f * la->spotblend;
			}
			else
				light.type = GPU_LIGHT_POINT;
		}
		
		GPU_basic_shader_light_set(count, &light);
		
		glPopMatrix();
		
		count++;
		if (count == 8)
			break;
	}

	return count;
}

static void gpu_multisample(bool enable)
{
#ifdef __linux__
	/* changing multisample from the default (enabled) causes problems on some
	 * systems (NVIDIA/Linux) when the pixel format doesn't have a multisample buffer */
	bool toggle_ok = true;

	if (GPU_type_matches(GPU_DEVICE_NVIDIA, GPU_OS_UNIX, GPU_DRIVER_ANY)) {
		int samples = 0;
		glGetIntegerv(GL_SAMPLES, &samples);

		if (samples == 0)
			toggle_ok = false;
	}

	if (toggle_ok) {
		if (enable)
			glEnable(GL_MULTISAMPLE);
		else
			glDisable(GL_MULTISAMPLE);
	}
#else
	if (enable)
		glEnable(GL_MULTISAMPLE);
	else
		glDisable(GL_MULTISAMPLE);
#endif
}

/* Default OpenGL State
 *
 * This is called on startup, for opengl offscreen render and to restore state
 * for the game engine. Generally we should always return to this state when
 * temporarily modifying the state for drawing, though that are (undocumented)
 * exceptions that we should try to get rid of. */

void GPU_state_init(void)
{
	float mat_ambient[] = { 0.0, 0.0, 0.0, 0.0 };
	float mat_specular[] = { 0.5, 0.5, 0.5, 1.0 };
	
	glMaterialfv(GL_FRONT_AND_BACK, GL_AMBIENT, mat_ambient);
	glMaterialfv(GL_FRONT_AND_BACK, GL_DIFFUSE, mat_specular);
	glMaterialfv(GL_FRONT_AND_BACK, GL_SPECULAR, mat_specular);
	glMateriali(GL_FRONT_AND_BACK, GL_SHININESS, 35);
	glColorMaterial(GL_FRONT_AND_BACK, GL_DIFFUSE);

	GPU_default_lights();

	GPU_disable_program_point_size();

	/* TODO: remove this when we switch to core profile */
	glEnable(GL_POINT_SPRITE);


	glDepthFunc(GL_LEQUAL);
	/* scaling matrices */
	glEnable(GL_NORMALIZE);

	glDisable(GL_ALPHA_TEST);
	glDisable(GL_BLEND);
	glDisable(GL_DEPTH_TEST);
	glDisable(GL_FOG);
	glDisable(GL_LIGHTING);
	glDisable(GL_COLOR_MATERIAL);
	glDisable(GL_LOGIC_OP);
	glDisable(GL_STENCIL_TEST);
	glDisable(GL_TEXTURE_1D);
	glDisable(GL_TEXTURE_2D);
	glTexEnvi(GL_TEXTURE_ENV, GL_TEXTURE_ENV_MODE, GL_MODULATE);

	/* default disabled, enable should be local per function */
	glDisableClientState(GL_VERTEX_ARRAY);
	glDisableClientState(GL_NORMAL_ARRAY);
	glDisableClientState(GL_COLOR_ARRAY);
	glDisableClientState(GL_TEXTURE_COORD_ARRAY);

	glPixelTransferi(GL_MAP_COLOR, GL_FALSE);
	glPixelTransferi(GL_RED_SCALE, 1);
	glPixelTransferi(GL_RED_BIAS, 0);
	glPixelTransferi(GL_GREEN_SCALE, 1);
	glPixelTransferi(GL_GREEN_BIAS, 0);
	glPixelTransferi(GL_BLUE_SCALE, 1);
	glPixelTransferi(GL_BLUE_BIAS, 0);
	glPixelTransferi(GL_ALPHA_SCALE, 1);
	glPixelTransferi(GL_ALPHA_BIAS, 0);

	glPixelTransferi(GL_DEPTH_BIAS, 0);
	glPixelTransferi(GL_DEPTH_SCALE, 1);
	glDepthRange(0.0, 1.0);

	glMatrixMode(GL_TEXTURE);
	glLoadIdentity();
	glMatrixMode(GL_MODELVIEW);

	glFrontFace(GL_CCW);
	glCullFace(GL_BACK);
	glDisable(GL_CULL_FACE);

	gpu_multisample(false);

	GPU_basic_shader_bind(GPU_SHADER_USE_COLOR);
}

void GPU_enable_program_point_size()
{
#ifdef __APPLE__
	/* TODO: remove this when we switch to core profile */
	glEnable(GL_VERTEX_PROGRAM_POINT_SIZE);
#else
	glEnable(GL_PROGRAM_POINT_SIZE);
#endif
}

void GPU_disable_program_point_size()
{
#ifdef __APPLE__
	/* TODO: remove this when we switch to core profile */
	glDisable(GL_VERTEX_PROGRAM_POINT_SIZE);
#else
	glDisable(GL_PROGRAM_POINT_SIZE);
#endif
}

#ifdef WITH_OPENSUBDIV
/* Update face-varying variables offset which might be
 * different from mesh to mesh sharing the same material.
 */
void GPU_draw_update_fvar_offset(DerivedMesh *dm)
{
	/* Sanity check to be sure we only do this for OpenSubdiv draw. */
	BLI_assert(dm->type == DM_TYPE_CCGDM);
	BLI_assert(GMS.is_opensubdiv);

	for (int i = 0; i < GMS.totmat; ++i) {
		Material *material = GMS.gmatbuf[i];
		GPUMaterial *gpu_material;

		if (material == NULL) {
			continue;
		}

		gpu_material = GPU_material_from_blender(GMS.gscene,
		                                         material,
		                                         GMS.is_opensubdiv,
		                                         GMS.is_realistic_mat,
		                                         GMS.is_planar_probe,
		                                         GMS.is_alpha_as_depth,
		                                         GMS.use_backface_depth,
		                                         GMS.use_ssr,
		                                         GMS.use_ssao,
		                                         GMS.parallax_correc);

		GPU_material_update_fvar_offset(gpu_material, dm);
	}
}
#endif


/** \name Framebuffer color depth, for selection codes
 * \{ */

#ifdef __APPLE__

/* apple seems to round colors to below and up on some configs */

static unsigned int index_to_framebuffer(int index)
{
	unsigned int i = index;

	switch (GPU_color_depth()) {
		case 12:
			i = ((i & 0xF00) << 12) + ((i & 0xF0) << 8) + ((i & 0xF) << 4);
			/* sometimes dithering subtracts! */
			i |= 0x070707;
			break;
		case 15:
		case 16:
			i = ((i & 0x7C00) << 9) + ((i & 0x3E0) << 6) + ((i & 0x1F) << 3);
			i |= 0x030303;
			break;
		case 24:
			break;
		default: /* 18 bits... */
			i = ((i & 0x3F000) << 6) + ((i & 0xFC0) << 4) + ((i & 0x3F) << 2);
			i |= 0x010101;
			break;
	}

	return i;
}

#else

/* this is the old method as being in use for ages.... seems to work? colors are rounded to lower values */

static unsigned int index_to_framebuffer(int index)
{
	unsigned int i = index;

	switch (GPU_color_depth()) {
		case 8:
			i = ((i & 48) << 18) + ((i & 12) << 12) + ((i & 3) << 6);
			i |= 0x3F3F3F;
			break;
		case 12:
			i = ((i & 0xF00) << 12) + ((i & 0xF0) << 8) + ((i & 0xF) << 4);
			/* sometimes dithering subtracts! */
			i |= 0x0F0F0F;
			break;
		case 15:
		case 16:
			i = ((i & 0x7C00) << 9) + ((i & 0x3E0) << 6) + ((i & 0x1F) << 3);
			i |= 0x070707;
			break;
		case 24:
			break;
		default:    /* 18 bits... */
			i = ((i & 0x3F000) << 6) + ((i & 0xFC0) << 4) + ((i & 0x3F) << 2);
			i |= 0x030303;
			break;
	}

	return i;
}

#endif


void GPU_select_index_set(int index)
{
	const int col = index_to_framebuffer(index);
	glColor3ub(( (col)        & 0xFF),
	           (((col) >>  8) & 0xFF),
	           (((col) >> 16) & 0xFF));
}

void GPU_select_index_get(int index, int *r_col)
{
	const int col = index_to_framebuffer(index);
	char *c_col = (char *)r_col;
	c_col[0] = (col & 0xFF); /* red */
	c_col[1] = ((col >>  8) & 0xFF); /* green */
	c_col[2] = ((col >> 16) & 0xFF); /* blue */
	c_col[3] = 0xFF; /* alpha */
}


#define INDEX_FROM_BUF_8(col)     ((((col) & 0xC00000) >> 18) + (((col) & 0xC000) >> 12) + (((col) & 0xC0) >> 6))
#define INDEX_FROM_BUF_12(col)    ((((col) & 0xF00000) >> 12) + (((col) & 0xF000) >> 8)  + (((col) & 0xF0) >> 4))
#define INDEX_FROM_BUF_15_16(col) ((((col) & 0xF80000) >> 9)  + (((col) & 0xF800) >> 6)  + (((col) & 0xF8) >> 3))
#define INDEX_FROM_BUF_18(col)    ((((col) & 0xFC0000) >> 6)  + (((col) & 0xFC00) >> 4)  + (((col) & 0xFC) >> 2))
#define INDEX_FROM_BUF_24(col)      ((col) & 0xFFFFFF)

int GPU_select_to_index(unsigned int col)
{
	if (col == 0) {
		return 0;
	}

	switch (GPU_color_depth()) {
		case  8: return INDEX_FROM_BUF_8(col);
		case 12: return INDEX_FROM_BUF_12(col);
		case 15:
		case 16: return INDEX_FROM_BUF_15_16(col);
		case 24: return INDEX_FROM_BUF_24(col);
		default: return INDEX_FROM_BUF_18(col);
	}
}

void GPU_select_to_index_array(unsigned int *col, const unsigned int size)
{
#define INDEX_BUF_ARRAY(INDEX_FROM_BUF_BITS) \
	for (i = size; i--; col++) { \
		if ((c = *col)) { \
			*col = INDEX_FROM_BUF_BITS(c); \
		} \
	} ((void)0)

	if (size > 0) {
		unsigned int i, c;

		switch (GPU_color_depth()) {
			case  8:
				INDEX_BUF_ARRAY(INDEX_FROM_BUF_8);
				break;
			case 12:
				INDEX_BUF_ARRAY(INDEX_FROM_BUF_12);
				break;
			case 15:
			case 16:
				INDEX_BUF_ARRAY(INDEX_FROM_BUF_15_16);
				break;
			case 24:
				INDEX_BUF_ARRAY(INDEX_FROM_BUF_24);
				break;
			default:
				INDEX_BUF_ARRAY(INDEX_FROM_BUF_18);
				break;
		}
	}

#undef INDEX_BUF_ARRAY
}

/** \} */<|MERGE_RESOLUTION|>--- conflicted
+++ resolved
@@ -2038,10 +2038,6 @@
 		if (gattribs && GMS.gmatbuf[nr]) {
 			/* bind glsl material and get attributes */
 			Material *mat = GMS.gmatbuf[nr];
-<<<<<<< HEAD
-			GPUParticleInfo particle_info;
-=======
->>>>>>> 225edf4e
 
 			float auto_bump_scale;
 
@@ -2050,25 +2046,14 @@
 			                                                GMS.use_ssao, GMS.parallax_correc);
 			GPU_material_vertex_attributes(gpumat, gattribs);
 
-<<<<<<< HEAD
-			if (GMS.dob)
-				GPU_get_particle_info(&particle_info);
-
-=======
->>>>>>> 225edf4e
 			GPU_material_bind(
 			        gpumat, GMS.gob->lay, GMS.glay, 1.0, !(GMS.gob->mode & OB_MODE_TEXTURE_PAINT),
 			        GMS.gviewmat, GMS.gviewinv, GMS.gviewcamtexcofac, GMS.gscenelock);
 
 			auto_bump_scale = GMS.gob->derivedFinal != NULL ? GMS.gob->derivedFinal->auto_bump_scale : 1.0f;
-<<<<<<< HEAD
-			GPU_material_bind_uniforms(gpumat, GMS.gob->obmat, GMS.gviewmat, GMS.gob->col, auto_bump_scale, &particle_info);
+			GPU_material_bind_uniforms(gpumat, GMS.gob->obmat, GMS.gviewmat, GMS.gob->col, auto_bump_scale);
 
 			GPU_material_bind_uniforms_pbr(gpumat, GMS.gprobe, GMS.gpbr, GMS.gpbrsettings);
-
-=======
-			GPU_material_bind_uniforms(gpumat, GMS.gob->obmat, GMS.gviewmat, GMS.gob->col, auto_bump_scale);
->>>>>>> 225edf4e
 			GMS.gboundmat = mat;
 
 			/* for glsl use alpha blend mode, unless it's set to solid and
