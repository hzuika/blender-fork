--- conflicted
+++ resolved
@@ -149,23 +149,16 @@
   return wrap(unwrap(verts_)->duplicate());
 }
 
-<<<<<<< HEAD
-void *GPU_vertbuf_read(GPUVertBuf *verts)
-=======
 const void *GPU_vertbuf_read(GPUVertBuf *verts)
->>>>>>> 87055dc7
 {
   return unwrap(verts)->read();
 }
 
-<<<<<<< HEAD
-=======
 void *GPU_vertbuf_unmap(const GPUVertBuf *verts, const void *mapped_data)
 {
   return unwrap(verts)->unmap(mapped_data);
 }
 
->>>>>>> 87055dc7
 /** Same as discard but does not free. */
 void GPU_vertbuf_clear(GPUVertBuf *verts)
 {
