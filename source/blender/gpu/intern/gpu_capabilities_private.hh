--- conflicted
+++ resolved
@@ -41,10 +41,8 @@
   int max_textures_vert = 0;
   int max_textures_geom = 0;
   int max_textures_frag = 0;
-<<<<<<< HEAD
   int max_work_group_count[3] = {0, 0, 0};
   int max_work_group_size[3] = {0, 0, 0};
-=======
   int max_uniforms_vert = 0;
   int max_uniforms_frag = 0;
   int max_batch_indices = 0;
@@ -54,7 +52,6 @@
   int extensions_len = 0;
   const char *(*extension_get)(int);
 
->>>>>>> 87055dc7
   bool mem_stats_support = false;
   bool compute_shader_support = false;
   bool shader_storage_buffer_objects_support = false;
