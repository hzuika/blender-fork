/*
 * This program is free software; you can redistribute it and/or
 * modify it under the terms of the GNU General Public License
 * as published by the Free Software Foundation; either version 2
 * of the License, or (at your option) any later version.
 *
 * This program is distributed in the hope that it will be useful,
 * but WITHOUT ANY WARRANTY; without even the implied warranty of
 * MERCHANTABILITY or FITNESS FOR A PARTICULAR PURPOSE.  See the
 * GNU General Public License for more details.
 *
 * You should have received a copy of the GNU General Public License
 * along with this program; if not, write to the Free Software Foundation,
 * Inc., 51 Franklin Street, Fifth Floor, Boston, MA 02110-1301, USA.
 */

/** \file
 * \ingroup gpu
 */

#pragma once

#ifdef __cplusplus
extern "C" {
#endif

/* call this before running any of the functions below */
void gpu_platform_init(void);
void gpu_platform_exit(void);

/* call this before running any of the functions below */
void gpu_extensions_init(void);
void gpu_extensions_exit(void);

/* gpu_debug.c */
void gpu_debug_init(void);
void gpu_debug_exit(void);

/* gpu_framebuffer.c */
void gpu_framebuffer_module_init(void);
void gpu_framebuffer_module_exit(void);

/* gpu_pbvh.c */
void gpu_pbvh_init(void);
<<<<<<< HEAD
void gpu_pbvh_exit(void);

#ifdef __cplusplus
}
#endif

#endif /* __GPU_PRIVATE_H__ */
=======
void gpu_pbvh_exit(void);
>>>>>>> 91694b9b
<|MERGE_RESOLUTION|>--- conflicted
+++ resolved
@@ -42,14 +42,8 @@
 
 /* gpu_pbvh.c */
 void gpu_pbvh_init(void);
-<<<<<<< HEAD
 void gpu_pbvh_exit(void);
 
 #ifdef __cplusplus
 }
-#endif
-
-#endif /* __GPU_PRIVATE_H__ */
-=======
-void gpu_pbvh_exit(void);
->>>>>>> 91694b9b
+#endif