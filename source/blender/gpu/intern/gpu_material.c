/*
 * ***** BEGIN GPL LICENSE BLOCK *****
 *
 * This program is free software; you can redistribute it and/or
 * modify it under the terms of the GNU General Public License
 * as published by the Free Software Foundation; either version 2
 * of the License, or (at your option) any later version.
 *
 * This program is distributed in the hope that it will be useful,
 * but WITHOUT ANY WARRANTY; without even the implied warranty of
 * MERCHANTABILITY or FITNESS FOR A PARTICULAR PURPOSE.  See the
 * GNU General Public License for more details.
 *
 * You should have received a copy of the GNU General Public License
 * along with this program; if not, write to the Free Software Foundation,
 * Inc., 51 Franklin Street, Fifth Floor, Boston, MA 02110-1301, USA.
 *
 * The Original Code is Copyright (C) 2006 Blender Foundation.
 * All rights reserved.
 *
 * The Original Code is: all of this file.
 *
 * Contributor(s): Brecht Van Lommel.
 *
 * ***** END GPL LICENSE BLOCK *****
 */

/** \file blender/gpu/intern/gpu_material.c
 *  \ingroup gpu
 *
 * Manages materials, lights and textures.
 */

#include <math.h>
#include <string.h>

#include "MEM_guardedalloc.h"

#include "DNA_lamp_types.h"
#include "DNA_material_types.h"
#include "DNA_object_types.h"
#include "DNA_scene_types.h"
#include "DNA_world_types.h"

#include "BLI_math.h"
#include "BLI_blenlib.h"
#include "BLI_utildefines.h"
#include "BLI_rand.h"

#include "BKE_anim.h"
#include "BKE_colorband.h"
#include "BKE_colortools.h"
#include "BKE_global.h"
#include "BKE_image.h"
#include "BKE_layer.h"
#include "BKE_main.h"
#include "BKE_node.h"
#include "BKE_scene.h"

#include "IMB_imbuf_types.h"

#include "GPU_extensions.h"
#include "GPU_framebuffer.h"
#include "GPU_material.h"
#include "GPU_shader.h"
#include "GPU_texture.h"
#include "GPU_uniformbuffer.h"

#include "DRW_engine.h"

#include "gpu_codegen.h"

#ifdef WITH_OPENSUBDIV
#  include "BKE_DerivedMesh.h"
#endif

/* Structs */

struct GPUMaterial {
	Scene *scene; /* DEPRECATED was only usefull for lamps */
	Material *ma;

	/* material for mesh surface, worlds or something else.
	 * some code generation is done differently depending on the use case */
	int type; /* DEPRECATED */
	GPUMaterialStatus status;

	const void *engine_type;   /* attached engine type */
	int options;    /* to identify shader variations (shadow, probe, world background...) */
<<<<<<< HEAD
	
=======

>>>>>>> 95011f6d
	/* for creating the material */
	ListBase nodes;
	GPUNodeLink *outlink;

	/* for binding the material */
	GPUPass *pass;
	ListBase inputs;  /* GPUInput */
	GPUVertexAttribs attribs;
	int builtins;
	int alpha, obcolalpha;
	int dynproperty;

	/* for passing uniforms */
	int viewmatloc, invviewmatloc;
	int obmatloc, invobmatloc;
	int localtoviewmatloc, invlocaltoviewmatloc;
	int obcolloc, obautobumpscaleloc;
	int cameratexcofacloc;

	int partscalarpropsloc;
	int partcoloc;
	int partvel;
	int partangvel;

	int objectinfoloc;

	bool is_opensubdiv;

	/* XXX: Should be in Material. But it depends on the output node
	 * used and since the output selection is difference for GPUMaterial...
	 */
	int domain;

	/* Used by 2.8 pipeline */
	GPUUniformBuffer *ubo; /* UBOs for shader uniforms. */

	/* Eevee SSS */
	GPUUniformBuffer *sss_profile; /* UBO containing SSS profile. */
	GPUTexture *sss_tex_profile; /* Texture containing SSS profile. */
	float *sss_radii; /* UBO containing SSS profile. */
	int sss_samples;
	short int *sss_falloff;
	float *sss_sharpness;
	bool sss_dirty;
};

enum {
	GPU_DOMAIN_SURFACE    = (1 << 0),
	GPU_DOMAIN_VOLUME     = (1 << 1),
	GPU_DOMAIN_SSS        = (1 << 2)
};

/* Functions */

void GPU_material_free(ListBase *gpumaterial)
{
	for (LinkData *link = gpumaterial->first; link; link = link->next) {
		GPUMaterial *material = link->data;

		/* Cancel / wait any pending lazy compilation. */
		DRW_deferred_shader_remove(material);

		GPU_pass_free_nodes(&material->nodes);
		GPU_inputs_free(&material->inputs);

		if (material->pass)
			GPU_pass_release(material->pass);

		if (material->ubo != NULL) {
			GPU_uniformbuffer_free(material->ubo);
		}

		if (material->sss_tex_profile != NULL) {
			GPU_texture_free(material->sss_tex_profile);
		}

		if (material->sss_profile != NULL) {
			GPU_uniformbuffer_free(material->sss_profile);
		}

		MEM_freeN(material);
	}

	BLI_freelistN(gpumaterial);
}

GPUBuiltin GPU_get_material_builtins(GPUMaterial *material)
{
	return material->builtins;
}

Scene *GPU_material_scene(GPUMaterial *material)
{
	return material->scene;
}

GPUMatType GPU_Material_get_type(GPUMaterial *material)
{
	return material->type;
}

GPUPass *GPU_material_get_pass(GPUMaterial *material)
{
	return material->pass;
}

ListBase *GPU_material_get_inputs(GPUMaterial *material)
{
	return &material->inputs;
}

GPUUniformBuffer *GPU_material_get_uniform_buffer(GPUMaterial *material)
{
	return material->ubo;
}

/**
 * Create dynamic UBO from parameters
 * \param ListBase of BLI_genericNodeN(GPUInput)
 */
void GPU_material_create_uniform_buffer(GPUMaterial *material, ListBase *inputs)
{
	material->ubo = GPU_uniformbuffer_dynamic_create(inputs, NULL);
}

void GPU_material_uniform_buffer_tag_dirty(ListBase *gpumaterials)
{
	for (LinkData *link = gpumaterials->first; link; link = link->next) {
		GPUMaterial *material = link->data;
		if (material->ubo != NULL) {
			GPU_uniformbuffer_tag_dirty(material->ubo);
		}
		if (material->sss_profile != NULL) {
			material->sss_dirty = true;
		}
	}
}

/* Eevee Subsurface scattering. */
/* Based on Separable SSS. by Jorge Jimenez and Diego Gutierrez */

#define SSS_SAMPLES 65
#define SSS_EXPONENT 2.0f /* Importance sampling exponent */

typedef struct GPUSssKernelData {
	float kernel[SSS_SAMPLES][4];
	float param[3], max_radius;
	int samples;
} GPUSssKernelData;

static void sss_calculate_offsets(GPUSssKernelData *kd, int count, float exponent)
{
	float step = 2.0f / (float)(count - 1);
	for (int i = 0; i < count; i++) {
		float o = ((float)i) * step - 1.0f;
		float sign = (o < 0.0f) ? -1.0f : 1.0f;
		float ofs = sign * fabsf(powf(o, exponent));
		kd->kernel[i][3] = ofs;
	}
}

#define GAUSS_TRUNCATE 12.46f
static float gaussian_profile(float r, float radius)
{
	const float v = radius * radius * (0.25f * 0.25f);
	const float Rm = sqrtf(v * GAUSS_TRUNCATE);

	if (r >= Rm) {
		return 0.0f;
	}
	return expf(-r * r / (2.0f * v)) / (2.0f * M_PI * v);
}

#define BURLEY_TRUNCATE     16.0f
#define BURLEY_TRUNCATE_CDF 0.9963790093708328f // cdf(BURLEY_TRUNCATE)
static float burley_profile(float r, float d)
{
	float exp_r_3_d = expf(-r / (3.0f * d));
	float exp_r_d = exp_r_3_d * exp_r_3_d * exp_r_3_d;
	return (exp_r_d + exp_r_3_d) / (4.0f * d);
}

static float cubic_profile(float r, float radius, float sharpness)
{
	float Rm = radius * (1.0f + sharpness);

	if (r >= Rm) {
		return 0.0f;
	}
	/* custom variation with extra sharpness, to match the previous code */
	const float y = 1.0f / (1.0f + sharpness);
	float Rmy, ry, ryinv;

	Rmy = powf(Rm, y);
	ry = powf(r, y);
	ryinv = (r > 0.0f) ? powf(r, y - 1.0f) : 0.0f;

	const float Rmy5 = (Rmy * Rmy) * (Rmy * Rmy) * Rmy;
	const float f = Rmy - ry;
	const float num = f * (f * f) * (y * ryinv);

	return (10.0f * num) / (Rmy5 * M_PI);
}

static float eval_profile(float r, short falloff_type, float sharpness, float param)
{
	r = fabsf(r);

	if (falloff_type == SHD_SUBSURFACE_BURLEY ||
	    falloff_type == SHD_SUBSURFACE_RANDOM_WALK)
	{
		return burley_profile(r, param) / BURLEY_TRUNCATE_CDF;
<<<<<<< HEAD
	}
	else if (falloff_type == SHD_SUBSURFACE_CUBIC) {
		return cubic_profile(r, param, sharpness);
	}
	else {
		return gaussian_profile(r, param);
=======
	}
	else if (falloff_type == SHD_SUBSURFACE_CUBIC) {
		return cubic_profile(r, param, sharpness);
	}
	else {
		return gaussian_profile(r, param);
	}
}

/* Resolution for each sample of the precomputed kernel profile */
#define INTEGRAL_RESOLUTION 32
static float eval_integral(float x0, float x1, short falloff_type, float sharpness, float param)
{
	const float range = x1 - x0;
	const float step = range / INTEGRAL_RESOLUTION;
	float integral = 0.0f;

	for (int i = 0; i < INTEGRAL_RESOLUTION; ++i) {
		float x = x0 + range * ((float)i + 0.5f) / (float)INTEGRAL_RESOLUTION;
		float y = eval_profile(x, falloff_type, sharpness, param);
		integral += y * step;
>>>>>>> 95011f6d
	}

<<<<<<< HEAD
/* Resolution for each sample of the precomputed kernel profile */
#define INTEGRAL_RESOLUTION 32
static float eval_integral(float x0, float x1, short falloff_type, float sharpness, float param)
{
	const float range = x1 - x0;
	const float step = range / INTEGRAL_RESOLUTION;
	float integral = 0.0f;

	for (int i = 0; i < INTEGRAL_RESOLUTION; ++i) {
		float x = x0 + range * ((float)i + 0.5f) / (float)INTEGRAL_RESOLUTION;
		float y = eval_profile(x, falloff_type, sharpness, param);
		integral += y * step;
	}

	return integral;
}
#undef INTEGRAL_RESOLUTION

static void compute_sss_kernel(
        GPUSssKernelData *kd, float *radii, int sample_ct, int falloff_type, float sharpness)
{
	float rad[3];
	/* Minimum radius */
	rad[0] = MAX2(radii[0], 1e-15f);
	rad[1] = MAX2(radii[1], 1e-15f);
	rad[2] = MAX2(radii[2], 1e-15f);

	/* Christensen-Burley fitting */
	float l[3], d[3];

=======
	return integral;
}
#undef INTEGRAL_RESOLUTION

static void compute_sss_kernel(
        GPUSssKernelData *kd, float *radii, int sample_ct, int falloff_type, float sharpness)
{
	float rad[3];
	/* Minimum radius */
	rad[0] = MAX2(radii[0], 1e-15f);
	rad[1] = MAX2(radii[1], 1e-15f);
	rad[2] = MAX2(radii[2], 1e-15f);

	/* Christensen-Burley fitting */
	float l[3], d[3];

>>>>>>> 95011f6d
	if (falloff_type == SHD_SUBSURFACE_BURLEY ||
	    falloff_type == SHD_SUBSURFACE_RANDOM_WALK)
	{
		mul_v3_v3fl(l, rad, 0.25f * M_1_PI);
		const float A = 1.0f;
		const float s = 1.9f - A + 3.5f * (A - 0.8f) * (A - 0.8f);
		/* XXX 0.6f Out of nowhere to match cycles! Empirical! Can be tweak better. */
		mul_v3_v3fl(d, l, 0.6f / s);
		mul_v3_v3fl(rad, d, BURLEY_TRUNCATE);
		kd->max_radius = MAX3(rad[0], rad[1], rad[2]);

		copy_v3_v3(kd->param, d);
	}
	else if (falloff_type == SHD_SUBSURFACE_CUBIC) {
		copy_v3_v3(kd->param, rad);
		mul_v3_fl(rad, 1.0f + sharpness);
		kd->max_radius = MAX3(rad[0], rad[1], rad[2]);
	}
	else {
		kd->max_radius = MAX3(rad[0], rad[1], rad[2]);

		copy_v3_v3(kd->param, rad);
	}

	/* Compute samples locations on the 1d kernel [-1..1] */
	sss_calculate_offsets(kd, sample_ct, SSS_EXPONENT);

	/* Weights sum for normalization */
	float sum[3] = {0.0f, 0.0f, 0.0f};

	/* Compute integral of each sample footprint */
	for (int i = 0; i < sample_ct; i++) {
		float x0, x1;

		if (i == 0) {
			x0 = kd->kernel[0][3] - fabsf(kd->kernel[0][3] - kd->kernel[1][3]) / 2.0f;
		}
		else {
			x0 = (kd->kernel[i - 1][3] + kd->kernel[i][3]) / 2.0f;
		}

		if (i == sample_ct - 1) {
			x1 = kd->kernel[sample_ct - 1][3] + fabsf(kd->kernel[sample_ct - 2][3] - kd->kernel[sample_ct - 1][3]) / 2.0f;
		}
		else {
			x1 = (kd->kernel[i][3] + kd->kernel[i + 1][3]) / 2.0f;
		}

		x0 *= kd->max_radius;
		x1 *= kd->max_radius;

		kd->kernel[i][0] = eval_integral(x0, x1, falloff_type, sharpness, kd->param[0]);
		kd->kernel[i][1] = eval_integral(x0, x1, falloff_type, sharpness, kd->param[1]);
		kd->kernel[i][2] = eval_integral(x0, x1, falloff_type, sharpness, kd->param[2]);

		sum[0] += kd->kernel[i][0];
		sum[1] += kd->kernel[i][1];
		sum[2] += kd->kernel[i][2];
	}

	for (int i = 0; i < 3; ++i) {
		if (sum[i] > 0.0f) {
			/* Normalize */
			for (int j = 0; j < sample_ct; j++) {
				kd->kernel[j][i] /= sum[i];
			}
		}
		else {
			/* Avoid 0 kernel sum. */
			kd->kernel[sample_ct / 2][i] = 1.0f;
		}
<<<<<<< HEAD
	}

	/* Put center sample at the start of the array (to sample first) */
	float tmpv[4];
	copy_v4_v4(tmpv, kd->kernel[sample_ct / 2]);
	for (int i = sample_ct / 2; i > 0; i--) {
		copy_v4_v4(kd->kernel[i], kd->kernel[i - 1]);
=======
>>>>>>> 95011f6d
	}
	copy_v4_v4(kd->kernel[0], tmpv);

<<<<<<< HEAD
=======
	/* Put center sample at the start of the array (to sample first) */
	float tmpv[4];
	copy_v4_v4(tmpv, kd->kernel[sample_ct / 2]);
	for (int i = sample_ct / 2; i > 0; i--) {
		copy_v4_v4(kd->kernel[i], kd->kernel[i - 1]);
	}
	copy_v4_v4(kd->kernel[0], tmpv);

>>>>>>> 95011f6d
	kd->samples = sample_ct;
}

#define INTEGRAL_RESOLUTION 512
static void compute_sss_translucence_kernel(
        const GPUSssKernelData *kd, int resolution, short falloff_type, float sharpness, float **output)
{
	float (*texels)[4];
	texels = MEM_callocN(sizeof(float) * 4 * resolution, "compute_sss_translucence_kernel");
	*output = (float *)texels;
<<<<<<< HEAD

	/* Last texel should be black, hence the - 1. */
	for (int i = 0; i < resolution - 1; ++i) {
		/* Distance from surface. */
		float d = kd->max_radius * ((float)i + 0.00001f) / ((float)resolution);

		/* For each distance d we compute the radiance incomming from an hypothetic parallel plane. */
		/* Compute radius of the footprint on the hypothetic plane */
		float r_fp = sqrtf(kd->max_radius * kd->max_radius - d * d);
		float r_step = r_fp / INTEGRAL_RESOLUTION;
		float area_accum = 0.0f;
		for (float r = 0.0f; r < r_fp; r += r_step) {
			/* Compute distance to the "shading" point through the medium. */
			/* r_step * 0.5f to put sample between the area borders */
			float dist = hypotf(r + r_step * 0.5f, d);

			float profile[3];
			profile[0] = eval_profile(dist, falloff_type, sharpness, kd->param[0]);
			profile[1] = eval_profile(dist, falloff_type, sharpness, kd->param[1]);
			profile[2] = eval_profile(dist, falloff_type, sharpness, kd->param[2]);

			/* Since the profile and configuration are radially symetrical we
			 * can just evaluate it once and weight it accordingly */
			float r_next = r + r_step;
			float disk_area = (M_PI * r_next * r_next) - (M_PI * r * r);

=======

	/* Last texel should be black, hence the - 1. */
	for (int i = 0; i < resolution - 1; ++i) {
		/* Distance from surface. */
		float d = kd->max_radius * ((float)i + 0.00001f) / ((float)resolution);

		/* For each distance d we compute the radiance incomming from an hypothetic parallel plane. */
		/* Compute radius of the footprint on the hypothetic plane */
		float r_fp = sqrtf(kd->max_radius * kd->max_radius - d * d);
		float r_step = r_fp / INTEGRAL_RESOLUTION;
		float area_accum = 0.0f;
		for (float r = 0.0f; r < r_fp; r += r_step) {
			/* Compute distance to the "shading" point through the medium. */
			/* r_step * 0.5f to put sample between the area borders */
			float dist = hypotf(r + r_step * 0.5f, d);

			float profile[3];
			profile[0] = eval_profile(dist, falloff_type, sharpness, kd->param[0]);
			profile[1] = eval_profile(dist, falloff_type, sharpness, kd->param[1]);
			profile[2] = eval_profile(dist, falloff_type, sharpness, kd->param[2]);

			/* Since the profile and configuration are radially symetrical we
			 * can just evaluate it once and weight it accordingly */
			float r_next = r + r_step;
			float disk_area = (M_PI * r_next * r_next) - (M_PI * r * r);

>>>>>>> 95011f6d
			mul_v3_fl(profile, disk_area);
			add_v3_v3(texels[i], profile);
			area_accum += disk_area;
		}
		/* Normalize over the disk. */
		mul_v3_fl(texels[i], 1.0f / (area_accum));
	}

	/* Normalize */
	for (int j = resolution - 2; j > 0; j--) {
		texels[j][0] /= (texels[0][0] > 0.0f) ? texels[0][0] : 1.0f;
		texels[j][1] /= (texels[0][1] > 0.0f) ? texels[0][1] : 1.0f;
		texels[j][2] /= (texels[0][2] > 0.0f) ? texels[0][2] : 1.0f;
	}

	/* First texel should be white */
	texels[0][0] = (texels[0][0] > 0.0f) ? 1.0f : 0.0f;
	texels[0][1] = (texels[0][1] > 0.0f) ? 1.0f : 0.0f;
	texels[0][2] = (texels[0][2] > 0.0f) ? 1.0f : 0.0f;

	/* dim the last few texels for smoother transition */
	mul_v3_fl(texels[resolution - 2], 0.25f);
	mul_v3_fl(texels[resolution - 3], 0.5f);
	mul_v3_fl(texels[resolution - 4], 0.75f);
}
#undef INTEGRAL_RESOLUTION

void GPU_material_sss_profile_create(GPUMaterial *material, float *radii, short *falloff_type, float *sharpness)
{
	material->sss_radii = radii;
	material->sss_falloff = falloff_type;
	material->sss_sharpness = sharpness;
	material->sss_dirty = true;

	/* Update / Create UBO */
	if (material->sss_profile == NULL) {
		material->sss_profile = GPU_uniformbuffer_create(sizeof(GPUSssKernelData), NULL, NULL);
	}
}

struct GPUUniformBuffer *GPU_material_sss_profile_get(GPUMaterial *material, int sample_ct, GPUTexture **tex_profile)
{
	if (material->sss_radii == NULL)
		return NULL;

	if (material->sss_dirty || (material->sss_samples != sample_ct)) {
		GPUSssKernelData kd;

		float sharpness = (material->sss_sharpness != NULL) ? *material->sss_sharpness : 0.0f;

		/* XXX Black magic but it seems to fit. Maybe because we integrate -1..1 */
		sharpness *= 0.5f;

		compute_sss_kernel(&kd, material->sss_radii, sample_ct, *material->sss_falloff, sharpness);

		/* Update / Create UBO */
		GPU_uniformbuffer_update(material->sss_profile, &kd);

		/* Update / Create Tex */
		float *translucence_profile;
		compute_sss_translucence_kernel(&kd, 64, *material->sss_falloff, sharpness, &translucence_profile);

		if (material->sss_tex_profile != NULL) {
			GPU_texture_free(material->sss_tex_profile);
		}

		material->sss_tex_profile = GPU_texture_create_1D(64, GPU_RGBA16F, translucence_profile, NULL);

		MEM_freeN(translucence_profile);

		material->sss_samples = sample_ct;
		material->sss_dirty = false;
	}

	if (tex_profile != NULL) {
		*tex_profile = material->sss_tex_profile;
	}
	return material->sss_profile;
}

#undef SSS_EXPONENT
#undef SSS_SAMPLES

void GPU_material_vertex_attributes(GPUMaterial *material, GPUVertexAttribs *attribs)
{
	*attribs = material->attribs;
}

void GPU_material_output_link(GPUMaterial *material, GPUNodeLink *link)
{
	if (!material->outlink)
		material->outlink = link;
}

void gpu_material_add_node(GPUMaterial *material, GPUNode *node)
{
	BLI_addtail(&material->nodes, node);
}

/* Return true if the material compilation has not yet begin or begin. */
GPUMaterialStatus GPU_material_status(GPUMaterial *mat)
{
	return mat->status;
}

/* Code generation */

bool GPU_material_do_color_management(GPUMaterial *mat)
{
	if (!BKE_scene_check_color_management_enabled(mat->scene))
		return false;

	return true;
}

bool GPU_material_use_domain_surface(GPUMaterial *mat)
{
	return (mat->domain & GPU_DOMAIN_SURFACE);
}

bool GPU_material_use_domain_volume(GPUMaterial *mat)
{
	return (mat->domain & GPU_DOMAIN_VOLUME);
}
<<<<<<< HEAD

GPUMaterial *GPU_material_from_nodetree_find(
        ListBase *gpumaterials, const void *engine_type, int options)
{
	for (LinkData *link = gpumaterials->first; link; link = link->next) {
		GPUMaterial *current_material = (GPUMaterial *)link->data;
		if (current_material->engine_type == engine_type &&
		    current_material->options == options)
		{
			return current_material;
		}
	}

	return NULL;
}

/**
 * \note Caller must use #GPU_material_from_nodetree_find to re-use existing materials,
 * This is enforced since constructing other arguments to this function may be expensive
 * so only do this when they are needed.
 */
GPUMaterial *GPU_material_from_nodetree(
        Scene *scene, struct bNodeTree *ntree, ListBase *gpumaterials, const void *engine_type, int options)
{
	LinkData *link;
	bool has_volume_output, has_surface_output;

	/* Caller must re-use materials. */
	BLI_assert(GPU_material_from_nodetree_find(gpumaterials, engine_type, options) == NULL);

	/* allocate material */
	GPUMaterial *mat = MEM_callocN(sizeof(GPUMaterial), "GPUMaterial");;
	mat->scene = scene;
	mat->engine_type = engine_type;
	mat->options = options;

	ntreeGPUMaterialNodes(ntree, mat, NODE_NEW_SHADING | NODE_NEWER_SHADING);
	ntreeGPUMaterialDomain(ntree, &has_surface_output, &has_volume_output);

	if (has_surface_output) {
		mat->domain |= GPU_DOMAIN_SURFACE;
	}
	if (has_volume_output) {
		mat->domain |= GPU_DOMAIN_VOLUME;
	}

	if (mat->outlink) {
		/* Prune the unused nodes and extract attribs before compiling so the
		 * generated VBOs are ready to accept the future shader. */
		GPU_nodes_prune(&mat->nodes, mat->outlink);
		GPU_nodes_get_vertex_attributes(&mat->nodes, &mat->attribs);
		mat->status = GPU_MAT_QUEUED;
	}

	/* note that even if building the shader fails in some way, we still keep
	 * it to avoid trying to compile again and again, and simple do not use
	 * the actual shader on drawing */

	link = MEM_callocN(sizeof(LinkData), "GPUMaterialLink");
	link->data = mat;
	BLI_addtail(gpumaterials, link);

	return mat;
}

=======

GPUMaterial *GPU_material_from_nodetree_find(
        ListBase *gpumaterials, const void *engine_type, int options)
{
	for (LinkData *link = gpumaterials->first; link; link = link->next) {
		GPUMaterial *current_material = (GPUMaterial *)link->data;
		if (current_material->engine_type == engine_type &&
		    current_material->options == options)
		{
			return current_material;
		}
	}

	return NULL;
}

/**
 * \note Caller must use #GPU_material_from_nodetree_find to re-use existing materials,
 * This is enforced since constructing other arguments to this function may be expensive
 * so only do this when they are needed.
 */
GPUMaterial *GPU_material_from_nodetree(
        Scene *scene, struct bNodeTree *ntree, ListBase *gpumaterials, const void *engine_type, int options)
{
	LinkData *link;
	bool has_volume_output, has_surface_output;

	/* Caller must re-use materials. */
	BLI_assert(GPU_material_from_nodetree_find(gpumaterials, engine_type, options) == NULL);

	/* allocate material */
	GPUMaterial *mat = MEM_callocN(sizeof(GPUMaterial), "GPUMaterial");;
	mat->scene = scene;
	mat->engine_type = engine_type;
	mat->options = options;

	ntreeGPUMaterialNodes(ntree, mat, NODE_NEW_SHADING | NODE_NEWER_SHADING);
	ntreeGPUMaterialDomain(ntree, &has_surface_output, &has_volume_output);

	if (has_surface_output) {
		mat->domain |= GPU_DOMAIN_SURFACE;
	}
	if (has_volume_output) {
		mat->domain |= GPU_DOMAIN_VOLUME;
	}

	if (mat->outlink) {
		/* Prune the unused nodes and extract attribs before compiling so the
		 * generated VBOs are ready to accept the future shader. */
		GPU_nodes_prune(&mat->nodes, mat->outlink);
		GPU_nodes_get_vertex_attributes(&mat->nodes, &mat->attribs);
		mat->status = GPU_MAT_QUEUED;
	}

	/* note that even if building the shader fails in some way, we still keep
	 * it to avoid trying to compile again and again, and simple do not use
	 * the actual shader on drawing */

	link = MEM_callocN(sizeof(LinkData), "GPUMaterialLink");
	link->data = mat;
	BLI_addtail(gpumaterials, link);

	return mat;
}

>>>>>>> 95011f6d
void GPU_material_generate_pass(
        GPUMaterial *mat, const char *vert_code, const char *geom_code, const char *frag_lib, const char *defines)
{
	BLI_assert(mat->pass == NULL); /* Only run once! */
	if (mat->outlink) {
		mat->pass = GPU_generate_pass_new(
		        mat, mat->outlink, &mat->attribs, &mat->nodes, &mat->inputs, vert_code, geom_code, frag_lib, defines);
		mat->status = (mat->pass) ? GPU_MAT_SUCCESS : GPU_MAT_FAILED;
	}
	else {
		mat->status = GPU_MAT_FAILED;
	}
}

void GPU_materials_free(void)
{
	Material *ma;
	World *wo;
	extern Material defmaterial;

	for (ma = G.main->mat.first; ma; ma = ma->id.next)
		GPU_material_free(&ma->gpumaterial);

	for (wo = G.main->world.first; wo; wo = wo->id.next)
		GPU_material_free(&wo->gpumaterial);
<<<<<<< HEAD
	
=======

>>>>>>> 95011f6d
	GPU_material_free(&defmaterial.gpumaterial);
}<|MERGE_RESOLUTION|>--- conflicted
+++ resolved
@@ -87,11 +87,7 @@
 
 	const void *engine_type;   /* attached engine type */
 	int options;    /* to identify shader variations (shadow, probe, world background...) */
-<<<<<<< HEAD
-	
-=======
-
->>>>>>> 95011f6d
+
 	/* for creating the material */
 	ListBase nodes;
 	GPUNodeLink *outlink;
@@ -304,39 +300,15 @@
 	    falloff_type == SHD_SUBSURFACE_RANDOM_WALK)
 	{
 		return burley_profile(r, param) / BURLEY_TRUNCATE_CDF;
-<<<<<<< HEAD
 	}
 	else if (falloff_type == SHD_SUBSURFACE_CUBIC) {
 		return cubic_profile(r, param, sharpness);
 	}
 	else {
 		return gaussian_profile(r, param);
-=======
-	}
-	else if (falloff_type == SHD_SUBSURFACE_CUBIC) {
-		return cubic_profile(r, param, sharpness);
-	}
-	else {
-		return gaussian_profile(r, param);
-	}
-}
-
-/* Resolution for each sample of the precomputed kernel profile */
-#define INTEGRAL_RESOLUTION 32
-static float eval_integral(float x0, float x1, short falloff_type, float sharpness, float param)
-{
-	const float range = x1 - x0;
-	const float step = range / INTEGRAL_RESOLUTION;
-	float integral = 0.0f;
-
-	for (int i = 0; i < INTEGRAL_RESOLUTION; ++i) {
-		float x = x0 + range * ((float)i + 0.5f) / (float)INTEGRAL_RESOLUTION;
-		float y = eval_profile(x, falloff_type, sharpness, param);
-		integral += y * step;
->>>>>>> 95011f6d
-	}
-
-<<<<<<< HEAD
+	}
+}
+
 /* Resolution for each sample of the precomputed kernel profile */
 #define INTEGRAL_RESOLUTION 32
 static float eval_integral(float x0, float x1, short falloff_type, float sharpness, float param)
@@ -367,24 +339,6 @@
 	/* Christensen-Burley fitting */
 	float l[3], d[3];
 
-=======
-	return integral;
-}
-#undef INTEGRAL_RESOLUTION
-
-static void compute_sss_kernel(
-        GPUSssKernelData *kd, float *radii, int sample_ct, int falloff_type, float sharpness)
-{
-	float rad[3];
-	/* Minimum radius */
-	rad[0] = MAX2(radii[0], 1e-15f);
-	rad[1] = MAX2(radii[1], 1e-15f);
-	rad[2] = MAX2(radii[2], 1e-15f);
-
-	/* Christensen-Burley fitting */
-	float l[3], d[3];
-
->>>>>>> 95011f6d
 	if (falloff_type == SHD_SUBSURFACE_BURLEY ||
 	    falloff_type == SHD_SUBSURFACE_RANDOM_WALK)
 	{
@@ -456,7 +410,6 @@
 			/* Avoid 0 kernel sum. */
 			kd->kernel[sample_ct / 2][i] = 1.0f;
 		}
-<<<<<<< HEAD
 	}
 
 	/* Put center sample at the start of the array (to sample first) */
@@ -464,22 +417,9 @@
 	copy_v4_v4(tmpv, kd->kernel[sample_ct / 2]);
 	for (int i = sample_ct / 2; i > 0; i--) {
 		copy_v4_v4(kd->kernel[i], kd->kernel[i - 1]);
-=======
->>>>>>> 95011f6d
 	}
 	copy_v4_v4(kd->kernel[0], tmpv);
 
-<<<<<<< HEAD
-=======
-	/* Put center sample at the start of the array (to sample first) */
-	float tmpv[4];
-	copy_v4_v4(tmpv, kd->kernel[sample_ct / 2]);
-	for (int i = sample_ct / 2; i > 0; i--) {
-		copy_v4_v4(kd->kernel[i], kd->kernel[i - 1]);
-	}
-	copy_v4_v4(kd->kernel[0], tmpv);
-
->>>>>>> 95011f6d
 	kd->samples = sample_ct;
 }
 
@@ -490,7 +430,6 @@
 	float (*texels)[4];
 	texels = MEM_callocN(sizeof(float) * 4 * resolution, "compute_sss_translucence_kernel");
 	*output = (float *)texels;
-<<<<<<< HEAD
 
 	/* Last texel should be black, hence the - 1. */
 	for (int i = 0; i < resolution - 1; ++i) {
@@ -517,34 +456,6 @@
 			float r_next = r + r_step;
 			float disk_area = (M_PI * r_next * r_next) - (M_PI * r * r);
 
-=======
-
-	/* Last texel should be black, hence the - 1. */
-	for (int i = 0; i < resolution - 1; ++i) {
-		/* Distance from surface. */
-		float d = kd->max_radius * ((float)i + 0.00001f) / ((float)resolution);
-
-		/* For each distance d we compute the radiance incomming from an hypothetic parallel plane. */
-		/* Compute radius of the footprint on the hypothetic plane */
-		float r_fp = sqrtf(kd->max_radius * kd->max_radius - d * d);
-		float r_step = r_fp / INTEGRAL_RESOLUTION;
-		float area_accum = 0.0f;
-		for (float r = 0.0f; r < r_fp; r += r_step) {
-			/* Compute distance to the "shading" point through the medium. */
-			/* r_step * 0.5f to put sample between the area borders */
-			float dist = hypotf(r + r_step * 0.5f, d);
-
-			float profile[3];
-			profile[0] = eval_profile(dist, falloff_type, sharpness, kd->param[0]);
-			profile[1] = eval_profile(dist, falloff_type, sharpness, kd->param[1]);
-			profile[2] = eval_profile(dist, falloff_type, sharpness, kd->param[2]);
-
-			/* Since the profile and configuration are radially symetrical we
-			 * can just evaluate it once and weight it accordingly */
-			float r_next = r + r_step;
-			float disk_area = (M_PI * r_next * r_next) - (M_PI * r * r);
-
->>>>>>> 95011f6d
 			mul_v3_fl(profile, disk_area);
 			add_v3_v3(texels[i], profile);
 			area_accum += disk_area;
@@ -669,7 +580,6 @@
 {
 	return (mat->domain & GPU_DOMAIN_VOLUME);
 }
-<<<<<<< HEAD
 
 GPUMaterial *GPU_material_from_nodetree_find(
         ListBase *gpumaterials, const void *engine_type, int options)
@@ -735,73 +645,6 @@
 	return mat;
 }
 
-=======
-
-GPUMaterial *GPU_material_from_nodetree_find(
-        ListBase *gpumaterials, const void *engine_type, int options)
-{
-	for (LinkData *link = gpumaterials->first; link; link = link->next) {
-		GPUMaterial *current_material = (GPUMaterial *)link->data;
-		if (current_material->engine_type == engine_type &&
-		    current_material->options == options)
-		{
-			return current_material;
-		}
-	}
-
-	return NULL;
-}
-
-/**
- * \note Caller must use #GPU_material_from_nodetree_find to re-use existing materials,
- * This is enforced since constructing other arguments to this function may be expensive
- * so only do this when they are needed.
- */
-GPUMaterial *GPU_material_from_nodetree(
-        Scene *scene, struct bNodeTree *ntree, ListBase *gpumaterials, const void *engine_type, int options)
-{
-	LinkData *link;
-	bool has_volume_output, has_surface_output;
-
-	/* Caller must re-use materials. */
-	BLI_assert(GPU_material_from_nodetree_find(gpumaterials, engine_type, options) == NULL);
-
-	/* allocate material */
-	GPUMaterial *mat = MEM_callocN(sizeof(GPUMaterial), "GPUMaterial");;
-	mat->scene = scene;
-	mat->engine_type = engine_type;
-	mat->options = options;
-
-	ntreeGPUMaterialNodes(ntree, mat, NODE_NEW_SHADING | NODE_NEWER_SHADING);
-	ntreeGPUMaterialDomain(ntree, &has_surface_output, &has_volume_output);
-
-	if (has_surface_output) {
-		mat->domain |= GPU_DOMAIN_SURFACE;
-	}
-	if (has_volume_output) {
-		mat->domain |= GPU_DOMAIN_VOLUME;
-	}
-
-	if (mat->outlink) {
-		/* Prune the unused nodes and extract attribs before compiling so the
-		 * generated VBOs are ready to accept the future shader. */
-		GPU_nodes_prune(&mat->nodes, mat->outlink);
-		GPU_nodes_get_vertex_attributes(&mat->nodes, &mat->attribs);
-		mat->status = GPU_MAT_QUEUED;
-	}
-
-	/* note that even if building the shader fails in some way, we still keep
-	 * it to avoid trying to compile again and again, and simple do not use
-	 * the actual shader on drawing */
-
-	link = MEM_callocN(sizeof(LinkData), "GPUMaterialLink");
-	link->data = mat;
-	BLI_addtail(gpumaterials, link);
-
-	return mat;
-}
-
->>>>>>> 95011f6d
 void GPU_material_generate_pass(
         GPUMaterial *mat, const char *vert_code, const char *geom_code, const char *frag_lib, const char *defines)
 {
@@ -827,10 +670,6 @@
 
 	for (wo = G.main->world.first; wo; wo = wo->id.next)
 		GPU_material_free(&wo->gpumaterial);
-<<<<<<< HEAD
-	
-=======
-
->>>>>>> 95011f6d
+
 	GPU_material_free(&defmaterial.gpumaterial);
 }