/**
 * $Id$
 *
 * ***** BEGIN GPL LICENSE BLOCK *****
 *
 * This program is free software; you can redistribute it and/or
 * modify it under the terms of the GNU General Public License
 * as published by the Free Software Foundation; either version 2
 * of the License, or (at your option) any later version. The Blender
 * Foundation also sells licenses for use in proprietary software under
 * the Blender License.  See http://www.blender.org/BL/ for information
 * about this.
 *
 * This program is distributed in the hope that it will be useful,
 * but WITHOUT ANY WARRANTY; without even the implied warranty of
 * MERCHANTABILITY or FITNESS FOR A PARTICULAR PURPOSE.  See the
 * GNU General Public License for more details.
 *
 * You should have received a copy of the GNU General Public License
 * along with this program; if not, write to the Free Software Foundation,
 * Inc., 51 Franklin Street, Fifth Floor, Boston, MA 02110-1301, USA.
 *
 * The Original Code is Copyright (C) 2005 Blender Foundation.
 * All rights reserved.
 *
 * The Original Code is: all of this file.
 *
 * Contributor(s): Brecht Van Lommel.
 *
 * ***** END GPL LICENSE BLOCK *****
 */

#include "GL/glew.h"

#include "DNA_image_types.h"

#include "MEM_guardedalloc.h"

#include "BKE_global.h"
#include "BKE_utildefines.h"


#include "BLI_blenlib.h"

#include "GPU_draw.h"
#include "GPU_extensions.h"

#include <stdlib.h>
#include <stdio.h>
#include <string.h>

/* Extensions support */

/* extensions used:
	- texture border clamp: 1.3 core
	- fragement shader: 2.0 core
	- framebuffer object: ext specification
	- multitexture 1.3 core
	- arb non power of two: 2.0 core
	- pixel buffer objects? 2.1 core
	- arb draw buffers? 2.0 core
*/

static struct GPUGlobal {
	GLint maxtextures;
	GLuint currentfb;
	int glslsupport;
	int extdisabled;
	int colordepth;
	int npotdisabled; /* ATI 3xx-5xx (and more) chipsets support NPoT partially (== not enough) */
	GPUDeviceType device;
	GPUOSType os;
	GPUDriverType driver;
} GG = {1, 0, 0, 0, 0};

/* GPU Types */

int GPU_type_matches(GPUDeviceType device, GPUOSType os, GPUDriverType driver)
{
	return (GG.device & device) && (GG.os & os) && (GG.driver & driver);
}

/* GPU Extensions */

void GPU_extensions_disable()
{
	GG.extdisabled = 1;
}

void GPU_extensions_init()
{
	GLint r, g, b;
	const char *vendor, *renderer;

<<<<<<< HEAD
=======
	/* can't avoid calling this multiple times, see wm_window_add_ghostwindow */
	static char init= 0;
	if(init) return;
	init= 1;

>>>>>>> 6d201907
	glewInit();

	/* glewIsSupported("GL_VERSION_2_0") */

	if (GLEW_ARB_multitexture)
		glGetIntegerv(GL_MAX_TEXTURE_IMAGE_UNITS_ARB, &GG.maxtextures);

	GG.glslsupport = 1;
	if (!GLEW_ARB_multitexture) GG.glslsupport = 0;
	if (!GLEW_ARB_vertex_shader) GG.glslsupport = 0;
	if (!GLEW_ARB_fragment_shader) GG.glslsupport = 0;

	glGetIntegerv(GL_RED_BITS, &r);
	glGetIntegerv(GL_GREEN_BITS, &g);
	glGetIntegerv(GL_BLUE_BITS, &b);
    GG.colordepth = r+g+b; /* assumes same depth for RGB */
    
	vendor = (const char*)glGetString(GL_VENDOR);
	renderer = (const char*)glGetString(GL_RENDERER);

	if(strstr(vendor, "ATI")) {
		GG.device = GPU_DEVICE_ATI;
		GG.driver = GPU_DRIVER_OFFICIAL;

		/* ATI X1xxx cards (R500 chipset) lack full support for npot textures
		 * although they report the GLEW_ARB_texture_non_power_of_two extension.
		 */
		if(strstr(renderer, "X1"))
			GG.npotdisabled = 1;
	}
	else if(strstr(vendor, "NVIDIA")) {
		GG.device = GPU_DEVICE_NVIDIA;
		GG.driver = GPU_DRIVER_OFFICIAL;
	}
	else if(strstr(vendor, "Intel") ||
	        /* src/mesa/drivers/dri/intel/intel_context.c */
	        strstr(renderer, "Mesa DRI Intel") ||
	        strstr(renderer, "Mesa DRI Mobile Intel")) {
		GG.device = GPU_DEVICE_INTEL;
		GG.driver = GPU_DRIVER_OFFICIAL;
	}
	else if(strstr(renderer, "Mesa DRI R") || (strstr(renderer, "Gallium ") && strstr(renderer, " on ATI "))) {
		GG.device = GPU_DEVICE_ATI;
		GG.driver = GPU_DRIVER_OPENSOURCE;
		/* ATI 9500 to X2300 cards support NPoT textures poorly
		 * Incomplete list http://dri.freedesktop.org/wiki/ATIRadeon
		 * New IDs from MESA's src/gallium/drivers/r300/r300_screen.c
		 */
		if(strstr(renderer, "R3") || strstr(renderer, "RV3") ||
		   strstr(renderer, "R4") || strstr(renderer, "RV4") ||
		   strstr(renderer, "RS4") || strstr(renderer, "RC4") ||
		   strstr(renderer, "R5") || strstr(renderer, "RV5") ||
		   strstr(renderer, "RS600") || strstr(renderer, "RS690") ||
		   strstr(renderer, "RS740"))
			GG.npotdisabled = 1;
	}
	else if(strstr(renderer, "Nouveau")) {
		GG.device = GPU_DEVICE_NVIDIA;
		GG.driver = GPU_DRIVER_OPENSOURCE;
	}
	else if(strstr(vendor, "Mesa")) {
		GG.device = GPU_DEVICE_SOFTWARE;
		GG.driver = GPU_DRIVER_SOFTWARE;
	}
	else if(strstr(vendor, "Microsoft")) {
		GG.device = GPU_DEVICE_SOFTWARE;
		GG.driver = GPU_DRIVER_SOFTWARE;
	}
	else if(strstr(renderer, "Apple Software Renderer")) {
		GG.device = GPU_DEVICE_SOFTWARE;
		GG.driver = GPU_DRIVER_SOFTWARE;
	}
	else {
		GG.device = GPU_DEVICE_ANY;
		GG.driver = GPU_DRIVER_ANY;
	}

	GG.os = GPU_OS_UNIX;
#ifdef _WIN32
	GG.os = GPU_OS_WIN;
#endif
#ifdef __APPLE__
	GG.os = GPU_OS_MAC;
#endif
}

int GPU_glsl_support()
{
	return !GG.extdisabled && GG.glslsupport;
}

int GPU_non_power_of_two_support()
{
	/* Exception for buggy ATI/Apple driver in Mac OS X 10.5/10.6,
	 * they claim to support this but can cause system freeze */
	if(GPU_type_matches(GPU_DEVICE_ATI, GPU_OS_MAC, GPU_DRIVER_OFFICIAL))
		return 0;

	if(GG.npotdisabled)
		return 0;

	return GLEW_ARB_texture_non_power_of_two;
}

int GPU_color_depth()
{
    return GG.colordepth;
}

int GPU_print_error(const char *str)
{
	GLenum errCode;

	if (G.f & G_DEBUG) {
		if ((errCode = glGetError()) != GL_NO_ERROR) {
			fprintf(stderr, "%s opengl error: %s\n", str, gluErrorString(errCode));
			return 1;
		}
	}

	return 0;
}

static void GPU_print_framebuffer_error(GLenum status)
{
	fprintf(stderr, "GPUFrameBuffer: framebuffer incomplete error %d\n",
		(int)status);

	switch(status) {
		case GL_FRAMEBUFFER_COMPLETE_EXT:
			break;
		case GL_FRAMEBUFFER_INCOMPLETE_ATTACHMENT_EXT:
			fprintf(stderr, "Incomplete attachment.\n");
			break;
		case GL_FRAMEBUFFER_UNSUPPORTED_EXT:
			fprintf(stderr, "Unsupported framebuffer format.\n");
			break;
		case GL_FRAMEBUFFER_INCOMPLETE_MISSING_ATTACHMENT_EXT:
			fprintf(stderr, "Missing attachment.\n");
			break;
		case GL_FRAMEBUFFER_INCOMPLETE_DIMENSIONS_EXT:
			fprintf(stderr, "Attached images must have same dimensions.\n");
			break;
		case GL_FRAMEBUFFER_INCOMPLETE_FORMATS_EXT:
			 fprintf(stderr, "Attached images must have same format.\n");
			break;
		case GL_FRAMEBUFFER_INCOMPLETE_DRAW_BUFFER_EXT:
			fprintf(stderr, "Missing draw buffer.\n");
			break;
		case GL_FRAMEBUFFER_INCOMPLETE_READ_BUFFER_EXT:
			fprintf(stderr, "Missing read buffer.\n");
			break;
		default:
			fprintf(stderr, "Unknown.\n");
			break;
	}
}

/* GPUTexture */

struct GPUTexture {
	int w, h;				/* width/height */
	int number;				/* number for multitexture binding */
	int refcount;			/* reference count */
	GLenum target;			/* GL_TEXTURE_* */
	GLuint bindcode;		/* opengl identifier for texture */
	int fromblender;		/* we got the texture from Blender */

	GPUFrameBuffer *fb;		/* GPUFramebuffer this texture is attached to */
	int depth;				/* is a depth texture? */
};

static unsigned char *GPU_texture_convert_pixels(int length, float *fpixels)
{
	unsigned char *pixels, *p;
	float *fp;
	int a, len;

	len = 4*length;
	fp = fpixels;
	p = pixels = MEM_callocN(sizeof(unsigned char)*len, "GPUTexturePixels");

	for (a=0; a<len; a++, p++, fp++)
		*p = FTOCHAR((*fp));

	return pixels;
}

static int is_pow2(int n)
{
	return ((n)&(n-1))==0;
}

static int larger_pow2(int n)
{
	if (is_pow2(n))
		return n;

	while(!is_pow2(n))
		n= n&(n-1);

	return n*2;
}

static void GPU_glTexSubImageEmpty(GLenum target, GLenum format, int x, int y, int w, int h)
{
	void *pixels = MEM_callocN(sizeof(char)*4*w*h, "GPUTextureEmptyPixels");

	if (target == GL_TEXTURE_1D)
		glTexSubImage1D(target, 0, x, w, format, GL_UNSIGNED_BYTE, pixels);
	else
		glTexSubImage2D(target, 0, x, y, w, h, format, GL_UNSIGNED_BYTE, pixels);
	
	MEM_freeN(pixels);
}

static GPUTexture *GPU_texture_create_nD(int w, int h, int n, float *fpixels, int depth)
{
	GPUTexture *tex;
	GLenum type, format, internalformat;
	void *pixels = NULL;

	if(depth && !GLEW_ARB_depth_texture)
		return NULL;

	tex = MEM_callocN(sizeof(GPUTexture), "GPUTexture");
	tex->w = w;
	tex->h = h;
	tex->number = -1;
	tex->refcount = 1;
	tex->target = (n == 1)? GL_TEXTURE_1D: GL_TEXTURE_2D;
	tex->depth = depth;

	glGenTextures(1, &tex->bindcode);

	if (!tex->bindcode) {
		fprintf(stderr, "GPUTexture: texture create failed: %d\n",
			(int)glGetError());
		GPU_texture_free(tex);
		return NULL;
	}

	if (!GPU_non_power_of_two_support()) {
		tex->w = larger_pow2(tex->w);
		tex->h = larger_pow2(tex->h);
	}

	tex->number = 0;
	glBindTexture(tex->target, tex->bindcode);

	if(depth) {
		type = GL_UNSIGNED_BYTE;
		format = GL_DEPTH_COMPONENT;
		internalformat = GL_DEPTH_COMPONENT;
	}
	else {
		type = GL_UNSIGNED_BYTE;
		format = GL_RGBA;
		internalformat = GL_RGBA8;

		if (fpixels)
			pixels = GPU_texture_convert_pixels(w*h, fpixels);
	}

	if (tex->target == GL_TEXTURE_1D) {
		glTexImage1D(tex->target, 0, internalformat, tex->w, 0, format, type, 0);

		if (fpixels) {
			glTexSubImage1D(tex->target, 0, 0, w, format, type,
				pixels? pixels: fpixels);

			if (tex->w > w)
				GPU_glTexSubImageEmpty(tex->target, format, w, 0,
					tex->w-w, 1);
		}
	}
	else {
		glTexImage2D(tex->target, 0, internalformat, tex->w, tex->h, 0,
			format, type, 0);

		if (fpixels) {
			glTexSubImage2D(tex->target, 0, 0, 0, w, h,
				format, type, pixels? pixels: fpixels);

			if (tex->w > w)
				GPU_glTexSubImageEmpty(tex->target, format, w, 0, tex->w-w, tex->h);
			if (tex->h > h)
				GPU_glTexSubImageEmpty(tex->target, format, 0, h, w, tex->h-h);
		}
	}

	if (pixels)
		MEM_freeN(pixels);

	if(depth) {
		glTexParameteri(tex->target, GL_TEXTURE_MIN_FILTER, GL_NEAREST);
		glTexParameteri(tex->target, GL_TEXTURE_MAG_FILTER, GL_LINEAR);
		glTexParameteri(tex->target, GL_TEXTURE_COMPARE_MODE_ARB, GL_COMPARE_R_TO_TEXTURE);
		glTexParameteri(tex->target, GL_TEXTURE_COMPARE_FUNC_ARB, GL_LEQUAL);
		glTexParameteri(tex->target, GL_DEPTH_TEXTURE_MODE_ARB, GL_INTENSITY);  
	}
	else {
		glTexParameteri(tex->target, GL_TEXTURE_MIN_FILTER, GL_LINEAR);
		glTexParameteri(tex->target, GL_TEXTURE_MAG_FILTER, GL_LINEAR);
	}

	if (tex->target != GL_TEXTURE_1D) {
		/* CLAMP_TO_BORDER is an OpenGL 1.3 core feature */
		GLenum wrapmode = (depth)? GL_CLAMP_TO_EDGE: GL_CLAMP_TO_BORDER;
		glTexParameteri(tex->target, GL_TEXTURE_WRAP_S, wrapmode);
		glTexParameteri(tex->target, GL_TEXTURE_WRAP_T, wrapmode);

#if 0
		float borderColor[] = { 1.0f, 1.0f, 1.0f, 1.0f };
		glTexParameterfv(GL_TEXTURE_2D, GL_TEXTURE_BORDER_COLOR, borderColor); 
#endif
	}
	else
		glTexParameteri(tex->target, GL_TEXTURE_WRAP_S, GL_CLAMP_TO_EDGE);

	return tex;
}


GPUTexture *GPU_texture_create_3D(int w, int h, int depth, float *fpixels)
{
	GPUTexture *tex;
	GLenum type, format, internalformat;
	void *pixels = NULL;
	float vfBorderColor[4] = {0.0f, 0.0f, 0.0f, 0.0f};

	if(!GLEW_VERSION_1_2)
		return NULL;

	tex = MEM_callocN(sizeof(GPUTexture), "GPUTexture");
	tex->w = w;
	tex->h = h;
	tex->depth = depth;
	tex->number = -1;
	tex->refcount = 1;
	tex->target = GL_TEXTURE_3D;

	glGenTextures(1, &tex->bindcode);

	if (!tex->bindcode) {
		fprintf(stderr, "GPUTexture: texture create failed: %d\n",
			(int)glGetError());
		GPU_texture_free(tex);
		return NULL;
	}

	if (!GPU_non_power_of_two_support()) {
		tex->w = larger_pow2(tex->w);
		tex->h = larger_pow2(tex->h);
		tex->depth = larger_pow2(tex->depth);
	}

	tex->number = 0;
	glBindTexture(tex->target, tex->bindcode);

	GPU_print_error("3D glBindTexture");

	type = GL_FLOAT; // GL_UNSIGNED_BYTE
	format = GL_RED;
	internalformat = GL_INTENSITY;

	//if (fpixels)
	//	pixels = GPU_texture_convert_pixels(w*h*depth, fpixels);

	glTexImage3D(tex->target, 0, internalformat, tex->w, tex->h, tex->depth, 0, format, type, 0);

	GPU_print_error("3D glTexImage3D");

	if (fpixels) {
		if(!GPU_non_power_of_two_support() && (w != tex->w || h != tex->h || depth != tex->depth)) {
			/* clear first to avoid unitialized pixels */
			float *zero= MEM_callocN(sizeof(float)*tex->w*tex->h*tex->depth, "zero");
			glTexSubImage3D(tex->target, 0, 0, 0, 0, tex->w, tex->h, tex->depth, format, type, zero);
			MEM_freeN(zero);
		}

		glTexSubImage3D(tex->target, 0, 0, 0, 0, w, h, depth, format, type, fpixels);
		GPU_print_error("3D glTexSubImage3D");
	}


	glTexParameterfv(GL_TEXTURE_3D, GL_TEXTURE_BORDER_COLOR, vfBorderColor);
	GPU_print_error("3D GL_TEXTURE_BORDER_COLOR");
	glTexParameteri(GL_TEXTURE_3D, GL_TEXTURE_MIN_FILTER, GL_LINEAR);
	glTexParameteri(GL_TEXTURE_3D, GL_TEXTURE_MAG_FILTER, GL_LINEAR);
	GPU_print_error("3D GL_LINEAR");
	glTexParameteri(GL_TEXTURE_3D, GL_TEXTURE_WRAP_S, GL_CLAMP_TO_EDGE);
	glTexParameteri(GL_TEXTURE_3D, GL_TEXTURE_WRAP_T, GL_CLAMP_TO_EDGE);
	glTexParameteri(GL_TEXTURE_3D, GL_TEXTURE_WRAP_R, GL_CLAMP_TO_EDGE);
	GPU_print_error("3D GL_CLAMP_TO_BORDER");

	if (pixels)
		MEM_freeN(pixels);

	if (tex)
		GPU_texture_unbind(tex);

	return tex;
}

GPUTexture *GPU_texture_from_blender(Image *ima, ImageUser *iuser, double time, int mipmap)
{
	GPUTexture *tex;
	GLint w, h, border, lastbindcode, bindcode;

	glGetIntegerv(GL_TEXTURE_BINDING_2D, &lastbindcode);

	GPU_update_image_time(ima, time);
	bindcode = GPU_verify_image(ima, iuser, 0, 0, mipmap);

	if(ima->gputexture) {
		ima->gputexture->bindcode = bindcode;
		glBindTexture(GL_TEXTURE_2D, lastbindcode);
		return ima->gputexture;
	}

	if(!bindcode) {
		glBindTexture(GL_TEXTURE_2D, lastbindcode);
		return NULL;
	}

	tex = MEM_callocN(sizeof(GPUTexture), "GPUTexture");
	tex->bindcode = bindcode;
	tex->number = -1;
	tex->refcount = 1;
	tex->target = GL_TEXTURE_2D;
	tex->fromblender = 1;

	ima->gputexture= tex;

	if (!glIsTexture(tex->bindcode)) {
		GPU_print_error("Blender Texture");
	}
	else {
		glBindTexture(GL_TEXTURE_2D, tex->bindcode);
		glGetTexLevelParameteriv(GL_TEXTURE_2D, 0, GL_TEXTURE_WIDTH, &w);
		glGetTexLevelParameteriv(GL_TEXTURE_2D, 0, GL_TEXTURE_HEIGHT, &h);
		glGetTexLevelParameteriv(GL_TEXTURE_2D, 0, GL_TEXTURE_BORDER, &border);

		tex->w = w - border;
		tex->h = h - border;
	}

	glBindTexture(GL_TEXTURE_2D, lastbindcode);

	return tex;
}

GPUTexture *GPU_texture_create_1D(int w, float *fpixels)
{
	GPUTexture *tex = GPU_texture_create_nD(w, 1, 1, fpixels, 0);

	if (tex)
		GPU_texture_unbind(tex);
	
	return tex;
}

GPUTexture *GPU_texture_create_2D(int w, int h, float *fpixels)
{
	GPUTexture *tex = GPU_texture_create_nD(w, h, 2, fpixels, 0);

	if (tex)
		GPU_texture_unbind(tex);
	
	return tex;
}

GPUTexture *GPU_texture_create_depth(int w, int h)
{
	GPUTexture *tex = GPU_texture_create_nD(w, h, 2, NULL, 1);

	if (tex)
		GPU_texture_unbind(tex);
	
	return tex;
}

void GPU_texture_bind(GPUTexture *tex, int number)
{
	GLenum arbnumber;

	if (number >= GG.maxtextures) {
		GPU_print_error("Not enough texture slots.");
		return;
	}

	if(number == -1)
		return;

	GPU_print_error("Pre Texture Bind");

	arbnumber = (GLenum)((GLuint)GL_TEXTURE0_ARB + number);
	if (number != 0) glActiveTextureARB(arbnumber);
	glBindTexture(tex->target, tex->bindcode);
	glEnable(tex->target);
	if (number != 0) glActiveTextureARB(GL_TEXTURE0_ARB);

	tex->number = number;

	GPU_print_error("Post Texture Bind");
}

void GPU_texture_unbind(GPUTexture *tex)
{
	GLenum arbnumber;

	if (tex->number >= GG.maxtextures) {
		GPU_print_error("Not enough texture slots.");
		return;
	}

	if(tex->number == -1)
		return;
	
	GPU_print_error("Pre Texture Unbind");

	arbnumber = (GLenum)((GLuint)GL_TEXTURE0_ARB + tex->number);
	if (tex->number != 0) glActiveTextureARB(arbnumber);
	glBindTexture(tex->target, 0);
	glDisable(tex->target);
	if (tex->number != 0) glActiveTextureARB(GL_TEXTURE0_ARB);

	tex->number = -1;

	GPU_print_error("Post Texture Unbind");
}

void GPU_texture_free(GPUTexture *tex)
{
	tex->refcount--;

	if (tex->refcount < 0)
		fprintf(stderr, "GPUTexture: negative refcount\n");
	
	if (tex->refcount == 0) {
		if (tex->fb)
			GPU_framebuffer_texture_detach(tex->fb, tex);
		if (tex->bindcode && !tex->fromblender)
			glDeleteTextures(1, &tex->bindcode);

		MEM_freeN(tex);
	}
}

void GPU_texture_ref(GPUTexture *tex)
{
	tex->refcount++;
}

int GPU_texture_target(GPUTexture *tex)
{
	return tex->target;
}

int GPU_texture_opengl_width(GPUTexture *tex)
{
	return tex->w;
}

int GPU_texture_opengl_height(GPUTexture *tex)
{
	return tex->h;
}

GPUFrameBuffer *GPU_texture_framebuffer(GPUTexture *tex)
{
	return tex->fb;
}

/* GPUFrameBuffer */

struct GPUFrameBuffer {
	GLuint object;
	GPUTexture *colortex;
	GPUTexture *depthtex;
};

GPUFrameBuffer *GPU_framebuffer_create()
{
	GPUFrameBuffer *fb;

	if (!GLEW_EXT_framebuffer_object)
		return NULL;
	
	fb= MEM_callocN(sizeof(GPUFrameBuffer), "GPUFrameBuffer");
	glGenFramebuffersEXT(1, &fb->object);

	if (!fb->object) {
		fprintf(stderr, "GPUFFrameBuffer: framebuffer gen failed. %d\n",
			(int)glGetError());
		GPU_framebuffer_free(fb);
		return NULL;
	}

	return fb;
}

int GPU_framebuffer_texture_attach(GPUFrameBuffer *fb, GPUTexture *tex)
{
	GLenum status;
	GLenum attachment;

	if(tex->depth)
		attachment = GL_DEPTH_ATTACHMENT_EXT;
	else
		attachment = GL_COLOR_ATTACHMENT0_EXT;

	glBindFramebufferEXT(GL_FRAMEBUFFER_EXT, fb->object);
	GG.currentfb = fb->object;

	glFramebufferTexture2DEXT(GL_FRAMEBUFFER_EXT, attachment, 
		tex->target, tex->bindcode, 0);

	if(tex->depth) {
		glDrawBuffer(GL_NONE);
		glReadBuffer(GL_NONE);
	}
	else {
		glDrawBuffer(GL_COLOR_ATTACHMENT0_EXT);
		glReadBuffer(GL_COLOR_ATTACHMENT0_EXT);
	}

	status = glCheckFramebufferStatusEXT(GL_FRAMEBUFFER_EXT);

	if (status != GL_FRAMEBUFFER_COMPLETE_EXT) {
		GPU_framebuffer_restore();
		GPU_print_framebuffer_error(status);
		return 0;
	}

	if(tex->depth)
		fb->depthtex = tex;
	else
		fb->colortex = tex;

	tex->fb= fb;

	return 1;
}

void GPU_framebuffer_texture_detach(GPUFrameBuffer *fb, GPUTexture *tex)
{
	GLenum attachment;

	if(!tex->fb)
		return;

	if(GG.currentfb != tex->fb->object) {
		glBindFramebufferEXT(GL_FRAMEBUFFER_EXT, tex->fb->object);
		GG.currentfb = tex->fb->object;
	}

	if(tex->depth) {
		fb->depthtex = NULL;
		attachment = GL_DEPTH_ATTACHMENT_EXT;
	}
	else {
		fb->colortex = NULL;
		attachment = GL_COLOR_ATTACHMENT0_EXT;
	}

	glFramebufferTexture2DEXT(GL_FRAMEBUFFER_EXT, attachment,
		tex->target, 0, 0);

	tex->fb = NULL;
}

void GPU_framebuffer_texture_bind(GPUFrameBuffer *UNUSED(fb), GPUTexture *tex)
{
	/* push attributes */
	glPushAttrib(GL_ENABLE_BIT);
	glPushAttrib(GL_VIEWPORT_BIT);
	glDisable(GL_SCISSOR_TEST);

	/* bind framebuffer */
	glBindFramebufferEXT(GL_FRAMEBUFFER_EXT, tex->fb->object);

	/* push matrices and set default viewport and matrix */
	glViewport(0, 0, tex->w, tex->h);
	GG.currentfb = tex->fb->object;

	glMatrixMode(GL_PROJECTION);
	glPushMatrix();
	glLoadIdentity();
	glMatrixMode(GL_MODELVIEW);
	glPushMatrix();
	glLoadIdentity();
}

void GPU_framebuffer_texture_unbind(GPUFrameBuffer *UNUSED(fb), GPUTexture *UNUSED(tex))
{
	/* restore matrix */
	glMatrixMode(GL_PROJECTION);
	glPopMatrix();
	glMatrixMode(GL_MODELVIEW);
	glPopMatrix();

	/* restore attributes */
	glPopAttrib();
	glPopAttrib();
	glEnable(GL_SCISSOR_TEST);
}

void GPU_framebuffer_free(GPUFrameBuffer *fb)
{
	if(fb->depthtex)
		GPU_framebuffer_texture_detach(fb, fb->depthtex);
	if(fb->colortex)
		GPU_framebuffer_texture_detach(fb, fb->colortex);

	if(fb->object) {
		glDeleteFramebuffersEXT(1, &fb->object);

		if (GG.currentfb == fb->object) {
			glBindFramebufferEXT(GL_FRAMEBUFFER_EXT, 0);
			GG.currentfb = 0;
		}
	}

	MEM_freeN(fb);
}

void GPU_framebuffer_restore()
{
	if (GG.currentfb != 0) {
		glBindFramebufferEXT(GL_FRAMEBUFFER_EXT, 0);
		GG.currentfb = 0;
	}
}

/* GPUOffScreen */

struct GPUOffScreen {
	GPUFrameBuffer *fb;
	GPUTexture *color;
	GPUTexture *depth;
};

GPUOffScreen *GPU_offscreen_create(int *width, int *height)
{
	GPUOffScreen *ofs;

	ofs= MEM_callocN(sizeof(GPUOffScreen), "GPUOffScreen");

	ofs->fb = GPU_framebuffer_create();
	if(!ofs->fb) {
		GPU_offscreen_free(ofs);
		return NULL;
	}

	ofs->depth = GPU_texture_create_depth(*width, *height);
	if(!ofs->depth) {
		GPU_offscreen_free(ofs);
		return NULL;
	}

	if(*width!=ofs->depth->w || *height!=ofs->depth->h) {
		*width= ofs->depth->w;
		*height= ofs->depth->h;
		printf("Offscreen size differs from given size!\n");
	}
	
	if(!GPU_framebuffer_texture_attach(ofs->fb, ofs->depth)) {
		GPU_offscreen_free(ofs);
		return NULL;
	}

	ofs->color = GPU_texture_create_2D(*width, *height, NULL);
	if(!ofs->color) {
		GPU_offscreen_free(ofs);
		return NULL;
	}

	if(!GPU_framebuffer_texture_attach(ofs->fb, ofs->color)) {
		GPU_offscreen_free(ofs);
		return NULL;
	}

	GPU_framebuffer_restore();

	return ofs;
}

void GPU_offscreen_free(GPUOffScreen *ofs)
{
	if(ofs->fb)
		GPU_framebuffer_free(ofs->fb);
	if(ofs->color)
		GPU_texture_free(ofs->color);
	if(ofs->depth)
		GPU_texture_free(ofs->depth);
	
	MEM_freeN(ofs);
}

void GPU_offscreen_bind(GPUOffScreen *ofs)
{
	glDisable(GL_SCISSOR_TEST);
	GPU_framebuffer_texture_bind(ofs->fb, ofs->color);
}

void GPU_offscreen_unbind(GPUOffScreen *ofs)
{
	GPU_framebuffer_texture_unbind(ofs->fb, ofs->color);
	GPU_framebuffer_restore();
	glEnable(GL_SCISSOR_TEST);
}

/* GPUShader */

struct GPUShader {
	GLhandleARB object;		/* handle for full shader */
	GLhandleARB vertex;		/* handle for vertex shader */
	GLhandleARB fragment;	/* handle for fragment shader */
	GLhandleARB lib;		/* handle for libment shader */
	int totattrib;			/* total number of attributes */
};

static void shader_print_errors(const char *task, char *log, const char *code)
{
	const char *c, *pos, *end = code + strlen(code);
	int line = 1;

	fprintf(stderr, "GPUShader: %s error:\n", task);

	if(G.f & G_DEBUG) {
		c = code;
		while ((c < end) && (pos = strchr(c, '\n'))) {
			fprintf(stderr, "%2d  ", line);
			fwrite(c, (pos+1)-c, 1, stderr);
			c = pos+1;
			line++;
		}

		fprintf(stderr, "%s", c);
	}

	fprintf(stderr, "%s\n", log);
}

GPUShader *GPU_shader_create(const char *vertexcode, const char *fragcode, /*GPUShader *lib,*/ const char *libcode)
{
	GLint status;
	GLcharARB log[5000];
	const char *fragsource[2];
	GLsizei length = 0;
	GLint count;
	GPUShader *shader;

	if (!GLEW_ARB_vertex_shader || !GLEW_ARB_fragment_shader)
		return NULL;

	shader = MEM_callocN(sizeof(GPUShader), "GPUShader");

	if(vertexcode)
		shader->vertex = glCreateShaderObjectARB(GL_VERTEX_SHADER_ARB);
	if(fragcode)
		shader->fragment = glCreateShaderObjectARB(GL_FRAGMENT_SHADER_ARB);
	shader->object = glCreateProgramObjectARB();

	if (!shader->object ||
		(vertexcode && !shader->vertex) ||
		(fragcode && !shader->fragment)) {
		fprintf(stderr, "GPUShader, object creation failed.\n");
		GPU_shader_free(shader);
		return NULL;
	}

	if(vertexcode) {
		glAttachObjectARB(shader->object, shader->vertex);
		glShaderSourceARB(shader->vertex, 1, (const char**)&vertexcode, NULL);

		glCompileShaderARB(shader->vertex);
		glGetObjectParameterivARB(shader->vertex, GL_OBJECT_COMPILE_STATUS_ARB, &status);

		if (!status) {
			glGetInfoLogARB(shader->vertex, sizeof(log), &length, log);
			shader_print_errors("compile", log, vertexcode);

			GPU_shader_free(shader);
			return NULL;
		}
	}

	if(fragcode) {
		count = 0;
		if(libcode) fragsource[count++] = libcode;
		if(fragcode) fragsource[count++] = fragcode;

		glAttachObjectARB(shader->object, shader->fragment);
		glShaderSourceARB(shader->fragment, count, fragsource, NULL);

		glCompileShaderARB(shader->fragment);
		glGetObjectParameterivARB(shader->fragment, GL_OBJECT_COMPILE_STATUS_ARB, &status);

		if (!status) {
			glGetInfoLogARB(shader->fragment, sizeof(log), &length, log);
			shader_print_errors("compile", log, fragcode);

			GPU_shader_free(shader);
			return NULL;
		}
	}

	/*if(lib && lib->lib)
		glAttachObjectARB(shader->object, lib->lib);*/

	glLinkProgramARB(shader->object);
	glGetObjectParameterivARB(shader->object, GL_OBJECT_LINK_STATUS_ARB, &status);
	if (!status) {
		glGetInfoLogARB(shader->object, sizeof(log), &length, log);
		if (fragcode) shader_print_errors("linking", log, fragcode);
		else if (vertexcode) shader_print_errors("linking", log, vertexcode);
		else if (libcode) shader_print_errors("linking", log, libcode);

		GPU_shader_free(shader);
		return NULL;
	}

	return shader;
}

#if 0
GPUShader *GPU_shader_create_lib(const char *code)
{
	GLint status;
	GLcharARB log[5000];
	GLsizei length = 0;
	GPUShader *shader;

	if (!GLEW_ARB_vertex_shader || !GLEW_ARB_fragment_shader)
		return NULL;

	shader = MEM_callocN(sizeof(GPUShader), "GPUShader");

	shader->lib = glCreateShaderObjectARB(GL_FRAGMENT_SHADER_ARB);

	if (!shader->lib) {
		fprintf(stderr, "GPUShader, object creation failed.\n");
		GPU_shader_free(shader);
		return NULL;
	}

	glShaderSourceARB(shader->lib, 1, (const char**)&code, NULL);

	glCompileShaderARB(shader->lib);
	glGetObjectParameterivARB(shader->lib, GL_OBJECT_COMPILE_STATUS_ARB, &status);

	if (!status) {
		glGetInfoLogARB(shader->lib, sizeof(log), &length, log);
		shader_print_errors("compile", log, code);

		GPU_shader_free(shader);
		return NULL;
	}

	return shader;
}
#endif

void GPU_shader_bind(GPUShader *shader)
{
	GPU_print_error("Pre Shader Bind");
	glUseProgramObjectARB(shader->object);
	GPU_print_error("Post Shader Bind");
}

void GPU_shader_unbind(GPUShader *UNUSED(shader))
{
	GPU_print_error("Pre Shader Unbind");
	glUseProgramObjectARB(0);
	GPU_print_error("Post Shader Unbind");
}

void GPU_shader_free(GPUShader *shader)
{
	if (shader->lib)
		glDeleteObjectARB(shader->lib);
	if (shader->vertex)
		glDeleteObjectARB(shader->vertex);
	if (shader->fragment)
		glDeleteObjectARB(shader->fragment);
	if (shader->object)
		glDeleteObjectARB(shader->object);
	MEM_freeN(shader);
}

int GPU_shader_get_uniform(GPUShader *shader, const char *name)
{
	return glGetUniformLocationARB(shader->object, name);
}

void GPU_shader_uniform_vector(GPUShader *UNUSED(shader), int location, int length, int arraysize, float *value)
{
	if(location == -1)
		return;

	GPU_print_error("Pre Uniform Vector");

	if (length == 1) glUniform1fvARB(location, arraysize, value);
	else if (length == 2) glUniform2fvARB(location, arraysize, value);
	else if (length == 3) glUniform3fvARB(location, arraysize, value);
	else if (length == 4) glUniform4fvARB(location, arraysize, value);
	else if (length == 9) glUniformMatrix3fvARB(location, arraysize, 0, value);
	else if (length == 16) glUniformMatrix4fvARB(location, arraysize, 0, value);

	GPU_print_error("Post Uniform Vector");
}

void GPU_shader_uniform_texture(GPUShader *UNUSED(shader), int location, GPUTexture *tex)
{
	GLenum arbnumber;

	if (tex->number >= GG.maxtextures) {
		GPU_print_error("Not enough texture slots.");
		return;
	}
		
	if(tex->number == -1)
		return;

	if(location == -1)
		return;

	GPU_print_error("Pre Uniform Texture");

	arbnumber = (GLenum)((GLuint)GL_TEXTURE0_ARB + tex->number);

	if (tex->number != 0) glActiveTextureARB(arbnumber);
	glBindTexture(tex->target, tex->bindcode);
	glUniform1iARB(location, tex->number);
	glEnable(tex->target);
	if (tex->number != 0) glActiveTextureARB(GL_TEXTURE0_ARB);

	GPU_print_error("Post Uniform Texture");
}

int GPU_shader_get_attribute(GPUShader *shader, char *name)
{
	int index;
	
	GPU_print_error("Pre Get Attribute");

	index = glGetAttribLocationARB(shader->object, name);

	GPU_print_error("Post Get Attribute");

	return index;
}

#if 0
/* GPUPixelBuffer */

typedef struct GPUPixelBuffer {
	GLuint bindcode[2];
	GLuint current;
	int datasize;
	int numbuffers;
	int halffloat;
} GPUPixelBuffer;

void GPU_pixelbuffer_free(GPUPixelBuffer *pb)
{
	if (pb->bindcode[0])
		glDeleteBuffersARB(pb->numbuffers, pb->bindcode);
	MEM_freeN(pb);
}

GPUPixelBuffer *gpu_pixelbuffer_create(int x, int y, int halffloat, int numbuffers)
{
	GPUPixelBuffer *pb;

	if (!GLEW_ARB_multitexture || !GLEW_EXT_pixel_buffer_object)
		return NULL;
	
	pb = MEM_callocN(sizeof(GPUPixelBuffer), "GPUPBO");
	pb->datasize = x*y*4*((halffloat)? 16: 8);
	pb->numbuffers = numbuffers;
	pb->halffloat = halffloat;

	   glGenBuffersARB(pb->numbuffers, pb->bindcode);

	if (!pb->bindcode[0]) {
		fprintf(stderr, "GPUPixelBuffer allocation failed\n");
		GPU_pixelbuffer_free(pb);
		return NULL;
	}

	return pb;
}

void GPU_pixelbuffer_texture(GPUTexture *tex, GPUPixelBuffer *pb)
{
	void *pixels;
	int i;

	glBindTexture(GL_TEXTURE_RECTANGLE_EXT, tex->bindcode);
 
	 for (i = 0; i < pb->numbuffers; i++) {
		glBindBufferARB(GL_PIXEL_UNPACK_BUFFER_EXT, pb->bindcode[pb->current]);
		glBufferDataARB(GL_PIXEL_UNPACK_BUFFER_EXT, pb->datasize, NULL,
			GL_STREAM_DRAW_ARB);
    
		pixels = glMapBufferARB(GL_PIXEL_UNPACK_BUFFER_EXT, GL_WRITE_ONLY);
		/*memcpy(pixels, _oImage.data(), pb->datasize);*/
    
		if (!glUnmapBufferARB(GL_PIXEL_UNPACK_BUFFER_EXT)) {
			fprintf(stderr, "Could not unmap opengl PBO\n");
			break;
		}
	}

	glBindTexture(GL_TEXTURE_RECTANGLE_EXT, 0);
}

static int pixelbuffer_map_into_gpu(GLuint bindcode)
{
	void *pixels;

	glBindBufferARB(GL_PIXEL_UNPACK_BUFFER_EXT, bindcode);
	pixels = glMapBufferARB(GL_PIXEL_UNPACK_BUFFER_EXT, GL_WRITE_ONLY);

	/* do stuff in pixels */

	if (!glUnmapBufferARB(GL_PIXEL_UNPACK_BUFFER_EXT)) {
		fprintf(stderr, "Could not unmap opengl PBO\n");
		return 0;
	}
	
	return 1;
}

static void pixelbuffer_copy_to_texture(GPUTexture *tex, GPUPixelBuffer *pb, GLuint bindcode)
{
	GLenum type = (pb->halffloat)? GL_HALF_FLOAT_NV: GL_UNSIGNED_BYTE;
	glBindTexture(GL_TEXTURE_RECTANGLE_EXT, tex->bindcode);
	glBindBufferARB(GL_PIXEL_UNPACK_BUFFER_EXT, bindcode);

	glTexSubImage2D(GL_TEXTURE_RECTANGLE_EXT, 0, 0, 0, tex->w, tex->h,
					GL_RGBA, type, NULL);

	glBindBufferARB(GL_PIXEL_UNPACK_BUFFER_EXT, 0);
	glBindTexture(GL_TEXTURE_RECTANGLE_EXT, 0);
}

void GPU_pixelbuffer_async_to_gpu(GPUTexture *tex, GPUPixelBuffer *pb)
{
	int newbuffer;

	if (pb->numbuffers == 1) {
		pixelbuffer_copy_to_texture(tex, pb, pb->bindcode[0]);
		pixelbuffer_map_into_gpu(pb->bindcode[0]);
	}
	else {
		pb->current = (pb->current+1)%pb->numbuffers;
		newbuffer = (pb->current+1)%pb->numbuffers;

		pixelbuffer_map_into_gpu(pb->bindcode[newbuffer]);
		pixelbuffer_copy_to_texture(tex, pb, pb->bindcode[pb->current]);
	}
}
#endif
<|MERGE_RESOLUTION|>--- conflicted
+++ resolved
@@ -92,14 +92,6 @@
 	GLint r, g, b;
 	const char *vendor, *renderer;
 
-<<<<<<< HEAD
-=======
-	/* can't avoid calling this multiple times, see wm_window_add_ghostwindow */
-	static char init= 0;
-	if(init) return;
-	init= 1;
-
->>>>>>> 6d201907
 	glewInit();
 
 	/* glewIsSupported("GL_VERSION_2_0") */
