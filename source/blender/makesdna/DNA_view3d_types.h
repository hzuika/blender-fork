/*
 * ***** BEGIN GPL LICENSE BLOCK *****
 *
 * This program is free software; you can redistribute it and/or
 * modify it under the terms of the GNU General Public License
 * as published by the Free Software Foundation; either version 2
 * of the License, or (at your option) any later version.
 *
 * This program is distributed in the hope that it will be useful,
 * but WITHOUT ANY WARRANTY; without even the implied warranty of
 * MERCHANTABILITY or FITNESS FOR A PARTICULAR PURPOSE.  See the
 * GNU General Public License for more details.
 *
 * You should have received a copy of the GNU General Public License
 * along with this program; if not, write to the Free Software Foundation,
 * Inc., 51 Franklin Street, Fifth Floor, Boston, MA 02110-1301, USA.
 *
 * The Original Code is Copyright (C) 2001-2002 by NaN Holding BV.
 * All rights reserved.
 *
 * The Original Code is: all of this file.
 *
 * Contributor(s): none yet.
 *
 * ***** END GPL LICENSE BLOCK *****
 */

/** \file DNA_view3d_types.h
 *  \ingroup DNA
 */

#ifndef __DNA_VIEW3D_TYPES_H__
#define __DNA_VIEW3D_TYPES_H__

struct ViewDepths;
struct Object;
struct Image;
struct SpaceLink;
struct BoundBox;
struct MovieClip;
struct MovieClipUser;
struct RenderEngine;
struct bGPdata;
struct SmoothView3DStore;
struct wmTimer;
struct Material;
struct GPUFX;

/* This is needed to not let VC choke on near and far... old
 * proprietary MS extensions... */
#ifdef WIN32
#undef near
#undef far
#define near clipsta
#define far clipend
#endif

#include "DNA_defs.h"
#include "DNA_listBase.h"
#include "DNA_image_types.h"
#include "DNA_movieclip_types.h"
#include "DNA_gpu_types.h"

struct bNodeTree;

/* ******************************** */

/* The near/far thing is a Win EXCEPTION. Thus, leave near/far in the
 * code, and patch for windows. */
 
/* Background Picture in 3D-View */
typedef struct BGpic {
	struct BGpic *next, *prev;

	struct Image *ima;
	struct ImageUser iuser;
	struct MovieClip *clip;
	struct MovieClipUser cuser;
	float xof, yof, size, blend, rotation;
	short view;
	short flag;
	short source;
	char pad[6];
} BGpic;


typedef struct GPUWorkflowShader {
	ID id;
	int objectmode; /* object modes for which this workflow applies */
	int use_material; /* workflow shader is overlaid over materials of the meshes */
	int	datamask; /* datamask of the data that will be required for this workflow shader */
	int pad;
	struct bNodeTree *nodetree; /* node tree that describes the shader */
} GPUWorkflowShader;

/* ********************************* */

typedef struct RegionView3D {
	
	float winmat[4][4];			/* GL_PROJECTION matrix */
	float viewmat[4][4];		/* GL_MODELVIEW matrix */
	float viewinv[4][4];		/* inverse of viewmat */
	float persmat[4][4];		/* viewmat*winmat */
	float persinv[4][4];		/* inverse of persmat */
	float viewcamtexcofac[4];	/* offset/scale for camera glsl texcoords */

	/* viewmat/persmat multiplied with object matrix, while drawing and selection */
	float viewmatob[4][4];
	float persmatob[4][4];

	/* user defined clipping planes */
	float clip[6][4];
	float clip_local[6][4]; /* clip in object space, means we can test for clipping in editmode without first going into worldspace */
	struct BoundBox *clipbb;

	struct RegionView3D *localvd; /* allocated backup of its self while in localview */
	struct RenderEngine *render_engine;
	struct ViewDepths *depths;
	void *gpuoffscreen;

	/* animated smooth view */
	struct SmoothView3DStore *sms;
	struct wmTimer *smooth_timer;


	/* transform widget matrix */
	float twmat[4][4];

	float viewquat[4];			/* view rotation, must be kept normalized */
	float dist;					/* distance from 'ofs' along -viewinv[2] vector, where result is negative as is 'ofs' */
	float camdx, camdy;			/* camera view offsets, 1.0 = viewplane moves entire width/height */
	float pixsize;				/* runtime only */
	float ofs[3];				/* view center & orbit pivot, negative of worldspace location,
								 * also matches -viewinv[3][0:3] in ortho mode.*/
	float camzoom;				/* viewport zoom on the camera frame, see BKE_screen_view3d_zoom_to_fac */
	char is_persp;				/* check if persp/ortho view, since 'persp' cant be used for this since
								 * it can have cameras assigned as well. (only set in view3d_winmatrix_set) */
	char persp;
	char view;
	char viewlock;
	char viewlock_quad;			/* options for quadview (store while out of quad view) */
	char pad[3];
	float ofs_lock[2];			/* normalized offset for locked view: (-1, -1) bottom left, (1, 1) upper right */

	short twdrawflag;
	short rflag;


	/* last view (use when switching out of camera view) */
	float lviewquat[4];
	short lpersp, lview; /* lpersp can never be set to 'RV3D_CAMOB' */

	float gridview;
	float tw_idot[3];  /* manipulator runtime: (1 - dot) product with view vector (used to check view alignment) */


	/* active rotation from NDOF or elsewhere */
	float rot_angle;
	float rot_axis[3];

	struct GPUFX *compositor;
} RegionView3D;

/* 3D ViewPort Struct */
typedef struct View3D {
	struct SpaceLink *next, *prev;
	ListBase regionbase;		/* storage of regions for inactive spaces */
	int spacetype;
	float blockscale;
	short blockhandler[8];

	float viewquat[4]  DNA_DEPRECATED;
	float dist         DNA_DEPRECATED;

	float bundle_size;			/* size of bundles in reconstructed data */
	char bundle_drawtype;		/* display style for bundle */
	char pad[3];

	unsigned int lay_prev; /* for active layer toggle */
	unsigned int lay_used; /* used while drawing */
	
	short persp  DNA_DEPRECATED;
	short view   DNA_DEPRECATED;
	
	struct Object *camera, *ob_centre;
	rctf render_border;

	struct ListBase bgpicbase;
	struct BGpic *bgpic  DNA_DEPRECATED; /* deprecated, use bgpicbase, only kept for do_versions(...) */

	struct View3D *localvd; /* allocated backup of its self while in localview */
	
	char ob_centre_bone[64];		/* optional string for armature bone to define center, MAXBONENAME */
	
	unsigned int lay;
	int layact;
	
	/**
	 * The drawing mode for the 3d display. Set to OB_BOUNDBOX, OB_WIRE, OB_SOLID,
	 * OB_TEXTURE, OB_MATERIAL or OB_RENDER */
	short drawtype;
	short ob_centre_cursor;		/* optional bool for 3d cursor to define center */
	short scenelock, around;
	short flag, flag2;
	
	float lens, grid;
	float near, far;
	float ofs[3]  DNA_DEPRECATED;			/* XXX deprecated */
	float cursor[3];

	short matcap_icon;			/* icon id */

	short gridlines;
	short gridsubdiv;	/* Number of subdivisions in the grid between each highlighted grid line */
	char gridflag;

	/* transform widget info */
	char twtype, twmode, twflag;
	
	short flag3;
	
	/* afterdraw, for xray & transparent */
	struct ListBase afterdraw_transp;
	struct ListBase afterdraw_xray;
	struct ListBase afterdraw_xraytransp;

	/* drawflags, denoting state */
	char zbuf, transp, xray;

	char multiview_eye;				/* multiview current eye - for internal use */

	/* built-in shader effects (eGPUFXFlags) */
	char pad3[4];

	/* note, 'fx_settings.dof' is currently _not_ allocated,
	 * instead set (temporarily) from camera */
	struct GPUFXSettings fx_settings;

	void *properties_storage;		/* Nkey panel stores stuff here (runtime only!) */
	struct Material *defmaterial;	/* used by matcap now */

	/* XXX deprecated? */
	struct bGPdata *gpd  DNA_DEPRECATED;		/* Grease-Pencil Data (annotation layers) */
<<<<<<< HEAD
	struct GPUWorkflowShader *activeworkflow;
=======

	 /* multiview - stereo 3d */
	short stereo3d_flag;
	char stereo3d_camera;
	char pad4;
	float stereo3d_convergence_factor;
	float stereo3d_volume_alpha;
	float stereo3d_convergence_alpha;
>>>>>>> 02fba106
} View3D;


/* View3D->stereo_flag (short) */
#define V3D_S3D_DISPCAMERAS		(1 << 0)
#define V3D_S3D_DISPPLANE		(1 << 1)
#define V3D_S3D_DISPVOLUME		(1 << 2)

/* View3D->flag (short) */
/*#define V3D_DISPIMAGE		1*/ /*UNUSED*/
#define V3D_DISPBGPICS		2
#define V3D_HIDE_HELPLINES	4
#define V3D_INVALID_BACKBUF	8
#define V3D_INVALID_BACKBUF	8

#define V3D_ALIGN			1024
#define V3D_SELECT_OUTLINE	2048
#define V3D_ZBUF_SELECT		4096
#define V3D_GLOBAL_STATS	8192
#define V3D_DRAW_CENTERS	32768

/* RegionView3d->persp */
#define RV3D_ORTHO				0
#define RV3D_PERSP				1
#define RV3D_CAMOB				2

/* RegionView3d->rflag */
#define RV3D_CLIPPING				4
#define RV3D_NAVIGATING				8
#define RV3D_GPULIGHT_UPDATE		16
#define RV3D_IS_GAME_ENGINE			32  /* runtime flag, used to check if LoD's should be used */

/* RegionView3d->viewlock */
#define RV3D_LOCKED			(1 << 0)
#define RV3D_BOXVIEW		(1 << 1)
#define RV3D_BOXCLIP		(1 << 2)
/* RegionView3d->viewlock_quad */
#define RV3D_VIEWLOCK_INIT	(1 << 7)

/* RegionView3d->view */
#define RV3D_VIEW_USER			 0
#define RV3D_VIEW_FRONT			 1
#define RV3D_VIEW_BACK			 2
#define RV3D_VIEW_LEFT			 3
#define RV3D_VIEW_RIGHT			 4
#define RV3D_VIEW_TOP			 5
#define RV3D_VIEW_BOTTOM		 6
#define RV3D_VIEW_PERSPORTHO	 7
#define RV3D_VIEW_CAMERA		 8

#define RV3D_VIEW_IS_AXIS(view) \
	((view >= RV3D_VIEW_FRONT) && (view <= RV3D_VIEW_BOTTOM))

/* View3d->flag2 (short) */
#define V3D_RENDER_OVERRIDE		(1 << 2)
#define V3D_SOLID_TEX			(1 << 3)
#define V3D_SHOW_GPENCIL		(1 << 4)
#define V3D_LOCK_CAMERA			(1 << 5)
#define V3D_RENDER_SHADOW		(1 << 6)		/* This is a runtime only flag that's used to tell draw_mesh_object() that we're doing a shadow pass instead of a regular draw */
#define V3D_SHOW_RECONSTRUCTION	(1 << 7)
#define V3D_SHOW_CAMERAPATH		(1 << 8)
#define V3D_SHOW_BUNDLENAME		(1 << 9)
#define V3D_BACKFACE_CULLING	(1 << 10)
#define V3D_RENDER_BORDER		(1 << 11)
#define V3D_SOLID_MATCAP		(1 << 12)	/* user flag */
#define V3D_SHOW_SOLID_MATCAP	(1 << 13)	/* runtime flag */
#define V3D_OCCLUDE_WIRE		(1 << 14)
#define V3D_SHADELESS_TEX		(1 << 15)


/* View3d->flag3 (short) */
#define V3D_SHOW_WORLD			(1 << 0)

/* View3D->around */
#define V3D_CENTER		 0
#define V3D_CENTROID	 3
#define V3D_CURSOR		 1
#define V3D_LOCAL		 2
#define V3D_ACTIVE		 4

/*View3D types (only used in tools, not actually saved)*/
#define V3D_VIEW_STEPLEFT		 1
#define V3D_VIEW_STEPRIGHT		 2
#define V3D_VIEW_STEPDOWN		 3
#define V3D_VIEW_STEPUP		 4
#define V3D_VIEW_PANLEFT		 5
#define V3D_VIEW_PANRIGHT		 6
#define V3D_VIEW_PANDOWN		 7
#define V3D_VIEW_PANUP			 8

/* View3d->gridflag */
#define V3D_SHOW_FLOOR			1
#define V3D_SHOW_X				2
#define V3D_SHOW_Y				4
#define V3D_SHOW_Z				8

/* View3d->twtype (bits, we can combine them) */
#define V3D_MANIP_TRANSLATE		1
#define V3D_MANIP_ROTATE		2
#define V3D_MANIP_SCALE			4

/* View3d->twmode */
#define V3D_MANIP_GLOBAL		0
#define V3D_MANIP_LOCAL			1
#define V3D_MANIP_NORMAL		2
#define V3D_MANIP_VIEW			3
#define V3D_MANIP_GIMBAL		4
#define V3D_MANIP_CUSTOM		5 /* anything of value 5 or higher is custom */

/* View3d->twflag */
   /* USE = user setting, DRAW = based on selection */
#define V3D_USE_MANIPULATOR		1
#define V3D_DRAW_MANIPULATOR	2
/* #define V3D_CALC_MANIPULATOR	4 */ /*UNUSED*/

/* BGPic->flag */
/* may want to use 1 for select ? */
enum {
	V3D_BGPIC_EXPANDED      = (1 << 1),
	V3D_BGPIC_CAMERACLIP    = (1 << 2),
	V3D_BGPIC_DISABLED      = (1 << 3),
	V3D_BGPIC_FOREGROUND    = (1 << 4),

	/* Camera framing options */
	V3D_BGPIC_CAMERA_ASPECT = (1 << 5),  /* don't stretch to fit the camera view  */
	V3D_BGPIC_CAMERA_CROP   = (1 << 6),  /* crop out the image */

	/* Axis flip options */
	V3D_BGPIC_FLIP_X        = (1 << 7),
	V3D_BGPIC_FLIP_Y        = (1 << 8),
};

#define V3D_BGPIC_EXPANDED (V3D_BGPIC_EXPANDED | V3D_BGPIC_CAMERACLIP)

/* BGPic->source */
/* may want to use 1 for select ?*/
#define V3D_BGPIC_IMAGE		0
#define V3D_BGPIC_MOVIE		1

#define RV3D_CAMZOOM_MIN -30
#define RV3D_CAMZOOM_MAX 600

#endif

<|MERGE_RESOLUTION|>--- conflicted
+++ resolved
@@ -241,9 +241,7 @@
 
 	/* XXX deprecated? */
 	struct bGPdata *gpd  DNA_DEPRECATED;		/* Grease-Pencil Data (annotation layers) */
-<<<<<<< HEAD
 	struct GPUWorkflowShader *activeworkflow;
-=======
 
 	 /* multiview - stereo 3d */
 	short stereo3d_flag;
@@ -252,7 +250,6 @@
 	float stereo3d_convergence_factor;
 	float stereo3d_volume_alpha;
 	float stereo3d_convergence_alpha;
->>>>>>> 02fba106
 } View3D;
 
 
