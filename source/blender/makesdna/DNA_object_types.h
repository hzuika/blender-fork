/*
 * ***** BEGIN GPL LICENSE BLOCK *****
 *
 * This program is free software; you can redistribute it and/or
 * modify it under the terms of the GNU General Public License
 * as published by the Free Software Foundation; either version 2
 * of the License, or (at your option) any later version.
 *
 * This program is distributed in the hope that it will be useful,
 * but WITHOUT ANY WARRANTY; without even the implied warranty of
 * MERCHANTABILITY or FITNESS FOR A PARTICULAR PURPOSE.  See the
 * GNU General Public License for more details.
 *
 * You should have received a copy of the GNU General Public License
 * along with this program; if not, write to the Free Software Foundation,
 * Inc., 51 Franklin Street, Fifth Floor, Boston, MA 02110-1301, USA.
 *
 * The Original Code is Copyright (C) 2001-2002 by NaN Holding BV.
 * All rights reserved.
 *
 * The Original Code is: all of this file.
 *
 * Contributor(s): none yet.
 *
 * ***** END GPL LICENSE BLOCK *****
 */

/** \file DNA_object_types.h
 *  \ingroup DNA
 *  \brief Object is a sort of wrapper for general info.
 */

#ifndef __DNA_OBJECT_TYPES_H__
#define __DNA_OBJECT_TYPES_H__

#include "DNA_defs.h"
#include "DNA_listBase.h"
#include "DNA_ID.h"
#include "DNA_action_types.h" /* bAnimVizSettings */

#ifdef __cplusplus
extern "C" {
#endif

struct Object;
struct AnimData;
struct Ipo;
struct BoundBox;
struct Path;
struct Material;
struct PartDeflect;
struct SoftBody;
struct FluidsimSettings;
struct ParticleSystem;
struct DerivedMesh;
struct SculptSession;
struct bGPdata;
struct RigidBodyOb;


/* Vertex Groups - Name Info */
typedef struct bDeformGroup {
	struct bDeformGroup *next, *prev;
	char name[64];	/* MAX_VGROUP_NAME */
	/* need this flag for locking weights */
	char flag, pad[7];
} bDeformGroup;

/* Face Maps*/
typedef struct bFaceMap {
	struct bFaceMap *next, *prev;
	char name[64];  /* MAX_VGROUP_NAME */
	char flag;
	char pad[7];
} bFaceMap;

/* Object Runtime display data */
typedef struct ObjectEngineData {
	struct ObjectEngineData *next, *prev;
	struct DrawEngineType *engine_type;
	void *storage;
	void (*free)(void *storage);
} ObjectEngineData;

#define MAX_VGROUP_NAME 64

/* bDeformGroup->flag */
#define DG_LOCK_WEIGHT 1

/**
 * The following illustrates the orientation of the
 * bounding box in local space
 *
 * <pre>
 *
 * Z  Y
 * | /
 * |/
 * .-----X
 *
 *
 *     2----------6
 *    /|         /|
 *   / |        / |
 *  1----------5  |
 *  |  |       |  |
 *  |  3-------|--7
 *  | /        | /
 *  |/         |/
 *  0----------4
 * </pre>
 */
typedef struct BoundBox {
	float vec[8][3];
	int flag, pad;
} BoundBox;

/* boundbox flag */
enum {
	BOUNDBOX_DISABLED = (1 << 0),
	BOUNDBOX_DIRTY  = (1 << 1),
};

typedef struct LodLevel {
	struct LodLevel *next, *prev;
	struct Object *source;
	int flags;
	float distance, pad;
	int obhysteresis;
} LodLevel;

typedef struct Object {
	ID id;
	struct AnimData *adt;		/* animation data (must be immediately after id for utilities to use it) */ 

	struct SculptSession *sculpt;
	
	short type, partype;
	int par1, par2, par3;	/* can be vertexnrs */
	char parsubstr[64];	/* String describing subobject info, MAX_ID_NAME-2 */
	struct Object *parent, *track;
	/* if ob->proxy (or proxy_group), this object is proxy for object ob->proxy */
	/* proxy_from is set in target back to the proxy. */
	struct Object *proxy, *proxy_group, *proxy_from;
	struct Ipo *ipo  DNA_DEPRECATED;  /* old animation system, deprecated for 2.5 */
	/* struct Path *path; */
	struct BoundBox *bb;  /* axis aligned boundbox (in localspace) */
	struct bAction *action  DNA_DEPRECATED;	 // XXX deprecated... old animation system
	struct bAction *poselib;
	struct bPose *pose;  /* pose data, armature objects only */
	void *data;  /* pointer to objects data - an 'ID' or NULL */
	
	struct bGPdata *gpd;	/* Grease Pencil data */
	
	bAnimVizSettings avs;	/* settings for visualization of object-transform animation */
	bMotionPath *mpath;		/* motion path cache for this object */
	
	ListBase constraintChannels  DNA_DEPRECATED; // XXX deprecated... old animation system
	ListBase effect  DNA_DEPRECATED;             // XXX deprecated... keep for readfile
	ListBase defbase;   /* list of bDeformGroup (vertex groups) names and flag only */
	ListBase modifiers; /* list of ModifierData structures */
	ListBase fmaps;     /* list of facemaps */
	
	int mode;           /* Local object mode */
	int restore_mode;   /* Keep track of what mode to return to after toggling a mode */

	/* materials */
	struct Material **mat;	/* material slots */
	char *matbits;			/* a boolean field, with each byte 1 if corresponding material is linked to object */
	int totcol;				/* copy of mesh, curve & meta struct member of same name (keep in sync) */
	int actcol;				/* currently selected material in the UI */
	
	/* rot en drot have to be together! (transform('r' en 's')) */
	float loc[3], dloc[3], orig[3];
	float size[3];              /* scale in fact */
	float dsize[3] DNA_DEPRECATED ; /* DEPRECATED, 2.60 and older only */
	float dscale[3];            /* ack!, changing */
	float rot[3], drot[3];		/* euler rotation */
	float quat[4], dquat[4];	/* quaternion rotation */
	float rotAxis[3], drotAxis[3];	/* axis angle rotation - axis part */
	float rotAngle, drotAngle;	/* axis angle rotation - angle part */
	float obmat[4][4];		/* final worldspace matrix with constraints & animsys applied */
	float parentinv[4][4]; /* inverse result of parent, so that object doesn't 'stick' to parent */
	float constinv[4][4]; /* inverse result of constraints. doesn't include effect of parent or object local transform */
	float imat[4][4];	/* inverse matrix of 'obmat' for any other use than rendering! */
	                    /* note: this isn't assured to be valid as with 'obmat',
	                     *       before using this value you should do...
	                     *       invert_m4_m4(ob->imat, ob->obmat); */
	
	/* Previously 'imat' was used at render time, but as other places use it too
	 * the interactive ui of 2.5 creates problems. So now only 'imat_ren' should
	 * be used when ever the inverse of ob->obmat * re->viewmat is needed! - jahka
	 */
	float imat_ren[4][4];
	
	unsigned int lay;	/* copy of Base's layer in the scene */

	short flag;			/* copy of Base */
	short colbits DNA_DEPRECATED;		/* deprecated, use 'matbits' */
	
	short transflag, protectflag;	/* transformation settings and transform locks  */
	short trackflag, upflag;
	short nlaflag;				/* used for DopeSheet filtering settings (expanded/collapsed) */
	short scaflag;				/* ui state for game logic */
	char scavisflag;			/* more display settings for game logic */
	char depsflag;

	/* did last modifier stack generation need mapping support? */
	char lastNeedMapping;  /* bool */
	char pad;

	/* dupli-frame settings */
	int dupon, dupoff, dupsta, dupend;

	/* during realtime */

	/* note that inertia is only called inertia for historical reasons
	 * and is not changed to avoid DNA surgery. It actually reflects the 
	 * Size value in the GameButtons (= radius) */

	float mass, damping, inertia;
	/* The form factor k is introduced to give the user more control
	 * and to fix incompatibility problems.
	 * For rotational symmetric objects, the inertia value can be
	 * expressed as: Theta = k * m * r^2
	 * where m = Mass, r = Radius
	 * For a Sphere, the form factor is by default = 0.4
	 */

	float formfactor;
	float rdamping;
	float margin;
	float max_vel; /* clamp the maximum velocity 0.0 is disabled */
	float min_vel; /* clamp the minimum velocity 0.0 is disabled */
	float max_angvel; /* clamp the maximum angular velocity, 0.0 is disabled */
	float min_angvel; /* clamp the minimum angular velocity, 0.0 is disabled */
	float obstacleRad;
	
	/* "Character" physics properties */
	float step_height;
	float jump_speed;
	float fall_speed;
	unsigned char max_jumps;
	char pad2;

	/* Depsgraph */
	short base_flag; /* used by depsgraph, flushed from base */

	/** Collision mask settings */
	unsigned short col_group, col_mask;

	short rotmode;		/* rotation mode - uses defines set out in DNA_action_types.h for PoseChannel rotations... */

	char boundtype;            /* bounding box use for drawing */
	char collision_boundtype;  /* bounding box type used for collision */

	short dtx;			/* viewport draw extra settings */
	char dt;			/* viewport draw type */
	char empty_drawtype;
	float empty_drawsize;
	float dupfacesca;	/* dupliface scale */
	
	ListBase prop;			/* game logic property list (not to be confused with IDProperties) */
	ListBase sensors;		/* game logic sensors */
	ListBase controllers;	/* game logic controllers */
	ListBase actuators;		/* game logic actuators */

	float sf; /* sf is time-offset */

	short index;			/* custom index, for renderpasses */
	unsigned short actdef;	/* current deformation group, note: index starts at 1 */
	unsigned short actfmap;	/* current face map, note: index starts at 1 */
	unsigned char pad5[6];
	float col[4];			/* object color */

	int gameflag;
	int gameflag2;

	struct BulletSoftBody *bsoft;	/* settings for game engine bullet soft body */

	char restrictflag;		/* for restricting view, select, render etc. accessible in outliner */
	char recalc;			/* dependency flag */
	short softflag;			/* softbody settings */
	float anisotropicFriction[3];

	ListBase constraints;		/* object constraints */
	ListBase nlastrips  DNA_DEPRECATED;			// XXX deprecated... old animation system
	ListBase hooks  DNA_DEPRECATED;				// XXX deprecated... old animation system
	ListBase particlesystem;	/* particle systems */
	
	struct PartDeflect *pd;		/* particle deflector/attractor/collision data */
	struct SoftBody *soft;		/* if exists, saved in file */
	struct Group *dup_group;	/* object duplicator for group */

	char  body_type;			/* for now used to temporarily holds the type of collision object */
	char  shapeflag;			/* flag for pinning */
	short shapenr;				/* current shape key for menu or pinned */
	float smoothresh;			/* smoothresh is phong interpolation ray_shadow correction in render */

	struct FluidsimSettings *fluidsimSettings; /* if fluidsim enabled, store additional settings */

	struct DerivedMesh *derivedDeform, *derivedFinal;
	uint64_t lastDataMask;   /* the custom data layer mask that was last used to calculate derivedDeform and derivedFinal */
	uint64_t customdata_mask; /* (extra) custom data layer mask to use for creating derivedmesh, set by depsgraph */
	unsigned int state;			/* bit masks of game controllers that are active */
	unsigned int init_state;	/* bit masks of initial state as recorded by the users */

	/* Runtime valuated curve-specific data, not stored in the file */
	struct CurveCache *curve_cache;

	ListBase gpulamp;		/* runtime, for glsl lamp display only */
	ListBase pc_ids;
	ListBase *duplilist;	/* for temporary dupli list storage, only for use by RNA API */
	
	struct RigidBodyOb *rigidbody_object;		/* settings for Bullet rigid body */
	struct RigidBodyCon *rigidbody_constraint;	/* settings for Bullet constraint */

	float ima_ofs[2];		/* offset for image empties */
	ImageUser *iuser;		/* must be non-null when oject is an empty image */

	ListBase lodlevels;		/* contains data for levels of detail */
	LodLevel *currentlod;

	struct PreviewImage *preview;

	struct IDProperty *base_collection_properties; /* used by depsgraph, flushed from base */

	ListBase drawdata;		/* runtime, ObjectEngineData */
	int deg_update_flag; /* what has been updated in this object */
	int select_color;

	/* Mesh structure createrd during object evaluaiton.
	 * It has all modifiers applied.
	 */
	struct Mesh *mesh_evaluated;
} Object;

/* Warning, this is not used anymore because hooks are now modifiers */
typedef struct ObHook {
	struct ObHook *next, *prev;
	
	struct Object *parent;
	float parentinv[4][4];	/* matrix making current transform unmodified */
	float mat[4][4];		/* temp matrix while hooking */
	float cent[3];			/* visualization of hook */
	float falloff;			/* if not zero, falloff is distance where influence zero */
	
	char name[64];	/* MAX_NAME */

	int *indexar;
	int totindex, curindex; /* curindex is cache for fast lookup */
	short type, active;		/* active is only first hook, for button menu */
	float force;
} ObHook;

/* runtime only, but include here for rna access */
typedef struct DupliObject {
	struct DupliObject *next, *prev;
	struct Object *ob;
	float mat[4][4];
	float orco[3], uv[2];

	short type; /* from Object.transflag */
	char no_draw, animated;

	/* persistent identifier for a dupli object, for inter-frame matching of
	 * objects with motion blur, or inter-update matching for syncing */
	int persistent_id[16]; /* 2*MAX_DUPLI_RECUR */

	/* particle this dupli was generated from */
	struct ParticleSystem *particle_system;
	unsigned int random_id;
	unsigned int pad;
} DupliObject;

/* **************** OBJECT ********************* */

/* used many places... should be specialized  */
#define SELECT          1

/* type */
enum {
	OB_EMPTY      = 0,
	OB_MESH       = 1,
	OB_CURVE      = 2,
	OB_SURF       = 3,
	OB_FONT       = 4,
	OB_MBALL      = 5,

	OB_LAMP       = 10,
	OB_CAMERA     = 11,

	OB_SPEAKER    = 12,
	OB_LIGHTPROBE = 13,

/*	OB_WAVE       = 21, */
	OB_LATTICE    = 22,

/* 23 and 24 are for life and sector (old file compat.) */
	OB_ARMATURE   = 25,
};

/* check if the object type supports materials */
#define OB_TYPE_SUPPORT_MATERIAL(_type) \
	((_type) >= OB_MESH && (_type) <= OB_MBALL)
#define OB_TYPE_SUPPORT_VGROUP(_type) \
	(ELEM(_type, OB_MESH, OB_LATTICE))
#define OB_TYPE_SUPPORT_EDITMODE(_type) \
	(ELEM(_type, OB_MESH, OB_FONT, OB_CURVE, OB_SURF, OB_MBALL, OB_LATTICE, OB_ARMATURE))
#define OB_TYPE_SUPPORT_PARVERT(_type) \
	(ELEM(_type, OB_MESH, OB_SURF, OB_CURVE, OB_LATTICE))

/* is this ID type used as object data */
#define OB_DATA_SUPPORT_ID(_id_type) \
	(ELEM(_id_type, ID_ME, ID_CU, ID_MB, ID_LA, ID_SPK, ID_LP, ID_CA, ID_LT, ID_AR))

#define OB_DATA_SUPPORT_ID_CASE \
	ID_ME: case ID_CU: case ID_MB: case ID_LA: case ID_SPK: case ID_LP: case ID_CA: case ID_LT: case ID_AR

/* partype: first 4 bits: type */
enum {
	PARTYPE       = (1 << 4) - 1,
	PAROBJECT     = 0,
#ifdef DNA_DEPRECATED
	PARCURVE      = 1,  /* Deprecated. */
#endif
	PARKEY        = 2,  /* XXX Unused, deprecated? */

	PARSKEL       = 4,
	PARVERT1      = 5,
	PARVERT3      = 6,
	PARBONE       = 7,

	/* slow parenting - is not threadsafe and/or may give errors after jumping  */
	PARSLOW       = 16,
};

/* (short) transflag */
/* flags 1 and 2 were unused or relics from past features */
enum {
	OB_NEG_SCALE        = 1 << 2,
	OB_DUPLIFRAMES      = 1 << 3,
	OB_DUPLIVERTS       = 1 << 4,
	OB_DUPLIROT         = 1 << 5,
	OB_DUPLINOSPEED     = 1 << 6,
	OB_DUPLICALCDERIVED = 1 << 7, /* runtime, calculate derivedmesh for dupli before it's used */
	OB_DUPLIGROUP       = 1 << 8,
	OB_DUPLIFACES       = 1 << 9,
	OB_DUPLIFACES_SCALE = 1 << 10,
	OB_DUPLIPARTS       = 1 << 11,
	OB_RENDER_DUPLI     = 1 << 12,
	OB_NO_CONSTRAINTS   = 1 << 13,  /* runtime constraints disable */
	OB_NO_PSYS_UPDATE   = 1 << 14,  /* hack to work around particle issue */

	OB_DUPLI            = OB_DUPLIFRAMES | OB_DUPLIVERTS | OB_DUPLIGROUP | OB_DUPLIFACES | OB_DUPLIPARTS,
};

/* (short) trackflag / upflag */
enum {
	OB_POSX = 0,
	OB_POSY = 1,
	OB_POSZ = 2,
	OB_NEGX = 3,
	OB_NEGY = 4,
	OB_NEGZ = 5,
};

/* gameflag in game.h */

/* dt: no flags */
enum {
	OB_BOUNDBOX  = 1,
	OB_WIRE      = 2,
	OB_SOLID     = 3,
	OB_MATERIAL  = 4,
	OB_TEXTURE   = 5,
	OB_RENDER    = 6,

	OB_PAINT     = 100,  /* temporary used in draw code */
};

/* dtx: flags (short) */
enum {
	OB_DRAWBOUNDOX    = 1 << 0,
	OB_AXIS           = 1 << 1,
	OB_TEXSPACE       = 1 << 2,
	OB_DRAWNAME       = 1 << 3,
	OB_DRAWIMAGE      = 1 << 4,
	/* for solid+wire display */
	OB_DRAWWIRE       = 1 << 5,
	/* for overdraw s*/
	OB_DRAWXRAY       = 1 << 6,
	/* enable transparent draw */
	OB_DRAWTRANSP     = 1 << 7,
	OB_DRAW_ALL_EDGES = 1 << 8,  /* only for meshes currently */
};

/* empty_drawtype: no flags */
enum {
	OB_ARROWS        = 1,
	OB_PLAINAXES     = 2,
	OB_CIRCLE        = 3,
	OB_SINGLE_ARROW  = 4,
	OB_CUBE          = 5,
	OB_EMPTY_SPHERE  = 6,
	OB_EMPTY_CONE    = 7,
	OB_EMPTY_IMAGE   = 8,
};

/* boundtype */
enum {
	OB_BOUND_BOX           = 0,
	OB_BOUND_SPHERE        = 1,
	OB_BOUND_CYLINDER      = 2,
	OB_BOUND_CONE          = 3,
	OB_BOUND_TRIANGLE_MESH = 4,
	OB_BOUND_CONVEX_HULL   = 5,
/*	OB_BOUND_DYN_MESH      = 6, */ /*UNUSED*/
	OB_BOUND_CAPSULE       = 7,
};

/* lod flags */
enum {
	OB_LOD_USE_MESH		= 1 << 0,
	OB_LOD_USE_MAT		= 1 << 1,
	OB_LOD_USE_HYST		= 1 << 2,
};


/* **************** BASE ********************* */

/* also needed for base!!!!! or rather, they interfere....*/
/* base->flag and ob->flag */
#define BA_WAS_SEL          (1 << 1)
#define BA_HAS_RECALC_OB    (1 << 2)
#define BA_HAS_RECALC_DATA  (1 << 3)

	/* NOTE: this was used as a proper setting in past, so nullify before using */
#define BA_TEMP_TAG         (1 << 5)

/* #define BA_FROMSET          (1 << 7) */ /*UNUSED*/

#define BA_TRANSFORM_CHILD  (1 << 8)  /* child of a transformed object */
#define BA_TRANSFORM_PARENT (1 << 13)  /* parent of a transformed object */

#define OB_FROMDUPLI        (1 << 9)
#define OB_DONE             (1 << 10)  /* unknown state, clear before use */
/* #define OB_RADIO            (1 << 11) */  /* deprecated */
#define OB_FROMGROUP        (1 << 12)

/* WARNING - when adding flags check on PSYS_RECALC */
/* ob->recalc (flag bits!) */
enum {
	OB_RECALC_OB        = 1 << 0,
	OB_RECALC_DATA      = 1 << 1,
/* time flag is set when time changes need recalc, so baked systems can ignore it */
	OB_RECALC_TIME      = 1 << 2,
/* only use for matching any flag, NOT as an argument since more flags may be added. */
	OB_RECALC_ALL       = OB_RECALC_OB | OB_RECALC_DATA | OB_RECALC_TIME,
};

/* controller state */
#define OB_MAX_STATES       30

/* collision masks */
#define OB_MAX_COL_MASKS    16

/* ob->gameflag */
enum {
	OB_DYNAMIC               = 1 << 0,
	OB_CHILD                 = 1 << 1,
	OB_ACTOR                 = 1 << 2,
	OB_INERTIA_LOCK_X        = 1 << 3,
	OB_INERTIA_LOCK_Y        = 1 << 4,
	OB_INERTIA_LOCK_Z        = 1 << 5,
	OB_DO_FH                 = 1 << 6,
	OB_ROT_FH                = 1 << 7,
	OB_ANISOTROPIC_FRICTION  = 1 << 8,
	OB_GHOST                 = 1 << 9,
	OB_RIGID_BODY            = 1 << 10,
	OB_BOUNDS                = 1 << 11,

	OB_COLLISION_RESPONSE    = 1 << 12,
	OB_SECTOR                = 1 << 13,
	OB_PROP                  = 1 << 14,
	OB_MAINACTOR             = 1 << 15,

	OB_COLLISION             = 1 << 16,
	OB_SOFT_BODY             = 1 << 17,
	OB_OCCLUDER              = 1 << 18,
	OB_SENSOR                = 1 << 19,
	OB_NAVMESH               = 1 << 20,
	OB_HASOBSTACLE           = 1 << 21,
	OB_CHARACTER             = 1 << 22,

	OB_RECORD_ANIMATION      = 1 << 23,
};

/* ob->gameflag2 */
enum {
	OB_NEVER_DO_ACTIVITY_CULLING    = 1 << 0,
	OB_LOCK_RIGID_BODY_X_AXIS       = 1 << 2,
	OB_LOCK_RIGID_BODY_Y_AXIS       = 1 << 3,
	OB_LOCK_RIGID_BODY_Z_AXIS       = 1 << 4,
	OB_LOCK_RIGID_BODY_X_ROT_AXIS   = 1 << 5,
	OB_LOCK_RIGID_BODY_Y_ROT_AXIS   = 1 << 6,
	OB_LOCK_RIGID_BODY_Z_ROT_AXIS   = 1 << 7,

/*	OB_LIFE     = OB_PROP | OB_DYNAMIC | OB_ACTOR | OB_MAINACTOR | OB_CHILD, */
};

/* ob->body_type */
enum {
	OB_BODY_TYPE_NO_COLLISION   = 0,
	OB_BODY_TYPE_STATIC         = 1,
	OB_BODY_TYPE_DYNAMIC        = 2,
	OB_BODY_TYPE_RIGID          = 3,
	OB_BODY_TYPE_SOFT           = 4,
	OB_BODY_TYPE_OCCLUDER       = 5,
	OB_BODY_TYPE_SENSOR         = 6,
	OB_BODY_TYPE_NAVMESH        = 7,
	OB_BODY_TYPE_CHARACTER      = 8,
};

/* ob->depsflag */
enum {
	OB_DEPS_EXTRA_OB_RECALC     = 1 << 0,
	OB_DEPS_EXTRA_DATA_RECALC   = 1 << 1,
};

/* ob->deg_update_flag */
enum {
	DEG_RUNTIME_DATA_UPDATE     = 1 << 0,
};

/* ob->scavisflag */
enum {
	OB_VIS_SENS     = 1 << 0,
	OB_VIS_CONT     = 1 << 1,
	OB_VIS_ACT      = 1 << 2,
};

/* ob->scaflag */
enum {
	OB_SHOWSENS     = 1 << 6,
	OB_SHOWACT      = 1 << 7,
	OB_ADDSENS      = 1 << 8,
	OB_ADDCONT      = 1 << 9,
	OB_ADDACT       = 1 << 10,
	OB_SHOWCONT     = 1 << 11,
	OB_ALLSTATE     = 1 << 12,
	OB_INITSTBIT    = 1 << 13,
	OB_DEBUGSTATE   = 1 << 14,
	OB_SHOWSTATE    = 1 << 15,
};

/* ob->restrictflag */
enum {
	OB_RESTRICT_VIEW    = 1 << 0,
	OB_RESTRICT_SELECT  = 1 << 1,
	OB_RESTRICT_RENDER  = 1 << 2,
};

/* ob->shapeflag */
enum {
	OB_SHAPE_LOCK       = 1 << 0,
	// OB_SHAPE_TEMPLOCK   = 1 << 1,  /* deprecated */
	OB_SHAPE_EDIT_MODE  = 1 << 2,
};

/* ob->nlaflag */
enum {
	/* WARNING: flags (1 << 0) and (1 << 1) were from old animsys */
	/* object-channel expanded status */
	OB_ADS_COLLAPSED    = 1 << 10,
	/* object's ipo-block */
	OB_ADS_SHOWIPO      = 1 << 11,
	/* object's constraint channels */
	OB_ADS_SHOWCONS     = 1 << 12,
	/* object's material channels */
	OB_ADS_SHOWMATS     = 1 << 13,
	/* object's marticle channels */
	OB_ADS_SHOWPARTS    = 1 << 14,
};

/* ob->protectflag */
enum {
	OB_LOCK_LOCX    = 1 << 0,
	OB_LOCK_LOCY    = 1 << 1,
	OB_LOCK_LOCZ    = 1 << 2,
	OB_LOCK_LOC     = OB_LOCK_LOCX | OB_LOCK_LOCY | OB_LOCK_LOCZ,
	OB_LOCK_ROTX    = 1 << 3,
	OB_LOCK_ROTY    = 1 << 4,
	OB_LOCK_ROTZ    = 1 << 5,
	OB_LOCK_ROT     = OB_LOCK_ROTX | OB_LOCK_ROTY | OB_LOCK_ROTZ,
	OB_LOCK_SCALEX  = 1 << 6,
	OB_LOCK_SCALEY  = 1 << 7,
	OB_LOCK_SCALEZ  = 1 << 8,
	OB_LOCK_SCALE   = OB_LOCK_SCALEX | OB_LOCK_SCALEY | OB_LOCK_SCALEZ,
	OB_LOCK_ROTW    = 1 << 9,
	OB_LOCK_ROT4D   = 1 << 10,
};

/* ob->mode */
typedef enum eObjectMode {
	OB_MODE_OBJECT        = 0,
	OB_MODE_EDIT          = 1 << 0,
	OB_MODE_SCULPT        = 1 << 1,
	OB_MODE_VERTEX_PAINT  = 1 << 2,
	OB_MODE_WEIGHT_PAINT  = 1 << 3,
	OB_MODE_TEXTURE_PAINT = 1 << 4,
	OB_MODE_PARTICLE_EDIT = 1 << 5,
	OB_MODE_POSE          = 1 << 6,
	OB_MODE_GPENCIL       = 1 << 7,  /* NOTE: Just a dummy to make the UI nicer */
<<<<<<< HEAD
	OB_MODE_HAIR_EDIT     = 1 << 8,
} ObjectMode;
=======
} eObjectMode;
>>>>>>> ffe76ae9

/* any mode where the brush system is used */
#define OB_MODE_ALL_PAINT (OB_MODE_SCULPT | OB_MODE_VERTEX_PAINT | OB_MODE_WEIGHT_PAINT | OB_MODE_TEXTURE_PAINT)
#define OB_MODE_ALL_BRUSH (OB_MODE_ALL_PAINT | OB_MODE_HAIR_EDIT)

/* any mode that uses ob->sculpt */
#define OB_MODE_ALL_SCULPT (OB_MODE_SCULPT | OB_MODE_VERTEX_PAINT | OB_MODE_WEIGHT_PAINT)

#define MAX_DUPLI_RECUR 8

#ifdef __cplusplus
}
#endif

#endif
<|MERGE_RESOLUTION|>--- conflicted
+++ resolved
@@ -712,12 +712,8 @@
 	OB_MODE_PARTICLE_EDIT = 1 << 5,
 	OB_MODE_POSE          = 1 << 6,
 	OB_MODE_GPENCIL       = 1 << 7,  /* NOTE: Just a dummy to make the UI nicer */
-<<<<<<< HEAD
 	OB_MODE_HAIR_EDIT     = 1 << 8,
-} ObjectMode;
-=======
 } eObjectMode;
->>>>>>> ffe76ae9
 
 /* any mode where the brush system is used */
 #define OB_MODE_ALL_PAINT (OB_MODE_SCULPT | OB_MODE_VERTEX_PAINT | OB_MODE_WEIGHT_PAINT | OB_MODE_TEXTURE_PAINT)
