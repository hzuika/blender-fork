/*
 * ***** BEGIN GPL LICENSE BLOCK *****
 *
 * This program is free software; you can redistribute it and/or
 * modify it under the terms of the GNU General Public License
 * as published by the Free Software Foundation; either version 2
 * of the License, or (at your option) any later version.
 *
 * This program is distributed in the hope that it will be useful,
 * but WITHOUT ANY WARRANTY; without even the implied warranty of
 * MERCHANTABILITY or FITNESS FOR A PARTICULAR PURPOSE.  See the
 * GNU General Public License for more details.
 *
 * You should have received a copy of the GNU General Public License
 * along with this program; if not, write to the Free Software Foundation,
 * Inc., 51 Franklin Street, Fifth Floor, Boston, MA 02110-1301, USA.
 *
 * The Original Code is Copyright (C) 2001-2002 by NaN Holding BV.
 * All rights reserved.
 *
 * The Original Code is: all of this file.
 *
 * Contributor(s): none yet.
 *
 * ***** END GPL LICENSE BLOCK *****
 */

/** \file DNA_userdef_types.h
 *  \ingroup DNA
 *  \since mar-2001
 *  \author nzc
 */

#ifndef __DNA_USERDEF_TYPES_H__
#define __DNA_USERDEF_TYPES_H__

#include "DNA_listBase.h"
#include "DNA_texture_types.h" /* ColorBand */

#ifdef __cplusplus
extern "C" {
#endif

/* themes; defines in BIF_resource.h */
struct ColorBand;

/* ************************ style definitions ******************** */

#define MAX_STYLE_NAME	64

/* default offered by Blender.
 * uiFont.uifont_id */
typedef enum eUIFont_ID {
	UIFONT_DEFAULT	= 0,
/*	UIFONT_BITMAP	= 1 */ /* UNUSED */
	
	/* free slots */
	UIFONT_CUSTOM1	= 2,
	UIFONT_CUSTOM2	= 3
} eUIFont_ID;

/* default fonts to load/initalize */
/* first font is the default (index 0), others optional */
typedef struct uiFont {
	struct uiFont *next, *prev;
	char filename[1024];/* 1024 = FILE_MAX */
	short blf_id;		/* from blfont lib */
	short uifont_id;	/* own id (eUIFont_ID) */
	short r_to_l;		/* fonts that read from left to right */
	short hinting;
} uiFont;

/* this state defines appearance of text */
typedef struct uiFontStyle {
	short uifont_id;		/* saved in file, 0 is default */
	short points;			/* actual size depends on 'global' dpi */
	short kerning;			/* unfitted or default kerning value. */
	char word_wrap;			/* enable word-wrap when drawing */
	char pad[5];
	short italic, bold;		/* style hint */
	short shadow;			/* value is amount of pixels blur */
	short shadx, shady;		/* shadow offset in pixels */
	short align;			/* text align hint */
	float shadowalpha;		/* total alpha */
	float shadowcolor;		/* 1 value, typically white or black anyway */
} uiFontStyle;

/* uiFontStyle.align */
typedef enum eFontStyle_Align {
	UI_STYLE_TEXT_LEFT		= 0,
	UI_STYLE_TEXT_CENTER	= 1,
	UI_STYLE_TEXT_RIGHT		= 2
} eFontStyle_Align;


/* this is fed to the layout engine and widget code */

typedef struct uiStyle {
	struct uiStyle *next, *prev;
	
	char name[64];			/* MAX_STYLE_NAME */
	
	uiFontStyle paneltitle;
	uiFontStyle grouplabel;
	uiFontStyle widgetlabel;
	uiFontStyle widget;
	
	float panelzoom;
	
	short minlabelchars;	/* in characters */
	short minwidgetchars;	/* in characters */

	short columnspace;
	short templatespace;
	short boxspace;
	short buttonspacex;
	short buttonspacey;
	short panelspace;
	short panelouter;

	short pad;
} uiStyle;

typedef struct uiWidgetColors {
	char outline[4];
	char inner[4];
	char inner_sel[4];
	char item[4];
	char text[4];
	char text_sel[4];
	short shaded;
	short shadetop, shadedown;
	short alpha_check;
} uiWidgetColors;

typedef struct uiWidgetStateColors {
	char inner_anim[4];
	char inner_anim_sel[4];
	char inner_key[4];
	char inner_key_sel[4];
	char inner_driven[4];
	char inner_driven_sel[4];
	float blend, pad;
} uiWidgetStateColors;

typedef struct uiPanelColors {
	char header[4];
	char back[4];
	short show_header;
	short show_back;
	int pad;
} uiPanelColors;

typedef struct uiGradientColors {
	char gradient[4];
	char high_gradient[4];
	int show_grad;
	int pad2;
} uiGradientColors;

typedef struct ThemeUI {
	/* Interface Elements (buttons, menus, icons) */
	uiWidgetColors wcol_regular, wcol_tool, wcol_text;
	uiWidgetColors wcol_radio, wcol_option, wcol_toggle;
	uiWidgetColors wcol_num, wcol_numslider;
	uiWidgetColors wcol_menu, wcol_pulldown, wcol_menu_back, wcol_menu_item, wcol_tooltip;
	uiWidgetColors wcol_box, wcol_scroll, wcol_progress, wcol_list_item, wcol_pie_menu;
	
	uiWidgetStateColors wcol_state;

	uiPanelColors panel; /* depricated, but we keep it for do_versions (2.66.1) */

	char widget_emboss[4];

	/* fac: 0 - 1 for blend factor, width in pixels */
	float menu_shadow_fac;
	short menu_shadow_width;
	
	short pad[3];
	
	char iconfile[256];	// FILE_MAXFILE length
	float icon_alpha;

	/* Axis Colors */
	char xaxis[4], yaxis[4], zaxis[4];
} ThemeUI;

/* try to put them all in one, if needed a special struct can be created as well
 * for example later on, when we introduce wire colors for ob types or so...
 */
typedef struct ThemeSpace {
	/* main window colors */
	char back[4];
	char title[4]; 	/* panel title */
	char text[4];
	char text_hi[4];
	
	/* header colors */
	char header[4];			/* region background */
	char header_title[4];	/* unused */
	char header_text[4];
	char header_text_hi[4];

	/* region tabs */
	char tab_active[4];
	char tab_inactive[4];
	char tab_back[4];
	char tab_outline[4];

	/* button/tool regions */
	char button[4];			/* region background */
	char button_title[4];	/* panel title */
	char button_text[4];
	char button_text_hi[4];
	
	/* listview regions */
	char list[4];			/* region background */
	char list_title[4]; 	/* panel title */
	char list_text[4];
	char list_text_hi[4];
	
	/* float panel */
/*	char panel[4];			unused */
/*	char panel_title[4];	unused */
/*	char panel_text[4];		unused */
/*	char panel_text_hi[4];	unused */
	
	/* note, cannot use name 'panel' because of DNA mapping old files */
	uiPanelColors panelcolors;

	uiGradientColors gradients;

	char shade1[4];
	char shade2[4];
	
	char hilite[4];
	char grid[4]; 
	
	char view_overlay[4];

	char wire[4], wire_edit[4], select[4];
	char lamp[4], speaker[4], empty[4], camera[4];
	char active[4], group[4], group_active[4], transform[4];
	char vertex[4], vertex_select[4], vertex_bevel[4], vertex_unreferenced[4];
	char edge[4], edge_select[4];
	char edge_seam[4], edge_sharp[4], edge_facesel[4], edge_crease[4], edge_bevel[4];
	char face[4], face_select[4];	/* solid faces */
	char face_dot[4];				/*  selected color */
	char extra_edge_len[4], extra_edge_angle[4], extra_face_angle[4], extra_face_area[4];
	char normal[4];
	char vertex_normal[4];
	char loop_normal[4];
	char bone_solid[4], bone_pose[4], bone_pose_active[4];
	char strip[4], strip_select[4];
	char cframe[4];
	char time_keyframe[4], time_gp_keyframe[4];
	char freestyle_edge_mark[4], freestyle_face_mark[4];
	
	char nurb_uline[4], nurb_vline[4];
	char act_spline[4], nurb_sel_uline[4], nurb_sel_vline[4], lastsel_point[4];
	
	char handle_free[4], handle_auto[4], handle_vect[4], handle_align[4], handle_auto_clamped[4];
	char handle_sel_free[4], handle_sel_auto[4], handle_sel_vect[4], handle_sel_align[4], handle_sel_auto_clamped[4];
	
	char ds_channel[4], ds_subchannel[4]; /* dopesheet */
	char keytype_keyframe[4], keytype_extreme[4], keytype_breakdown[4], keytype_jitter[4]; /* keytypes */
	char keytype_keyframe_select[4], keytype_extreme_select[4], keytype_breakdown_select[4], keytype_jitter_select[4]; /* keytypes */
	char keyborder[4], keyborder_select[4];
	
	char console_output[4], console_input[4], console_info[4], console_error[4];
	char console_cursor[4], console_select[4];
	
	char vertex_size, outline_width, facedot_size;
	char noodle_curving;

	/* syntax for textwindow and nodes */
	char syntaxl[4], syntaxs[4]; // in nodespace used for backdrop matte 
	char syntaxb[4], syntaxn[4]; // in nodespace used for color input
	char syntaxv[4], syntaxc[4]; // in nodespace used for converter group
	char syntaxd[4], syntaxr[4]; // in nodespace used for distort 

	char nodeclass_output[4], nodeclass_filter[4];
	char nodeclass_vector[4], nodeclass_texture[4];
	char nodeclass_shader[4], nodeclass_script[4];
	char nodeclass_pattern[4], nodeclass_layout[4];
	
	char movie[4], movieclip[4], mask[4], image[4], scene[4], audio[4];		/* for sequence editor */
	char effect[4], transition[4], meta[4], text_strip[4];
	
	float keyframe_scale_fac; /* for dopesheet - scale factor for size of keyframes (i.e. height of channels) */
	
	char editmesh_active[4]; 

	char handle_vertex[4];
	char handle_vertex_select[4];
	
	char handle_vertex_size;

	char clipping_border_3d[4];
	
	char marker_outline[4], marker[4], act_marker[4], sel_marker[4], dis_marker[4], lock_marker[4];
	char bundle_solid[4];
	char path_before[4], path_after[4];
	char camera_path[4];
	char hpad[2];
	
	char gp_vertex_size;
	char gp_vertex[4], gp_vertex_select[4];
	
	char preview_back[4];
	char preview_stitch_face[4];
	char preview_stitch_edge[4];
	char preview_stitch_vert[4];
	char preview_stitch_stitchable[4];
	char preview_stitch_unstitchable[4];
	char preview_stitch_active[4];
	
	char uv_shadow[4]; /* two uses, for uvs with modifier applied on mesh and uvs during painting */
	char uv_others[4]; /* uvs of other objects */

	char match[4];				/* outliner - filter match */
	char selected_highlight[4];	/* outliner - selected item */

	char skin_root[4]; /* Skin modifier root color */
	
	/* NLA */
	char anim_active[4];	 /* Active Action + Summary Channel */
	char anim_non_active[4]; /* Active Action = NULL */
	
	char nla_tweaking[4];   /* NLA 'Tweaking' action/strip */
	char nla_tweakdupli[4]; /* NLA - warning color for duplicate instances of tweaking strip */
	
	char nla_transition[4], nla_transition_sel[4]; /* NLA "Transition" strips */
	char nla_meta[4], nla_meta_sel[4];             /* NLA "Meta" strips */
	char nla_sound[4], nla_sound_sel[4];           /* NLA "Sound" strips */

	/* info */
	char info_selected[4], info_selected_text[4];
	char info_error[4], info_error_text[4];
	char info_warning[4], info_warning_text[4];
	char info_info[4], info_info_text[4];
	char info_debug[4], info_debug_text[4];

	char paint_curve_pivot[4];
	char paint_curve_handle[4];

	char metadatabg[4];
	char metadatatext[4];
} ThemeSpace;


/* set of colors for use as a custom color set for Objects/Bones wire drawing */
typedef struct ThemeWireColor {
	char 	solid[4];
	char	select[4];
	char 	active[4];
	
	short 	flag;  /* eWireColor_Flags */
	short 	pad;
} ThemeWireColor; 

/* ThemeWireColor.flag */
typedef enum eWireColor_Flags {
	TH_WIRECOLOR_CONSTCOLS	= (1 << 0),
	TH_WIRECOLOR_TEXTCOLS	= (1 << 1),
} eWireColor_Flags;

/* A theme */
typedef struct bTheme {
	struct bTheme *next, *prev;
	char name[32];
	
	ThemeUI tui;
	
	/* Individual Spacetypes */
	/* note: ensure UI_THEMESPACE_END is updated when adding */
	ThemeSpace tbuts;
	ThemeSpace tv3d;
	ThemeSpace tfile;
	ThemeSpace tipo;
	ThemeSpace tinfo;
	ThemeSpace tact;
	ThemeSpace tnla;
	ThemeSpace tseq;
	ThemeSpace tima;
	ThemeSpace text;
	ThemeSpace toops;
	ThemeSpace ttime;
	ThemeSpace tnode;
	ThemeSpace tlogic;
	ThemeSpace tuserpref;
	ThemeSpace tconsole;
	ThemeSpace tclip;
	
	/* 20 sets of bone colors for this theme */
	ThemeWireColor tarm[20];
	/*ThemeWireColor tobj[20];*/
	
	int active_theme_area, pad;
} bTheme;

#define UI_THEMESPACE_START(btheme)  (CHECK_TYPE_INLINE(btheme, bTheme *),  &((btheme)->tbuts))
#define UI_THEMESPACE_END(btheme)    (CHECK_TYPE_INLINE(btheme, bTheme *), (&((btheme)->tclip) + 1))

/* for the moment only the name. may want to store options with this later */
typedef struct bAddon {
	struct bAddon *next, *prev;
	char module[64];
	IDProperty *prop;  /* User-Defined Properties on this  Addon (for storing preferences) */
} bAddon;

typedef struct bPathCompare {
	struct bPathCompare *next, *prev;
	char path[768];  /* FILE_MAXDIR */
	char flag, pad[7];
} bPathCompare;

typedef struct SolidLight {
	int flag, pad;
	float col[4], spec[4], vec[4];
} SolidLight;

typedef struct WalkNavigation {
	float mouse_speed;  /* speed factor for look around */
	float walk_speed;
	float walk_speed_factor;
	float view_height;
	float jump_height;
	float teleport_time;  /* duration to use for teleporting */
	short flag;
	short pad[3];
} WalkNavigation;

typedef struct UserDef {
	/* UserDef has separate do-version handling, and can be read from other files */
	int versionfile, subversionfile;
	
	int flag;  /* eUserPref_Flag */
	int dupflag;  /* eDupli_ID_Flags */
	int savetime;
	char tempdir[768];	/* FILE_MAXDIR length */
	char fontdir[768];
	char renderdir[1024]; /* FILE_MAX length */
	/* EXR cache path */
	char render_cachedir[768];  /* 768 = FILE_MAXDIR */
	char textudir[768];
	char pythondir[768];
	char sounddir[768];
	char i18ndir[768];
	char image_editor[1024];    /* 1024 = FILE_MAX */
	char anim_player[1024];	    /* 1024 = FILE_MAX */
	int anim_player_preset;
	
	short v2d_min_gridsize;		/* minimum spacing between gridlines in View2D grids */
	short timecode_style;		/* eTimecodeStyles, style of timecode display */
	
	short versions;
	short dbl_click_time;
	
	short gameflags;
	short wheellinescroll;
	int uiflag;   /* eUserpref_UI_Flag */
	int uiflag2;  /* eUserpref_UI_Flag2 */
	int language;
	short userpref, viewzoom;
	
	int mixbufsize;
	int audiodevice;
	int audiorate;
	int audioformat;
	int audiochannels;

	int scrollback;     /* console scrollback limit */
	int dpi;            /* range 48-128? */
	float ui_scale;     /* interface scale */
	int pad1;
	char node_margin;   /* node insert offset (aka auto-offset) margin, but might be useful for later stuff as well */
	char pad2;
	short transopts;    /* eUserpref_Translation_Flags */
	short menuthreshold1, menuthreshold2;

	/* startup template */
	char app_template[64];

	struct ListBase themes;
	struct ListBase uifonts;
	struct ListBase uistyles;
	struct ListBase keymaps  DNA_DEPRECATED; /* deprecated in favor of user_keymaps */
	struct ListBase user_keymaps;
	struct ListBase addons;
	struct ListBase autoexec_paths;
	char keyconfigstr[64];
	
	short undosteps;
	short undomemory;
	short gp_manhattendist, gp_euclideandist, gp_eraser;
	short gp_settings;  /* eGP_UserdefSettings */
	short tb_leftmouse, tb_rightmouse;
	struct SolidLight light[3];
	short tw_hotspot, tw_flag, tw_handlesize, tw_size;
	short textimeout, texcollectrate;
	short wmdrawmethod; /* eWM_DrawMethod */
	short dragthreshold;
	int memcachelimit;
	int prefetchframes;
	float pad_rot_angle; /* control the rotation step of the view when PAD2, PAD4, PAD6&PAD8 is use */
	short frameserverport;
	short obcenter_dia;
	short rvisize;			/* rotating view icon size */
	short rvibright;		/* rotating view icon brightness */
	short recent_files;		/* maximum number of recently used files to remember  */
	short smooth_viewtx;	/* miliseconds to spend spinning the view */
	short glreslimit;
	short curssize;
	short color_picker_type;  /* eColorPicker_Types */
	char  ipo_new;			/* interpolation mode for newly added F-Curves */
	char  keyhandles_new;	/* handle types for newly added keyframes */
	char  gpu_select_method;
	char  gpu_select_pick_deph;
	char  pad4;
	char  view_frame_type;  /* eZoomFrame_Mode */

	int view_frame_keyframes; /* number of keyframes to zoom around current frame */
	float view_frame_seconds; /* seconds to zoom around current frame */

	short scrcastfps;		/* frame rate for screencast to be played back */
	short scrcastwait;		/* milliseconds between screencast snapshots */
	
	short widget_unit;		/* private, defaults to 20 for 72 DPI setting */
	short anisotropic_filter;
	short use_16bit_textures, use_gpu_mipmap;

	float ndof_sensitivity;	/* overall sensitivity of 3D mouse */
	float ndof_orbit_sensitivity;
	float ndof_deadzone; /* deadzone of 3D mouse */
	int ndof_flag;			/* eNdof_Flag, flags for 3D mouse */

	short ogl_multisamples;	/* eMultiSample_Type, amount of samples for OpenGL FSA, if zero no FSA */

	/* eImageDrawMethod, Method to be used to draw the images (AUTO, GLSL, Textures or DrawPixels) */
	short image_draw_method;
	
	float glalphaclip;
	
	short autokey_mode;		/* eAutokey_Mode, autokeying mode */
	short autokey_flag;		/* flags for autokeying */
	
	short text_render, pad9;		/* options for text rendering */

	struct ColorBand coba_weight;	/* from texture.h */

	float sculpt_paint_overlay_col[3];
	float gpencil_new_layer_col[4]; /* default color for newly created Grease Pencil layers */

	short tweak_threshold;
	char navigation_mode, pad;

	char author[80];	/* author name for file formats supporting it */

	char font_path_ui[1024];
	char font_path_ui_mono[1024];

	int compute_device_type;
	int compute_device_id;
	
	float fcu_inactive_alpha;	/* opacity of inactive F-Curves in F-Curve Editor */
	float pixelsize;			/* private, set by GHOST, to multiply DPI with */
	int virtual_pixel;			/* virtual pixelsize mode */

	short pie_interaction_type;     /* if keeping a pie menu spawn button pressed after this time, it turns into
	                             * a drag/release pie menu */
	short pie_initial_timeout;  /* direction in the pie menu will always be calculated from the initial position
	                             * within this time limit */
	short pie_animation_timeout;
	short pie_menu_confirm;
	short pie_menu_radius;        /* pie menu radius */
	short pie_menu_threshold;     /* pie menu distance from center before a direction is set */

	struct WalkNavigation walk_navigation;

	short opensubdiv_compute_type;
	char pad5[6];
} UserDef;

extern UserDef U; /* from blenkernel blender.c */

/* ***************** USERDEF ****************** */

/* UserDef.userpref (UI active_section) */
typedef enum eUserPref_Section {
	USER_SECTION_INTERFACE	= 0,
	USER_SECTION_EDIT		= 1,
	USER_SECTION_FILE		= 2,
	USER_SECTION_SYSTEM		= 3,
	USER_SECTION_THEME		= 4,
	USER_SECTION_INPUT		= 5,
	USER_SECTION_ADDONS 	= 6,
} eUserPref_Section;

/* UserDef.flag */
typedef enum eUserPref_Flag {
	USER_AUTOSAVE			= (1 << 0),
	USER_FLAG_DEPRECATED_1	= (1 << 1),  /* cleared */
	USER_FLAG_DEPRECATED_2	= (1 << 2),  /* cleared */
	USER_FLAG_DEPRECATED_3	= (1 << 3),  /* cleared */
	USER_SCENEGLOBAL		= (1 << 4),
	USER_TRACKBALL			= (1 << 5),
	USER_FLAG_DEPRECATED_6	= (1 << 6),  /* cleared */
	USER_FLAG_DEPRECATED_7	= (1 << 7),  /* cleared */
	USER_MAT_ON_OB			= (1 << 8),
	USER_FLAG_DEPRECATED_9	= (1 << 9),   /* cleared */
	USER_FLAG_DEPRECATED_10	= (1 << 10),  /* cleared */
	USER_TOOLTIPS			= (1 << 11),
	USER_TWOBUTTONMOUSE		= (1 << 12),
	USER_NONUMPAD			= (1 << 13),
	USER_LMOUSESELECT		= (1 << 14),
	USER_FILECOMPRESS		= (1 << 15),
	USER_SAVE_PREVIEWS		= (1 << 16),
	USER_CUSTOM_RANGE		= (1 << 17),
	USER_ADD_EDITMODE		= (1 << 18),
	USER_ADD_VIEWALIGNED	= (1 << 19),
	USER_RELPATHS			= (1 << 20),
	USER_RELEASECONFIRM		= (1 << 21),
	USER_SCRIPT_AUTOEXEC_DISABLE	= (1 << 22),
	USER_FILENOUI			= (1 << 23),
	USER_NONEGFRAMES		= (1 << 24),
	USER_TXT_TABSTOSPACES_DISABLE	= (1 << 25),
	USER_TOOLTIPS_PYTHON    = (1 << 26),
} eUserPref_Flag;

/* bPathCompare.flag */
typedef enum ePathCompare_Flag {
	USER_PATHCMP_GLOB		= (1 << 0),
} ePathCompare_Flag;

/* helper macro for checking frame clamping */
#define FRAMENUMBER_MIN_CLAMP(cfra)  {                                        \
	if ((U.flag & USER_NONEGFRAMES) && (cfra < 0))                            \
		cfra = 0;                                                             \
	} (void)0

/* UserDef.viewzoom */
typedef enum eViewZoom_Style {
	USER_ZOOM_CONT			= 0,
	USER_ZOOM_SCALE			= 1,
	USER_ZOOM_DOLLY			= 2
} eViewZoom_Style;

/* UserDef.navigation_mode */
typedef enum eViewNavigation_Method {
	VIEW_NAVIGATION_WALK = 0,
	VIEW_NAVIGATION_FLY  = 1,
} eViewNavigation_Method;

/* UserDef.flag */
typedef enum eWalkNavigation_Flag {
	USER_WALK_GRAVITY			= (1 << 0),
	USER_WALK_MOUSE_REVERSE		= (1 << 1),
} eWalkNavigation_Flag;

/* UserDef.uiflag */
typedef enum eUserpref_UI_Flag {
	/* flags 0 and 1 were old flags (for autokeying) that aren't used anymore */
	USER_WHEELZOOMDIR		= (1 << 2),
	USER_FILTERFILEEXTS		= (1 << 3),
	USER_DRAWVIEWINFO		= (1 << 4),
	USER_PLAINMENUS			= (1 << 5),
	USER_LOCK_CURSOR_ADJUST	= (1 << 6),
	USER_UIFLAG_DEPRECATED_7	= (1 << 7),  /* cleared */
	USER_ALLWINCODECS		= (1 << 8),
	USER_MENUOPENAUTO		= (1 << 9),
	USER_ZBUF_CURSOR		= (1 << 10),
	USER_AUTOPERSP     		= (1 << 11),
	USER_LOCKAROUND     	= (1 << 12),
	USER_GLOBALUNDO     	= (1 << 13),
	USER_ORBIT_SELECTION	= (1 << 14),
	USER_ZBUF_ORBIT			= (1 << 15),
	USER_HIDE_DOT			= (1 << 16),
	USER_SHOW_ROTVIEWICON	= (1 << 17),
	USER_SHOW_VIEWPORTNAME	= (1 << 18),
	USER_CAM_LOCK_NO_PARENT	= (1 << 19),
	USER_ZOOM_TO_MOUSEPOS	= (1 << 20),
	USER_SHOW_FPS			= (1 << 21),
	USER_MMB_PASTE			= (1 << 22),
	USER_MENUFIXEDORDER		= (1 << 23),
	USER_CONTINUOUS_MOUSE	= (1 << 24),
	USER_ZOOM_INVERT		= (1 << 25),
	USER_ZOOM_HORIZ			= (1 << 26), /* for CONTINUE and DOLLY zoom */
	USER_SPLASH_DISABLE		= (1 << 27),
	USER_HIDE_RECENT		= (1 << 28),
	USER_SHOW_THUMBNAILS	= (1 << 29),
	USER_QUIT_PROMPT		= (1 << 30),
	USER_HIDE_SYSTEM_BOOKMARKS = (1u << 31)
} eUserpref_UI_Flag;

/* UserDef.uiflag2 */
typedef enum eUserpref_UI_Flag2 {
	USER_KEEP_SESSION			= (1 << 0),
	USER_REGION_OVERLAP			= (1 << 1),
	USER_TRACKPAD_NATURAL		= (1 << 2),
} eUserpref_UI_Flag2;
	
/* Auto-Keying mode.
 * UserDef.autokey_mode */
typedef enum eAutokey_Mode {
	/* AUTOKEY_ON is a bitflag */
	AUTOKEY_ON             = 1,
	
	/* AUTOKEY_ON + 2**n...  (i.e. AUTOKEY_MODE_NORMAL = AUTOKEY_ON + 2) to preserve setting, even when autokey turned off  */
	AUTOKEY_MODE_NORMAL    = 3,
	AUTOKEY_MODE_EDITKEYS  = 5
} eAutokey_Mode;

/* Zoom to frame mode.
 * UserDef.view_frame_type */
typedef enum eZoomFrame_Mode {
	ZOOM_FRAME_MODE_KEEP_RANGE = 0,
	ZOOM_FRAME_MODE_SECONDS = 1,
	ZOOM_FRAME_MODE_KEYFRAMES = 2
} eZoomFrame_Mode;

/* Auto-Keying flag
 * U.autokey_flag (not strictly used when autokeying only - is also used when keyframing these days)
 * note: AUTOKEY_FLAG_* is used with a macro, search for lines like IS_AUTOKEY_FLAG(INSERTAVAIL)
 */
typedef enum eAutokey_Flag {
	AUTOKEY_FLAG_INSERTAVAIL	= (1 << 0),
	AUTOKEY_FLAG_INSERTNEEDED	= (1 << 1),
	AUTOKEY_FLAG_AUTOMATKEY		= (1 << 2),
	AUTOKEY_FLAG_XYZ2RGB		= (1 << 3),
	
	/* toolsettings->autokey_flag */
	AUTOKEY_FLAG_ONLYKEYINGSET	= (1 << 6),
	AUTOKEY_FLAG_NOWARNING		= (1 << 7),
	ANIMRECORD_FLAG_WITHNLA		= (1 << 10),
} eAutokey_Flag;

/* UserDef.transopts */
typedef enum eUserpref_Translation_Flags {
	USER_TR_TOOLTIPS		= (1 << 0),
	USER_TR_IFACE			= (1 << 1),
	USER_TR_DEPRECATED_2	= (1 << 2),  /* cleared */
	USER_TR_DEPRECATED_3	= (1 << 3),  /* cleared */
	USER_TR_DEPRECATED_4	= (1 << 4),  /* cleared */
	USER_DOTRANSLATE		= (1 << 5),
	USER_TR_DEPRECATED_6	= (1 << 6),  /* cleared */
	USER_TR_DEPRECATED_7	= (1 << 7),  /* cleared */
	USER_TR_NEWDATANAME		= (1 << 8),
} eUserpref_Translation_Flags;

/* UserDef.dupflag */
typedef enum eDupli_ID_Flags {
	USER_DUP_MESH			= (1 << 0),
	USER_DUP_CURVE			= (1 << 1),
	USER_DUP_SURF			= (1 << 2),
	USER_DUP_FONT			= (1 << 3),
	USER_DUP_MBALL			= (1 << 4),
	USER_DUP_LAMP			= (1 << 5),
	USER_DUP_IPO			= (1 << 6),
	USER_DUP_MAT			= (1 << 7),
	USER_DUP_TEX			= (1 << 8),
	USER_DUP_ARM			= (1 << 9),
	USER_DUP_ACT			= (1 << 10),
	USER_DUP_PSYS			= (1 << 11)
} eDupli_ID_Flags;

/* UserDef.gameflags */
typedef enum eOpenGL_RenderingOptions {
	USER_GL_RENDER_DEPRECATED_0			= (1 << 0),
	USER_GL_RENDER_DEPRECATED_1			= (1 << 1),
	USER_DISABLE_MIPMAP					= (1 << 2),
	USER_GL_RENDER_DEPRECATED_3			= (1 << 3),
	USER_GL_RENDER_DEPRECATED_4			= (1 << 4),
} eOpenGL_RenderingOptions;

/* selection method for opengl gpu_select_method */
typedef enum eOpenGL_SelectOptions {
	USER_SELECT_AUTO = 0,
	USER_SELECT_USE_OCCLUSION_QUERY = 1,
	USER_SELECT_USE_SELECT_RENDERMODE = 2
} eOpenGL_SelectOptions;

/* wm draw method.
 * UserDef.wmdrawmethod */
typedef enum eWM_DrawMethod {
	USER_DRAW_TRIPLE		= 0,
	USER_DRAW_OVERLAP		= 1,
	USER_DRAW_FULL			= 2,
	USER_DRAW_AUTOMATIC		= 3,
	USER_DRAW_OVERLAP_FLIP	= 4,
} eWM_DrawMethod;

/* text draw options
 * UserDef.text_render */
typedef enum eText_Draw_Options {
	USER_TEXT_DISABLE_AA	= (1 << 0),
} eText_Draw_Options;

/* tw_flag (transform widget) */

/* Grease Pencil Settings.
 * UserDef.gp_settings */
typedef enum eGP_UserdefSettings {
	GP_PAINT_DOSMOOTH		= (1 << 0),
	GP_PAINT_DOSIMPLIFY		= (1 << 1),
} eGP_UserdefSettings;

/* Color Picker Types.
 * UserDef.color_picker_type */
typedef enum eColorPicker_Types {
	USER_CP_CIRCLE_HSV	= 0,
	USER_CP_SQUARE_SV	= 1,
	USER_CP_SQUARE_HS	= 2,
	USER_CP_SQUARE_HV	= 3,
	USER_CP_CIRCLE_HSL	= 4,
} eColorPicker_Types;

/* timecode display styles
  * UserDef.timecode_style */
typedef enum eTimecodeStyles {
	/* as little info as is necessary to show relevant info
	 * with '+' to denote the frames 
	 * i.e. HH:MM:SS+FF, MM:SS+FF, SS+FF, or MM:SS
	 */
	USER_TIMECODE_MINIMAL       = 0,

	/* reduced SMPTE - (HH:)MM:SS:FF */
	USER_TIMECODE_SMPTE_MSF     = 1,

	/* full SMPTE - HH:MM:SS:FF */
	USER_TIMECODE_SMPTE_FULL    = 2,

	/* milliseconds for sub-frames - HH:MM:SS.sss */
	USER_TIMECODE_MILLISECONDS  = 3,

	/* seconds only */
	USER_TIMECODE_SECONDS_ONLY  = 4,

	/* Private (not exposed as generic choices) options. */
	/* milliseconds for sub-frames , SubRip format- HH:MM:SS,sss */
	USER_TIMECODE_SUBRIP        = 100,
} eTimecodeStyles;

/* theme drawtypes */
/* XXX: These are probably only for the old UI engine? */
typedef enum eTheme_DrawTypes {
	TH_MINIMAL  	= 0,
	TH_ROUNDSHADED	= 1,
	TH_ROUNDED  	= 2,
	TH_OLDSKOOL 	= 3,
	TH_SHADED   	= 4
} eTheme_DrawTypes;

/* UserDef.ndof_flag (3D mouse options) */
typedef enum eNdof_Flag {
	NDOF_SHOW_GUIDE     = (1 << 0),
	NDOF_FLY_HELICOPTER = (1 << 1),
	NDOF_LOCK_HORIZON   = (1 << 2),

	/* the following might not need to be saved between sessions,
	 * but they do need to live somewhere accessible... */
	NDOF_SHOULD_PAN     = (1 << 3),
	NDOF_SHOULD_ZOOM    = (1 << 4),
	NDOF_SHOULD_ROTATE  = (1 << 5),

	/* orbit navigation modes */

	/* exposed as Orbit|Explore in the UI */
	NDOF_MODE_ORBIT      = (1 << 6),

	/* actually... users probably don't care about what the mode
	 * is called, just that it feels right */
	/* zoom is up/down if this flag is set (otherwise forward/backward) */
	NDOF_PAN_YZ_SWAP_AXIS   = (1 << 7),
	NDOF_ZOOM_INVERT        = (1 << 8),
	NDOF_ROTX_INVERT_AXIS   = (1 << 9),
	NDOF_ROTY_INVERT_AXIS   = (1 << 10),
	NDOF_ROTZ_INVERT_AXIS   = (1 << 11),
	NDOF_PANX_INVERT_AXIS   = (1 << 12),
	NDOF_PANY_INVERT_AXIS   = (1 << 13),
	NDOF_PANZ_INVERT_AXIS   = (1 << 14),
	NDOF_TURNTABLE          = (1 << 15),
} eNdof_Flag;

#define NDOF_PIXELS_PER_SECOND 600.0f

<<<<<<< HEAD
=======
/* UserDef.ogl_multisamples */
>>>>>>> 5e9132b3
typedef enum eMultiSample_Type {
	USER_MULTISAMPLE_NONE	= 0,
	USER_MULTISAMPLE_2	= 2,
	USER_MULTISAMPLE_4	= 4,
	USER_MULTISAMPLE_8	= 8,
	USER_MULTISAMPLE_16	= 16,
} eMultiSample_Type;

/* UserDef.image_draw_method */
typedef enum eImageDrawMethod {
	/* IMAGE_DRAW_METHOD_AUTO = 0, */ /* Currently unused */
	IMAGE_DRAW_METHOD_GLSL = 1,
	IMAGE_DRAW_METHOD_2DTEXTURE = 2,
	IMAGE_DRAW_METHOD_DRAWPIXELS = 3,
} eImageDrawMethod;

/* UserDef.virtual_pixel */
typedef enum eUserpref_VirtualPixel {
	VIRTUAL_PIXEL_NATIVE = 0,
	VIRTUAL_PIXEL_DOUBLE = 1,
} eUserpref_VirtualPixel;

typedef enum eOpensubdiv_Computee_Type {
	USER_OPENSUBDIV_COMPUTE_NONE = 0,
	USER_OPENSUBDIV_COMPUTE_CPU = 1,
	USER_OPENSUBDIV_COMPUTE_OPENMP = 2,
	USER_OPENSUBDIV_COMPUTE_OPENCL = 3,
	USER_OPENSUBDIV_COMPUTE_CUDA = 4,
	USER_OPENSUBDIV_COMPUTE_GLSL_TRANSFORM_FEEDBACK = 5,
	USER_OPENSUBDIV_COMPUTE_GLSL_COMPUTE = 6,
} eOpensubdiv_Computee_Type;

#ifdef __cplusplus
}
#endif

#endif<|MERGE_RESOLUTION|>--- conflicted
+++ resolved
@@ -884,10 +884,7 @@
 
 #define NDOF_PIXELS_PER_SECOND 600.0f
 
-<<<<<<< HEAD
-=======
 /* UserDef.ogl_multisamples */
->>>>>>> 5e9132b3
 typedef enum eMultiSample_Type {
 	USER_MULTISAMPLE_NONE	= 0,
 	USER_MULTISAMPLE_2	= 2,
