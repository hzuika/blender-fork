/**
 * blenkernel/DNA_userdef_types.h (mar-2001 nzc)
 *
 *	$Id$
 *
 * ***** BEGIN GPL LICENSE BLOCK *****
 *
 * This program is free software; you can redistribute it and/or
 * modify it under the terms of the GNU General Public License
 * as published by the Free Software Foundation; either version 2
 * of the License, or (at your option) any later version.
 *
 * This program is distributed in the hope that it will be useful,
 * but WITHOUT ANY WARRANTY; without even the implied warranty of
 * MERCHANTABILITY or FITNESS FOR A PARTICULAR PURPOSE.  See the
 * GNU General Public License for more details.
 *
 * You should have received a copy of the GNU General Public License
 * along with this program; if not, write to the Free Software Foundation,
 * Inc., 51 Franklin Street, Fifth Floor, Boston, MA 02110-1301, USA.
 *
 * The Original Code is Copyright (C) 2001-2002 by NaN Holding BV.
 * All rights reserved.
 *
 * The Original Code is: all of this file.
 *
 * Contributor(s): none yet.
 *
 * ***** END GPL LICENSE BLOCK *****
*/

#ifndef DNA_USERDEF_TYPES_H
#define DNA_USERDEF_TYPES_H

#include "DNA_listBase.h"
#include "DNA_texture_types.h"

/* themes; defines in BIF_resource.h */
struct ColorBand;

/* ************************ style definitions ******************** */

#define MAX_STYLE_NAME	64
#define MAX_FONT_NAME	256

/* default uifont_id offered by Blender */
#define UIFONT_DEFAULT	0
#define UIFONT_BITMAP	1
/* free slots */
#define UIFONT_CUSTOM1	2
#define UIFONT_CUSTOM2	3

/* default fonts to load/initalize */
/* first font is the default (index 0), others optional */
typedef struct uiFont {
	struct uiFont *next, *prev;
	char filename[256];
	short blf_id;		/* from blfont lib */
	short uifont_id;	/* own id */
	short r_to_l;		/* fonts that read from left to right */
	short pad;
	
} uiFont;

/* this state defines appearance of text */
typedef struct uiFontStyle {
	short uifont_id;		/* saved in file, 0 is default */
	short points;			/* actual size depends on 'global' dpi */
	short kerning;			/* unfitted or default kerning value. */
	char pad[6];
	short italic, bold;		/* style hint */
	short shadow;			/* value is amount of pixels blur */
	short shadx, shady;		/* shadow offset in pixels */
	short align;			/* text align hint */
	float shadowalpha;		/* total alpha */
	float shadowcolor;		/* 1 value, typically white or black anyway */
	
} uiFontStyle;

/* uiFontStyle->align */
#define UI_STYLE_TEXT_LEFT		0
#define UI_STYLE_TEXT_CENTER	1
#define UI_STYLE_TEXT_RIGHT		2


/* this is fed to the layout engine and widget code */
typedef struct uiStyle {
	struct uiStyle *next, *prev;
	
	char name[64];			/* MAX_STYLE_NAME */
	
	uiFontStyle paneltitle;
	uiFontStyle grouplabel;
	uiFontStyle widgetlabel;
	uiFontStyle widget;
	
	float panelzoom;
	
	short minlabelchars;	/* in characters */
	short minwidgetchars;	/* in characters */

	short columnspace;
	short templatespace;
	short boxspace;
	short buttonspacex;
	short buttonspacey;
	short panelspace;
	short panelouter;

	short pad[1];
} uiStyle;

typedef struct uiWidgetColors {
	char outline[4];
	char inner[4];
	char inner_sel[4];
	char item[4];
	char text[4];
	char text_sel[4];
	short shaded;
	short shadetop, shadedown;
	short alpha_check;
} uiWidgetColors;

typedef struct uiWidgetStateColors {
	char inner_anim[4];
	char inner_anim_sel[4];
	char inner_key[4];
	char inner_key_sel[4];
	char inner_driven[4];
	char inner_driven_sel[4];
	float blend, pad;
} uiWidgetStateColors;

typedef struct ThemeUI {
	
	/* Interface Elements (buttons, menus, icons) */
	uiWidgetColors wcol_regular, wcol_tool, wcol_text;
	uiWidgetColors wcol_radio, wcol_option, wcol_toggle;
	uiWidgetColors wcol_num, wcol_numslider;
	uiWidgetColors wcol_menu, wcol_pulldown, wcol_menu_back, wcol_menu_item;
	uiWidgetColors wcol_box, wcol_scroll, wcol_progress, wcol_list_item;
	
	uiWidgetStateColors wcol_state;
	
	char iconfile[80];	// FILE_MAXFILE length
	
} ThemeUI;

/* try to put them all in one, if needed a special struct can be created as well
 * for example later on, when we introduce wire colors for ob types or so...
 */
typedef struct ThemeSpace {
	/* main window colors */
	char back[4];
	char title[4];
	char text[4];	
	char text_hi[4];
	
	/* header colors */
	char header[4];
	char header_title[4];
	char header_text[4];	
	char header_text_hi[4];

	/* button/tool regions */
	char button[4];
	char button_title[4];
	char button_text[4];	
	char button_text_hi[4];
	
	/* listview regions */
	char list[4];
	char list_title[4];
	char list_text[4];	
	char list_text_hi[4];
	
	/* float panel */
	char panel[4];
	char panel_title[4];	
	char panel_text[4];	
	char panel_text_hi[4];
	
	char shade1[4];
	char shade2[4];
	
	char hilite[4];
	char grid[4]; 
	
	char wire[4], select[4];
	char lamp[4];
	char active[4], group[4], group_active[4], transform[4];
	char vertex[4], vertex_select[4];
	char edge[4], edge_select[4];
	char edge_seam[4], edge_sharp[4], edge_facesel[4], edge_crease[4];
	char face[4], face_select[4];	// solid faces
	char face_dot[4];				// selected color
	char normal[4];
	char vertex_normal[4];
	char bone_solid[4], bone_pose[4];
	char strip[4], strip_select[4];
	char cframe[4];
	char nurb_uline[4], nurb_vline[4];
	char act_spline[4], nurb_sel_uline[4], nurb_sel_vline[4], lastsel_point[4];
	char handle_free[4], handle_auto[4], handle_vect[4], handle_align[4];
	char handle_sel_free[4], handle_sel_auto[4], handle_sel_vect[4], handle_sel_align[4];
	char ds_channel[4], ds_subchannel[4]; // dopesheet
	
	char console_output[4], console_input[4], console_info[4], console_error[4];
	char console_cursor[4];
	
	char vertex_size, facedot_size;
	char bpad[2];

	char syntaxl[4], syntaxn[4], syntaxb[4]; // syntax for textwindow and nodes
	char syntaxv[4], syntaxc[4];
	
	char movie[4], image[4], scene[4], audio[4];		// for sequence editor
	char effect[4], plugin[4], transition[4], meta[4];
	char editmesh_active[4]; 

	char handle_vertex[4];
	char handle_vertex_select[4];
	
	char handle_vertex_size;
	char hpad[7];
	
	char preview_back[4];
	
} ThemeSpace;


/* set of colors for use as a custom color set for Objects/Bones wire drawing */
typedef struct ThemeWireColor {
	char 	solid[4];
	char	select[4];
	char 	active[4];
	
	short 	flag;
	short 	pad;
} ThemeWireColor; 

/* flags for ThemeWireColor */
#define TH_WIRECOLOR_CONSTCOLS	(1<<0)
#define TH_WIRECOLOR_TEXTCOLS	(1<<1)

/* A theme */
typedef struct bTheme {
	struct bTheme *next, *prev;
	char name[32];
	
	ThemeUI tui;
	
	/* Individual Spacetypes */
	ThemeSpace tbuts;	
	ThemeSpace tv3d;
	ThemeSpace tfile;
	ThemeSpace tipo;
	ThemeSpace tinfo;	
	ThemeSpace tsnd;
	ThemeSpace tact;
	ThemeSpace tnla;
	ThemeSpace tseq;
	ThemeSpace tima;
	ThemeSpace timasel;
	ThemeSpace text;
	ThemeSpace toops;
	ThemeSpace ttime;
	ThemeSpace tnode;
	ThemeSpace tlogic;
	ThemeSpace tuserpref;	
	ThemeSpace tconsole;
	
	/* 20 sets of bone colors for this theme */
	ThemeWireColor tarm[20];
	/*ThemeWireColor tobj[20];*/
	
	int active_theme_area, pad;
	
} bTheme;

/* for the moment only the name. may want to store options with this later */
typedef struct bAddon {
	struct bAddon *next, *prev;
	char module[64];
} bAddon;

typedef struct SolidLight {
	int flag, pad;
	float col[4], spec[4], vec[4];
} SolidLight;

typedef struct UserDef {
	int flag, dupflag;
	int savetime;
	char tempdir[160];	// FILE_MAXDIR length
	char fontdir[160];
	char renderdir[160];
	char textudir[160];
	char plugtexdir[160];
	char plugseqdir[160];
	char pythondir[160];
	char sounddir[160];
	char image_editor[240];	// FILE_MAX length
	char anim_player[240];	// FILE_MAX length
	int anim_player_preset;
	
	short v2d_min_gridsize;		/* minimum spacing between gridlines in View2D grids */
	short timecode_style;		/* style of timecode display */
	
	short versions;
	short dbl_click_time;
	
	int gameflags;
	int wheellinescroll;
	int uiflag, language;
	short userpref, viewzoom;
	
	int mixbufsize;
	int audiodevice;
	int audiorate;
	int audioformat;
	int audiochannels;

	int scrollback; /* console scrollback limit */
	int dpi;		/* range 48-128? */
	short encoding;
	short transopts;
	short menuthreshold1, menuthreshold2;
	
	struct ListBase themes;
	struct ListBase uifonts;
	struct ListBase uistyles;
	struct ListBase keymaps;
	struct ListBase addons;
	char keyconfigstr[64];
	
	short undosteps;
	short undomemory;
	short gp_manhattendist, gp_euclideandist, gp_eraser;
	short gp_settings;
	short tb_leftmouse, tb_rightmouse;
	struct SolidLight light[3];
	short sculpt_paint_settings; /* user preferences for sculpt and paint */
	short tw_hotspot, tw_flag, tw_handlesize, tw_size;
	short textimeout,texcollectrate;
<<<<<<< HEAD
	short wmdrawmethod, wmpad[3];
	int imagetilememory;
=======
	short wmdrawmethod; /* removed wmpad */
>>>>>>> f6ae7af2
	int memcachelimit;
	int prefetchframes;
	short frameserverport;
	short pad_rot_angle;	/*control the rotation step of the view when PAD2,PAD4,PAD6&PAD8 is use*/
	short obcenter_dia;
	short rvisize;			/* rotating view icon size */
	short rvibright;		/* rotating view icon brightness */
	short recent_files;		/* maximum number of recently used files to remember  */
	short smooth_viewtx;	/* miliseconds to spend spinning the view */
	short glreslimit;
	short ndof_pan, ndof_rotate;
	short curssize;
	short color_picker_type;
	short ipo_new;			/* interpolation mode for newly added F-Curves */
	short keyhandles_new;	/* handle types for newly added keyframes */

	short scrcastfps;		/* frame rate for screencast to be played back */
	short scrcastwait;		/* milliseconds between screencast snapshots */
	
	short propwidth, pad[3]; /* Value for Dual/Single Column UI */

	char versemaster[160];
	char verseuser[160];
	float glalphaclip;
	
	short autokey_mode;		/* autokeying mode */
	short autokey_flag;		/* flags for autokeying */

	struct ColorBand coba_weight;	/* from texture.h */

	int sculpt_paint_unified_size; /* unified radius of brush in pixels */
	float sculpt_paint_unified_unprojected_radius;/* unified radius of brush in Blender units */
	float sculpt_paint_unified_alpha; /* unified strength of brush */
	float sculpt_paint_overlay_col[3];
} UserDef;

extern UserDef U; /* from blenkernel blender.c */

/* ***************** USERDEF ****************** */

/* userpref/section */
#define USER_SECTION_INTERFACE	0
#define USER_SECTION_EDIT		1
#define USER_SECTION_FILE		2
#define USER_SECTION_SYSTEM		3
#define USER_SECTION_THEME		4
#define USER_SECTION_INPUT		5
#define USER_SECTION_ADDONS 	6

/* flag */
#define USER_AUTOSAVE			(1 << 0)
#define USER_AUTOGRABGRID		(1 << 1)	/* deprecated */
#define USER_AUTOROTGRID		(1 << 2)	/* deprecated */
#define USER_AUTOSIZEGRID		(1 << 3)	/* deprecated */
#define USER_SCENEGLOBAL		(1 << 4)
#define USER_TRACKBALL			(1 << 5)
#define USER_DUPLILINK			(1 << 6)
#define USER_FSCOLLUM			(1 << 7)
#define USER_MAT_ON_OB			(1 << 8)
/*#define USER_NO_CAPSLOCK		(1 << 9)*/ /* not used anywhere */
#define USER_VIEWMOVE			(1 << 10)
#define USER_TOOLTIPS			(1 << 11)
#define USER_TWOBUTTONMOUSE		(1 << 12)
#define USER_NONUMPAD			(1 << 13)
#define USER_LMOUSESELECT		(1 << 14)
#define USER_FILECOMPRESS		(1 << 15)
#define USER_SAVE_PREVIEWS		(1 << 16)
#define USER_CUSTOM_RANGE		(1 << 17)
#define USER_ADD_EDITMODE		(1 << 18)
#define USER_ADD_VIEWALIGNED	(1 << 19)
#define USER_RELPATHS			(1 << 20)
#define USER_RELEASECONFIRM		(1 << 21)
#define USER_SCRIPT_AUTOEXEC_DISABLE	(1 << 22)
#define USER_FILENOUI			(1 << 23)
#define USER_NONEGFRAMES		(1 << 24)
#define USER_TXT_TABSTOSPACES_DISABLE	(1 << 25)

/* helper macro for checking frame clamping */
#define FRAMENUMBER_MIN_CLAMP(cfra) \
	{ \
		if ((U.flag & USER_NONEGFRAMES) && (cfra < 0)) \
			cfra = 0; \
	}

/* viewzom */
#define USER_ZOOM_CONT			0
#define USER_ZOOM_SCALE			1
#define USER_ZOOM_DOLLY			2

/* uiflag */
// old flag for #define	USER_KEYINSERTACT		(1 << 0)
// old flag for #define	USER_KEYINSERTOBJ		(1 << 1)
#define USER_WHEELZOOMDIR		(1 << 2)
#define USER_FILTERFILEEXTS		(1 << 3)
#define USER_DRAWVIEWINFO		(1 << 4)
#define USER_PLAINMENUS			(1 << 5)		// old EVTTOCONSOLE print ghost events, here for tuhopuu compat. --phase
								// old flag for hide pulldown was here 
#define USER_FLIPFULLSCREEN		(1 << 7)
#define USER_ALLWINCODECS		(1 << 8)
#define USER_MENUOPENAUTO		(1 << 9)
#define USER_PANELPINNED		(1 << 10)		/* deprecated */
#define USER_AUTOPERSP     		(1 << 11)
#define USER_LOCKAROUND     	(1 << 12)
#define USER_GLOBALUNDO     	(1 << 13)
#define USER_ORBIT_SELECTION	(1 << 14)
// old flag for #define USER_KEYINSERTAVAI		(1 << 15)
#define USER_ORBIT_ZBUF			(1 << 15)
#define USER_HIDE_DOT			(1 << 16)
#define USER_SHOW_ROTVIEWICON	(1 << 17)
#define USER_SHOW_VIEWPORTNAME	(1 << 18)
// old flag for #define USER_KEYINSERTNEED		(1 << 19)
#define USER_ZOOM_TO_MOUSEPOS	(1 << 20)
#define USER_SHOW_FPS			(1 << 21)
#define USER_MMB_PASTE			(1 << 22)
#define USER_MENUFIXEDORDER		(1 << 23)
#define USER_CONTINUOUS_MOUSE	(1 << 24)
#define USER_ZOOM_INVERT		(1 << 25)
#define USER_ZOOM_DOLLY_HORIZ	(1 << 26)
#define USER_SPLASH_DISABLE		(1 << 27)

/* Auto-Keying mode */
	/* AUTOKEY_ON is a bitflag */
#define 	AUTOKEY_ON				1
	/* AUTOKEY_ON + 2**n...  (i.e. AUTOKEY_MODE_NORMAL = AUTOKEY_ON + 2) to preserve setting, even when autokey turned off  */
#define		AUTOKEY_MODE_NORMAL		3
#define		AUTOKEY_MODE_EDITKEYS	5

/* Auto-Keying flag
 * U.autokey_flag (not strictly used when autokeying only - is also used when keyframing these days)
 * note: AUTOKEY_FLAG_* is used with a macro, search for lines like IS_AUTOKEY_FLAG(INSERTAVAIL)
 */
#define		AUTOKEY_FLAG_INSERTAVAIL	(1<<0)
#define		AUTOKEY_FLAG_INSERTNEEDED	(1<<1)
#define		AUTOKEY_FLAG_AUTOMATKEY		(1<<2)
#define		AUTOKEY_FLAG_XYZ2RGB		(1<<3)
	/* U.autokey_flag (strictly autokeying only) */
#define 	AUTOKEY_FLAG_ONLYKEYINGSET	(1<<6)
	/* toolsettings->autokey_flag */
#define 	ANIMRECORD_FLAG_WITHNLA		(1<<10)

/* transopts */
#define	USER_TR_TOOLTIPS		(1 << 0)
#define	USER_TR_BUTTONS			(1 << 1)
#define USER_TR_MENUS			(1 << 2)
#define USER_TR_FILESELECT		(1 << 3)
#define USER_TR_TEXTEDIT		(1 << 4)
#define USER_DOTRANSLATE		(1 << 5)
#define USER_USETEXTUREFONT		(1 << 6)
#define CONVERT_TO_UTF8			(1 << 7)

/* dupflag */
#define USER_DUP_MESH			(1 << 0)
#define USER_DUP_CURVE			(1 << 1)
#define USER_DUP_SURF			(1 << 2)
#define USER_DUP_FONT			(1 << 3)
#define USER_DUP_MBALL			(1 << 4)
#define USER_DUP_LAMP			(1 << 5)
#define USER_DUP_IPO			(1 << 6)
#define USER_DUP_MAT			(1 << 7)
#define USER_DUP_TEX			(1 << 8)
#define	USER_DUP_ARM			(1 << 9)
#define	USER_DUP_ACT			(1 << 10)
#define	USER_DUP_PSYS			(1 << 11)

/* gameflags */
#define USER_DEPRECATED_FLAG	1
// #define USER_DISABLE_SOUND		2 deprecated, don't use without checking for
// backwards compatibilty in do_versions!
#define USER_DISABLE_MIPMAP		4
#define USER_DISABLE_VBO		8
#define USER_DISABLE_AA			16

/* wm draw method */
#define USER_DRAW_TRIPLE		0
#define USER_DRAW_OVERLAP		1
#define USER_DRAW_FULL			2
#define USER_DRAW_AUTOMATIC		3
#define USER_DRAW_OVERLAP_FLIP	4

/* tw_flag (transform widget) */

/* gp_settings (Grease Pencil Settings) */
#define GP_PAINT_DOSMOOTH		(1<<0)
#define GP_PAINT_DOSIMPLIFY		(1<<1)

/* sculpt_paint_settings */
#define SCULPT_PAINT_USE_UNIFIED_SIZE        (1<<0)
#define SCULPT_PAINT_USE_UNIFIED_ALPHA       (1<<1)
#define SCULPT_PAINT_UNIFIED_LOCK_BRUSH_SIZE (1<<2)

/* color picker types */
#define USER_CP_CIRCLE		0
#define USER_CP_SQUARE_SV	1
#define USER_CP_SQUARE_HS	2
#define USER_CP_SQUARE_HV	3

/* timecode display styles */
	/* as little info as is necessary to show relevant info
	 * with '+' to denote the frames 
	 * i.e. HH:MM:SS+FF, MM:SS+FF, SS+FF, or MM:SS
	 */
#define USER_TIMECODE_MINIMAL		0
	/* reduced SMPTE - (HH:)MM:SS:FF */
#define USER_TIMECODE_SMPTE_MSF		1
	/* full SMPTE - HH:MM:SS:FF */
#define USER_TIMECODE_SMPTE_FULL	2
	/* milliseconds for sub-frames - HH:MM:SS.sss */
#define USER_TIMECODE_MILLISECONDS	3
	/* seconds only */
#define USER_TIMECODE_SECONDS_ONLY	4

/* theme drawtypes */
#define TH_MINIMAL  	0
#define TH_ROUNDSHADED	1
#define TH_ROUNDED  	2
#define TH_OLDSKOOL 	3
#define TH_SHADED   	4

#endif<|MERGE_RESOLUTION|>--- conflicted
+++ resolved
@@ -344,12 +344,8 @@
 	short sculpt_paint_settings; /* user preferences for sculpt and paint */
 	short tw_hotspot, tw_flag, tw_handlesize, tw_size;
 	short textimeout,texcollectrate;
-<<<<<<< HEAD
-	short wmdrawmethod, wmpad[3];
+	short wmdrawmethod, wmpad[2];
 	int imagetilememory;
-=======
-	short wmdrawmethod; /* removed wmpad */
->>>>>>> f6ae7af2
 	int memcachelimit;
 	int prefetchframes;
 	short frameserverport;
