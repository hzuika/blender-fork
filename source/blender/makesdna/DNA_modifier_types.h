--- conflicted
+++ resolved
@@ -454,11 +454,7 @@
   MOD_BEVEL_VMESH_CUTOFF,
 };
 
-<<<<<<< HEAD
-typedef struct SmokeModifierData {
-=======
 typedef struct FluidModifierData {
->>>>>>> fcc6e948
   ModifierData modifier;
 
   struct FluidDomainSettings *domain;
