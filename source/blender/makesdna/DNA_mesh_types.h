/*
 * ***** BEGIN GPL LICENSE BLOCK *****
 *
 * This program is free software; you can redistribute it and/or
 * modify it under the terms of the GNU General Public License
 * as published by the Free Software Foundation; either version 2
 * of the License, or (at your option) any later version.
 *
 * This program is distributed in the hope that it will be useful,
 * but WITHOUT ANY WARRANTY; without even the implied warranty of
 * MERCHANTABILITY or FITNESS FOR A PARTICULAR PURPOSE.  See the
 * GNU General Public License for more details.
 *
 * You should have received a copy of the GNU General Public License
 * along with this program; if not, write to the Free Software Foundation,
 * Inc., 51 Franklin Street, Fifth Floor, Boston, MA 02110-1301, USA.
 *
 * The Original Code is Copyright (C) 2001-2002 by NaN Holding BV.
 * All rights reserved.
 *
 * The Original Code is: all of this file.
 *
 * Contributor(s): none yet.
 *
 * ***** END GPL LICENSE BLOCK *****
 */
#ifndef DNA_MESH_TYPES_H
#define DNA_MESH_TYPES_H

/** \file DNA_mesh_types.h
 *  \ingroup DNA
 */

#include "DNA_defs.h"
#include "DNA_listBase.h"
#include "DNA_ID.h"
#include "DNA_customdata_types.h"

struct DerivedMesh;
struct Ipo;
struct Key;
struct Material;
struct MVert;
struct MEdge;
struct MFace;
struct MCol;
struct MSticky;
struct Mesh;
struct OcInfo;
struct Multires;
struct EditMesh;
struct AnimData;

typedef struct Mesh {
	ID id;
	struct AnimData *adt;		/* animation data (must be immediately after id for utilities to use it) */

	struct BoundBox *bb;
	
	struct Ipo *ipo  DNA_DEPRECATED;  /* old animation system, deprecated for 2.5 */
	struct Key *key;
	struct Material **mat;

	struct MFace *mface;	/* array of mesh object mode faces */
	struct MTFace *mtface;	/* store face UV's and texture here */
	struct TFace *tface;	/* depecrated, use mtface */
	struct MVert *mvert;	/* array of verts */
	struct MEdge *medge;	/* array of edges */
	struct MDeformVert *dvert;	/* deformgroup vertices */
	struct MCol *mcol;		/* array of colors, this must be the number of faces * 4 */
	struct MSticky *msticky;
	struct Mesh *texcomesh;
	struct MSelect *mselect;
	
	struct EditMesh *edit_mesh;	/* not saved in file! */

	struct CustomData vdata, edata, fdata;

	int totvert, totedge, totface, totselect;
	
	/* the last selected vertex/edge/face are used for the active face however
	 * this means the active face must always be selected, this is to keep track
	 * of the last selected face and is similar to the old active face flag where
	 * the face does not need to be selected, -1 is inactive */
	int act_face; 

	/* texture space, copied as one block in editobject.c */
	float loc[3];
	float size[3];
	float rot[3];

	short texflag, drawflag;
	short smoothresh, flag;

	short subdiv  DNA_DEPRECATED, subdivr  DNA_DEPRECATED;
	char subsurftype  DNA_DEPRECATED; /* only kept for backwards compat, not used anymore */
	char editflag;

	short totcol;

	struct Multires *mr DNA_DEPRECATED; /* deprecated multiresolution modeling data, only keep for loading old files */
} Mesh;

/* deprecated by MTFace, only here for file reading */
typedef struct TFace {
	void *tpage;	/* the faces image for the active UVLayer */
	float uv[4][2];
	unsigned int col[4];
	char flag, transp;
	short mode, tile, unwrap;
} TFace;

/* **************** MESH ********************* */

/* texflag */
#define AUTOSPACE	1

/* me->editflag */
#define ME_EDIT_MIRROR_X (1 << 0)
#define ME_EDIT_MIRROR_Y (1 << 1) // unused so far
#define ME_EDIT_MIRROR_Z (1 << 2) // unused so far

#define ME_EDIT_PAINT_MASK (1 << 3)
#define ME_EDIT_MIRROR_TOPO (1 << 4)
#define ME_EDIT_VERT_SEL (1 << 5)

/* we cant have both flags enabled at once,
 * flags defined in DNA_scene_types.h */
#define ME_EDIT_PAINT_SEL_MODE(_me)  (                                        \
	(_me->editflag & ME_EDIT_PAINT_MASK) ? SCE_SELECT_FACE :                  \
		(_me->editflag & ME_EDIT_VERT_SEL) ? SCE_SELECT_VERTEX :              \
			0                                                                 \
	)

/* me->flag */
/* #define ME_ISDONE		1 */
#define ME_DEPRECATED	2
#define ME_TWOSIDED		4
#define ME_UVEFFECT		8
#define ME_VCOLEFFECT	16
#define ME_AUTOSMOOTH	32
#define ME_SMESH		64
#define ME_SUBSURF		128
#define ME_OPT_EDGES	256
#define ME_DS_EXPAND	512

/* me->drawflag, short */
#define ME_DRAWEDGES	(1 << 0)
#define ME_DRAWFACES	(1 << 1)
#define ME_DRAWNORMALS	(1 << 2)
#define ME_DRAW_VNORMALS (1 << 3)

#define ME_ALLEDGES		(1 << 4)
#define ME_HIDDENEDGES  (1 << 5)

#define ME_DRAWCREASES	(1 << 6)
#define ME_DRAWSEAMS    (1 << 7)
#define ME_DRAWSHARP    (1 << 8)
#define ME_DRAWBWEIGHTS	(1 << 9)

#define ME_DRAWEXTRA_EDGELEN  (1 << 10)
#define ME_DRAWEXTRA_FACEAREA (1 << 11)
#define ME_DRAWEXTRA_FACEANG  (1 << 12)

<<<<<<< HEAD
#define ME_DRAW_FREESTYLE_EDGE (1 << 13)
#define ME_DRAW_FREESTYLE_FACE (1 << 14)
=======
/* debug only option */
#define ME_DRAWEXTRA_INDICES (1 << 13)
>>>>>>> 0059b8dd

/* old global flags:
#define G_DRAWEDGES		(1 << 18)
#define G_DRAWFACES		(1 <<  7)
#define G_DRAWNORMALS	(1 <<  6)
#define G_DRAW_VNORMALS	(1 << 14)

#define G_ALLEDGES		(1 << 11)
#define G_HIDDENEDGES   (1 << 21)

#define G_DRAWCREASES	(1 << 19)
#define G_DRAWSEAMS     (1 << 20)
#define G_DRAWSHARP     (1 << 28)
#define G_DRAWBWEIGHTS	(1 << 31)

#define G_DRAW_EDGELEN  (1 << 22) 
#define G_DRAW_FACEAREA (1 << 23)
#define G_DRAW_EDGEANG  (1 << 24)
*/



/* Subsurf Type */
#define ME_CC_SUBSURF 		0
#define ME_SIMPLE_SUBSURF 	1

#define MESH_MAX_VERTS 2000000000L

/* this is so we can save bmesh files that load in trunk, ignoring NGons
 * will eventually be removed */

#if 0 /* enable in bmesh branch only for now */
#define USE_MESH_FORWARDS_COMAT
#endif


#endif<|MERGE_RESOLUTION|>--- conflicted
+++ resolved
@@ -162,13 +162,11 @@
 #define ME_DRAWEXTRA_FACEAREA (1 << 11)
 #define ME_DRAWEXTRA_FACEANG  (1 << 12)
 
-<<<<<<< HEAD
-#define ME_DRAW_FREESTYLE_EDGE (1 << 13)
-#define ME_DRAW_FREESTYLE_FACE (1 << 14)
-=======
 /* debug only option */
 #define ME_DRAWEXTRA_INDICES (1 << 13)
->>>>>>> 0059b8dd
+
+#define ME_DRAW_FREESTYLE_EDGE (1 << 14)
+#define ME_DRAW_FREESTYLE_FACE (1 << 15)
 
 /* old global flags:
 #define G_DRAWEDGES		(1 << 18)
