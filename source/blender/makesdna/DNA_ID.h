--- conflicted
+++ resolved
@@ -214,12 +214,12 @@
 	int us;
 	int icon_id;
 	IDProperty *properties;
-<<<<<<< HEAD
+
+	IDOverride *override;  /* Reference linked ID which this one overrides. */
+
 	void *py_instance;
-=======
-	IDOverride *override;  /* Reference linked ID which this one overrides. */
-	void *pad_v1;
->>>>>>> d60a1c30
+
+	void *pad1;
 } ID;
 
 /**
