--- conflicted
+++ resolved
@@ -33,7 +33,6 @@
   char name[64]; /* MAX_NAME */
 } CustomTag;
 
-<<<<<<< HEAD
 #ifdef WITH_ASSET_REPO_INFO
 typedef struct AssetCatalog {
   struct AssetCatalog *next, *prev;
@@ -48,7 +47,6 @@
 extern AssetRepositoryInfo *G_asset_repository_info;
 #endif
 
-=======
 /**
  * \brief The meta-data of an asset.
  * By creating and giving this for a data-block (#ID.asset_data), the data-block becomes an asset.
@@ -57,7 +55,6 @@
  *       attached to! That way, asset information of a file can be read, without reading anything
  *       more than that from the file. So pointers to other IDs or ID data are strictly forbidden.
  */
->>>>>>> 31acdbed
 typedef struct AssetData {
   /** Thumbnail image of the data-block. Duplicate of the referenced ID preview. */
   struct PreviewImage *preview;
