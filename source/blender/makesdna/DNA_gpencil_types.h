/*
 * This program is free software; you can redistribute it and/or
 * modify it under the terms of the GNU General Public License
 * as published by the Free Software Foundation; either version 2
 * of the License, or (at your option) any later version.
 *
 * This program is distributed in the hope that it will be useful,
 * but WITHOUT ANY WARRANTY; without even the implied warranty of
 * MERCHANTABILITY or FITNESS FOR A PARTICULAR PURPOSE.  See the
 * GNU General Public License for more details.
 *
 * You should have received a copy of the GNU General Public License
 * along with this program; if not, write to the Free Software Foundation,
 * Inc., 51 Franklin Street, Fifth Floor, Boston, MA 02110-1301, USA.
 *
 * The Original Code is Copyright (C) 2008, Blender Foundation.
 * This is a new part of Blender
 */

/** \file
 * \ingroup DNA
 */

#pragma once

#include "DNA_ID.h"
#include "DNA_brush_types.h"
#include "DNA_listBase.h"

#ifdef __cplusplus
extern "C" {
#endif

struct AnimData;
struct Curve;
struct MDeformVert;
struct Curve;

#define GP_DEFAULT_PIX_FACTOR 1.0f
#define GP_DEFAULT_GRID_LINES 4
#define GP_MAX_INPUT_SAMPLES 10

#define GP_MATERIAL_BUFFER_LEN 256

#define GP_DEFAULT_CURVE_RESOLUTION 32
#define GP_DEFAULT_CURVE_ERROR 0.1f
#define GP_DEFAULT_CURVE_EDIT_CORNER_ANGLE M_PI_2

#define GPENCIL_MIN_FILL_FAC 0.05f
#define GPENCIL_MAX_FILL_FAC 8.0f

/* ***************************************** */
/* GP Stroke Points */

/* 'Control Point' data for primitives and curves */
typedef struct bGPDcontrolpoint {
  /** X and y coordinates of control point. */
  float x, y, z;
  /** Point color. */
  float color[4];
  /** Radius. */
  int size;
} bGPDcontrolpoint;

typedef struct bGPDspoint_Runtime {
  /** Original point (used to dereference evaluated data) */
  struct bGPDspoint *pt_orig;
  /** Original index array position */
  int idx_orig;
  char _pad0[4];
} bGPDspoint_Runtime;

/* Grease-Pencil Annotations - 'Stroke Point'
 * -> Coordinates may either be 2d or 3d depending on settings at the time
 * -> Coordinates of point on stroke, in proportions of window size
 *    This assumes that the bottom-left corner is (0,0)
 */
typedef struct bGPDspoint {
  /** Co-ordinates of point (usually 2d, but can be 3d as well). */
  float x, y, z;
  /** Pressure of input device (from 0 to 1) at this point. */
  float pressure;
  /** Color strength (used for alpha factor). */
  float strength;
  /** Seconds since start of stroke. */
  float time;
  /** Additional options. */
  int flag;

  /** Factor of uv along the stroke. */
  float uv_fac;
  /** Uv rotation for dot mode. */
  float uv_rot;
  /** Uv for fill mode */
  float uv_fill[2];

  /** Vertex Color RGBA (A=mix factor). */
  float vert_color[4];

  /** Runtime data */
  char _pad2[4];

  bGPDspoint_Runtime runtime;
} bGPDspoint;

/** #bGPDspoint.flag */
typedef enum eGPDspoint_Flag {
  /* stroke point is selected (for editing) */
  GP_SPOINT_SELECT = (1 << 0),

  /* stroke point is tagged (for some editing operation) */
  GP_SPOINT_TAG = (1 << 1),
  /* stroke point is temp tagged (for some editing operation) */
  GP_SPOINT_TEMP_TAG = (1 << 2),
<<<<<<< HEAD
  /* Stroke point is "linked" to control point of bezier handle. */
  GP_SPOINT_IS_BEZT_CONTROL = (1 << 3),
=======
  /* stroke point is temp tagged (for some editing operation) */
  GP_SPOINT_TEMP_TAG2 = (1 << 3),
>>>>>>> a6f3bb36
} eGPSPoint_Flag;

/* ***************************************** */
/* GP Fill - Triangle Tessellation Data */

/* Grease-Pencil Annotations - 'Triangle'
 * -> A triangle contains the index of three vertices for filling the stroke
 *    This is only used if high quality fill is enabled
 */
typedef struct bGPDtriangle {
  /* indices for tessellated triangle used for GP Fill */
  unsigned int verts[3];
} bGPDtriangle;

/* ***************************************** */

/* ***************************************** */
/* GP Palettes (Deprecated - 2.78 - 2.79 only) */

/* color of palettes */
typedef struct bGPDpalettecolor {
  struct bGPDpalettecolor *next, *prev;
  /** Color name. Must be unique. */
  char info[64];
  float color[4];
  /** Color that should be used for drawing "fills" for strokes. */
  float fill[4];
  /** Settings for palette color. */
  short flag;
  /** Padding for compiler alignment error. */
  char _pad[6];
} bGPDpalettecolor;

/** #bGPDpalettecolor.flag */
typedef enum eGPDpalettecolor_Flag {
  /* color is active */
  /* PC_COLOR_ACTIVE = (1 << 0), */ /* UNUSED */
  /* don't display color */
  PC_COLOR_HIDE = (1 << 1),
  /* protected from further editing */
  PC_COLOR_LOCKED = (1 << 2),
  /* do onion skinning */
  PC_COLOR_ONIONSKIN = (1 << 3),
  /* "volumetric" strokes */
  PC_COLOR_VOLUMETRIC = (1 << 4),
} eGPDpalettecolor_Flag;

/* palette of colors */
typedef struct bGPDpalette {
  struct bGPDpalette *next, *prev;

  /** Pointer to individual colors. */
  ListBase colors;
  /** Palette name. Must be unique. */
  char info[64];

  short flag;
  char _pad[6];
} bGPDpalette;

/** #bGPDpalette.flag */
typedef enum eGPDpalette_Flag {
  /* palette is active */
  PL_PALETTE_ACTIVE = (1 << 0),
} eGPDpalette_Flag;

/* ***************************************** */
/* GP Curve Point */

typedef struct bGPDcpoint_Runtime {
  /* Original curve point */
  struct bGPDcurve_point *gpc_pt_orig;
  /* Original index array position */
  int idx_orig;
  char _pad0[4];
} bGPDcpoint_Runtime;

typedef struct bGPDcurve_point {
  /** Bezier Triple for the handles and control points. */
  BezTriple bezt;
  /** Pressure of input device (from 0 to 1) at this point. */
  float pressure;
  /** Color strength (used for alpha factor). */
  float strength;
  /** Index of corresponding point in gps->points. */
  int point_index;

  /** Additional options. */
  int flag;

  /** Factor of uv along the stroke. */
  float uv_fac;
  /** Uv rotation for dot mode. */
  float uv_rot;
  /** Uv for fill mode. */
  float uv_fill[2];

  /** Vertex Color RGBA (A=mix factor). */
  float vert_color[4];

  bGPDcpoint_Runtime runtime;
} bGPDcurve_point;

/* bGPDcurve_point->flag */
typedef enum eGPDcurve_point_Flag {
  GP_CURVE_POINT_SELECT = (1 << 0),
  GP_CURVE_POINT_TAG = (1 << 1),
} eGPDcurve_point_Flag;

/* ***************************************** */
/* GP Curve */

/* Curve for Bezier Editing. */
typedef struct bGPDcurve {
  /** Array of curve points. */
  bGPDcurve_point *curve_points;
  /** Total number of curve points. */
  int tot_curve_points;
  /** General flag. */
  short flag;
  char _pad[2];
  /** Vertex weight data. */
  struct MDeformVert *dvert;
  void *_pad2;

} bGPDcurve;

/* bGPDcurve_Flag->flag */
typedef enum bGPDcurve_Flag {
  /* GP_CURVE_NEEDS_STROKE_UPDATE = (1 << 0), */ /* Deprecated */
  /* Curve is selected */
  GP_CURVE_SELECT = (1 << 1),
} bGPDcurve_Flag;

/* ***************************************** */
/* GP Strokes */

/* Runtime temp data for bGPDstroke */
typedef struct bGPDstroke_Runtime {
  /** temporary layer name only used during copy/paste to put the stroke in the original layer */
  char tmp_layerinfo[128];

  /** Runtime falloff factor (only for transform). */
  float multi_frame_falloff;

  /** Vertex offset in the vbo where this stroke starts. */
  int stroke_start;
  /** Triangle offset in the ibo where this fill starts. */
  int fill_start;
  /** Curve Handles offset in the ibo where this handle starts. */
  int curve_start;

  /** Original stroke (used to dereference evaluated data) */
  struct bGPDstroke *gps_orig;
  void *_pad2;
} bGPDstroke_Runtime;

/* Grease-Pencil Annotations - 'Stroke'
 * -> A stroke represents a (simplified version) of the curve
 *    drawn by the user in one 'mouse-down'->'mouse-up' operation
 */
typedef struct bGPDstroke {
  struct bGPDstroke *next, *prev;

  /** Array of data-points for stroke. */
  bGPDspoint *points;
  /** Tessellated triangles for GP Fill. */
  bGPDtriangle *triangles;
  /** Number of data-points in array. */
  int totpoints;
  /** Number of triangles in array. */
  int tot_triangles;

  /** Thickness of stroke. */
  short thickness;
  /** Various settings about this stroke. */
  short flag, _pad[2];

  /** Init time of stroke. */
  double inittime;

  /** Color name. */
  char colorname[128] DNA_DEPRECATED;

  /** Material index. */
  int mat_nr;
  /** Caps mode for each stroke extreme */
  short caps[2];

  /** gradient control along y for color */
  float hardeness;
  /** factor xy of shape for dots gradients */
  float aspect_ratio[2];

  /** Factor of opacity for Fill color (used by opacity modifier). */
  float fill_opacity_fac;

  /** Min of the bound box used to speedup painting operators. */
  float boundbox_min[3];
  /** Max of the bound box used to speedup painting operators. */
  float boundbox_max[3];

  /** UV rotation */
  float uv_rotation;
  /** UV translation (X and Y axis) */
  float uv_translation[2];
  float uv_scale;

  /** Stroke selection index.*/
  int select_index;
  char _pad4[4];

  /** Vertex weight data. */
  struct MDeformVert *dvert;
  void *_pad3;

  /** Vertex Color for Fill (one for all stroke, A=mix factor). */
  float vert_color_fill[4];

  /** Curve used to edit the stroke using Bezier handlers. */
  struct bGPDcurve *editcurve;

  bGPDstroke_Runtime runtime;
} bGPDstroke;

/** #bGPDstroke.flag */
typedef enum eGPDstroke_Flag {
  /* stroke is in 3d-space */
  GP_STROKE_3DSPACE = (1 << 0),
  /* stroke is in 2d-space */
  GP_STROKE_2DSPACE = (1 << 1),
  /* stroke is in 2d-space (but with special 'image' scaling) */
  GP_STROKE_2DIMAGE = (1 << 2),
  /* stroke is selected */
  GP_STROKE_SELECT = (1 << 3),
  /* Flag used to indicate that stroke is closed and draw edge between last and first point */
  GP_STROKE_CYCLIC = (1 << 7),
  /* Flag used to indicate that stroke is used for fill close and must use
   * fill color for stroke and no fill area */
  GP_STROKE_NOFILL = (1 << 8),
  /* only for use with stroke-buffer (while drawing arrows) */
  GP_STROKE_USE_ARROW_START = (1 << 12),
  /* only for use with stroke-buffer (while drawing arrows) */
  GP_STROKE_USE_ARROW_END = (1 << 13),
  /* Tag for update geometry */
  GP_STROKE_TAG = (1 << 14),
  /* only for use with stroke-buffer (while drawing eraser) */
  GP_STROKE_ERASER = (1 << 15),
} eGPDstroke_Flag;

/** #bGPDstroke.caps */
typedef enum eGPDstroke_Caps {
  /* type of extreme */
  GP_STROKE_CAP_ROUND = 0,
  GP_STROKE_CAP_FLAT = 1,

  /* Keep last. */
  GP_STROKE_CAP_MAX,
} GPDstroke_Caps;

/* Arrows ----------------------- */

/** #bGPDataRuntime.arrowstyle */
typedef enum eGPDstroke_Arrowstyle {
  GP_STROKE_ARROWSTYLE_NONE = 0,
  GP_STROKE_ARROWSTYLE_SEGMENT = 2,
  GP_STROKE_ARROWSTYLE_OPEN = 3,
  GP_STROKE_ARROWSTYLE_CLOSED = 4,
  GP_STROKE_ARROWSTYLE_SQUARE = 6,
} eGPDstroke_Arrowstyle;

/* ***************************************** */
/* GP Frame */

/* Runtime temp data for bGPDframe */
typedef struct bGPDframe_Runtime {
  /** Index of this frame in the listbase of frames. */
  int frameid;
  /** Onion offset from active frame. 0 if not onion. INT_MAX to bypass frame. */
  int onion_id;

  /** Original frame (used to dereference evaluated data) */
  struct bGPDframe *gpf_orig;
} bGPDframe_Runtime;

/* Grease-Pencil Annotations - 'Frame'
 * -> Acts as storage for the 'image' formed by strokes
 */
typedef struct bGPDframe {
  struct bGPDframe *next, *prev;

  /** List of the simplified 'strokes' that make up the frame's data. */
  ListBase strokes;

  /** Frame number of this frame. */
  int framenum;

  /** Temp settings. */
  short flag;
  /** Keyframe type (eBezTriple_KeyframeType). */
  short key_type;

  bGPDframe_Runtime runtime;
} bGPDframe;

/* bGPDframe->flag */
typedef enum eGPDframe_Flag {
  /* frame is being painted on */
  GP_FRAME_PAINT = (1 << 0),
  /* for editing in Action Editor */
  GP_FRAME_SELECT = (1 << 1),
  /* Line Art generation */
  GP_FRAME_LRT_CLEARED = (1 << 2),
} eGPDframe_Flag;

/* ***************************************** */
/* GP Layer */

/* List of masking layers. */
typedef struct bGPDlayer_Mask {
  struct bGPDlayer_Mask *next, *prev;
  char name[128];
  short flag;
  /** Index for sorting. Only valid while sorting algorithm is running. */
  short sort_index;
  char _pad[4];
} bGPDlayer_Mask;

/* bGPDlayer_Mask->flag */
typedef enum ebGPDlayer_Mask_Flag {
  /* Mask is hidden. */
  GP_MASK_HIDE = (1 << 0),
  /* Mask is inverted. */
  GP_MASK_INVERT = (1 << 1),
} ebGPDlayer_Mask_Flag;

/* Runtime temp data for bGPDlayer */
typedef struct bGPDlayer_Runtime {
  /** Id for dynamic icon used to show annotation color preview for layer. */
  int icon_id;
  char _pad[4];
  /** Original layer (used to dereference evaluated data) */
  struct bGPDlayer *gpl_orig;
} bGPDlayer_Runtime;

/* Grease-Pencil Annotations - 'Layer' */
typedef struct bGPDlayer {
  struct bGPDlayer *next, *prev;

  /** List of annotations to display for frames (bGPDframe list). */
  ListBase frames;
  /** Active frame (should be the frame that is currently being displayed). */
  bGPDframe *actframe;

  /** Settings for layer. */
  short flag;
  /** Per-layer onion-skinning flags (eGPDlayer_OnionFlag). */
  short onion_flag;

  /** Color for strokes in layers. Used for annotations, and for ruler
   * (which uses GPencil internally). */
  float color[4];
  /** Fill color for strokes in layers. Not used anymore (was only for). */
  float fill[4];

  /** Name/reference info for this layer (i.e. "director's comments, 12/.3")
   * needs to be kept unique, as it's used as the layer identifier */
  char info[128];

  /** Thickness to apply to strokes (Annotations). */
  short thickness;
  /** Used to filter groups of layers in modifiers. */
  short pass_index;

  /** Parent object. */
  struct Object *parent;
  /** Inverse matrix (only used if parented). */
  float inverse[4][4];
  /** String describing subobject info, MAX_ID_NAME-2. */
  char parsubstr[64];
  short partype;

  /** Thickness adjustment. */
  short line_change;
  /** Color used to tint layer, alpha value is used as factor. */
  float tintcolor[4];
  /** Opacity of the layer. */
  float opacity;
  /** Name of the layer used to filter render output. */
  char viewlayername[64];

  /** Blend modes. */
  int blend_mode;
  /** Vertex Paint opacity by Layer. */
  float vertex_paint_opacity;

  /* annotation onion skin */
  /**
   * Ghosts Before: max number of ghost frames to show between
   * active frame and the one before it (0 = only the ghost itself).
   */
  short gstep;
  /**
   * Ghosts After: max number of ghost frames to show after
   * active frame and the following it    (0 = only the ghost itself).
   */
  short gstep_next;

  /** Color for ghosts before the active frame. */
  float gcolor_prev[3];
  /** Color for ghosts after the active frame. */
  float gcolor_next[3];
  char _pad1[4];

  /** Mask list (bGPDlayer_Mask). */
  ListBase mask_layers;
  /** Current Mask index (noted base 1). */
  int act_mask;
  char _pad2[4];

  /** Layer transforms. */
  float location[3], rotation[3], scale[3];
  float layer_mat[4][4], layer_invmat[4][4];
  char _pad3[4];

  bGPDlayer_Runtime runtime;
} bGPDlayer;

/* bGPDlayer->flag */
typedef enum eGPDlayer_Flag {
  /* don't display layer */
  GP_LAYER_HIDE = (1 << 0),
  /* protected from further editing */
  GP_LAYER_LOCKED = (1 << 1),
  /* layer is 'active' layer being edited */
  GP_LAYER_ACTIVE = (1 << 2),
  /* draw points of stroke for debugging purposes */
  GP_LAYER_DRAWDEBUG = (1 << 3),
  /* Flag used to display in Paint mode only layers with keyframe */
  GP_LAYER_SOLO_MODE = (1 << 4),
  /* for editing in Action Editor */
  GP_LAYER_SELECT = (1 << 5),
  /* current frame for layer can't be changed */
  GP_LAYER_FRAMELOCK = (1 << 6),
  /* don't render xray (which is default) */
  GP_LAYER_NO_XRAY = (1 << 7),
  /* "volumetric" strokes */
  GP_LAYER_VOLUMETRIC = (1 << 10),
  /* Use Scene lights */
  GP_LAYER_USE_LIGHTS = (1 << 11),
  /* Unlock color */
  GP_LAYER_UNLOCK_COLOR = (1 << 12),
  /* Mask Layer */
  GP_LAYER_USE_MASK = (1 << 13), /*TODO: DEPRECATED */
  /* Ruler Layer */
  GP_LAYER_IS_RULER = (1 << 14),
} eGPDlayer_Flag;

/** #bGPDlayer.onion_flag */
typedef enum eGPDlayer_OnionFlag {
  /* do onion skinning */
  GP_LAYER_ONIONSKIN = (1 << 0),
} eGPDlayer_OnionFlag;

/** #bGPDlayer.blend_mode */
typedef enum eGPLayerBlendModes {
  eGplBlendMode_Regular = 0,
  eGplBlendMode_HardLight = 1,
  eGplBlendMode_Add = 2,
  eGplBlendMode_Subtract = 3,
  eGplBlendMode_Multiply = 4,
  eGplBlendMode_Divide = 5,
} eGPLayerBlendModes;

/* ***************************************** */
/* GP Datablock */

/* Runtime temp data for bGPdata */
typedef struct bGPdata_Runtime {
  /** Stroke buffer. */
  void *sbuffer;
  /** Temp batches cleared after drawing. */
  struct GPUBatch *sbuffer_stroke_batch;
  struct GPUBatch *sbuffer_fill_batch;
  /** Temp stroke used for drawing. */
  struct bGPDstroke *sbuffer_gps;

  /** Animation playing flag. */
  short playing;

  /** Material index of the stroke. */
  short matid;

  /* Stroke Buffer data (only used during paint-session)
   * - buffer must be initialized before use, but freed after
   *   whole paint operation is over
   */
  /** Flags for stroke that cache represents. */
  short sbuffer_sflag;
  char _pad1[2];
  /** Number of elements currently used in cache. */
  int sbuffer_used;
  /** Number of total elements available in cache. */
  int sbuffer_size;

  /** Vertex Color applied to Fill (while drawing). */
  float vert_color_fill[4];

  /** Arrow points for stroke corners **/
  float arrow_start[8];
  float arrow_end[8];
  /* Arrow style for each corner */
  int arrow_start_style;
  int arrow_end_style;

  /** Number of control-points for stroke. */
  int tot_cp_points;
  char _pad2[4];
  /** Array of control-points for stroke. */
  bGPDcontrolpoint *cp_points;
  /** Brush pointer */
  Brush *sbuffer_brush;
  struct GpencilBatchCache *gpencil_cache;
} bGPdata_Runtime;

/* grid configuration */
typedef struct bGPgrid {
  float color[3];
  float scale[2];
  float offset[2];
  char _pad1[4];

  int lines;
  char _pad[4];
} bGPgrid;

/* Grease-Pencil Annotations - 'DataBlock' */
typedef struct bGPdata {
  /** Grease Pencil data is a data-block. */
  ID id;
  /** Animation data - for animating draw settings. */
  struct AnimData *adt;

  /* Grease-Pencil data */
  /** bGPDlayer. */
  ListBase layers;
  /** Settings for this data-block. */
  int flag;
  /** Default resolution for generated curves using curve editing method. */
  int curve_edit_resolution;

  /* Palettes */
  /** List of bGPDpalette's   - Deprecated (2.78 - 2.79 only). */
  ListBase palettes DNA_DEPRECATED;

  /* 3D Viewport/Appearance Settings */
  /** Factor to define pixel size conversion. */
  float pixfactor;
  /** Color for edit line. */
  float line_color[4];

  /* Onion skinning */
  /** Onion alpha factor change. */
  float onion_factor;
  /** Onion skinning range (eGP_OnionModes). */
  int onion_mode;
  /** Onion skinning flags (eGPD_OnionFlag). */
  int onion_flag;
  /**
   * Ghosts Before: max number of ghost frames to show between
   * active frame and the one before it (0 = only the ghost itself).
   */
  short gstep;
  /** Ghosts After: max number of ghost frames to show after
   * active frame and the following it (0 = only the ghost itself).
   */
  short gstep_next;

  /** Optional color for ghosts before the active frame. */
  float gcolor_prev[3];
  /** Optional color for ghosts after the active frame. */
  float gcolor_next[3];

  /** Offset for drawing over surfaces to keep strokes on top. */
  float zdepth_offset;
  /** Materials array. */
  struct Material **mat;
  /** Total materials. */
  short totcol;

  /* stats */
  short totlayer;
  short totframe;
  char _pad2[6];
  int totstroke;
  int totpoint;

  /** Draw mode for strokes (eGP_DrawMode). */
  short draw_mode;
  /** Keyframe type for onion filter  (eBezTriple_KeyframeType plus All option) */
  short onion_keytype;

  /** Stroke selection last index. Used to generate a unique selection index. */
  int select_last_index;
  char _pad3[4];

  bGPgrid grid;

  bGPdata_Runtime runtime;
} bGPdata;

/**
 * #bGPdata.flag
 *
 * NOTE: A few flags have been deprecated since early 2.5,
 *       since they have been made redundant by interaction
 *       changes made during the porting process.
 */
typedef enum eGPdata_Flag {
  /* data-block is used for "annotations"
   * NOTE: This flag used to be used in 2.4x, but should hardly ever have been set.
   *       We can use this freely now, as all GP data-blocks from pre-2.8 will get
   *       set on file load (as many old use cases are for "annotations" only)
   */
  GP_DATA_ANNOTATIONS = (1 << 0),

  /* show debugging info in viewport (i.e. status print) */
  GP_DATA_DISPINFO = (1 << 1),
  /* in Action Editor, show as expanded channel */
  GP_DATA_EXPAND = (1 << 2),

  /* is the block overriding all clicks? */
  /* GP_DATA_EDITPAINT = (1 << 3), */

  /* ------------------------------------------------ DEPRECATED */
  /* new strokes are added in viewport space */
  GP_DATA_VIEWALIGN = (1 << 4),

  /* Project into the screen's Z values */
  GP_DATA_DEPTH_VIEW = (1 << 5),
  GP_DATA_DEPTH_STROKE = (1 << 6),

  GP_DATA_DEPTH_STROKE_ENDPOINTS = (1 << 7),
  /* ------------------------------------------------ DEPRECATED */

  /* Stroke Editing Mode - Toggle to enable alternative keymap
   * for easier editing of stroke points */
  GP_DATA_STROKE_EDITMODE = (1 << 8),

  /* Main flag to switch onion skinning on/off */
  GP_DATA_SHOW_ONIONSKINS = (1 << 9),

  /* Batch drawing cache need to be recalculated */
  GP_DATA_CACHE_IS_DIRTY = (1 << 11),

  /* Stroke Paint Mode - Toggle paint mode */
  GP_DATA_STROKE_PAINTMODE = (1 << 12),
  /* Stroke Editing Mode - Toggle sculpt mode */
  GP_DATA_STROKE_SCULPTMODE = (1 << 13),
  /* Stroke Editing Mode - Toggle weight paint mode */
  GP_DATA_STROKE_WEIGHTMODE = (1 << 14),

  /* keep stroke thickness unchanged when zoom change */
  GP_DATA_STROKE_KEEPTHICKNESS = (1 << 15),

  /* Allow edit several frames at the same time */
  GP_DATA_STROKE_MULTIEDIT = (1 << 16),

  /* Vertex Paint Mode - Toggle paint mode */
  GP_DATA_STROKE_VERTEXMODE = (1 << 18),

  /* Autolock not active layers */
  GP_DATA_AUTOLOCK_LAYERS = (1 << 20),

  /* Enable Bezier Editing Curve (a submode of Edit mode). */
  GP_DATA_CURVE_EDIT_MODE = (1 << 21),
  /* Use adaptive curve resolution */
  GP_DATA_CURVE_ADAPTIVE_RESOLUTION = (1 << 22),
} eGPdata_Flag;

/* gpd->onion_flag */
typedef enum eGPD_OnionFlag {
  /* use custom color for ghosts before current frame */
  GP_ONION_GHOST_PREVCOL = (1 << 0),
  /* use custom color for ghosts after current frame */
  GP_ONION_GHOST_NEXTCOL = (1 << 1),
  /* always show onion skins (i.e. even during renders/animation playback) */
  GP_ONION_GHOST_ALWAYS = (1 << 2),
  /* use fade color in onion skin */
  GP_ONION_FADE = (1 << 3),
  /* Loop showing first frame after last frame */
  GP_ONION_LOOP = (1 << 4),
} eGPD_OnionFlag;

/* gpd->onion_mode */
typedef enum eGP_OnionModes {
  GP_ONION_MODE_ABSOLUTE = 0,
  GP_ONION_MODE_RELATIVE = 1,
  GP_ONION_MODE_SELECTED = 2,
} eGP_OnionModes;

/* xray modes (Depth Ordering) */
typedef enum eGP_DepthOrdering {
  GP_XRAY_FRONT = 0,
  GP_XRAY_3DSPACE = 1,
} eGP_DepthOrdering;

/* draw modes (Use 2D or 3D position) */
typedef enum eGP_DrawMode {
  GP_DRAWMODE_2D = 0,
  GP_DRAWMODE_3D = 1,
} eGP_DrawMode;

/* ***************************************** */
/* Mode Checking Macros */

/* Check if 'multiedit sessions' is enabled */
#define GPENCIL_MULTIEDIT_SESSIONS_ON(gpd) \
  ((gpd) && \
   ((gpd)->flag & \
    (GP_DATA_STROKE_PAINTMODE | GP_DATA_STROKE_EDITMODE | GP_DATA_STROKE_SCULPTMODE | \
     GP_DATA_STROKE_WEIGHTMODE | GP_DATA_STROKE_VERTEXMODE)) && \
   ((gpd)->flag & GP_DATA_STROKE_MULTIEDIT))

#define GPENCIL_CURVE_EDIT_SESSIONS_ON(gpd) \
  ((gpd) && ((gpd)->flag & (GP_DATA_STROKE_EDITMODE)) && ((gpd)->flag & GP_DATA_CURVE_EDIT_MODE))

/* Macros to check grease pencil modes */
#define GPENCIL_ANY_MODE(gpd) \
  ((gpd) && ((gpd)->flag & \
             (GP_DATA_STROKE_PAINTMODE | GP_DATA_STROKE_EDITMODE | GP_DATA_STROKE_SCULPTMODE | \
              GP_DATA_STROKE_WEIGHTMODE | GP_DATA_STROKE_VERTEXMODE)))
#define GPENCIL_EDIT_MODE(gpd) ((gpd) && ((gpd)->flag & GP_DATA_STROKE_EDITMODE))
#define GPENCIL_ANY_EDIT_MODE(gpd) \
  ((gpd) && ((gpd)->flag & \
             (GP_DATA_STROKE_EDITMODE | GP_DATA_STROKE_SCULPTMODE | GP_DATA_STROKE_WEIGHTMODE)))
#define GPENCIL_PAINT_MODE(gpd) ((gpd) && (gpd->flag & GP_DATA_STROKE_PAINTMODE))
#define GPENCIL_SCULPT_MODE(gpd) ((gpd) && (gpd->flag & GP_DATA_STROKE_SCULPTMODE))
#define GPENCIL_WEIGHT_MODE(gpd) ((gpd) && (gpd->flag & GP_DATA_STROKE_WEIGHTMODE))
#define GPENCIL_VERTEX_MODE(gpd) ((gpd) && (gpd->flag & GP_DATA_STROKE_VERTEXMODE))
#define GPENCIL_SCULPT_OR_WEIGHT_MODE(gpd) \
  ((gpd) && ((gpd)->flag & (GP_DATA_STROKE_SCULPTMODE | GP_DATA_STROKE_WEIGHTMODE)))
#define GPENCIL_NONE_EDIT_MODE(gpd) \
  ((gpd) && (((gpd)->flag & (GP_DATA_STROKE_EDITMODE | GP_DATA_STROKE_SCULPTMODE | \
                             GP_DATA_STROKE_WEIGHTMODE | GP_DATA_STROKE_VERTEXMODE)) == 0))
#define GPENCIL_LAZY_MODE(brush, shift) \
  (((brush) && \
    (((brush)->gpencil_settings->flag & GP_BRUSH_STABILIZE_MOUSE) && ((shift) == 0))) || \
   ((((brush)->gpencil_settings->flag & GP_BRUSH_STABILIZE_MOUSE) == 0) && ((shift) == 1)))

#define GPENCIL_ANY_SCULPT_MASK(flag) \
  ((flag & (GP_SCULPT_MASK_SELECTMODE_POINT | GP_SCULPT_MASK_SELECTMODE_STROKE | \
            GP_SCULPT_MASK_SELECTMODE_SEGMENT)))

#define GPENCIL_ANY_VERTEX_MASK(flag) \
  ((flag & (GP_VERTEX_MASK_SELECTMODE_POINT | GP_VERTEX_MASK_SELECTMODE_STROKE | \
            GP_VERTEX_MASK_SELECTMODE_SEGMENT)))

#define GPENCIL_PLAY_ON(gpd) ((gpd) && ((gpd)->runtime.playing == 1))

/* True if the stroke has curve data (is of type BEZIER). */
#define GPENCIL_STROKE_TYPE_BEZIER(gps) ((gps) && ((gps)->editcurve != NULL))

/* True if the stroke is of type POLY */
#define GPENCIL_STROKE_TYPE_POLY(gps) ((gps) && ((gps)->editcurve == NULL))

/* True if the stroke type of gps_a and gps_b is equal. */
#define GPENCIL_STROKE_TYPE_EQ(gps_a, gps_b) \
  ((GPENCIL_STROKE_TYPE_BEZIER(gps_a) && GPENCIL_STROKE_TYPE_BEZIER(gps_b)) || \
   (GPENCIL_STROKE_TYPE_POLY(gps_a) && GPENCIL_STROKE_TYPE_POLY(gps_b)))

#ifdef __cplusplus
}
#endif<|MERGE_RESOLUTION|>--- conflicted
+++ resolved
@@ -107,18 +107,14 @@
 typedef enum eGPDspoint_Flag {
   /* stroke point is selected (for editing) */
   GP_SPOINT_SELECT = (1 << 0),
-
   /* stroke point is tagged (for some editing operation) */
   GP_SPOINT_TAG = (1 << 1),
   /* stroke point is temp tagged (for some editing operation) */
   GP_SPOINT_TEMP_TAG = (1 << 2),
-<<<<<<< HEAD
-  /* Stroke point is "linked" to control point of bezier handle. */
-  GP_SPOINT_IS_BEZT_CONTROL = (1 << 3),
-=======
   /* stroke point is temp tagged (for some editing operation) */
   GP_SPOINT_TEMP_TAG2 = (1 << 3),
->>>>>>> a6f3bb36
+  /* Stroke point is "linked" to control point of bezier handle. */
+  GP_SPOINT_IS_BEZT_CONTROL = (1 << 4),
 } eGPSPoint_Flag;
 
 /* ***************************************** */
