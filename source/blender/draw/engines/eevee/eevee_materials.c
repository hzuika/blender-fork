--- conflicted
+++ resolved
@@ -1356,12 +1356,15 @@
 	if (!psys_check_enabled(ob, psys, false)) {
 		return;
 	}
+	if (!DRW_check_psys_visible_within_active_context(ob, psys)) {
+		return;
+	}
 	ParticleSettings *part = psys->part;
-	int draw_as = (part->draw_as == PART_DRAW_REND) ? part->ren_as : part->draw_as;
-	if (draw_as != PART_DRAW_PATH || (psys->pathcache == NULL && psys->childcache == NULL)) {
+	const int draw_as = (part->draw_as == PART_DRAW_REND) ? part->ren_as : part->draw_as;
+	if (draw_as != PART_DRAW_PATH) {
 		return;
 	}
-	struct Gwn_Batch *hair_geom = DRW_cache_particles_get_hair(psys, md);
+	struct Gwn_Batch *hair_geom = DRW_cache_particles_get_hair(ob, psys, md);
 	DRWShadingGroup *shgrp = NULL;
 	Material *ma = give_current_material(ob, part->omat);
 
@@ -1695,52 +1698,11 @@
 	}
 
 	if (ob->type == OB_MESH) {
-<<<<<<< HEAD
-		if (DRW_check_particles_visible_within_active_context(ob)) {
+		if (ob != draw_ctx->object_edit) {
 			for (ModifierData *md = ob->modifiers.first; md; md = md->next) {
 				if (md->type == eModifierType_ParticleSystem) {
 					ParticleSystem *psys = ((ParticleSystemModifierData *)md)->psys;
 					material_particle_hair(vedata, sldata, ob, psys, md);
-=======
-		if (ob != draw_ctx->object_edit) {
-			material_hash = stl->g_data->hair_material_hash;
-			for (ModifierData *md = ob->modifiers.first; md; md = md->next) {
-				if (md->type != eModifierType_ParticleSystem) {
-					continue;
-				}
-				ParticleSystem *psys = ((ParticleSystemModifierData *)md)->psys;
-				if (!psys_check_enabled(ob, psys, false)) {
-					continue;
-				}
-				if (!DRW_check_psys_visible_within_active_context(ob, psys)) {
-					continue;
-				}
-				ParticleSettings *part = psys->part;
-				const int draw_as = (part->draw_as == PART_DRAW_REND) ? part->ren_as : part->draw_as;
-				if (draw_as != PART_DRAW_PATH) {
-					continue;
-				}
-				struct Gwn_Batch *hair_geom = DRW_cache_particles_get_hair(ob, psys, md);
-				DRWShadingGroup *shgrp = NULL;
-				Material *ma = give_current_material(ob, part->omat);
-
-				if (ma == NULL) {
-					ma = &defmaterial;
-				}
-
-				float *color_p = &ma->r;
-				float *metal_p = &ma->ray_mirror;
-				float *spec_p = &ma->spec;
-				float *rough_p = &ma->gloss_mir;
-
-				DRW_shgroup_call_add(stl->g_data->depth_shgrp, hair_geom, NULL);
-				DRW_shgroup_call_add(stl->g_data->depth_shgrp_clip, hair_geom, NULL);
-
-				shgrp = BLI_ghash_lookup(material_hash, (const void *)ma);
-
-				if (shgrp) {
-					DRW_shgroup_call_add(shgrp, hair_geom, NULL);
->>>>>>> 94fd828d
 				}
 				else if (md->type == eModifierType_Fur) {
 					FurModifierData *fmd = (FurModifierData *)md;
