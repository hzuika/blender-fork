--- conflicted
+++ resolved
@@ -143,7 +143,6 @@
 	EEVEE_LightProbesInfo *pinfo = sldata->probes;
 	bool cast_shadow = false;
 
-<<<<<<< HEAD
 	if (pinfo->vis_data.collection) {
 		/* Used for rendering probe with visibility groups. */
 		bool ob_vis = BKE_collection_has_object_recursive(pinfo->vis_data.collection, ob);
@@ -160,10 +159,7 @@
 		RE_engine_update_stats(engine, NULL, info);
 	}
 
-	if (ob->base_flag & BASE_VISIBLED) {
-=======
 	if (ob->base_flag & BASE_VISIBLE) {
->>>>>>> 25a223c3
 		EEVEE_hair_cache_populate(vedata, sldata, ob, &cast_shadow);
 	}
 
