
uniform mat4 ModelViewProjectionMatrix;
uniform mat4 ModelMatrix;
<<<<<<< HEAD
uniform mat4 ModelViewMatrix;
#ifdef CLIP_PLANES
uniform vec4 ClipPlanes[1];
#endif
=======

/* keep in sync with DRWManager.view_data */
layout(std140) uniform clip_block {
	vec4 ClipPlanes[1];
};
>>>>>>> 94959dba

#ifndef HAIR_SHADER_FIBERS
in vec3 pos;
#else
in int fiber_index;
in float curve_param;
#endif

void main()
{
#ifndef HAIR_SHADER_FIBERS
	gl_Position = ModelViewProjectionMatrix * vec4(pos, 1.0);
#else
	vec3 pos;
	vec3 nor;
	vec2 view_offset;
	hair_fiber_get_vertex(fiber_index, curve_param, ModelViewMatrix, pos, nor, view_offset);
	gl_Position = ModelViewProjectionMatrix * vec4(pos, 1.0);
	gl_Position.xy += view_offset * gl_Position.w;
#endif

#ifdef CLIP_PLANES
	vec4 worldPosition = (ModelMatrix * vec4(pos, 1.0));
	gl_ClipDistance[0] = dot(vec4(worldPosition.xyz, 1.0), ClipPlanes[0]);
#endif
	/* TODO motion vectors */
}<|MERGE_RESOLUTION|>--- conflicted
+++ resolved
@@ -1,18 +1,12 @@
 
 uniform mat4 ModelViewProjectionMatrix;
 uniform mat4 ModelMatrix;
-<<<<<<< HEAD
 uniform mat4 ModelViewMatrix;
-#ifdef CLIP_PLANES
-uniform vec4 ClipPlanes[1];
-#endif
-=======
 
 /* keep in sync with DRWManager.view_data */
 layout(std140) uniform clip_block {
 	vec4 ClipPlanes[1];
 };
->>>>>>> 94959dba
 
 #ifndef HAIR_SHADER_FIBERS
 in vec3 pos;
