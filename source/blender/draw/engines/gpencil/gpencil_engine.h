/*
 * This program is free software; you can redistribute it and/or
 * modify it under the terms of the GNU General Public License
 * as published by the Free Software Foundation; either version 2
 * of the License, or (at your option) any later version.
 *
 * This program is distributed in the hope that it will be useful,
 * but WITHOUT ANY WARRANTY; without even the implied warranty of
 * MERCHANTABILITY or FITNESS FOR A PARTICULAR PURPOSE.  See the
 * GNU General Public License for more details.
 *
 * You should have received a copy of the GNU General Public License
 * along with this program; if not, write to the Free Software Foundation,
 * Inc., 51 Franklin Street, Fifth Floor, Boston, MA 02110-1301, USA.
 *
 * Copyright 2017, Blender Foundation.
 */

/** \file
 * \ingroup draw
 */

#ifndef __GPENCIL_ENGINE_H__
#define __GPENCIL_ENGINE_H__

#include "GPU_batch.h"

struct GPENCIL_Data;
struct GPENCIL_StorageList;
struct MaterialGPencilStyle;
struct ModifierData;
struct Object;
struct RenderEngine;
struct RenderLayer;
struct bGPDstroke;
struct tGPspoint;
struct GpencilBatchCache;
struct GpencilBatchCacheElem;
struct GpencilBatchGroup;

struct GPUBatch;
struct GPUVertBuf;
struct GPUVertFormat;

#define GPENCIL_CACHE_BLOCK_SIZE 8
#define GPENCIL_MAX_SHGROUPS 65536
#define GPENCIL_GROUPS_BLOCK_SIZE 1024

/* used to expand VBOs. Size has a big impact in the speed */
#define GPENCIL_VBO_BLOCK_SIZE 128

#define GPENCIL_COLOR_SOLID 0
#define GPENCIL_COLOR_TEXTURE 1
#define GPENCIL_COLOR_PATTERN 2

#define GP_IS_CAMERAVIEW ((rv3d != NULL) && (rv3d->persp == RV3D_CAMOB && v3d->camera))

/* *********** OBJECTS CACHE *********** */
typedef struct tGPencilObjectCache_shgrp {
  /** type of blend (regular, add, mult, etc...) */
  int mode;
  /** flag to enable the layer clamping */
  bool mask_layer;
  /** factor to define the opacity of the layer */
  float blend_opacity;
  DRWShadingGroup *init_shgrp;
  DRWShadingGroup *end_shgrp;
} tGPencilObjectCache_shgrp;

/* used to save gpencil object data for drawing */
typedef struct tGPencilObjectCache {
  struct Object *ob;
  struct bGPdata *gpd;
  int idx; /*original index, can change after sort */
  char *name;

  /* effects */
  bool has_fx;
  ListBase shader_fx;
  float pixfactor;
  DRWShadingGroup *fx_wave_sh;
  DRWShadingGroup *fx_blur_sh;
  DRWShadingGroup *fx_colorize_sh;
  DRWShadingGroup *fx_pixel_sh;
  DRWShadingGroup *fx_rim_sh;
  DRWShadingGroup *fx_shadow_sh;
  DRWShadingGroup *fx_glow_sh;
  DRWShadingGroup *fx_swirl_sh;
  DRWShadingGroup *fx_flip_sh;
  DRWShadingGroup *fx_light_sh;

  float loc[3];
  float obmat[4][4];
  float zdepth;   /* z-depth value to sort gp object */
  bool is_dup_ob; /* flag to tag duplicate objects */
  float scale;

  /* shading type */
  int shading_type[2];

  /* GPU data size */
  int tot_vertex;
  int tot_triangles;

  /* Save shader groups by layer */
  int tot_layers;
  tGPencilObjectCache_shgrp *shgrp_array;

} tGPencilObjectCache;

/* *********** LISTS *********** */
typedef struct GPENCIL_shgroup {
  int s_clamp;
  int stroke_style;
  int color_type;
  int mode;
  int texture_mix;
  int texture_flip;
  int texture_clamp;
  int fill_style;
  int keep_size;
  int caps_mode[2];
  float obj_scale;
  int xray_mode;
  int alignment_mode;

  float gradient_f;
  float gradient_s[2];

  float mix_stroke_factor;

  /* color of the wireframe */
  float wire_color[4];
  /* shading type and mode */
  int shading_type[2];
  int is_xray;
} GPENCIL_shgroup;

typedef struct GPENCIL_Storage {
  int shgroup_id; /* total elements */
  int stroke_style;
  int color_type;
  int mode;
  int xray;
  int keep_size;
  float obj_scale;
  float pixfactor;
  bool is_playing;
  bool is_render;
  bool is_mat_preview;
  bool background_ready;
  int is_xray;
  bool reset_cache;
  const float *pixsize;
  float render_pixsize;
  int tonemapping;
  int do_select_outline;
  float select_color[4];
  short multisamples;

  short framebuffer_flag; /* flag what framebuffer need to create */

  int blend_mode;
  int mask_layer;

  /* simplify settings*/
  bool simplify_fill;
  bool simplify_modif;
  bool simplify_fx;
  bool simplify_blend;

  float gradient_f;
  float gradient_s[2];
  int alignment_mode;

  float mix_stroke_factor;

  /* Render Matrices and data */
  float view_vecs[2][4]; /* vec4[2] */

  int shade_render[2];

  Object *camera; /* camera pointer for render mode */
} GPENCIL_Storage;

typedef enum eGpencilFramebuffer_Flag {
  GP_FRAMEBUFFER_MULTISAMPLE = (1 << 0),
  GP_FRAMEBUFFER_BASIC = (1 << 1),
  GP_FRAMEBUFFER_DRAW = (1 << 2),
} eGpencilFramebuffer_Flag;

typedef struct GPENCIL_StorageList {
  struct GPENCIL_Storage *storage;
  struct g_data *g_data;
  struct GPENCIL_shgroup *shgroups;
} GPENCIL_StorageList;

typedef struct GPENCIL_PassList {
  struct DRWPass *stroke_pass_2d;
  struct DRWPass *stroke_pass_3d;
  struct DRWPass *edit_pass;
  struct DRWPass *drawing_pass;
  struct DRWPass *mix_pass;
  struct DRWPass *mix_pass_noblend;
  struct DRWPass *background_pass;
  struct DRWPass *paper_pass;
  struct DRWPass *grid_pass;
  struct DRWPass *blend_pass;

  /* effects */
  struct DRWPass *fx_shader_pass;
  struct DRWPass *fx_shader_pass_blend;

} GPENCIL_PassList;

typedef struct GPENCIL_FramebufferList {
  struct GPUFrameBuffer *main;
  struct GPUFrameBuffer *temp_fb_a;
  struct GPUFrameBuffer *temp_fb_b;
  struct GPUFrameBuffer *temp_fb_fx;
  struct GPUFrameBuffer *background_fb;

  struct GPUFrameBuffer *multisample_fb;
} GPENCIL_FramebufferList;

typedef struct GPENCIL_TextureList {
  struct GPUTexture *texture;

  /* multisample textures */
  struct GPUTexture *multisample_color;
  struct GPUTexture *multisample_depth;

  /* Background textures for speed-up drawing. */
  struct GPUTexture *background_depth_tx;
  struct GPUTexture *background_color_tx;

} GPENCIL_TextureList;

typedef struct GPENCIL_Data {
  void *engine_type; /* Required */
  struct GPENCIL_FramebufferList *fbl;
  struct GPENCIL_TextureList *txl;
  struct GPENCIL_PassList *psl;
  struct GPENCIL_StorageList *stl;

  /* render textures */
  struct GPUTexture *render_depth_tx;
  struct GPUTexture *render_color_tx;

} GPENCIL_Data;

/* *********** STATIC *********** */
typedef struct g_data {
  struct DRWShadingGroup *shgrps_edit_point;
  struct DRWShadingGroup *shgrps_edit_line;
  struct DRWShadingGroup *shgrps_drawing_stroke;
  struct DRWShadingGroup *shgrps_drawing_fill;
  struct DRWShadingGroup *shgrps_grid;

  int gp_cache_used; /* total objects in cache */
  int gp_cache_size; /* size of the cache */
  struct tGPencilObjectCache *gp_object_cache;

  /* for buffer only one batch is nedeed because the drawing is only of one stroke */
  GPUBatch *batch_buffer_stroke;
  GPUBatch *batch_buffer_fill;
  GPUBatch *batch_buffer_ctrlpoint;

  /* grid geometry */
  GPUBatch *batch_grid;

  /* textures */
  struct GPUTexture *gpencil_blank_texture;

  /* runtime pointers texture */
  struct GPUTexture *input_depth_tx;
  struct GPUTexture *input_color_tx;

  /* working textures */
  struct GPUTexture *temp_color_tx_a;
  struct GPUTexture *temp_depth_tx_a;

  struct GPUTexture *temp_color_tx_b;
  struct GPUTexture *temp_depth_tx_b;

  struct GPUTexture *temp_color_tx_fx;
  struct GPUTexture *temp_depth_tx_fx;

  int session_flag;
  bool do_instances;

} g_data; /* Transient data */

/* flags for fast drawing support */
typedef enum eGPsession_Flag {
  GP_DRW_PAINT_HOLD = (1 << 0),
  GP_DRW_PAINT_IDLE = (1 << 1),
  GP_DRW_PAINT_FILLING = (1 << 2),
  GP_DRW_PAINT_READY = (1 << 3),
  GP_DRW_PAINT_PAINTING = (1 << 4),
} eGPsession_Flag;

typedef struct GPENCIL_e_data {
  /* general drawing shaders */
  struct GPUShader *gpencil_fill_sh;
  struct GPUShader *gpencil_stroke_sh;
  struct GPUShader *gpencil_point_sh;
  struct GPUShader *gpencil_edit_point_sh;
  struct GPUShader *gpencil_line_sh;
  struct GPUShader *gpencil_drawing_fill_sh;
  struct GPUShader *gpencil_fullscreen_sh;
  struct GPUShader *gpencil_simple_fullscreen_sh;
  struct GPUShader *gpencil_blend_fullscreen_sh;
  struct GPUShader *gpencil_background_sh;
  struct GPUShader *gpencil_paper_sh;

  /* effects */
  struct GPUShader *gpencil_fx_blur_sh;
  struct GPUShader *gpencil_fx_colorize_sh;
  struct GPUShader *gpencil_fx_flip_sh;
  struct GPUShader *gpencil_fx_glow_prepare_sh;
  struct GPUShader *gpencil_fx_glow_resolve_sh;
  struct GPUShader *gpencil_fx_light_sh;
  struct GPUShader *gpencil_fx_pixel_sh;
  struct GPUShader *gpencil_fx_rim_prepare_sh;
  struct GPUShader *gpencil_fx_rim_resolve_sh;
  struct GPUShader *gpencil_fx_shadow_prepare_sh;
  struct GPUShader *gpencil_fx_shadow_resolve_sh;
  struct GPUShader *gpencil_fx_swirl_sh;
  struct GPUShader *gpencil_fx_wave_sh;

} GPENCIL_e_data; /* Engine data */

<<<<<<< HEAD
=======
/* GPUBatch Cache Element */
typedef struct GpencilBatchCacheElem {
  GPUBatch *batch;
  GPUVertBuf *vbo;
  int vbo_len;
  /* attr ids */
  GPUVertFormat *format;
  uint pos_id;
  uint color_id;
  uint thickness_id;
  uint uvdata_id;
  uint prev_pos_id;

  /* size for VBO alloc */
  int tot_vertex;
} GpencilBatchCacheElem;

/* Defines each batch group to define later the shgroup */
typedef struct GpencilBatchGroup {
  struct bGPDlayer *gpl;  /* reference to original layer */
  struct bGPDframe *gpf;  /* reference to original frame */
  struct bGPDstroke *gps; /* reference to original stroke */
  short type;             /* type of element */
  bool onion;             /* the group is part of onion skin */
  int vertex_idx;         /* index of vertex data */
} GpencilBatchGroup;

typedef enum GpencilBatchGroup_Type {
  eGpencilBatchGroupType_Stroke = 1,
  eGpencilBatchGroupType_Point = 2,
  eGpencilBatchGroupType_Fill = 3,
  eGpencilBatchGroupType_Edit = 4,
  eGpencilBatchGroupType_Edlin = 5,
} GpencilBatchGroup_Type;

/* Runtime data for GPU and evaluated frames after applying modifiers */
typedef struct GpencilBatchCache {
  GpencilBatchCacheElem b_stroke;
  GpencilBatchCacheElem b_point;
  GpencilBatchCacheElem b_fill;
  GpencilBatchCacheElem b_edit;
  GpencilBatchCacheElem b_edlin;

  /** Cache is dirty */
  bool is_dirty;
  /** Edit mode flag */
  bool is_editmode;
  /** Last cache frame */
  int cache_frame;

  /** Total groups in arrays */
  int grp_used;
  /** Max size of the array */
  int grp_size;
  /** Array of cache elements */
  struct GpencilBatchGroup *grp_cache;
} GpencilBatchCache;

>>>>>>> d9d1c688
/* general drawing functions */
struct DRWShadingGroup *gpencil_shgroup_stroke_create(struct GPENCIL_Data *vedata,
                                                      struct DRWPass *pass,
                                                      struct GPUShader *shader,
                                                      struct Object *ob,
                                                      struct bGPdata *gpd,
                                                      struct bGPDlayer *gpl,
                                                      struct bGPDstroke *gps,
                                                      struct MaterialGPencilStyle *gp_style,
                                                      int id,
                                                      bool onion,
                                                      const float scale,
                                                      const int shading_type[2]);
void gpencil_populate_datablock(struct GPENCIL_e_data *e_data,
                                void *vedata,
                                struct Object *ob,
                                struct tGPencilObjectCache *cache_ob);
void gpencil_populate_buffer_strokes(struct GPENCIL_e_data *e_data,
                                     void *vedata,
                                     struct ToolSettings *ts,
                                     struct Object *ob);
void gpencil_populate_multiedit(struct GPENCIL_e_data *e_data,
                                void *vedata,
                                struct Object *ob,
                                struct tGPencilObjectCache *cache_ob);
void gpencil_triangulate_stroke_fill(struct Object *ob, struct bGPDstroke *gps);
void gpencil_populate_particles(struct GPENCIL_e_data *e_data,
                                struct GHash *gh_objects,
                                void *vedata);

void gpencil_multisample_ensure(struct GPENCIL_Data *vedata, int rect_w, int rect_h);

/* create geometry functions */
void gpencil_get_point_geom(struct GpencilBatchCacheElem *be,
                            struct bGPDstroke *gps,
                            short thickness,
                            const float ink[4],
                            const int follow_mode);
void gpencil_get_stroke_geom(struct GpencilBatchCacheElem *be,
                             struct bGPDstroke *gps,
                             short thickness,
                             const float ink[4]);
void gpencil_get_fill_geom(struct GpencilBatchCacheElem *be,
                           struct Object *ob,
                           struct bGPDstroke *gps,
                           const float color[4]);
void gpencil_get_edit_geom(struct GpencilBatchCacheElem *be,
                           struct bGPDstroke *gps,
                           float alpha,
                           short dflag);
void gpencil_get_edlin_geom(struct GpencilBatchCacheElem *be,
                            struct bGPDstroke *gps,
                            float alpha,
                            short dflag);

struct GPUBatch *gpencil_get_buffer_stroke_geom(struct bGPdata *gpd, short thickness);
struct GPUBatch *gpencil_get_buffer_fill_geom(struct bGPdata *gpd);
struct GPUBatch *gpencil_get_buffer_point_geom(struct bGPdata *gpd, short thickness);
struct GPUBatch *gpencil_get_buffer_ctrlpoint_geom(struct bGPdata *gpd);
struct GPUBatch *gpencil_get_grid(Object *ob);

/* object cache functions */
struct tGPencilObjectCache *gpencil_object_cache_add(struct tGPencilObjectCache *cache_array,
                                                     struct Object *ob,
                                                     int *gp_cache_size,
                                                     int *gp_cache_used);

bool gpencil_onion_active(struct bGPdata *gpd);

/* shading groups cache functions */
struct GpencilBatchGroup *gpencil_group_cache_add(struct GpencilBatchGroup *cache_array,
                                                  struct bGPDlayer *gpl,
                                                  struct bGPDframe *gpf,
                                                  struct bGPDstroke *gps,
                                                  const short type,
                                                  const bool onion,
                                                  const int vertex_idx,
                                                  int *grp_size,
                                                  int *grp_used);

/* geometry batch cache functions */
struct GpencilBatchCache *gpencil_batch_cache_get(struct Object *ob, int cfra);

/* effects */
void GPENCIL_create_fx_shaders(struct GPENCIL_e_data *e_data);
void GPENCIL_delete_fx_shaders(struct GPENCIL_e_data *e_data);
void GPENCIL_create_fx_passes(struct GPENCIL_PassList *psl);

void gpencil_fx_prepare(struct GPENCIL_e_data *e_data,
                        struct GPENCIL_Data *vedata,
                        struct tGPencilObjectCache *cache_ob);
void gpencil_fx_draw(struct GPENCIL_e_data *e_data,
                     struct GPENCIL_Data *vedata,
                     struct tGPencilObjectCache *cache_ob);

/* main functions */
void GPENCIL_engine_init(void *vedata);
void GPENCIL_cache_init(void *vedata);
void GPENCIL_cache_populate(void *vedata, struct Object *ob);
void GPENCIL_cache_finish(void *vedata);
void GPENCIL_draw_scene(void *vedata);

/* render */
void GPENCIL_render_init(struct GPENCIL_Data *ved,
                         struct RenderEngine *engine,
                         struct Depsgraph *depsgraph);
void GPENCIL_render_to_image(void *vedata,
                             struct RenderEngine *engine,
                             struct RenderLayer *render_layer,
                             const rcti *rect);

/* TODO: GPXX workaround function to call free memory from draw manager while draw manager support
 * scene finish callback. */
void DRW_gpencil_free_runtime_data(void *ved);

/* Use of multisample framebuffers. */
#define MULTISAMPLE_GP_SYNC_ENABLE(lvl, fbl) \
  { \
    if ((lvl > 0) && (fbl->multisample_fb != NULL) && (DRW_state_is_fbo())) { \
      DRW_stats_query_start("GP Multisample Blit"); \
      GPU_framebuffer_bind(fbl->multisample_fb); \
      GPU_framebuffer_clear_color_depth_stencil( \
          fbl->multisample_fb, (const float[4]){0.0f}, 1.0f, 0x0); \
      DRW_stats_query_end(); \
    } \
  } \
  ((void)0)

#define MULTISAMPLE_GP_SYNC_DISABLE(lvl, fbl, fb, txl) \
  { \
    if ((lvl > 0) && (fbl->multisample_fb != NULL) && (DRW_state_is_fbo())) { \
      DRW_stats_query_start("GP Multisample Resolve"); \
      GPU_framebuffer_bind(fb); \
      DRW_multisamples_resolve(txl->multisample_depth, txl->multisample_color, true); \
      DRW_stats_query_end(); \
    } \
  } \
  ((void)0)

#define GPENCIL_3D_DRAWMODE(ob, gpd) \
  ((gpd) && (gpd->draw_mode == GP_DRAWMODE_3D) && ((ob->dtx & OB_DRAWXRAY) == 0))

#define GPENCIL_USE_SOLID(stl) \
  ((stl) && ((stl->storage->is_render) || (stl->storage->is_mat_preview)))

#endif /* __GPENCIL_ENGINE_H__ */<|MERGE_RESOLUTION|>--- conflicted
+++ resolved
@@ -331,8 +331,6 @@
 
 } GPENCIL_e_data; /* Engine data */
 
-<<<<<<< HEAD
-=======
 /* GPUBatch Cache Element */
 typedef struct GpencilBatchCacheElem {
   GPUBatch *batch;
@@ -391,7 +389,6 @@
   struct GpencilBatchGroup *grp_cache;
 } GpencilBatchCache;
 
->>>>>>> d9d1c688
 /* general drawing functions */
 struct DRWShadingGroup *gpencil_shgroup_stroke_create(struct GPENCIL_Data *vedata,
                                                       struct DRWPass *pass,
