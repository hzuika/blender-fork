/*
 * Copyright 2016, Blender Foundation.
 *
 * This program is free software; you can redistribute it and/or
 * modify it under the terms of the GNU General Public License
 * as published by the Free Software Foundation; either version 2
 * of the License, or (at your option) any later version.
 *
 * This program is distributed in the hope that it will be useful,
 * but WITHOUT ANY WARRANTY; without even the implied warranty of
 * MERCHANTABILITY or FITNESS FOR A PARTICULAR PURPOSE.  See the
 * GNU General Public License for more details.
 *
 * You should have received a copy of the GNU General Public License
 * along with this program; if not, write to the Free Software Foundation,
 * Inc., 51 Franklin Street, Fifth Floor, Boston, MA 02110-1301, USA.
 *
 * Contributor(s): Blender Institute
 *
 */

/** \file workbench_forward.c
 *  \ingroup draw_engine
 */

#include "workbench_private.h"

#include "BIF_gl.h"

#include "BLI_alloca.h"
#include "BLI_dynstr.h"
#include "BLI_utildefines.h"

#include "BKE_groom.h"
#include "BKE_node.h"
#include "BKE_particle.h"

#include "DNA_groom_types.h"
#include "DNA_image_types.h"
#include "DNA_mesh_types.h"
#include "DNA_modifier_types.h"
#include "DNA_node_types.h"

#include "ED_uvedit.h"

#include "GPU_shader.h"
#include "GPU_texture.h"

#include "UI_resources.h"

/* *********** STATIC *********** */
static struct {
	struct GPUShader *composite_sh_cache[MAX_SHADERS];
	struct GPUShader *transparent_accum_sh_cache[MAX_SHADERS];
	struct GPUShader *object_outline_sh;
	struct GPUShader *object_outline_texture_sh;
	struct GPUShader *object_outline_hair_sh;
	struct GPUShader *checker_depth_sh;

	struct GPUTexture *object_id_tx; /* ref only, not alloced */
	struct GPUTexture *transparent_accum_tx; /* ref only, not alloced */
	struct GPUTexture *transparent_revealage_tx; /* ref only, not alloced */
	struct GPUTexture *composite_buffer_tx; /* ref only, not alloced */

	int next_object_id;
	float normal_world_matrix[3][3];
} e_data = {{NULL}};

/* Shaders */
extern char datatoc_common_hair_lib_glsl[];

extern char datatoc_workbench_forward_composite_frag_glsl[];
extern char datatoc_workbench_forward_depth_frag_glsl[];
extern char datatoc_workbench_forward_transparent_accum_frag_glsl[];
extern char datatoc_workbench_data_lib_glsl[];
extern char datatoc_workbench_background_lib_glsl[];
extern char datatoc_workbench_checkerboard_depth_frag_glsl[];
extern char datatoc_workbench_object_outline_lib_glsl[];
extern char datatoc_workbench_prepass_vert_glsl[];
extern char datatoc_workbench_common_lib_glsl[];
extern char datatoc_workbench_world_light_lib_glsl[];

/* static functions */
static char *workbench_build_forward_vert(void)
{
	char *str = NULL;

	DynStr *ds = BLI_dynstr_new();

	BLI_dynstr_append(ds, datatoc_common_hair_lib_glsl);
	BLI_dynstr_append(ds, datatoc_workbench_prepass_vert_glsl);

	str = BLI_dynstr_get_cstring(ds);
	BLI_dynstr_free(ds);
	return str;
}

static char *workbench_build_forward_transparent_accum_frag(void)
{
	char *str = NULL;

	DynStr *ds = BLI_dynstr_new();

	BLI_dynstr_append(ds, datatoc_workbench_data_lib_glsl);
	BLI_dynstr_append(ds, datatoc_workbench_common_lib_glsl);
	BLI_dynstr_append(ds, datatoc_workbench_world_light_lib_glsl);
	BLI_dynstr_append(ds, datatoc_workbench_forward_transparent_accum_frag_glsl);

	str = BLI_dynstr_get_cstring(ds);
	BLI_dynstr_free(ds);
	return str;
}

static char *workbench_build_forward_composite_frag(void)
{
	char *str = NULL;

	DynStr *ds = BLI_dynstr_new();

	BLI_dynstr_append(ds, datatoc_workbench_data_lib_glsl);
	BLI_dynstr_append(ds, datatoc_workbench_common_lib_glsl);
	BLI_dynstr_append(ds, datatoc_workbench_background_lib_glsl);
	BLI_dynstr_append(ds, datatoc_workbench_object_outline_lib_glsl);
	BLI_dynstr_append(ds, datatoc_workbench_forward_composite_frag_glsl);

	str = BLI_dynstr_get_cstring(ds);
	BLI_dynstr_free(ds);
	return str;
}

static void workbench_init_object_data(DrawData *dd)
{
	WORKBENCH_ObjectData *data = (WORKBENCH_ObjectData *)dd;
	data->object_id = ((e_data.next_object_id++) & 0xff) + 1;
}

static WORKBENCH_MaterialData *get_or_create_material_data(
        WORKBENCH_Data *vedata, Object *ob, Material *mat, Image *ima, int color_type)
{
	WORKBENCH_StorageList *stl = vedata->stl;
	WORKBENCH_PassList *psl = vedata->psl;
	WORKBENCH_PrivateData *wpd = stl->g_data;
	WORKBENCH_MaterialData *material;
	WORKBENCH_ObjectData *engine_object_data = (WORKBENCH_ObjectData *)DRW_drawdata_ensure(
	        &ob->id, &draw_engine_workbench_solid, sizeof(WORKBENCH_ObjectData), &workbench_init_object_data, NULL);
	WORKBENCH_MaterialData material_template;
	DRWShadingGroup *grp;

	/* Solid */
	workbench_material_update_data(wpd, ob, mat, &material_template);
	material_template.object_id = OBJECT_ID_PASS_ENABLED(wpd) ? engine_object_data->object_id : 1;
	material_template.color_type = color_type;
	material_template.ima = ima;
	uint hash = workbench_material_get_hash(&material_template);

	material = BLI_ghash_lookup(wpd->material_hash, SET_UINT_IN_POINTER(hash));
	if (material == NULL) {
		material = MEM_mallocN(sizeof(WORKBENCH_MaterialData), __func__);

		/* transparent accum */
		grp = DRW_shgroup_create(
		        color_type == V3D_SHADING_TEXTURE_COLOR ? wpd->transparent_accum_texture_sh: wpd->transparent_accum_sh,
		        psl->transparent_accum_pass);
		DRW_shgroup_uniform_block(grp, "world_block", wpd->world_ubo);
		DRW_shgroup_uniform_float(grp, "alpha", &wpd->shading.xray_alpha, 1);
		DRW_shgroup_uniform_vec4(grp, "viewvecs[0]", (float *)wpd->viewvecs, 3);
		workbench_material_set_normal_world_matrix(grp, wpd, e_data.normal_world_matrix);
		workbench_material_copy(material, &material_template);
		if (STUDIOLIGHT_ORIENTATION_VIEWNORMAL_ENABLED(wpd)) {
			BKE_studiolight_ensure_flag(wpd->studio_light, STUDIOLIGHT_EQUIRECTANGULAR_RADIANCE_GPUTEXTURE);
			DRW_shgroup_uniform_texture(grp, "matcapImage", wpd->studio_light->equirectangular_radiance_gputexture);
		}
		if (SPECULAR_HIGHLIGHT_ENABLED(wpd) || MATCAP_ENABLED(wpd)) {
			DRW_shgroup_uniform_vec2(grp, "invertedViewportSize", DRW_viewport_invert_size_get(), 1);
		}

		workbench_material_shgroup_uniform(wpd, grp, material);
		material->shgrp = grp;

		/* Depth */
		if (workbench_material_determine_color_type(wpd, material->ima) == V3D_SHADING_TEXTURE_COLOR) {
			material->shgrp_object_outline = DRW_shgroup_create(
			        e_data.object_outline_texture_sh, psl->object_outline_pass);
			GPUTexture *tex = GPU_texture_from_blender(material->ima, NULL, GL_TEXTURE_2D, false, 0.0f);
			DRW_shgroup_uniform_texture(material->shgrp_object_outline, "image", tex);
		}
		else {
			material->shgrp_object_outline = DRW_shgroup_create(
			        e_data.object_outline_sh, psl->object_outline_pass);
		}
		material->object_id = engine_object_data->object_id;
		DRW_shgroup_uniform_int(material->shgrp_object_outline, "object_id", &material->object_id, 1);
		BLI_ghash_insert(wpd->material_hash, SET_UINT_IN_POINTER(hash), material);
	}
	return material;
}

static void ensure_forward_shaders(WORKBENCH_PrivateData *wpd, int index, bool use_textures, bool is_hair)
{
	if (e_data.composite_sh_cache[index] == NULL && !use_textures && !is_hair) {
		char *defines = workbench_material_build_defines(wpd, use_textures, is_hair);
		char *composite_frag = workbench_build_forward_composite_frag();
		e_data.composite_sh_cache[index] = DRW_shader_create_fullscreen(composite_frag, defines);
		MEM_freeN(composite_frag);
		MEM_freeN(defines);
	}

	if (e_data.transparent_accum_sh_cache[index] == NULL) {
		char *defines = workbench_material_build_defines(wpd, use_textures, is_hair);
		char *transparent_accum_vert = workbench_build_forward_vert();
		char *transparent_accum_frag = workbench_build_forward_transparent_accum_frag();
		e_data.transparent_accum_sh_cache[index] = DRW_shader_create(
		        transparent_accum_vert, NULL,
		        transparent_accum_frag, defines);
		MEM_freeN(transparent_accum_vert);
		MEM_freeN(transparent_accum_frag);
		MEM_freeN(defines);
	}
}

static void select_forward_shaders(WORKBENCH_PrivateData *wpd)
{
	int index_solid = workbench_material_get_shader_index(wpd, false, false);
	int index_solid_hair = workbench_material_get_shader_index(wpd, false, true);
	int index_texture = workbench_material_get_shader_index(wpd, true, false);
	int index_texture_hair = workbench_material_get_shader_index(wpd, true, true);

	ensure_forward_shaders(wpd, index_solid, false, false);
	ensure_forward_shaders(wpd, index_solid_hair, false, true);
	ensure_forward_shaders(wpd, index_texture, true, false);
	ensure_forward_shaders(wpd, index_texture_hair, true, true);

	wpd->composite_sh = e_data.composite_sh_cache[index_solid];
	wpd->transparent_accum_sh = e_data.transparent_accum_sh_cache[index_solid];
	wpd->transparent_accum_hair_sh = e_data.transparent_accum_sh_cache[index_solid_hair];
	wpd->transparent_accum_texture_sh = e_data.transparent_accum_sh_cache[index_texture];
	wpd->transparent_accum_texture_hair_sh = e_data.transparent_accum_sh_cache[index_texture_hair];
}

/* public functions */
void workbench_forward_engine_init(WORKBENCH_Data *vedata)
{
	WORKBENCH_FramebufferList *fbl = vedata->fbl;
	WORKBENCH_PassList *psl = vedata->psl;
	WORKBENCH_StorageList *stl = vedata->stl;
	DefaultTextureList *dtxl = DRW_viewport_texture_list_get();
	DRWShadingGroup *grp;

	if (!stl->g_data) {
		/* Alloc transient pointers */
		stl->g_data = MEM_mallocN(sizeof(*stl->g_data), __func__);
	}
	if (!stl->effects) {
		stl->effects = MEM_mallocN(sizeof(*stl->effects), __func__);
		workbench_effect_info_init(stl->effects);
	}
	WORKBENCH_PrivateData *wpd = stl->g_data;
	workbench_private_data_init(wpd);
	float light_direction[3];
	workbench_private_data_get_light_direction(wpd, light_direction);

	if (!e_data.next_object_id) {
		e_data.next_object_id = 1;
		memset(e_data.composite_sh_cache, 0x00, sizeof(struct GPUShader *) * MAX_SHADERS);
		memset(e_data.transparent_accum_sh_cache, 0x00, sizeof(struct GPUShader *) * MAX_SHADERS);

<<<<<<< HEAD
		char *defines = workbench_material_build_defines(wpd, false, DRW_SHADER_HAIR_NONE);
		char *defines_texture = workbench_material_build_defines(wpd, true, DRW_SHADER_HAIR_NONE);
		char *defines_hair = workbench_material_build_defines(wpd, false, DRW_SHADER_HAIR_PARTICLES);
		char *defines_hair_fibers = workbench_material_build_defines(wpd, false, DRW_SHADER_HAIR_FIBERS);
=======
		char *defines = workbench_material_build_defines(wpd, false, false);
		char *defines_texture = workbench_material_build_defines(wpd, true, false);
		char *defines_hair = workbench_material_build_defines(wpd, false, true);
>>>>>>> 27b28e43
		char *forward_vert = workbench_build_forward_vert();
		e_data.object_outline_sh = DRW_shader_create(
		        forward_vert, NULL,
		        datatoc_workbench_forward_depth_frag_glsl, defines);
		e_data.object_outline_texture_sh = DRW_shader_create(
		        forward_vert, NULL,
		        datatoc_workbench_forward_depth_frag_glsl, defines_texture);
		e_data.object_outline_hair_sh = DRW_shader_create(
		        forward_vert, NULL,
		        datatoc_workbench_forward_depth_frag_glsl, defines_hair);
<<<<<<< HEAD
		e_data.object_outline_hair_fibers_sh = DRW_shader_create(
		        forward_vert, NULL,
		        forward_vert, defines_hair_fibers);
=======
>>>>>>> 27b28e43


		e_data.checker_depth_sh = DRW_shader_create_fullscreen(
		        datatoc_workbench_checkerboard_depth_frag_glsl, NULL);
		MEM_freeN(forward_vert);
		MEM_freeN(defines);
		MEM_freeN(defines_texture);
		MEM_freeN(defines_hair);
	}
	workbench_fxaa_engine_init();
	workbench_taa_engine_init(vedata);

	select_forward_shaders(wpd);

	const float *viewport_size = DRW_viewport_size_get();
	const int size[2] = {(int)viewport_size[0], (int)viewport_size[1]};

	e_data.object_id_tx = DRW_texture_pool_query_2D(
	        size[0], size[1], GPU_R32UI, &draw_engine_workbench_transparent);
	e_data.transparent_accum_tx = DRW_texture_pool_query_2D(
	        size[0], size[1], GPU_RGBA16F, &draw_engine_workbench_transparent);
	e_data.transparent_revealage_tx = DRW_texture_pool_query_2D(
	        size[0], size[1], GPU_R16F, &draw_engine_workbench_transparent);
	e_data.composite_buffer_tx = DRW_texture_pool_query_2D(
	        size[0], size[1], GPU_R11F_G11F_B10F, &draw_engine_workbench_transparent);

	GPU_framebuffer_ensure_config(&fbl->object_outline_fb, {
		GPU_ATTACHMENT_TEXTURE(dtxl->depth),
		GPU_ATTACHMENT_TEXTURE(e_data.object_id_tx),
	});

	GPU_framebuffer_ensure_config(&fbl->transparent_accum_fb, {
		GPU_ATTACHMENT_NONE,
		GPU_ATTACHMENT_TEXTURE(e_data.transparent_accum_tx),
		GPU_ATTACHMENT_TEXTURE(e_data.transparent_revealage_tx),
	});

	GPU_framebuffer_ensure_config(&fbl->composite_fb, {
		GPU_ATTACHMENT_NONE,
		GPU_ATTACHMENT_TEXTURE(e_data.composite_buffer_tx),
	});
	GPU_framebuffer_ensure_config(&fbl->effect_fb, {
		GPU_ATTACHMENT_NONE,
		GPU_ATTACHMENT_TEXTURE(e_data.transparent_accum_tx),
	});

	/* Transparency Accum */
	{
		int state = DRW_STATE_WRITE_COLOR | DRW_STATE_BLEND_OIT;
		psl->transparent_accum_pass = DRW_pass_create("Transparent Accum", state);
	}
	/* Depth */
	{
		int state = DRW_STATE_WRITE_COLOR | DRW_STATE_WRITE_DEPTH | DRW_STATE_DEPTH_LESS;
		psl->object_outline_pass = DRW_pass_create("Object Outline Pass", state);
	}
	/* Composite */
	{
		int state = DRW_STATE_WRITE_COLOR;
		psl->composite_pass = DRW_pass_create("Composite", state);

		grp = DRW_shgroup_create(wpd->composite_sh, psl->composite_pass);
		if (OBJECT_ID_PASS_ENABLED(wpd)) {
			DRW_shgroup_uniform_texture_ref(grp, "objectId", &e_data.object_id_tx);
		}
		DRW_shgroup_uniform_texture_ref(grp, "transparentAccum", &e_data.transparent_accum_tx);
		DRW_shgroup_uniform_texture_ref(grp, "transparentRevealage", &e_data.transparent_revealage_tx);
		DRW_shgroup_uniform_block(grp, "world_block", wpd->world_ubo);
		DRW_shgroup_uniform_vec2(grp, "invertedViewportSize", DRW_viewport_invert_size_get(), 1);
		DRW_shgroup_call_add(grp, DRW_cache_fullscreen_quad_get(), NULL);
	}

	{
		workbench_aa_create_pass(vedata, &e_data.transparent_accum_tx);
	}

	/* Checker Depth */
	{
		int state = DRW_STATE_WRITE_DEPTH | DRW_STATE_DEPTH_ALWAYS;
		psl->checker_depth_pass = DRW_pass_create("Checker Depth", state);
		grp = DRW_shgroup_create(e_data.checker_depth_sh, psl->checker_depth_pass);
		DRW_shgroup_call_add(grp, DRW_cache_fullscreen_quad_get(), NULL);
		DRW_shgroup_uniform_float_copy(grp, "threshold", 0.75f - wpd->shading.xray_alpha * 0.5f);
	}
}

void workbench_forward_engine_free()
{
	for (int index = 0; index < MAX_SHADERS; index++) {
		DRW_SHADER_FREE_SAFE(e_data.composite_sh_cache[index]);
		DRW_SHADER_FREE_SAFE(e_data.transparent_accum_sh_cache[index]);
	}
	DRW_SHADER_FREE_SAFE(e_data.object_outline_sh);
	DRW_SHADER_FREE_SAFE(e_data.object_outline_texture_sh);
	DRW_SHADER_FREE_SAFE(e_data.object_outline_hair_sh);
	DRW_SHADER_FREE_SAFE(e_data.checker_depth_sh);

	workbench_fxaa_engine_free();
}

void workbench_forward_cache_init(WORKBENCH_Data *UNUSED(vedata))
{
}

static void workbench_forward_cache_populate_particles(WORKBENCH_Data *vedata, Object *ob)
{
	WORKBENCH_StorageList *stl = vedata->stl;
	WORKBENCH_PassList *psl = vedata->psl;
	WORKBENCH_PrivateData *wpd = stl->g_data;
	const DRWContextState *draw_ctx = DRW_context_state_get();

	if (ob == draw_ctx->object_edit) {
		return;
	}
	for (ModifierData *md = ob->modifiers.first; md; md = md->next) {
		if (md->type != eModifierType_ParticleSystem) {
			continue;
		}
		ParticleSystem *psys = ((ParticleSystemModifierData *)md)->psys;
		if (!psys_check_enabled(ob, psys, false)) {
			continue;
		}
		if (!DRW_check_psys_visible_within_active_context(ob, psys)) {
			continue;
		}
		ParticleSettings *part = psys->part;
		const int draw_as = (part->draw_as == PART_DRAW_REND) ? part->ren_as : part->draw_as;

		if (draw_as == PART_DRAW_PATH) {
			Image *image = NULL;
			Material *mat = give_current_material(ob, part->omat);
			ED_object_get_active_image(ob, part->omat, &image, NULL, NULL, NULL);
			int color_type = workbench_material_determine_color_type(wpd, image);
			WORKBENCH_MaterialData *material = get_or_create_material_data(vedata, ob, mat, image, color_type);

			struct GPUShader *shader = (color_type != V3D_SHADING_TEXTURE_COLOR)
			                           ? wpd->transparent_accum_hair_sh
			                           : wpd->transparent_accum_texture_hair_sh;
			DRWShadingGroup *shgrp = DRW_shgroup_particle_hair_create(
			                                ob, psys, md,
			                                psl->transparent_accum_pass,
			                                shader);
			workbench_material_set_normal_world_matrix(shgrp, wpd, e_data.normal_world_matrix);
			DRW_shgroup_uniform_block(shgrp, "world_block", wpd->world_ubo);
			workbench_material_shgroup_uniform(wpd, shgrp, material);
			DRW_shgroup_uniform_vec4(shgrp, "viewvecs[0]", (float *)wpd->viewvecs, 3);
			/* Hairs have lots of layer and can rapidly become the most prominent surface.
			 * So lower their alpha artificially. */
			float hair_alpha = wpd->shading.xray_alpha * 0.33f;
			DRW_shgroup_uniform_float_copy(shgrp, "alpha", hair_alpha);
			if (STUDIOLIGHT_ORIENTATION_VIEWNORMAL_ENABLED(wpd)) {
				BKE_studiolight_ensure_flag(wpd->studio_light, STUDIOLIGHT_EQUIRECTANGULAR_RADIANCE_GPUTEXTURE);
				DRW_shgroup_uniform_texture(shgrp, "matcapImage", wpd->studio_light->equirectangular_radiance_gputexture);
			}
			if (SPECULAR_HIGHLIGHT_ENABLED(wpd) || MATCAP_ENABLED(wpd)) {
				DRW_shgroup_uniform_vec2(shgrp, "invertedViewportSize", DRW_viewport_invert_size_get(), 1);
			}
			shgrp = DRW_shgroup_particle_hair_create(ob, psys, md,
			                        vedata->psl->object_outline_pass,
			                        e_data.object_outline_hair_sh);
			DRW_shgroup_uniform_int(shgrp, "object_id", &material->object_id, 1);
		}
	}
}

static void workbench_forward_cache_populate_groom(WORKBENCH_Data *vedata, Object *ob)
{
	const Groom *groom = ob->data;
	const struct HairDrawSettings *draw_set = groom->hair_draw_settings;
	WORKBENCH_StorageList *stl = vedata->stl;
	WORKBENCH_PassList *psl = vedata->psl;
	WORKBENCH_PrivateData *wpd = stl->g_data;
	const DRWContextState *draw_ctx = DRW_context_state_get();
	struct Mesh *scalp = BKE_groom_get_scalp(draw_ctx->depsgraph, groom);

	Image *image = NULL;
	Material *mat = give_current_material(ob, groom->material_index);
	ED_object_get_active_image(ob, groom->material_index, &image, NULL, NULL, NULL);
	int color_type = workbench_material_determine_color_type(wpd, image);
	WORKBENCH_MaterialData *material = get_or_create_material_data(vedata, ob, mat, image, color_type);
	
	struct GPUShader *shader = (color_type != V3D_SHADING_TEXTURE_COLOR)
	                           ? wpd->transparent_accum_hair_fibers_sh
	                           : wpd->transparent_accum_texture_hair_fibers_sh;
	DRWShadingGroup *shgrp = DRW_shgroup_hair_fibers_create(
	                             draw_ctx->scene, ob, groom->hair_system, scalp, draw_set,
	                             psl->transparent_accum_pass,
	                             shader);
	workbench_material_set_normal_world_matrix(shgrp, wpd, e_data.normal_world_matrix);
	DRW_shgroup_uniform_block(shgrp, "world_block", wpd->world_ubo);
	workbench_material_shgroup_uniform(wpd, shgrp, material);
	DRW_shgroup_uniform_vec4(shgrp, "viewvecs[0]", (float *)wpd->viewvecs, 3);
	/* Hairs have lots of layer and can rapidly become the most prominent surface.
	 * So lower their alpha artificially. */
	float hair_alpha = wpd->shading.xray_alpha * 0.33f;
	DRW_shgroup_uniform_float_copy(shgrp, "alpha", hair_alpha);
	if (image) {
		GPUTexture *tex = GPU_texture_from_blender(image, NULL, GL_TEXTURE_2D, false, 0.0f);
		DRW_shgroup_uniform_texture(shgrp, "image", tex);
	}
	if (STUDIOLIGHT_ORIENTATION_VIEWNORMAL_ENABLED(wpd)) {
		BKE_studiolight_ensure_flag(wpd->studio_light, STUDIOLIGHT_EQUIRECTANGULAR_RADIANCE_GPUTEXTURE);
		DRW_shgroup_uniform_texture(shgrp, "matcapImage", wpd->studio_light->equirectangular_radiance_gputexture);
	}
	if (SPECULAR_HIGHLIGHT_ENABLED(wpd) || MATCAP_ENABLED(wpd)) {
		DRW_shgroup_uniform_vec2(shgrp, "invertedViewportSize", DRW_viewport_invert_size_get(), 1);
	}
	shgrp = DRW_shgroup_hair_fibers_create(
	            draw_ctx->scene, ob, groom->hair_system, scalp,
	            draw_set, vedata->psl->object_outline_pass,
	            e_data.object_outline_hair_fibers_sh);
	DRW_shgroup_uniform_int(shgrp, "object_id", &material->object_id, 1);
}

void workbench_forward_cache_populate(WORKBENCH_Data *vedata, Object *ob)
{
	WORKBENCH_StorageList *stl = vedata->stl;
	WORKBENCH_PrivateData *wpd = stl->g_data;

	if (!DRW_object_is_renderable(ob))
		return;

	if (ob->type == OB_MESH) {
		workbench_forward_cache_populate_particles(vedata, ob);
	}
	if (ob->type == OB_GROOM) {
		workbench_forward_cache_populate_groom(vedata, ob);
	}

	if (!DRW_check_object_visible_within_active_context(ob)) {
		return;
	}

	WORKBENCH_MaterialData *material;
	if (ELEM(ob->type, OB_MESH, OB_CURVE, OB_SURF, OB_FONT, OB_MBALL, OB_GROOM)) {
		const DRWContextState *draw_ctx = DRW_context_state_get();
		const bool is_active = (ob == draw_ctx->obact);
		const bool is_sculpt_mode = is_active && (draw_ctx->object_mode & OB_MODE_SCULPT) != 0;
		bool is_drawn = false;

		if (!is_sculpt_mode && TEXTURE_DRAWING_ENABLED(wpd) && ELEM(ob->type, OB_MESH)) {
			const Mesh *me = ob->data;
			if (me->mloopuv) {
				const int materials_len = MAX2(1, (is_sculpt_mode ? 1 : ob->totcol));
				struct GPUMaterial **gpumat_array = BLI_array_alloca(gpumat_array, materials_len);
				struct Gwn_Batch **geom_array = me->totcol ? DRW_cache_mesh_surface_texpaint_get(ob) : NULL;
				if (materials_len > 0 && geom_array) {
					for (int i = 0; i < materials_len; i++) {
						if (geom_array[i] == NULL) {
							continue;
						}

						Material *mat = give_current_material(ob, i + 1);
						Image *image;
						ED_object_get_active_image(ob, i + 1, &image, NULL, NULL, NULL);
						/* use OB_SOLID when no texture could be determined */

						int color_type = wpd->shading.color_type;
						if (color_type == V3D_SHADING_TEXTURE_COLOR) {
							/* use OB_SOLID when no texture could be determined */
							if (image == NULL) {
								color_type = V3D_SHADING_MATERIAL_COLOR;
							}
						}

						material = get_or_create_material_data(vedata, ob, mat, image, color_type);
						DRW_shgroup_call_object_add(material->shgrp_object_outline, geom_array[i], ob);
						DRW_shgroup_call_object_add(material->shgrp, geom_array[i], ob);
					}
					is_drawn = true;
				}
			}
		}

		/* Fallback from not drawn OB_TEXTURE mode or just OB_SOLID mode */
		if (!is_drawn) {
			if (ELEM(wpd->shading.color_type, V3D_SHADING_SINGLE_COLOR, V3D_SHADING_RANDOM_COLOR)) {
				/* No material split needed */
				struct Gwn_Batch *geom = DRW_cache_object_surface_get(ob);
				if (geom) {
					material = get_or_create_material_data(vedata, ob, NULL, NULL, wpd->shading.color_type);
					if (is_sculpt_mode) {
						DRW_shgroup_call_sculpt_add(material->shgrp_object_outline, ob, ob->obmat);
						DRW_shgroup_call_sculpt_add(material->shgrp, ob, ob->obmat);
					}
					else {
						DRW_shgroup_call_object_add(material->shgrp_object_outline, geom, ob);
						DRW_shgroup_call_object_add(material->shgrp, geom, ob);
					}
				}
			}
			else {
				const int materials_len = MAX2(1, (is_sculpt_mode ? 1 : ob->totcol));
				struct GPUMaterial **gpumat_array = BLI_array_alloca(gpumat_array, materials_len);
				for (int i = 0; i < materials_len; i++) {
					gpumat_array[i] = NULL;
				}

				struct Gwn_Batch **mat_geom = DRW_cache_object_surface_material_get(
				        ob, gpumat_array, materials_len, NULL, NULL, NULL);
				if (mat_geom) {
					for (int i = 0; i < materials_len; ++i) {
						if (mat_geom[i] == NULL) {
							continue;
						}

						Material *mat = give_current_material(ob, i + 1);
						material = get_or_create_material_data(vedata, ob, mat, NULL, V3D_SHADING_MATERIAL_COLOR);
						if (is_sculpt_mode) {
							DRW_shgroup_call_sculpt_add(material->shgrp_object_outline, ob, ob->obmat);
							DRW_shgroup_call_sculpt_add(material->shgrp, ob, ob->obmat);
						}
						else {
							DRW_shgroup_call_object_add(material->shgrp_object_outline, mat_geom[i], ob);
							DRW_shgroup_call_object_add(material->shgrp, mat_geom[i], ob);
						}
					}
				}
			}
		}
	}
}

void workbench_forward_cache_finish(WORKBENCH_Data *UNUSED(vedata))
{
}

void workbench_forward_draw_background(WORKBENCH_Data *UNUSED(vedata))
{
	const float clear_depth = 1.0f;
	DefaultFramebufferList *dfbl = DRW_viewport_framebuffer_list_get();
	DRW_stats_group_start("Clear depth");
	GPU_framebuffer_bind(dfbl->default_fb);
	GPU_framebuffer_clear_depth(dfbl->default_fb, clear_depth);
	DRW_stats_group_end();
}

void workbench_forward_draw_scene(WORKBENCH_Data *vedata)
{
	WORKBENCH_PassList *psl = vedata->psl;
	WORKBENCH_StorageList *stl = vedata->stl;
	WORKBENCH_FramebufferList *fbl = vedata->fbl;
	WORKBENCH_PrivateData *wpd = stl->g_data;
	DefaultFramebufferList *dfbl = DRW_viewport_framebuffer_list_get();

	if (TAA_ENABLED(wpd)) {
		workbench_taa_draw_scene_start(vedata);
	}

	/* Write Depth + Object ID */
	const float clear_outline[4] = {0.0f};
	GPU_framebuffer_bind(fbl->object_outline_fb);
	GPU_framebuffer_clear_color(fbl->object_outline_fb, clear_outline);
	DRW_draw_pass(psl->object_outline_pass);

	if (wpd->shading.xray_alpha > 0.0) {
		const float clear_color[4] = {0.0f, 0.0f, 0.0f, 1.0f};
		GPU_framebuffer_bind(fbl->transparent_accum_fb);
		GPU_framebuffer_clear_color(fbl->transparent_accum_fb, clear_color);
		DRW_draw_pass(psl->transparent_accum_pass);
	}
	else {
		/* TODO(fclem): this is unecessary and takes up perf.
		 * Better change the composite frag shader to not use the tx. */
		const float clear_color[4] = {0.0f, 0.0f, 0.0f, 1.0f};
		GPU_framebuffer_bind(fbl->transparent_accum_fb);
		GPU_framebuffer_clear_color(fbl->transparent_accum_fb, clear_color);
	}

	/* Composite */
	GPU_framebuffer_bind(fbl->composite_fb);
	DRW_draw_pass(psl->composite_pass);

	/* Color correct and Anti aliasing */
	workbench_aa_draw_pass(vedata, e_data.composite_buffer_tx);

	/* Apply checker pattern */
	GPU_framebuffer_bind(dfbl->depth_only_fb);
	DRW_draw_pass(psl->checker_depth_pass);

	workbench_private_data_free(wpd);
}<|MERGE_RESOLUTION|>--- conflicted
+++ resolved
@@ -264,16 +264,9 @@
 		memset(e_data.composite_sh_cache, 0x00, sizeof(struct GPUShader *) * MAX_SHADERS);
 		memset(e_data.transparent_accum_sh_cache, 0x00, sizeof(struct GPUShader *) * MAX_SHADERS);
 
-<<<<<<< HEAD
-		char *defines = workbench_material_build_defines(wpd, false, DRW_SHADER_HAIR_NONE);
-		char *defines_texture = workbench_material_build_defines(wpd, true, DRW_SHADER_HAIR_NONE);
-		char *defines_hair = workbench_material_build_defines(wpd, false, DRW_SHADER_HAIR_PARTICLES);
-		char *defines_hair_fibers = workbench_material_build_defines(wpd, false, DRW_SHADER_HAIR_FIBERS);
-=======
 		char *defines = workbench_material_build_defines(wpd, false, false);
 		char *defines_texture = workbench_material_build_defines(wpd, true, false);
 		char *defines_hair = workbench_material_build_defines(wpd, false, true);
->>>>>>> 27b28e43
 		char *forward_vert = workbench_build_forward_vert();
 		e_data.object_outline_sh = DRW_shader_create(
 		        forward_vert, NULL,
@@ -284,12 +277,6 @@
 		e_data.object_outline_hair_sh = DRW_shader_create(
 		        forward_vert, NULL,
 		        datatoc_workbench_forward_depth_frag_glsl, defines_hair);
-<<<<<<< HEAD
-		e_data.object_outline_hair_fibers_sh = DRW_shader_create(
-		        forward_vert, NULL,
-		        forward_vert, defines_hair_fibers);
-=======
->>>>>>> 27b28e43
 
 
 		e_data.checker_depth_sh = DRW_shader_create_fullscreen(
