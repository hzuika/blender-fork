/*
 * This program is free software; you can redistribute it and/or
 * modify it under the terms of the GNU General Public License
 * as published by the Free Software Foundation; either version 2
 * of the License, or (at your option) any later version.
 *
 * This program is distributed in the hope that it will be useful,
 * but WITHOUT ANY WARRANTY; without even the implied warranty of
 * MERCHANTABILITY or FITNESS FOR A PARTICULAR PURPOSE.  See the
 * GNU General Public License for more details.
 *
 * You should have received a copy of the GNU General Public License
 * along with this program; if not, write to the Free Software Foundation,
 * Inc., 51 Franklin Street, Fifth Floor, Boston, MA 02110-1301, USA.
 *
 * Copyright 2016, Blender Foundation.
 */

/** \file
 * \ingroup draw
 */

#include <stdio.h>

#include "BLI_alloca.h"
#include "BLI_listbase.h"
#include "BLI_memblock.h"
#include "BLI_rect.h"
#include "BLI_string.h"
#include "BLI_task.h"
#include "BLI_threads.h"

#include "BLF_api.h"

#include "BKE_colortools.h"
#include "BKE_context.h"
#include "BKE_curve.h"
#include "BKE_duplilist.h"
#include "BKE_editmesh.h"
#include "BKE_global.h"
#include "BKE_gpencil.h"
#include "BKE_hair.h"
#include "BKE_lattice.h"
#include "BKE_main.h"
#include "BKE_mball.h"
#include "BKE_mesh.h"
#include "BKE_modifier.h"
#include "BKE_object.h"
#include "BKE_paint.h"
#include "BKE_particle.h"
#include "BKE_pbvh.h"
#include "BKE_pointcache.h"
#include "BKE_pointcloud.h"
#include "BKE_volume.h"

#include "DNA_camera_types.h"
#include "DNA_mesh_types.h"
#include "DNA_meshdata_types.h"
#include "DNA_world_types.h"
#include "draw_manager.h"

#include "ED_gpencil.h"
#include "ED_screen.h"
#include "ED_space_api.h"
#include "ED_view3d.h"

#include "GPU_capabilities.h"
#include "GPU_framebuffer.h"
#include "GPU_immediate.h"
#include "GPU_matrix.h"
#include "GPU_state.h"
#include "GPU_uniform_buffer.h"
#include "GPU_viewport.h"

#include "IMB_colormanagement.h"

#include "RE_engine.h"
#include "RE_pipeline.h"

#include "UI_resources.h"
#include "UI_view2d.h"

#include "WM_api.h"
#include "wm_window.h"

#include "draw_color_management.h"
#include "draw_manager_profiling.h"
#include "draw_manager_testing.h"
#include "draw_manager_text.h"

/* only for callbacks */
#include "draw_cache_impl.h"

#include "engines/basic/basic_engine.h"
#include "engines/eevee/eevee_engine.h"
#include "engines/external/external_engine.h"
#include "engines/gpencil/gpencil_engine.h"
#include "engines/image/image_engine.h"
#include "engines/overlay/overlay_engine.h"
#include "engines/select/select_engine.h"
#include "engines/workbench/workbench_engine.h"

#include "GPU_context.h"

#include "DEG_depsgraph.h"
#include "DEG_depsgraph_query.h"

#include "DRW_select_buffer.h"

/** Render State: No persistent data between draw calls. */
DRWManager DST = {NULL};

static ListBase DRW_engines = {NULL, NULL};

static void drw_state_prepare_clean_for_draw(DRWManager *dst)
{
  memset(dst, 0x0, offsetof(DRWManager, gl_context));
}

/* This function is used to reset draw manager to a state
 * where we don't re-use data by accident across different
 * draw calls.
 */
#ifdef DEBUG
static void drw_state_ensure_not_reused(DRWManager *dst)
{
  memset(dst, 0xff, offsetof(DRWManager, gl_context));
}
#endif

static bool drw_draw_show_annotation(void)
{
  if (DST.draw_ctx.space_data == NULL) {
    View3D *v3d = DST.draw_ctx.v3d;
    return (v3d && ((v3d->flag2 & V3D_SHOW_ANNOTATION) != 0) &&
            ((v3d->flag2 & V3D_HIDE_OVERLAYS) == 0));
  }

  switch (DST.draw_ctx.space_data->spacetype) {
    case SPACE_IMAGE: {
      SpaceImage *sima = (SpaceImage *)DST.draw_ctx.space_data;
      return (sima->flag & SI_SHOW_GPENCIL) != 0;
    }
    default:
      BLI_assert("");
      return false;
  }
}

/* -------------------------------------------------------------------- */
/** \name Threading
 * \{ */
static void drw_task_graph_init(void)
{
  BLI_assert(DST.task_graph == NULL);
  DST.task_graph = BLI_task_graph_create();
  DST.delayed_extraction = BLI_gset_ptr_new(__func__);
}

static void drw_task_graph_deinit(void)
{
  BLI_task_graph_work_and_wait(DST.task_graph);

  BLI_gset_free(DST.delayed_extraction, (void (*)(void *key))drw_batch_cache_generate_requested);
  DST.delayed_extraction = NULL;
  BLI_task_graph_work_and_wait(DST.task_graph);

  BLI_task_graph_free(DST.task_graph);
  DST.task_graph = NULL;
}
/* \} */

/* -------------------------------------------------------------------- */
/** \name Settings
 * \{ */

bool DRW_object_is_renderable(const Object *ob)
{
  BLI_assert((ob->base_flag & BASE_VISIBLE_DEPSGRAPH) != 0);

  if (ob->type == OB_MESH) {
    if ((ob == DST.draw_ctx.object_edit) || DRW_object_is_in_edit_mode(ob)) {
      View3D *v3d = DST.draw_ctx.v3d;
      if (v3d && v3d->overlay.edit_flag & V3D_OVERLAY_EDIT_OCCLUDE_WIRE) {
        return false;
      }
    }
  }

  return true;
}

/* Does `ob` needs to be rendered in edit mode.
 *
 * When using duplicate linked meshes, objects that are not in edit-mode will be drawn as
 * it is in edit mode, when another object with the same mesh is in edit mode.
 * This will not be the case when one of the objects are influenced by modifiers. */
bool DRW_object_is_in_edit_mode(const Object *ob)
{
  if (BKE_object_is_in_editmode(ob)) {
    if (ob->type == OB_MESH) {
      if ((ob->mode & OB_MODE_EDIT) == 0) {
        Mesh *me = (Mesh *)ob->data;
        BMEditMesh *embm = me->edit_mesh;
        /* Sanity check when rendering in multiple windows. */
        if (embm && embm->mesh_eval_final == NULL) {
          return false;
        }
        /* Do not draw ob with edit overlay when edit data is present and is modified. */
        if (embm && embm->mesh_eval_cage && (embm->mesh_eval_cage != embm->mesh_eval_final)) {
          return false;
        }
        /* Check if the object that we are drawing is modified. */
        if (!DEG_is_original_id(&me->id)) {
          return false;
        }
        return true;
      }
    }
    return true;
  }
  return false;
}

/**
 * Return whether this object is visible depending if
 * we are rendering or drawing in the viewport.
 */
int DRW_object_visibility_in_active_context(const Object *ob)
{
  const eEvaluationMode mode = DRW_state_is_scene_render() ? DAG_EVAL_RENDER : DAG_EVAL_VIEWPORT;
  return BKE_object_visibility(ob, mode);
}

bool DRW_object_is_flat_normal(const Object *ob)
{
  if (ob->type == OB_MESH) {
    const Mesh *me = ob->data;
    if (me->mpoly && me->mpoly[0].flag & ME_SMOOTH) {
      return false;
    }
  }
  return true;
}

bool DRW_object_use_hide_faces(const struct Object *ob)
{
  if (ob->type == OB_MESH) {
    const Mesh *me = ob->data;

    switch (ob->mode) {
      case OB_MODE_SCULPT:
        return true;
      case OB_MODE_TEXTURE_PAINT:
        return (me->editflag & ME_EDIT_PAINT_FACE_SEL) != 0;
      case OB_MODE_VERTEX_PAINT:
      case OB_MODE_WEIGHT_PAINT:
        return (me->editflag & (ME_EDIT_PAINT_FACE_SEL | ME_EDIT_PAINT_VERT_SEL)) != 0;
    }
  }

  return false;
}

bool DRW_object_is_visible_psys_in_active_context(const Object *object, const ParticleSystem *psys)
{
  const bool for_render = DRW_state_is_image_render();
  /* NOTE: psys_check_enabled is using object and particle system for only
   * reading, but is using some other functions which are more generic and
   * which are hard to make const-pointer. */
  if (!psys_check_enabled((Object *)object, (ParticleSystem *)psys, for_render)) {
    return false;
  }
  const DRWContextState *draw_ctx = DRW_context_state_get();
  const Scene *scene = draw_ctx->scene;
  if (object == draw_ctx->object_edit) {
    return false;
  }
  const ParticleSettings *part = psys->part;
  const ParticleEditSettings *pset = &scene->toolsettings->particle;
  if (object->mode == OB_MODE_PARTICLE_EDIT) {
    if (psys_in_edit_mode(draw_ctx->depsgraph, psys)) {
      if ((pset->flag & PE_DRAW_PART) == 0) {
        return false;
      }
      if ((part->childtype == 0) &&
          (psys->flag & PSYS_HAIR_DYNAMICS && psys->pointcache->flag & PTCACHE_BAKED) == 0) {
        return false;
      }
    }
  }
  return true;
}

struct Object *DRW_object_get_dupli_parent(const Object *UNUSED(ob))
{
  return DST.dupli_parent;
}

struct DupliObject *DRW_object_get_dupli(const Object *UNUSED(ob))
{
  return DST.dupli_source;
}

/** \} */

/* -------------------------------------------------------------------- */
/** \name Color Management
 * \{ */

/* TODO(fclem) This should be a render engine callback to determine if we need CM or not. */
static void drw_viewport_colormanagement_set(void)
{
  Scene *scene = DST.draw_ctx.scene;
  View3D *v3d = DST.draw_ctx.v3d;

  ColorManagedDisplaySettings *display_settings = &scene->display_settings;
  ColorManagedViewSettings view_settings;
  float dither = 0.0f;

  bool use_render_settings = false;
  bool use_view_transform = false;

  if (v3d) {
    bool use_workbench = BKE_scene_uses_blender_workbench(scene);

    bool use_scene_lights = (!v3d ||
                             ((v3d->shading.type == OB_MATERIAL) &&
                              (v3d->shading.flag & V3D_SHADING_SCENE_LIGHTS)) ||
                             ((v3d->shading.type == OB_RENDER) &&
                              (v3d->shading.flag & V3D_SHADING_SCENE_LIGHTS_RENDER)));
    bool use_scene_world = (!v3d ||
                            ((v3d->shading.type == OB_MATERIAL) &&
                             (v3d->shading.flag & V3D_SHADING_SCENE_WORLD)) ||
                            ((v3d->shading.type == OB_RENDER) &&
                             (v3d->shading.flag & V3D_SHADING_SCENE_WORLD_RENDER)));
    use_view_transform = v3d && (v3d->shading.type >= OB_MATERIAL);
    use_render_settings = v3d && ((use_workbench && use_view_transform) || use_scene_lights ||
                                  use_scene_world);
  }
  else if (DST.draw_ctx.space_data && DST.draw_ctx.space_data->spacetype == SPACE_IMAGE) {
    SpaceImage *sima = (SpaceImage *)DST.draw_ctx.space_data;
    Image *image = sima->image;

    /* Use inverse logic as there isn't a setting for `Color And Alpha`. */
    const eSpaceImage_Flag display_channels_mode = sima->flag;
    const bool display_color_channel = (display_channels_mode & (SI_SHOW_ALPHA | SI_SHOW_ZBUF)) ==
                                       0;
    if (display_color_channel && image && (image->source != IMA_SRC_GENERATED) &&
        ((image->flag & IMA_VIEW_AS_RENDER) != 0)) {
      use_render_settings = true;
    }
  }
  else {
    use_render_settings = true;
    use_view_transform = false;
  }

  if (use_render_settings) {
    /* Use full render settings, for renders with scene lighting. */
    view_settings = scene->view_settings;
    dither = scene->r.dither_intensity;
  }
  else if (use_view_transform) {
    /* Use only view transform + look and nothing else for lookdev without
     * scene lighting, as exposure depends on scene light intensity. */
    BKE_color_managed_view_settings_init_render(&view_settings, display_settings, NULL);
    STRNCPY(view_settings.view_transform, scene->view_settings.view_transform);
    STRNCPY(view_settings.look, scene->view_settings.look);
    dither = scene->r.dither_intensity;
  }
  else {
    /* For workbench use only default view transform in configuration,
     * using no scene settings. */
    BKE_color_managed_view_settings_init_render(&view_settings, display_settings, NULL);
  }

  GPU_viewport_colorspace_set(DST.viewport, &view_settings, display_settings, dither);
}

/** \} */

/* -------------------------------------------------------------------- */
/** \name Viewport (DRW_viewport)
 * \{ */

void *drw_viewport_engine_data_ensure(void *engine_type)
{
  void *data = GPU_viewport_engine_data_get(DST.viewport, engine_type);

  if (data == NULL) {
    data = GPU_viewport_engine_data_create(DST.viewport, engine_type);
  }
  return data;
}

void DRW_engine_viewport_data_size_get(
    const void *engine_type_v, int *r_fbl_len, int *r_txl_len, int *r_psl_len, int *r_stl_len)
{
  const DrawEngineType *engine_type = engine_type_v;

  if (r_fbl_len) {
    *r_fbl_len = engine_type->vedata_size->fbl_len;
  }
  if (r_txl_len) {
    *r_txl_len = engine_type->vedata_size->txl_len;
  }
  if (r_psl_len) {
    *r_psl_len = engine_type->vedata_size->psl_len;
  }
  if (r_stl_len) {
    *r_stl_len = engine_type->vedata_size->stl_len;
  }
}

/* WARNING: only use for custom pipeline. 99% of the time, you don't want to use this. */
void DRW_render_viewport_size_set(const int size[2])
{
  DST.size[0] = size[0];
  DST.size[1] = size[1];
  DST.inv_size[0] = 1.0f / size[0];
  DST.inv_size[1] = 1.0f / size[1];
}

const float *DRW_viewport_size_get(void)
{
  return DST.size;
}

const float *DRW_viewport_invert_size_get(void)
{
  return DST.inv_size;
}

const float *DRW_viewport_screenvecs_get(void)
{
  return &DST.screenvecs[0][0];
}

const float *DRW_viewport_pixelsize_get(void)
{
  return &DST.pixsize;
}

static void drw_viewport_cache_resize(void)
{
  /* Release the memiter before clearing the mempools that references them */
  GPU_viewport_cache_release(DST.viewport);

  if (DST.vmempool != NULL) {
    /* Release Image textures. */
    BLI_memblock_iter iter;
    GPUTexture **tex;
    BLI_memblock_iternew(DST.vmempool->images, &iter);
    while ((tex = BLI_memblock_iterstep(&iter))) {
      GPU_texture_free(*tex);
    }

    BLI_memblock_clear(DST.vmempool->commands, NULL);
    BLI_memblock_clear(DST.vmempool->commands_small, NULL);
    BLI_memblock_clear(DST.vmempool->callbuffers, NULL);
    BLI_memblock_clear(DST.vmempool->obmats, NULL);
    BLI_memblock_clear(DST.vmempool->obinfos, NULL);
    BLI_memblock_clear(DST.vmempool->cullstates, NULL);
    BLI_memblock_clear(DST.vmempool->shgroups, NULL);
    BLI_memblock_clear(DST.vmempool->uniforms, NULL);
    BLI_memblock_clear(DST.vmempool->passes, NULL);
    BLI_memblock_clear(DST.vmempool->views, NULL);
    BLI_memblock_clear(DST.vmempool->images, NULL);
  }

  DRW_instance_data_list_free_unused(DST.idatalist);
  DRW_instance_data_list_resize(DST.idatalist);
}

/* Not a viewport variable, we could split this out. */
static void drw_context_state_init(void)
{
  if (DST.draw_ctx.obact) {
    DST.draw_ctx.object_mode = DST.draw_ctx.obact->mode;
  }
  else {
    DST.draw_ctx.object_mode = OB_MODE_OBJECT;
  }

  /* Edit object. */
  if (DST.draw_ctx.object_mode & OB_MODE_EDIT) {
    DST.draw_ctx.object_edit = DST.draw_ctx.obact;
  }
  else {
    DST.draw_ctx.object_edit = NULL;
  }

  /* Pose object. */
  if (DST.draw_ctx.object_mode & OB_MODE_POSE) {
    DST.draw_ctx.object_pose = DST.draw_ctx.obact;
  }
  else if ((DST.draw_ctx.object_mode & OB_MODE_ALL_WEIGHT_PAINT)) {
    DST.draw_ctx.object_pose = BKE_object_pose_armature_get(DST.draw_ctx.obact);
  }
  else {
    DST.draw_ctx.object_pose = NULL;
  }

  DST.draw_ctx.sh_cfg = GPU_SHADER_CFG_DEFAULT;
  if (RV3D_CLIPPING_ENABLED(DST.draw_ctx.v3d, DST.draw_ctx.rv3d)) {
    DST.draw_ctx.sh_cfg = GPU_SHADER_CFG_CLIPPED;
  }
}

static void draw_unit_state_create(void)
{
  DRWObjectInfos *infos = BLI_memblock_alloc(DST.vmempool->obinfos);
  DRWObjectMatrix *mats = BLI_memblock_alloc(DST.vmempool->obmats);
  DRWCullingState *culling = BLI_memblock_alloc(DST.vmempool->cullstates);

  unit_m4(mats->model);
  unit_m4(mats->modelinverse);

  copy_v3_fl(infos->orcotexfac[0], 0.0f);
  copy_v3_fl(infos->orcotexfac[1], 1.0f);

  infos->ob_index = 0;
  infos->ob_random = 0.0f;
  infos->ob_flag = 1.0f;
  copy_v3_fl(infos->ob_color, 1.0f);

  /* TODO(fclem) get rid of this. */
  culling->bsphere.radius = -1.0f;
  culling->user_data = NULL;

  DRW_handle_increment(&DST.resource_handle);
}

/* It also stores viewport variable to an immutable place: DST
 * This is because a cache uniform only store reference
 * to its value. And we don't want to invalidate the cache
 * if this value change per viewport */
static void drw_viewport_var_init(void)
{
  RegionView3D *rv3d = DST.draw_ctx.rv3d;
  ARegion *region = DST.draw_ctx.region;

  /* Refresh DST.size */
  if (DST.viewport) {
    int size[2];
    GPU_viewport_size_get(DST.viewport, size);
    DST.size[0] = size[0];
    DST.size[1] = size[1];
    DST.inv_size[0] = 1.0f / size[0];
    DST.inv_size[1] = 1.0f / size[1];

    DefaultFramebufferList *fbl = (DefaultFramebufferList *)GPU_viewport_framebuffer_list_get(
        DST.viewport);
    DST.default_framebuffer = fbl->default_fb;

    DST.vmempool = GPU_viewport_mempool_get(DST.viewport);

    if (DST.vmempool->commands == NULL) {
      DST.vmempool->commands = BLI_memblock_create(sizeof(DRWCommandChunk));
    }
    if (DST.vmempool->commands_small == NULL) {
      DST.vmempool->commands_small = BLI_memblock_create(sizeof(DRWCommandSmallChunk));
    }
    if (DST.vmempool->callbuffers == NULL) {
      DST.vmempool->callbuffers = BLI_memblock_create(sizeof(DRWCallBuffer));
    }
    if (DST.vmempool->obmats == NULL) {
      uint chunk_len = sizeof(DRWObjectMatrix) * DRW_RESOURCE_CHUNK_LEN;
      DST.vmempool->obmats = BLI_memblock_create_ex(sizeof(DRWObjectMatrix), chunk_len);
    }
    if (DST.vmempool->obinfos == NULL) {
      uint chunk_len = sizeof(DRWObjectInfos) * DRW_RESOURCE_CHUNK_LEN;
      DST.vmempool->obinfos = BLI_memblock_create_ex(sizeof(DRWObjectInfos), chunk_len);
    }
    if (DST.vmempool->cullstates == NULL) {
      uint chunk_len = sizeof(DRWCullingState) * DRW_RESOURCE_CHUNK_LEN;
      DST.vmempool->cullstates = BLI_memblock_create_ex(sizeof(DRWCullingState), chunk_len);
    }
    if (DST.vmempool->shgroups == NULL) {
      DST.vmempool->shgroups = BLI_memblock_create(sizeof(DRWShadingGroup));
    }
    if (DST.vmempool->uniforms == NULL) {
      DST.vmempool->uniforms = BLI_memblock_create(sizeof(DRWUniformChunk));
    }
    if (DST.vmempool->views == NULL) {
      DST.vmempool->views = BLI_memblock_create(sizeof(DRWView));
    }
    if (DST.vmempool->passes == NULL) {
      uint chunk_len = sizeof(DRWPass) * DRW_RESOURCE_CHUNK_LEN;
      DST.vmempool->passes = BLI_memblock_create_ex(sizeof(DRWPass), chunk_len);
    }
    if (DST.vmempool->images == NULL) {
      DST.vmempool->images = BLI_memblock_create(sizeof(GPUTexture *));
    }

    DST.resource_handle = 0;
    DST.pass_handle = 0;

    draw_unit_state_create();

    DST.idatalist = GPU_viewport_instance_data_list_get(DST.viewport);
    DRW_instance_data_list_reset(DST.idatalist);
  }
  else {
    DST.size[0] = 0;
    DST.size[1] = 0;

    DST.inv_size[0] = 0;
    DST.inv_size[1] = 0;

    DST.default_framebuffer = NULL;
    DST.vmempool = NULL;
  }

  DST.primary_view_ct = 0;

  if (rv3d != NULL) {
    normalize_v3_v3(DST.screenvecs[0], rv3d->viewinv[0]);
    normalize_v3_v3(DST.screenvecs[1], rv3d->viewinv[1]);

    DST.pixsize = rv3d->pixsize;
    DST.view_default = DRW_view_create(rv3d->viewmat, rv3d->winmat, NULL, NULL, NULL);
    DRW_view_camtexco_set(DST.view_default, rv3d->viewcamtexcofac);

    if (DST.draw_ctx.sh_cfg == GPU_SHADER_CFG_CLIPPED) {
      int plane_len = (RV3D_LOCK_FLAGS(rv3d) & RV3D_BOXCLIP) ? 4 : 6;
      DRW_view_clip_planes_set(DST.view_default, rv3d->clip, plane_len);
    }

    DST.view_active = DST.view_default;
    DST.view_previous = NULL;
  }
  else if (region) {
    View2D *v2d = &region->v2d;
    float viewmat[4][4];
    float winmat[4][4];

    rctf region_space = {0.0f, 1.0f, 0.0f, 1.0f};
    BLI_rctf_transform_calc_m4_pivot_min(&v2d->cur, &region_space, viewmat);

    unit_m4(winmat);
    winmat[0][0] = 2.0f;
    winmat[1][1] = 2.0f;
    winmat[3][0] = -1.0f;
    winmat[3][1] = -1.0f;

    DST.view_default = DRW_view_create(viewmat, winmat, NULL, NULL, NULL);
    DST.view_active = DST.view_default;
    DST.view_previous = NULL;
  }
  else {
    zero_v3(DST.screenvecs[0]);
    zero_v3(DST.screenvecs[1]);

    DST.pixsize = 1.0f;
    DST.view_default = NULL;
    DST.view_active = NULL;
    DST.view_previous = NULL;
  }

  /* fclem: Is this still needed ? */
  if (DST.draw_ctx.object_edit && rv3d) {
    ED_view3d_init_mats_rv3d(DST.draw_ctx.object_edit, rv3d);
  }

  if (G_draw.view_ubo == NULL) {
    G_draw.view_ubo = GPU_uniformbuf_create_ex(sizeof(DRWViewUboStorage), NULL, "G_draw.view_ubo");
  }

  if (DST.draw_list == NULL) {
    DST.draw_list = GPU_draw_list_create(DRW_DRAWLIST_LEN);
  }

  memset(DST.object_instance_data, 0x0, sizeof(DST.object_instance_data));
}

DefaultFramebufferList *DRW_viewport_framebuffer_list_get(void)
{
  return GPU_viewport_framebuffer_list_get(DST.viewport);
}

DefaultTextureList *DRW_viewport_texture_list_get(void)
{
  return GPU_viewport_texture_list_get(DST.viewport);
}

void DRW_viewport_request_redraw(void)
{
  GPU_viewport_tag_update(DST.viewport);
}

/** \} */

/* -------------------------------------------------------------------- */
/** \name Duplis
 * \{ */

static void drw_duplidata_load(DupliObject *dupli)
{
  if (dupli == NULL) {
    return;
  }

  if (DST.dupli_origin != dupli->ob) {
    DST.dupli_origin = dupli->ob;
  }
  else {
    /* Same data as previous iter. No need to poll ghash for this. */
    return;
  }

  if (DST.dupli_ghash == NULL) {
    DST.dupli_ghash = BLI_ghash_ptr_new(__func__);
  }

  void **value;
  if (!BLI_ghash_ensure_p(DST.dupli_ghash, DST.dupli_origin, &value)) {
    *value = MEM_callocN(sizeof(void *) * DST.enabled_engine_count, __func__);

    /* TODO: Meh a bit out of place but this is nice as it is
     * only done once per "original" object. */
    drw_batch_cache_validate(DST.dupli_origin);
  }
  DST.dupli_datas = *(void ***)value;
}

static void duplidata_value_free(void *val)
{
  void **dupli_datas = val;
  for (int i = 0; i < DST.enabled_engine_count; i++) {
    MEM_SAFE_FREE(dupli_datas[i]);
  }
  MEM_freeN(val);
}

static void drw_duplidata_free(void)
{
  if (DST.dupli_ghash != NULL) {
    BLI_ghash_free(DST.dupli_ghash,
                   (void (*)(void *key))drw_batch_cache_generate_requested,
                   duplidata_value_free);
    DST.dupli_ghash = NULL;
  }
}

/* Return NULL if not a dupli or a pointer of pointer to the engine data */
void **DRW_duplidata_get(void *vedata)
{
  if (DST.dupli_source == NULL) {
    return NULL;
  }
  /* XXX Search engine index by using vedata array */
  for (int i = 0; i < DST.enabled_engine_count; i++) {
    if (DST.vedata_array[i] == vedata) {
      return &DST.dupli_datas[i];
    }
  }
  return NULL;
}

/** \} */

/* -------------------------------------------------------------------- */
/** \name ViewLayers (DRW_scenelayer)
 * \{ */

void *DRW_view_layer_engine_data_get(DrawEngineType *engine_type)
{
  LISTBASE_FOREACH (ViewLayerEngineData *, sled, &DST.draw_ctx.view_layer->drawdata) {
    if (sled->engine_type == engine_type) {
      return sled->storage;
    }
  }
  return NULL;
}

void **DRW_view_layer_engine_data_ensure_ex(ViewLayer *view_layer,
                                            DrawEngineType *engine_type,
                                            void (*callback)(void *storage))
{
  ViewLayerEngineData *sled;

  for (sled = view_layer->drawdata.first; sled; sled = sled->next) {
    if (sled->engine_type == engine_type) {
      return &sled->storage;
    }
  }

  sled = MEM_callocN(sizeof(ViewLayerEngineData), "ViewLayerEngineData");
  sled->engine_type = engine_type;
  sled->free = callback;
  BLI_addtail(&view_layer->drawdata, sled);

  return &sled->storage;
}

void **DRW_view_layer_engine_data_ensure(DrawEngineType *engine_type,
                                         void (*callback)(void *storage))
{
  return DRW_view_layer_engine_data_ensure_ex(DST.draw_ctx.view_layer, engine_type, callback);
}

/** \} */

/* -------------------------------------------------------------------- */
/** \name Draw Data (DRW_drawdata)
 * \{ */

/* Used for DRW_drawdata_from_id()
 * All ID-data-blocks which have their own 'local' DrawData
 * should have the same arrangement in their structs.
 */
typedef struct IdDdtTemplate {
  ID id;
  struct AnimData *adt;
  DrawDataList drawdata;
} IdDdtTemplate;

/* Check if ID can have AnimData */
static bool id_type_can_have_drawdata(const short id_type)
{
  /* Only some ID-blocks have this info for now */
  /* TODO: finish adding this for the other blocktypes */
  switch (id_type) {
    /* has DrawData */
    case ID_OB:
    case ID_WO:
      return true;

    /* no DrawData */
    default:
      return false;
  }
}

static bool id_can_have_drawdata(const ID *id)
{
  /* sanity check */
  if (id == NULL) {
    return false;
  }

  return id_type_can_have_drawdata(GS(id->name));
}

/* Get DrawData from the given ID-block. In order for this to work, we assume that
 * the DrawData pointer is stored in the struct in the same fashion as in IdDdtTemplate.
 */
DrawDataList *DRW_drawdatalist_from_id(ID *id)
{
  /* only some ID-blocks have this info for now, so we cast the
   * types that do to be of type IdDdtTemplate, and extract the
   * DrawData that way
   */
  if (id_can_have_drawdata(id)) {
    IdDdtTemplate *idt = (IdDdtTemplate *)id;
    return &idt->drawdata;
  }

  return NULL;
}

DrawData *DRW_drawdata_get(ID *id, DrawEngineType *engine_type)
{
  DrawDataList *drawdata = DRW_drawdatalist_from_id(id);

  if (drawdata == NULL) {
    return NULL;
  }

  LISTBASE_FOREACH (DrawData *, dd, drawdata) {
    if (dd->engine_type == engine_type) {
      return dd;
    }
  }
  return NULL;
}

DrawData *DRW_drawdata_ensure(ID *id,
                              DrawEngineType *engine_type,
                              size_t size,
                              DrawDataInitCb init_cb,
                              DrawDataFreeCb free_cb)
{
  BLI_assert(size >= sizeof(DrawData));
  BLI_assert(id_can_have_drawdata(id));
  /* Try to re-use existing data. */
  DrawData *dd = DRW_drawdata_get(id, engine_type);
  if (dd != NULL) {
    return dd;
  }

  DrawDataList *drawdata = DRW_drawdatalist_from_id(id);

  /* Allocate new data. */
  if ((GS(id->name) == ID_OB) && (((Object *)id)->base_flag & BASE_FROM_DUPLI) != 0) {
    /* NOTE: data is not persistent in this case. It is reset each redraw. */
    BLI_assert(free_cb == NULL); /* No callback allowed. */
    /* Round to sizeof(float) for DRW_instance_data_request(). */
    const size_t t = sizeof(float) - 1;
    size = (size + t) & ~t;
    size_t fsize = size / sizeof(float);
    BLI_assert(fsize < MAX_INSTANCE_DATA_SIZE);
    if (DST.object_instance_data[fsize] == NULL) {
      DST.object_instance_data[fsize] = DRW_instance_data_request(DST.idatalist, fsize);
    }
    dd = (DrawData *)DRW_instance_data_next(DST.object_instance_data[fsize]);
    memset(dd, 0, size);
  }
  else {
    dd = MEM_callocN(size, "DrawData");
  }
  dd->engine_type = engine_type;
  dd->free = free_cb;
  /* Perform user-side initialization, if needed. */
  if (init_cb != NULL) {
    init_cb(dd);
  }
  /* Register in the list. */
  BLI_addtail((ListBase *)drawdata, dd);
  return dd;
}

void DRW_drawdata_free(ID *id)
{
  DrawDataList *drawdata = DRW_drawdatalist_from_id(id);

  if (drawdata == NULL) {
    return;
  }

  LISTBASE_FOREACH (DrawData *, dd, drawdata) {
    if (dd->free != NULL) {
      dd->free(dd);
    }
  }

  BLI_freelistN((ListBase *)drawdata);
}

/* Unlink (but don't free) the drawdata from the DrawDataList if the ID is an OB from dupli. */
static void drw_drawdata_unlink_dupli(ID *id)
{
  if ((GS(id->name) == ID_OB) && (((Object *)id)->base_flag & BASE_FROM_DUPLI) != 0) {
    DrawDataList *drawdata = DRW_drawdatalist_from_id(id);

    if (drawdata == NULL) {
      return;
    }

    BLI_listbase_clear((ListBase *)drawdata);
  }
}

/** \} */

/* -------------------------------------------------------------------- */
/** \name Garbage Collection
 * \{ */

void DRW_cache_free_old_batches(Main *bmain)
{
  Scene *scene;
  ViewLayer *view_layer;
  static int lasttime = 0;
  int ctime = (int)PIL_check_seconds_timer();

  if (U.vbotimeout == 0 || (ctime - lasttime) < U.vbocollectrate || ctime == lasttime) {
    return;
  }

  lasttime = ctime;

  for (scene = bmain->scenes.first; scene; scene = scene->id.next) {
    for (view_layer = scene->view_layers.first; view_layer; view_layer = view_layer->next) {
      Depsgraph *depsgraph = BKE_scene_get_depsgraph(scene, view_layer);
      if (depsgraph == NULL) {
        continue;
      }

      /* TODO(fclem): This is not optimal since it iter over all dupli instances.
       * In this case only the source object should be tagged. */
      DEG_OBJECT_ITER_FOR_RENDER_ENGINE_BEGIN (depsgraph, ob) {
        DRW_batch_cache_free_old(ob, ctime);
      }
      DEG_OBJECT_ITER_FOR_RENDER_ENGINE_END;
    }
  }
}

/** \} */

/* -------------------------------------------------------------------- */
/** \name Rendering (DRW_engines)
 * \{ */

static void drw_engines_init(void)
{
  LISTBASE_FOREACH (LinkData *, link, &DST.enabled_engines) {
    DrawEngineType *engine = link->data;
    ViewportEngineData *data = drw_viewport_engine_data_ensure(engine);
    PROFILE_START(stime);

    if (engine->engine_init) {
      engine->engine_init(data);
    }

    PROFILE_END_UPDATE(data->init_time, stime);
  }
}

static void drw_engines_cache_init(void)
{
  DST.enabled_engine_count = BLI_listbase_count(&DST.enabled_engines);
  DST.vedata_array = MEM_mallocN(sizeof(void *) * DST.enabled_engine_count, __func__);

  int i = 0;
  for (LinkData *link = DST.enabled_engines.first; link; link = link->next, i++) {
    DrawEngineType *engine = link->data;
    ViewportEngineData *data = drw_viewport_engine_data_ensure(engine);
    DST.vedata_array[i] = data;

    if (data->text_draw_cache) {
      DRW_text_cache_destroy(data->text_draw_cache);
      data->text_draw_cache = NULL;
    }
    if (DST.text_store_p == NULL) {
      DST.text_store_p = &data->text_draw_cache;
    }

    if (engine->cache_init) {
      engine->cache_init(data);
    }
  }
}

static void drw_engines_world_update(Scene *scene)
{
  if (scene->world == NULL) {
    return;
  }

  LISTBASE_FOREACH (LinkData *, link, &DST.enabled_engines) {
    DrawEngineType *engine = link->data;
    ViewportEngineData *data = drw_viewport_engine_data_ensure(engine);

    if (engine->id_update) {
      engine->id_update(data, &scene->world->id);
    }
  }
}

static void drw_engines_cache_populate(Object *ob)
{
  DST.ob_handle = 0;

  /* HACK: DrawData is copied by COW from the duplicated object.
   * This is valid for IDs that cannot be instantiated but this
   * is not what we want in this case so we clear the pointer
   * ourselves here. */
  drw_drawdata_unlink_dupli((ID *)ob);

  /* Validation for dupli objects happen elsewhere. */
  if (!DST.dupli_source) {
    drw_batch_cache_validate(ob);
  }

  int i = 0;
  for (LinkData *link = DST.enabled_engines.first; link; link = link->next, i++) {
    DrawEngineType *engine = link->data;
    ViewportEngineData *data = DST.vedata_array[i];

    if (engine->id_update) {
      engine->id_update(data, &ob->id);
    }

    if (engine->cache_populate) {
      engine->cache_populate(data, ob);
    }
  }

  /* TODO: in the future it would be nice to generate once for all viewports.
   * But we need threaded DRW manager first. */
  if (!DST.dupli_source) {
    drw_batch_cache_generate_requested(ob);
  }

  /* ... and clearing it here too because this draw data is
   * from a mempool and must not be free individually by depsgraph. */
  drw_drawdata_unlink_dupli((ID *)ob);
}

static void drw_engines_cache_finish(void)
{
  int i = 0;
  for (LinkData *link = DST.enabled_engines.first; link; link = link->next, i++) {
    DrawEngineType *engine = link->data;
    ViewportEngineData *data = DST.vedata_array[i];

    if (engine->cache_finish) {
      engine->cache_finish(data);
    }
  }
  MEM_freeN(DST.vedata_array);
}

static void drw_engines_draw_scene(void)
{
  LISTBASE_FOREACH (LinkData *, link, &DST.enabled_engines) {
    DrawEngineType *engine = link->data;
    ViewportEngineData *data = drw_viewport_engine_data_ensure(engine);
    PROFILE_START(stime);

    if (engine->draw_scene) {
      DRW_stats_group_start(engine->idname);
      engine->draw_scene(data);
      /* Restore for next engine */
      if (DRW_state_is_fbo()) {
        GPU_framebuffer_bind(DST.default_framebuffer);
      }
      DRW_stats_group_end();
    }

    PROFILE_END_UPDATE(data->render_time, stime);
  }
  /* Reset state after drawing */
  DRW_state_reset();
}

static void drw_engines_draw_text(void)
{
  LISTBASE_FOREACH (LinkData *, link, &DST.enabled_engines) {
    DrawEngineType *engine = link->data;
    ViewportEngineData *data = drw_viewport_engine_data_ensure(engine);
    PROFILE_START(stime);

    if (data->text_draw_cache) {
      DRW_text_cache_draw(data->text_draw_cache, DST.draw_ctx.region, DST.draw_ctx.v3d);
    }

    PROFILE_END_UPDATE(data->render_time, stime);
  }
}

/* Draw render engine info. */
void DRW_draw_region_engine_info(int xoffset, int *yoffset, int line_height)
{
  LISTBASE_FOREACH (LinkData *, link, &DST.enabled_engines) {
    DrawEngineType *engine = link->data;
    ViewportEngineData *data = drw_viewport_engine_data_ensure(engine);

    if (data->info[0] != '\0') {
      char *chr_current = data->info;
      char *chr_start = chr_current;
      int line_len = 0;

      const int font_id = BLF_default();
      UI_FontThemeColor(font_id, TH_TEXT_HI);

      BLF_enable(font_id, BLF_SHADOW);
      BLF_shadow(font_id, 5, (const float[4]){0.0f, 0.0f, 0.0f, 1.0f});
      BLF_shadow_offset(font_id, 1, -1);

      while (*chr_current++ != '\0') {
        line_len++;
        if (*chr_current == '\n') {
          char info[GPU_INFO_SIZE];
          BLI_strncpy(info, chr_start, line_len + 1);
          *yoffset -= line_height;
          BLF_draw_default(xoffset, *yoffset, 0.0f, info, sizeof(info));

          /* Re-start counting. */
          chr_start = chr_current + 1;
          line_len = -1;
        }
      }

      char info[GPU_INFO_SIZE];
      BLI_strncpy(info, chr_start, line_len + 1);
      *yoffset -= line_height;
      BLF_draw_default(xoffset, *yoffset, 0.0f, info, sizeof(info));

      BLF_disable(font_id, BLF_SHADOW);
    }
  }
}

static void use_drw_engine(DrawEngineType *engine)
{
  LinkData *ld = MEM_callocN(sizeof(LinkData), "enabled engine link data");
  ld->data = engine;
  BLI_addtail(&DST.enabled_engines, ld);
}

/* Gather all draw engines needed and store them in DST.enabled_engines
 * That also define the rendering order of engines */
static void drw_engines_enable_from_engine(const RenderEngineType *engine_type, eDrawType drawtype)
{
  switch (drawtype) {
    case OB_WIRE:
    case OB_SOLID:
      use_drw_engine(DRW_engine_viewport_workbench_type.draw_engine);
      break;
    case OB_MATERIAL:
    case OB_RENDER:
    default:
      if (engine_type->draw_engine != NULL) {
        use_drw_engine(engine_type->draw_engine);
      }
      else if ((engine_type->flag & RE_INTERNAL) == 0) {
        use_drw_engine(DRW_engine_viewport_external_type.draw_engine);
      }
      break;
  }
}

static void drw_engines_enable_overlays(void)
{
  use_drw_engine(&draw_engine_overlay_type);
}
/**
 * Use for select and depth-drawing.
 */
static void drw_engines_enable_basic(void)
{
  use_drw_engine(&draw_engine_basic_type);
}

static void drw_engines_enable_editors(void)
{
  SpaceLink *space_data = DST.draw_ctx.space_data;
  if (!space_data) {
    return;
  }

  if (space_data->spacetype == SPACE_IMAGE) {
    use_drw_engine(&draw_engine_image_type);
    use_drw_engine(&draw_engine_overlay_type);
  }
}

static void drw_engines_enable(ViewLayer *UNUSED(view_layer),
                               RenderEngineType *engine_type,
                               bool gpencil_engine_needed)
{
  View3D *v3d = DST.draw_ctx.v3d;
  const eDrawType drawtype = v3d->shading.type;
  const bool use_xray = XRAY_ENABLED(v3d);

  drw_engines_enable_from_engine(engine_type, drawtype);
  if (gpencil_engine_needed && ((drawtype >= OB_SOLID) || !use_xray)) {
    use_drw_engine(&draw_engine_gpencil_type);
  }
  drw_engines_enable_overlays();
}

static void drw_engines_disable(void)
{
  BLI_freelistN(&DST.enabled_engines);
}

static void drw_engines_data_validate(void)
{
  int enabled_engines = BLI_listbase_count(&DST.enabled_engines);
  void **engine_handle_array = BLI_array_alloca(engine_handle_array, enabled_engines + 1);
  int i = 0;

  LISTBASE_FOREACH (LinkData *, link, &DST.enabled_engines) {
    DrawEngineType *engine = link->data;
    engine_handle_array[i++] = engine;
  }
  engine_handle_array[i] = NULL;

  GPU_viewport_engines_data_validate(DST.viewport, engine_handle_array);
}

/* Fast check to see if gpencil drawing engine is needed.
 * For slow exact check use `DRW_render_check_grease_pencil` */
static bool drw_gpencil_engine_needed(Depsgraph *depsgraph, View3D *v3d)
{
  const bool exclude_gpencil_rendering = v3d ? (v3d->object_type_exclude_viewport &
                                                (1 << OB_GPENCIL)) != 0 :
                                               false;
  return (!exclude_gpencil_rendering) && DEG_id_type_any_exists(depsgraph, ID_GD);
}

/* -------------------------------------------------------------------- */
/** \name View Update
 * \{ */

void DRW_notify_view_update(const DRWUpdateContext *update_ctx)
{
  RenderEngineType *engine_type = update_ctx->engine_type;
  ARegion *region = update_ctx->region;
  View3D *v3d = update_ctx->v3d;
  RegionView3D *rv3d = region->regiondata;
  Depsgraph *depsgraph = update_ctx->depsgraph;
  Scene *scene = update_ctx->scene;
  ViewLayer *view_layer = update_ctx->view_layer;

  const bool gpencil_engine_needed = drw_gpencil_engine_needed(depsgraph, v3d);

  /* Separate update for each stereo view. */
  for (int view = 0; view < 2; view++) {
    GPUViewport *viewport = WM_draw_region_get_viewport(region);
    if (!viewport) {
      continue;
    }

    /* XXX Really nasty locking. But else this could
     * be executed by the material previews thread
     * while rendering a viewport. */
    BLI_ticket_mutex_lock(DST.gl_context_mutex);

    /* Reset before using it. */
    drw_state_prepare_clean_for_draw(&DST);

    DST.viewport = viewport;
    GPU_viewport_active_view_set(viewport, view);
    DST.draw_ctx = (DRWContextState){
        .region = region,
        .rv3d = rv3d,
        .v3d = v3d,
        .scene = scene,
        .view_layer = view_layer,
        .obact = OBACT(view_layer),
        .engine_type = engine_type,
        .depsgraph = depsgraph,
        .object_mode = OB_MODE_OBJECT,
    };

    drw_engines_enable(view_layer, engine_type, gpencil_engine_needed);
    drw_engines_data_validate();

    LISTBASE_FOREACH (LinkData *, link, &DST.enabled_engines) {
      DrawEngineType *draw_engine = link->data;
      ViewportEngineData *data = drw_viewport_engine_data_ensure(draw_engine);

      if (draw_engine->view_update) {
        draw_engine->view_update(data);
      }
    }

    DST.viewport = NULL;

    drw_engines_disable();

    BLI_ticket_mutex_unlock(DST.gl_context_mutex);
  }
}

/** \} */

/* -------------------------------------------------------------------- */
/** \name Callbacks
 * \{ */

void DRW_draw_callbacks_pre_scene(void)
{
  RegionView3D *rv3d = DST.draw_ctx.rv3d;

  GPU_matrix_projection_set(rv3d->winmat);
  GPU_matrix_set(rv3d->viewmat);

  if (DST.draw_ctx.evil_C) {
    ED_region_draw_cb_draw(DST.draw_ctx.evil_C, DST.draw_ctx.region, REGION_DRAW_PRE_VIEW);
    DRW_state_reset();
  }
}

void DRW_draw_callbacks_post_scene(void)
{
  RegionView3D *rv3d = DST.draw_ctx.rv3d;
  ARegion *region = DST.draw_ctx.region;
  View3D *v3d = DST.draw_ctx.v3d;
  Depsgraph *depsgraph = DST.draw_ctx.depsgraph;

  const bool do_annotations = drw_draw_show_annotation();

  if (DST.draw_ctx.evil_C) {
    DefaultFramebufferList *dfbl = DRW_viewport_framebuffer_list_get();

    DRW_state_reset();

    GPU_framebuffer_bind(dfbl->overlay_fb);

    GPU_matrix_projection_set(rv3d->winmat);
    GPU_matrix_set(rv3d->viewmat);

    /* annotations - temporary drawing buffer (3d space) */
    /* XXX: Or should we use a proper draw/overlay engine for this case? */
    if (do_annotations) {
      GPU_depth_test(GPU_DEPTH_NONE);
      /* XXX: as scene->gpd is not copied for COW yet */
      ED_annotation_draw_view3d(DEG_get_input_scene(depsgraph), depsgraph, v3d, region, true);
      GPU_depth_test(GPU_DEPTH_LESS_EQUAL);
    }

    drw_debug_draw();

    GPU_depth_test(GPU_DEPTH_NONE);
    ED_region_draw_cb_draw(DST.draw_ctx.evil_C, DST.draw_ctx.region, REGION_DRAW_POST_VIEW);

    /* Callback can be nasty and do whatever they want with the state.
     * Don't trust them! */
    DRW_state_reset();

    /* needed so gizmo isn't obscured */
    if ((v3d->gizmo_flag & V3D_GIZMO_HIDE) == 0) {
      GPU_depth_test(GPU_DEPTH_NONE);
      DRW_draw_gizmo_3d();
    }

    GPU_depth_test(GPU_DEPTH_NONE);
    drw_engines_draw_text();

    DRW_draw_region_info();

    /* annotations - temporary drawing buffer (screenspace) */
    /* XXX: Or should we use a proper draw/overlay engine for this case? */
    if (((v3d->flag2 & V3D_HIDE_OVERLAYS) == 0) && (do_annotations)) {
      GPU_depth_test(GPU_DEPTH_NONE);
      /* XXX: as scene->gpd is not copied for COW yet */
      ED_annotation_draw_view3d(DEG_get_input_scene(depsgraph), depsgraph, v3d, region, false);
    }

    if ((v3d->gizmo_flag & V3D_GIZMO_HIDE) == 0) {
      /* Draw 2D after region info so we can draw on top of the camera passepartout overlay.
       * 'DRW_draw_region_info' sets the projection in pixel-space. */
      GPU_depth_test(GPU_DEPTH_NONE);
      DRW_draw_gizmo_2d();
    }

    if (G.debug_value > 20 && G.debug_value < 30) {
      GPU_depth_test(GPU_DEPTH_NONE);
      /* local coordinate visible rect inside region, to accommodate overlapping ui */
      const rcti *rect = ED_region_visible_rect(DST.draw_ctx.region);
      DRW_stats_draw(rect);
    }

    GPU_depth_test(GPU_DEPTH_LESS_EQUAL);
  }
}

struct DRWTextStore *DRW_text_cache_ensure(void)
{
  BLI_assert(DST.text_store_p);
  if (*DST.text_store_p == NULL) {
    *DST.text_store_p = DRW_text_cache_create();
  }
  return *DST.text_store_p;
}

/** \} */

/* -------------------------------------------------------------------- */
/** \name Main Draw Loops (DRW_draw)
 * \{ */

/* Everything starts here.
 * This function takes care of calling all cache and rendering functions
 * for each relevant engine / mode engine. */
void DRW_draw_view(const bContext *C)
{
  View3D *v3d = CTX_wm_view3d(C);
  if (v3d) {
    Depsgraph *depsgraph = CTX_data_expect_evaluated_depsgraph(C);
    ARegion *region = CTX_wm_region(C);
    Scene *scene = DEG_get_evaluated_scene(depsgraph);
    RenderEngineType *engine_type = ED_view3d_engine_type(scene, v3d->shading.type);
    GPUViewport *viewport = WM_draw_region_get_bound_viewport(region);

    /* Reset before using it. */
    drw_state_prepare_clean_for_draw(&DST);
    DST.options.draw_text = ((v3d->flag2 & V3D_HIDE_OVERLAYS) == 0 &&
                             (v3d->overlay.flag & V3D_OVERLAY_HIDE_TEXT) != 0);
    DST.options.draw_background = (scene->r.alphamode == R_ADDSKY) ||
                                  (v3d->shading.type != OB_RENDER);
    DST.options.do_color_management = true;
    DRW_draw_render_loop_ex(depsgraph, engine_type, region, v3d, viewport, C);
  }
  else {
    Depsgraph *depsgraph = CTX_data_expect_evaluated_depsgraph(C);
    ARegion *ar = CTX_wm_region(C);
    GPUViewport *viewport = WM_draw_region_get_bound_viewport(ar);
    drw_state_prepare_clean_for_draw(&DST);
    DRW_draw_render_loop_2d_ex(depsgraph, ar, viewport, C);
  }
}

/**
 * Used for both regular and off-screen drawing.
 * Need to reset DST before calling this function
 */
void DRW_draw_render_loop_ex(struct Depsgraph *depsgraph,
                             RenderEngineType *engine_type,
                             ARegion *region,
                             View3D *v3d,
                             GPUViewport *viewport,
                             const bContext *evil_C)
{

  Scene *scene = DEG_get_evaluated_scene(depsgraph);
  ViewLayer *view_layer = DEG_get_evaluated_view_layer(depsgraph);
  RegionView3D *rv3d = region->regiondata;

  DST.draw_ctx.evil_C = evil_C;
  DST.viewport = viewport;
  /* Setup viewport */
  DST.draw_ctx = (DRWContextState){
      .region = region,
      .rv3d = rv3d,
      .v3d = v3d,
      .scene = scene,
      .view_layer = view_layer,
      .obact = OBACT(view_layer),
      .engine_type = engine_type,
      .depsgraph = depsgraph,

      /* reuse if caller sets */
      .evil_C = DST.draw_ctx.evil_C,
  };
  drw_task_graph_init();
  drw_context_state_init();

  drw_viewport_var_init();
  drw_viewport_colormanagement_set();

  const int object_type_exclude_viewport = v3d->object_type_exclude_viewport;
  /* Check if scene needs to perform the populate loop */
  const bool internal_engine = (engine_type->flag & RE_INTERNAL) != 0;
  const bool draw_type_render = v3d->shading.type == OB_RENDER;
  const bool overlays_on = (v3d->flag2 & V3D_HIDE_OVERLAYS) == 0;
  const bool gpencil_engine_needed = drw_gpencil_engine_needed(depsgraph, v3d);
  const bool do_populate_loop = internal_engine || overlays_on || !draw_type_render ||
                                gpencil_engine_needed;

  /* Get list of enabled engines */
  drw_engines_enable(view_layer, engine_type, gpencil_engine_needed);
  drw_engines_data_validate();

  /* Update ubos */
  DRW_globals_update();

  drw_debug_init();
  DRW_hair_init();

  /* No framebuffer allowed before drawing. */
  BLI_assert(GPU_framebuffer_active_get() == GPU_framebuffer_back_get());

  /* Init engines */
  drw_engines_init();

  /* Cache filling */
  {
    PROFILE_START(stime);
    drw_engines_cache_init();
    drw_engines_world_update(scene);

    /* Only iterate over objects for internal engines or when overlays are enabled */
    if (do_populate_loop) {
      DST.dupli_origin = NULL;
      DEG_OBJECT_ITER_FOR_RENDER_ENGINE_BEGIN (depsgraph, ob) {
        if ((object_type_exclude_viewport & (1 << ob->type)) != 0) {
          continue;
        }
        if (!BKE_object_is_visible_in_viewport(v3d, ob)) {
          continue;
        }
        DST.dupli_parent = data_.dupli_parent;
        DST.dupli_source = data_.dupli_object_current;
        drw_duplidata_load(DST.dupli_source);
        drw_engines_cache_populate(ob);
      }
      DEG_OBJECT_ITER_FOR_RENDER_ENGINE_END;
    }

    drw_duplidata_free();
    drw_engines_cache_finish();

    drw_task_graph_deinit();
    DRW_render_instance_buffer_finish();

#ifdef USE_PROFILE
    double *cache_time = GPU_viewport_cache_time_get(DST.viewport);
    PROFILE_END_UPDATE(*cache_time, stime);
#endif
  }

  DRW_stats_begin();

  GPU_framebuffer_bind(DST.default_framebuffer);

  /* Start Drawing */
  DRW_state_reset();

  GPU_framebuffer_bind(DST.default_framebuffer);
  GPU_framebuffer_clear_depth_stencil(DST.default_framebuffer, 1.0f, 0xFF);

  DRW_hair_update();

  DRW_draw_callbacks_pre_scene();

  drw_engines_draw_scene();

  /* Fix 3D view being "laggy" on macos and win+nvidia. (See T56996, T61474) */
  GPU_flush();

  DRW_stats_reset();

  DRW_draw_callbacks_post_scene();

  if (WM_draw_region_get_bound_viewport(region)) {
    /* Don't unbind the framebuffer yet in this case and let
     * GPU_viewport_unbind do it, so that we can still do further
     * drawing of action zones on top. */
  }
  else {
    GPU_framebuffer_restore();
  }

  DRW_state_reset();
  drw_engines_disable();

  drw_viewport_cache_resize();

#ifdef DEBUG
  /* Avoid accidental reuse. */
  drw_state_ensure_not_reused(&DST);
#endif
}

void DRW_draw_render_loop(struct Depsgraph *depsgraph,
                          ARegion *region,
                          View3D *v3d,
                          GPUViewport *viewport)
{
  /* Reset before using it. */
  drw_state_prepare_clean_for_draw(&DST);

  Scene *scene = DEG_get_evaluated_scene(depsgraph);
  RenderEngineType *engine_type = ED_view3d_engine_type(scene, v3d->shading.type);

  DRW_draw_render_loop_ex(depsgraph, engine_type, region, v3d, viewport, NULL);
}

/**
 * \param viewport: can be NULL, in this case we create one.
 */
void DRW_draw_render_loop_offscreen(struct Depsgraph *depsgraph,
                                    RenderEngineType *engine_type,
                                    ARegion *region,
                                    View3D *v3d,
                                    const bool is_image_render,
                                    const bool draw_background,
                                    const bool do_color_management,
                                    GPUOffScreen *ofs,
                                    GPUViewport *viewport)
{
  /* Create temporary viewport if needed. */
  GPUViewport *render_viewport = viewport;
  if (viewport == NULL) {
    render_viewport = GPU_viewport_create();
  }

  GPU_viewport_bind_from_offscreen(render_viewport, ofs);

  /* Reset before using it. */
  drw_state_prepare_clean_for_draw(&DST);
  DST.options.is_image_render = is_image_render;
  DST.options.do_color_management = do_color_management;
  DST.options.draw_background = draw_background;
  DRW_draw_render_loop_ex(depsgraph, engine_type, region, v3d, render_viewport, NULL);

  if (draw_background) {
    /* HACK(fclem): In this case we need to make sure the final alpha is 1.
     * We use the blend mode to ensure that. A better way to fix that would
     * be to do that in the colormanagmeent shader. */
    GPU_offscreen_bind(ofs, false);
    GPU_clear_color(0.0f, 0.0f, 0.0f, 1.0f);
    /* Premult Alpha over black background. */
    GPU_blend(GPU_BLEND_ALPHA_PREMULT);
  }

  GPU_matrix_identity_set();
  GPU_matrix_identity_projection_set();

  GPU_viewport_unbind_from_offscreen(render_viewport, ofs, do_color_management);

  if (draw_background) {
    /* Reset default. */
    GPU_blend(GPU_BLEND_NONE);
  }

  /* Free temporary viewport. */
  if (viewport == NULL) {
    GPU_viewport_free(render_viewport);
  }
}

/* Helper to check if exit object type to render. */
bool DRW_render_check_grease_pencil(Depsgraph *depsgraph)
{
  if (!drw_gpencil_engine_needed(depsgraph, NULL)) {
    return false;
  }

  DEG_OBJECT_ITER_FOR_RENDER_ENGINE_BEGIN (depsgraph, ob) {
    if (ob->type == OB_GPENCIL) {
      if (DRW_object_visibility_in_active_context(ob) & OB_VISIBLE_SELF) {
        return true;
      }
    }
  }
  DEG_OBJECT_ITER_FOR_RENDER_ENGINE_END;

  return false;
}

static void DRW_render_gpencil_to_image(RenderEngine *engine,
                                        struct RenderLayer *render_layer,
                                        const rcti *rect)
{
  if (draw_engine_gpencil_type.render_to_image) {
    ViewportEngineData *gpdata = drw_viewport_engine_data_ensure(&draw_engine_gpencil_type);
    draw_engine_gpencil_type.render_to_image(gpdata, engine, render_layer, rect);
  }
}

void DRW_render_gpencil(struct RenderEngine *engine, struct Depsgraph *depsgraph)
{
  /* Early out if there are no grease pencil objects, especially important
   * to avoid failing in in background renders without OpenGL context. */
  if (!DRW_render_check_grease_pencil(depsgraph)) {
    return;
  }

  Scene *scene = DEG_get_evaluated_scene(depsgraph);
  ViewLayer *view_layer = DEG_get_evaluated_view_layer(depsgraph);
  RenderEngineType *engine_type = engine->type;
  Render *render = engine->re;

  DRW_render_context_enable(render);

  /* Reset before using it. */
  drw_state_prepare_clean_for_draw(&DST);
  DST.options.is_image_render = true;
  DST.options.is_scene_render = true;
  DST.options.draw_background = scene->r.alphamode == R_ADDSKY;
  DST.buffer_finish_called = true;

  DST.draw_ctx = (DRWContextState){
      .scene = scene,
      .view_layer = view_layer,
      .engine_type = engine_type,
      .depsgraph = depsgraph,
      .object_mode = OB_MODE_OBJECT,
  };
  drw_context_state_init();

  DST.viewport = GPU_viewport_create();
  const int size[2] = {engine->resolution_x, engine->resolution_y};
  GPU_viewport_size_set(DST.viewport, size);

  drw_viewport_var_init();

  /* Main rendering. */
  rctf view_rect;
  rcti render_rect;
  RE_GetViewPlane(render, &view_rect, &render_rect);
  if (BLI_rcti_is_empty(&render_rect)) {
    BLI_rcti_init(&render_rect, 0, size[0], 0, size[1]);
  }

  RenderResult *render_result = RE_engine_get_result(engine);
  RenderLayer *render_layer = RE_GetRenderLayer(render_result, view_layer->name);
  for (RenderView *render_view = render_result->views.first; render_view != NULL;
       render_view = render_view->next) {
    RE_SetActiveRenderView(render, render_view->name);
    DRW_view_reset();
    DST.buffer_finish_called = false;
    DRW_render_gpencil_to_image(engine, render_layer, &render_rect);
  }

  /* Force cache to reset. */
  drw_viewport_cache_resize();
  GPU_viewport_free(DST.viewport);
  DRW_state_reset();

  GPU_depth_test(GPU_DEPTH_NONE);

  /* Restore Drawing area. */
  GPU_framebuffer_restore();

  DRW_render_context_disable(render);

  DST.buffer_finish_called = false;
}

void DRW_render_to_image(RenderEngine *engine, struct Depsgraph *depsgraph)
{
  Scene *scene = DEG_get_evaluated_scene(depsgraph);
  ViewLayer *view_layer = DEG_get_evaluated_view_layer(depsgraph);
  RenderEngineType *engine_type = engine->type;
  DrawEngineType *draw_engine_type = engine_type->draw_engine;
  Render *render = engine->re;

  /* IMPORTANT: We don't support immediate mode in render mode!
   * This shall remain in effect until immediate mode supports
   * multiple threads. */

  /* Reset before using it. */
  drw_state_prepare_clean_for_draw(&DST);
  DST.options.is_image_render = true;
  DST.options.is_scene_render = true;
  DST.options.draw_background = scene->r.alphamode == R_ADDSKY;
  DST.draw_ctx = (DRWContextState){
      .scene = scene,
      .view_layer = view_layer,
      .engine_type = engine_type,
      .depsgraph = depsgraph,
      .object_mode = OB_MODE_OBJECT,
  };
  drw_context_state_init();

  DST.viewport = GPU_viewport_create();
  const int size[2] = {engine->resolution_x, engine->resolution_y};
  GPU_viewport_size_set(DST.viewport, size);

  drw_viewport_var_init();

  ViewportEngineData *data = drw_viewport_engine_data_ensure(draw_engine_type);

  /* Main rendering. */
  rctf view_rect;
  rcti render_rect;
  RE_GetViewPlane(render, &view_rect, &render_rect);
  if (BLI_rcti_is_empty(&render_rect)) {
    BLI_rcti_init(&render_rect, 0, size[0], 0, size[1]);
  }

  /* Reset state before drawing */
  DRW_state_reset();

  /* set default viewport */
  GPU_viewport(0, 0, size[0], size[1]);

  /* Init render result. */
  RenderResult *render_result = RE_engine_begin_result(engine,
                                                       0,
                                                       0,
                                                       size[0],
                                                       size[1],
                                                       view_layer->name,
                                                       /* RR_ALL_VIEWS */ NULL);

  RenderLayer *render_layer = render_result->layers.first;
  for (RenderView *render_view = render_result->views.first; render_view != NULL;
       render_view = render_view->next) {
    RE_SetActiveRenderView(render, render_view->name);
    DRW_view_reset();
    engine_type->draw_engine->render_to_image(data, engine, render_layer, &render_rect);
    DST.buffer_finish_called = false;
  }

  RE_engine_end_result(engine, render_result, false, false, false);

  /* Force cache to reset. */
  drw_viewport_cache_resize();

  GPU_viewport_free(DST.viewport);
  GPU_framebuffer_restore();

#ifdef DEBUG
  /* Avoid accidental reuse. */
  drw_state_ensure_not_reused(&DST);
#endif

  /* Reset state after drawing */
  DRW_state_reset();
}

void DRW_render_object_iter(
    void *vedata,
    RenderEngine *engine,
    struct Depsgraph *depsgraph,
    void (*callback)(void *vedata, Object *ob, RenderEngine *engine, struct Depsgraph *depsgraph))
{
  const DRWContextState *draw_ctx = DRW_context_state_get();
  DRW_hair_init();

  drw_task_graph_init();
  const int object_type_exclude_viewport = draw_ctx->v3d ?
                                               draw_ctx->v3d->object_type_exclude_viewport :
                                               0;
  DST.dupli_origin = NULL;
  DEG_OBJECT_ITER_FOR_RENDER_ENGINE_BEGIN (depsgraph, ob) {
    if ((object_type_exclude_viewport & (1 << ob->type)) == 0) {
      DST.dupli_parent = data_.dupli_parent;
      DST.dupli_source = data_.dupli_object_current;
      DST.ob_handle = 0;
      drw_duplidata_load(DST.dupli_source);

      if (!DST.dupli_source) {
        drw_batch_cache_validate(ob);
      }
      callback(vedata, ob, engine, depsgraph);
      if (!DST.dupli_source) {
        drw_batch_cache_generate_requested(ob);
      }
    }
  }
  DEG_OBJECT_ITER_FOR_RENDER_ENGINE_END;

  drw_duplidata_free();
  drw_task_graph_deinit();
}

/* Assume a valid gl context is bound (and that the gl_context_mutex has been acquired).
 * This function only setup DST and execute the given function.
 * Warning: similar to DRW_render_to_image you cannot use default lists (dfbl & dtxl). */
void DRW_custom_pipeline(DrawEngineType *draw_engine_type,
                         struct Depsgraph *depsgraph,
                         void (*callback)(void *vedata, void *user_data),
                         void *user_data)
{
  Scene *scene = DEG_get_evaluated_scene(depsgraph);
  ViewLayer *view_layer = DEG_get_evaluated_view_layer(depsgraph);

  /* Reset before using it. */
  drw_state_prepare_clean_for_draw(&DST);
  DST.options.is_image_render = true;
  DST.options.is_scene_render = true;
  DST.options.draw_background = false;

  DST.draw_ctx = (DRWContextState){
      .scene = scene,
      .view_layer = view_layer,
      .engine_type = NULL,
      .depsgraph = depsgraph,
      .object_mode = OB_MODE_OBJECT,
  };
  drw_context_state_init();

  DST.viewport = GPU_viewport_create();
  const int size[2] = {1, 1};
  GPU_viewport_size_set(DST.viewport, size);

  drw_viewport_var_init();

  DRW_hair_init();

  ViewportEngineData *data = drw_viewport_engine_data_ensure(draw_engine_type);

  /* Execute the callback */
  callback(data, user_data);
  DST.buffer_finish_called = false;

  GPU_viewport_free(DST.viewport);
  GPU_framebuffer_restore();

  /* The use of custom pipeline in other thread using the same
   * resources as the main thread (viewport) may lead to data
   * races and undefined behavior on certain drivers. Using
   * GPU_finish to sync seems to fix the issue. (see T62997) */
  GPU_finish();

#ifdef DEBUG
  /* Avoid accidental reuse. */
  drw_state_ensure_not_reused(&DST);
#endif
}

/* Used when the render engine want to redo another cache populate inside the same render frame. */
void DRW_cache_restart(void)
{
  /* Save viewport size. */
  float size[2], inv_size[2];
  copy_v2_v2(size, DST.size);
  copy_v2_v2(inv_size, DST.inv_size);

  /* Force cache to reset. */
  drw_viewport_cache_resize();

  drw_viewport_var_init();

  DST.buffer_finish_called = false;

  DRW_hair_init();

  /* Restore. */
  copy_v2_v2(DST.size, size);
  copy_v2_v2(DST.inv_size, inv_size);
}

void DRW_draw_render_loop_2d_ex(struct Depsgraph *depsgraph,
                                ARegion *region,
                                GPUViewport *viewport,
                                const bContext *evil_C)
{
  Scene *scene = DEG_get_evaluated_scene(depsgraph);
  ViewLayer *view_layer = DEG_get_evaluated_view_layer(depsgraph);

  DST.draw_ctx.evil_C = evil_C;
  DST.viewport = viewport;

  /* Setup viewport */
  DST.draw_ctx = (DRWContextState){
      .region = region,
      .scene = scene,
      .view_layer = view_layer,
      .obact = OBACT(view_layer),
      .depsgraph = depsgraph,
      .space_data = CTX_wm_space_data(evil_C),

      /* reuse if caller sets */
      .evil_C = DST.draw_ctx.evil_C,
  };

  drw_context_state_init();
  drw_viewport_var_init();
  drw_viewport_colormanagement_set();

  /* TODO(jbakker): Only populate when editor needs to draw object.
   * for the image editor this is when showing UV's.*/
  const bool do_populate_loop = true;
  const bool do_annotations = drw_draw_show_annotation();

  /* Get list of enabled engines */
  drw_engines_enable_editors();
  drw_engines_data_validate();

  /* Update ubos */
  DRW_globals_update();

  drw_debug_init();

  /* No framebuffer allowed before drawing. */
<<<<<<< HEAD
  // BLI_assert(GPU_framebuffer_active_get() == NULL);
=======
  BLI_assert(GPU_framebuffer_active_get() == GPU_framebuffer_back_get());
>>>>>>> 0afbd113
  GPU_framebuffer_bind(DST.default_framebuffer);
  GPU_framebuffer_clear_depth_stencil(DST.default_framebuffer, 1.0f, 0xFF);

  /* Init engines */
  drw_engines_init();
  drw_task_graph_init();

  /* Cache filling */
  {
    PROFILE_START(stime);
    drw_engines_cache_init();

    /* Only iterate over objects when overlay uses object data. */
    if (do_populate_loop) {
      DEG_OBJECT_ITER_FOR_RENDER_ENGINE_BEGIN (depsgraph, ob) {
        drw_engines_cache_populate(ob);
      }
      DEG_OBJECT_ITER_FOR_RENDER_ENGINE_END;
    }

    drw_engines_cache_finish();

    DRW_render_instance_buffer_finish();

#ifdef USE_PROFILE
    double *cache_time = GPU_viewport_cache_time_get(DST.viewport);
    PROFILE_END_UPDATE(*cache_time, stime);
#endif
  }
  drw_task_graph_deinit();

  DRW_stats_begin();

  GPU_framebuffer_bind(DST.default_framebuffer);

  /* Start Drawing */
  DRW_state_reset();

  if (DST.draw_ctx.evil_C) {
    ED_region_draw_cb_draw(DST.draw_ctx.evil_C, DST.draw_ctx.region, REGION_DRAW_PRE_VIEW);
  }

  drw_engines_draw_scene();

  /* Fix 3D view being "laggy" on macos and win+nvidia. (See T56996, T61474) */
  GPU_flush();

  if (DST.draw_ctx.evil_C) {
    DefaultFramebufferList *dfbl = DRW_viewport_framebuffer_list_get();
    DRW_state_reset();

    GPU_framebuffer_bind(dfbl->overlay_fb);

    if (do_annotations) {
      GPU_depth_test(false);
      GPU_matrix_push_projection();
      wmOrtho2(
          region->v2d.cur.xmin, region->v2d.cur.xmax, region->v2d.cur.ymin, region->v2d.cur.ymax);
      ED_annotation_draw_view2d(DST.draw_ctx.evil_C, true);
      GPU_matrix_pop_projection();

      GPU_depth_test(true);
    }

    GPU_depth_test(false);
    ED_region_draw_cb_draw(DST.draw_ctx.evil_C, DST.draw_ctx.region, REGION_DRAW_POST_VIEW);
    GPU_depth_test(true);
    /* Callback can be nasty and do whatever they want with the state.
     * Don't trust them! */
    DRW_state_reset();

    GPU_depth_test(false);
    drw_engines_draw_text();
    GPU_depth_test(true);

    if (do_annotations) {
      GPU_depth_test(false);
      ED_annotation_draw_view2d(DST.draw_ctx.evil_C, false);
      GPU_depth_test(true);
    }
  }

  DRW_draw_cursor_2d();
  ED_region_pixelspace(DST.draw_ctx.region);

  {
    GPU_depth_test(false);
    DRW_draw_gizmo_2d();
    GPU_depth_test(true);
  }

  DRW_stats_reset();

  if (G.debug_value > 20 && G.debug_value < 30) {
    GPU_depth_test(false);
    /* local coordinate visible rect inside region, to accommodate overlapping ui */
    const rcti *rect = ED_region_visible_rect(DST.draw_ctx.region);
    DRW_stats_draw(rect);
    GPU_depth_test(true);
  }

  if (WM_draw_region_get_bound_viewport(region)) {
    /* Don't unbind the framebuffer yet in this case and let
     * GPU_viewport_unbind do it, so that we can still do further
     * drawing of action zones on top. */
  }
  else {
    GPU_framebuffer_restore();
  }

  DRW_state_reset();
  drw_engines_disable();

  drw_viewport_cache_resize();

#ifdef DEBUG
  /* Avoid accidental reuse. */
  drw_state_ensure_not_reused(&DST);
#endif
}

static struct DRWSelectBuffer {
  struct GPUFrameBuffer *framebuffer_depth_only;
  struct GPUTexture *texture_depth;
} g_select_buffer = {NULL};

static void draw_select_framebuffer_depth_only_setup(const int size[2])
{
  if (g_select_buffer.framebuffer_depth_only == NULL) {
    g_select_buffer.framebuffer_depth_only = GPU_framebuffer_create("framebuffer_depth_only");
  }

  if ((g_select_buffer.texture_depth != NULL) &&
      ((GPU_texture_width(g_select_buffer.texture_depth) != size[0]) ||
       (GPU_texture_height(g_select_buffer.texture_depth) != size[1]))) {
    GPU_texture_free(g_select_buffer.texture_depth);
    g_select_buffer.texture_depth = NULL;
  }

  if (g_select_buffer.texture_depth == NULL) {
    g_select_buffer.texture_depth = GPU_texture_create_2d(
        "select_depth", size[0], size[1], 1, GPU_DEPTH_COMPONENT24, NULL);

    GPU_framebuffer_texture_attach(
        g_select_buffer.framebuffer_depth_only, g_select_buffer.texture_depth, 0, 0);

    GPU_framebuffer_check_valid(g_select_buffer.framebuffer_depth_only, NULL);
  }
}

/* Must run after all instance datas have been added. */
void DRW_render_instance_buffer_finish(void)
{
  BLI_assert(!DST.buffer_finish_called && "DRW_render_instance_buffer_finish called twice!");
  DST.buffer_finish_called = true;
  DRW_instance_buffer_finish(DST.idatalist);
  drw_resource_buffer_finish(DST.vmempool);
}

/* WARNING: Changing frame might free the ViewLayerEngineData */
void DRW_render_set_time(RenderEngine *engine, Depsgraph *depsgraph, int frame, float subframe)
{
  RE_engine_frame_set(engine, frame, subframe);
  DST.draw_ctx.scene = DEG_get_evaluated_scene(depsgraph);
  DST.draw_ctx.view_layer = DEG_get_evaluated_view_layer(depsgraph);
}

/**
 * object mode select-loop, see: ED_view3d_draw_select_loop (legacy drawing).
 */
void DRW_draw_select_loop(struct Depsgraph *depsgraph,
                          ARegion *region,
                          View3D *v3d,
                          bool use_obedit_skip,
                          bool draw_surface,
                          bool UNUSED(use_nearest),
                          const rcti *rect,
                          DRW_SelectPassFn select_pass_fn,
                          void *select_pass_user_data,
                          DRW_ObjectFilterFn object_filter_fn,
                          void *object_filter_user_data)
{
  Scene *scene = DEG_get_evaluated_scene(depsgraph);
  RenderEngineType *engine_type = ED_view3d_engine_type(scene, v3d->shading.type);
  ViewLayer *view_layer = DEG_get_evaluated_view_layer(depsgraph);
  Object *obact = OBACT(view_layer);
  Object *obedit = use_obedit_skip ? NULL : OBEDIT_FROM_OBACT(obact);
#ifndef USE_GPU_SELECT
  UNUSED_VARS(scene, view_layer, v3d, region, rect);
#else
  RegionView3D *rv3d = region->regiondata;

  /* Reset before using it. */
  drw_state_prepare_clean_for_draw(&DST);

  bool use_obedit = false;
  /* obedit_ctx_mode is used for selecting the right draw engines */
  // eContextObjectMode obedit_ctx_mode;
  /* object_mode is used for filtering objects in the depsgraph */
  eObjectMode object_mode;
  int object_type = 0;
  if (obedit != NULL) {
    object_type = obedit->type;
    object_mode = obedit->mode;
    if (obedit->type == OB_MBALL) {
      use_obedit = true;
      // obedit_ctx_mode = CTX_MODE_EDIT_METABALL;
    }
    else if (obedit->type == OB_ARMATURE) {
      use_obedit = true;
      // obedit_ctx_mode = CTX_MODE_EDIT_ARMATURE;
    }
  }
  if (v3d->overlay.flag & V3D_OVERLAY_BONE_SELECT) {
    if (!(v3d->flag2 & V3D_HIDE_OVERLAYS)) {
      /* Note: don't use "BKE_object_pose_armature_get" here, it breaks selection. */
      Object *obpose = OBPOSE_FROM_OBACT(obact);
      if (obpose == NULL) {
        Object *obweight = OBWEIGHTPAINT_FROM_OBACT(obact);
        if (obweight) {
          /* Only use Armature pose selection, when connected armature is in pose mode. */
          Object *ob_armature = BKE_modifiers_is_deformed_by_armature(obweight);
          if (ob_armature && ob_armature->mode == OB_MODE_POSE) {
            obpose = ob_armature;
          }
        }
      }

      if (obpose) {
        use_obedit = true;
        object_type = obpose->type;
        object_mode = obpose->mode;
        // obedit_ctx_mode = CTX_MODE_POSE;
      }
    }
  }

  const int viewport_size[2] = {BLI_rcti_size_x(rect), BLI_rcti_size_y(rect)};
  struct GPUViewport *viewport = GPU_viewport_create();
  GPU_viewport_size_set(viewport, viewport_size);

  DST.viewport = viewport;
  DST.options.is_select = true;
  drw_task_graph_init();
  /* Get list of enabled engines */
  if (use_obedit) {
    drw_engines_enable_overlays();
  }
  else if (!draw_surface) {
    /* grease pencil selection */
    if (drw_gpencil_engine_needed(depsgraph, v3d)) {
      use_drw_engine(&draw_engine_gpencil_type);
    }

    drw_engines_enable_overlays();
  }
  else {
    /* Draw surface for occlusion. */
    drw_engines_enable_basic();
    /* grease pencil selection */
    if (drw_gpencil_engine_needed(depsgraph, v3d)) {
      use_drw_engine(&draw_engine_gpencil_type);
    }

    drw_engines_enable_overlays();
  }
  drw_engines_data_validate();

  /* Setup viewport */

  /* Instead of 'DRW_context_state_init(C, &DST.draw_ctx)', assign from args */
  DST.draw_ctx = (DRWContextState){
      .region = region,
      .rv3d = rv3d,
      .v3d = v3d,
      .scene = scene,
      .view_layer = view_layer,
      .obact = obact,
      .engine_type = engine_type,
      .depsgraph = depsgraph,
  };
  drw_context_state_init();
  drw_viewport_var_init();

  /* Update ubos */
  DRW_globals_update();

  /* Init engines */
  drw_engines_init();
  DRW_hair_init();

  {
    drw_engines_cache_init();
    drw_engines_world_update(scene);

    if (use_obedit) {
      FOREACH_OBJECT_IN_MODE_BEGIN (view_layer, v3d, object_type, object_mode, ob_iter) {
        drw_engines_cache_populate(ob_iter);
      }
      FOREACH_OBJECT_IN_MODE_END;
    }
    else {
      /* When selecting pose-bones in pose mode, check for visibility not select-ability
       * as pose-bones have their own selection restriction flag. */
      const bool use_pose_exception = (DST.draw_ctx.object_pose != NULL);

      const int object_type_exclude_select = (v3d->object_type_exclude_viewport |
                                              v3d->object_type_exclude_select);
      bool filter_exclude = false;
      DST.dupli_origin = NULL;
      DEG_OBJECT_ITER_FOR_RENDER_ENGINE_BEGIN (depsgraph, ob) {
        if (!BKE_object_is_visible_in_viewport(v3d, ob)) {
          continue;
        }

        if (use_pose_exception && (ob->mode & OB_MODE_POSE)) {
          if ((ob->base_flag & BASE_VISIBLE_VIEWLAYER) == 0) {
            continue;
          }
        }
        else {
          if ((ob->base_flag & BASE_SELECTABLE) == 0) {
            continue;
          }
        }

        if ((object_type_exclude_select & (1 << ob->type)) == 0) {
          if (object_filter_fn != NULL) {
            if (ob->base_flag & BASE_FROM_DUPLI) {
              /* pass (use previous filter_exclude value) */
            }
            else {
              filter_exclude = (object_filter_fn(ob, object_filter_user_data) == false);
            }
            if (filter_exclude) {
              continue;
            }
          }

          /* This relies on dupli instances being after their instancing object. */
          if ((ob->base_flag & BASE_FROM_DUPLI) == 0) {
            Object *ob_orig = DEG_get_original_object(ob);
            DRW_select_load_id(ob_orig->runtime.select_id);
          }
          DST.dupli_parent = data_.dupli_parent;
          DST.dupli_source = data_.dupli_object_current;
          drw_duplidata_load(DST.dupli_source);
          drw_engines_cache_populate(ob);
        }
      }
      DEG_OBJECT_ITER_FOR_RENDER_ENGINE_END;
    }

    drw_duplidata_free();
    drw_task_graph_deinit();
    drw_engines_cache_finish();

    DRW_render_instance_buffer_finish();
  }

  /* Setup framebuffer */
  draw_select_framebuffer_depth_only_setup(viewport_size);
  GPU_framebuffer_bind(g_select_buffer.framebuffer_depth_only);
  GPU_framebuffer_clear_depth(g_select_buffer.framebuffer_depth_only, 1.0f);

  /* Start Drawing */
  DRW_state_reset();
  DRW_draw_callbacks_pre_scene();

  DRW_hair_update();

  DRW_state_lock(DRW_STATE_WRITE_DEPTH | DRW_STATE_DEPTH_ALWAYS | DRW_STATE_DEPTH_LESS_EQUAL |
                 DRW_STATE_DEPTH_EQUAL | DRW_STATE_DEPTH_GREATER | DRW_STATE_DEPTH_ALWAYS);

  /* Only 1-2 passes. */
  while (true) {
    if (!select_pass_fn(DRW_SELECT_PASS_PRE, select_pass_user_data)) {
      break;
    }

    drw_engines_draw_scene();

    if (!select_pass_fn(DRW_SELECT_PASS_POST, select_pass_user_data)) {
      break;
    }
  }

  DRW_state_lock(0);

  DRW_state_reset();
  drw_engines_disable();

#  ifdef DEBUG
  /* Avoid accidental reuse. */
  drw_state_ensure_not_reused(&DST);
#  endif
  GPU_framebuffer_restore();

  /* Cleanup for selection state */
  GPU_viewport_free(viewport);
#endif /* USE_GPU_SELECT */
}

/**
 * object mode select-loop, see: ED_view3d_draw_depth_loop (legacy drawing).
 */
static void drw_draw_depth_loop_imp(struct Depsgraph *depsgraph,
                                    ARegion *region,
                                    View3D *v3d,
                                    GPUViewport *viewport,
                                    const bool use_opengl_context)
{
  Scene *scene = DEG_get_evaluated_scene(depsgraph);
  RenderEngineType *engine_type = ED_view3d_engine_type(scene, v3d->shading.type);
  ViewLayer *view_layer = DEG_get_evaluated_view_layer(depsgraph);
  RegionView3D *rv3d = region->regiondata;

  if (use_opengl_context) {
    DRW_opengl_context_enable();
  }

  DST.viewport = viewport;
  DST.options.is_depth = true;

  /* Instead of 'DRW_context_state_init(C, &DST.draw_ctx)', assign from args */
  DST.draw_ctx = (DRWContextState){
      .region = region,
      .rv3d = rv3d,
      .v3d = v3d,
      .scene = scene,
      .view_layer = view_layer,
      .obact = OBACT(view_layer),
      .engine_type = engine_type,
      .depsgraph = depsgraph,
  };
  drw_task_graph_init();
  drw_engines_data_validate();

  /* Setup framebuffer */
  DefaultFramebufferList *fbl = (DefaultFramebufferList *)GPU_viewport_framebuffer_list_get(
      DST.viewport);
  GPU_framebuffer_bind(fbl->depth_only_fb);
  GPU_framebuffer_clear_depth(fbl->depth_only_fb, 1.0f);

  /* Setup viewport */
  drw_context_state_init();
  drw_viewport_var_init();

  /* Update ubos */
  DRW_globals_update();

  /* Init engines */
  drw_engines_init();
  DRW_hair_init();

  {
    drw_engines_cache_init();
    drw_engines_world_update(DST.draw_ctx.scene);

    const int object_type_exclude_viewport = v3d->object_type_exclude_viewport;
    DST.dupli_origin = NULL;
    DEG_OBJECT_ITER_FOR_RENDER_ENGINE_BEGIN (DST.draw_ctx.depsgraph, ob) {
      if ((object_type_exclude_viewport & (1 << ob->type)) != 0) {
        continue;
      }
      if (!BKE_object_is_visible_in_viewport(v3d, ob)) {
        continue;
      }
      DST.dupli_parent = data_.dupli_parent;
      DST.dupli_source = data_.dupli_object_current;
      drw_duplidata_load(DST.dupli_source);
      drw_engines_cache_populate(ob);
    }
    DEG_OBJECT_ITER_FOR_RENDER_ENGINE_END;

    drw_duplidata_free();
    drw_engines_cache_finish();

    drw_task_graph_deinit();
    DRW_render_instance_buffer_finish();
  }

  /* Start Drawing */
  DRW_state_reset();

  DRW_hair_update();

  drw_engines_draw_scene();

  DRW_state_reset();

  /* TODO: Reading depth for operators should be done here. */

  GPU_framebuffer_restore();

  drw_engines_disable();

  drw_viewport_cache_resize();

#ifdef DEBUG
  /* Avoid accidental reuse. */
  drw_state_ensure_not_reused(&DST);
#endif

  /* Changin context */
  if (use_opengl_context) {
    DRW_opengl_context_disable();
  }
}

/**
 * object mode select-loop, see: ED_view3d_draw_depth_loop (legacy drawing).
 */
void DRW_draw_depth_loop(struct Depsgraph *depsgraph,
                         ARegion *region,
                         View3D *v3d,
                         GPUViewport *viewport,
                         bool use_opengl_context)
{
  /* Reset before using it. */
  drw_state_prepare_clean_for_draw(&DST);

  /* Get list of enabled engines */
  {
    /* Required by `DRW_state_draw_support()` */
    DST.draw_ctx.v3d = v3d;

    drw_engines_enable_basic();
    if (DRW_state_draw_support()) {
      drw_engines_enable_overlays();
    }
  }

  drw_draw_depth_loop_imp(depsgraph, region, v3d, viewport, use_opengl_context);
}

/**
 * Converted from ED_view3d_draw_depth_gpencil (legacy drawing).
 */
void DRW_draw_depth_loop_gpencil(struct Depsgraph *depsgraph,
                                 ARegion *region,
                                 View3D *v3d,
                                 GPUViewport *viewport)
{
  /* Reset before using it. */
  drw_state_prepare_clean_for_draw(&DST);

  use_drw_engine(&draw_engine_gpencil_type);

  drw_draw_depth_loop_imp(depsgraph, region, v3d, viewport, true);
}

void DRW_draw_select_id(Depsgraph *depsgraph, ARegion *region, View3D *v3d, const rcti *rect)
{
  SELECTID_Context *sel_ctx = DRW_select_engine_context_get();
  GPUViewport *viewport = WM_draw_region_get_viewport(region);
  if (!viewport) {
    /* Selection engine requires a viewport.
     * TODO (germano): This should be done internally in the engine. */
    sel_ctx->is_dirty = true;
    sel_ctx->objects_drawn_len = 0;
    sel_ctx->index_drawn_len = 1;
    return;
  }

  Scene *scene = DEG_get_evaluated_scene(depsgraph);
  ViewLayer *view_layer = DEG_get_evaluated_view_layer(depsgraph);

  /* Reset before using it. */
  drw_state_prepare_clean_for_draw(&DST);

  /* Instead of 'DRW_context_state_init(C, &DST.draw_ctx)', assign from args */
  DST.draw_ctx = (DRWContextState){
      .region = region,
      .rv3d = region->regiondata,
      .v3d = v3d,
      .scene = scene,
      .view_layer = view_layer,
      .obact = OBACT(view_layer),
      .depsgraph = depsgraph,
  };
  drw_task_graph_init();
  drw_context_state_init();

  /* Setup viewport */
  DST.viewport = viewport;
  drw_viewport_var_init();

  /* Update ubos */
  DRW_globals_update();

  /* Init Select Engine */
  sel_ctx->last_rect = *rect;

  use_drw_engine(&draw_engine_select_type);
  drw_engines_init();
  {
    drw_engines_cache_init();

    Object **obj = &sel_ctx->objects[0];
    for (uint remaining = sel_ctx->objects_len; remaining--; obj++) {
      Object *obj_eval = DEG_get_evaluated_object(depsgraph, *obj);
      drw_engines_cache_populate(obj_eval);
    }

    drw_engines_cache_finish();

    drw_task_graph_deinit();
#if 0 /* This is a workaround to a nasty bug that seems to be a nasty driver bug. (See T69377) */
    DRW_render_instance_buffer_finish();
#else
    DST.buffer_finish_called = true;
    // DRW_instance_buffer_finish(DST.idatalist);
    drw_resource_buffer_finish(DST.vmempool);
#endif
  }

  /* Start Drawing */
  DRW_state_reset();
  drw_engines_draw_scene();
  DRW_state_reset();

  drw_engines_disable();

  drw_viewport_cache_resize();

#ifdef DEBUG
  /* Avoid accidental reuse. */
  drw_state_ensure_not_reused(&DST);
#endif
}

/**
 * Clears the Depth Buffer and draws only the specified object.
 */
void DRW_draw_depth_object(
    Scene *scene, ARegion *region, View3D *v3d, GPUViewport *viewport, Object *object)
{
  RegionView3D *rv3d = region->regiondata;

  DRW_opengl_context_enable();
  GPU_matrix_projection_set(rv3d->winmat);
  GPU_matrix_set(rv3d->viewmat);
  GPU_matrix_mul(object->obmat);

  /* Setup framebuffer */
  DefaultFramebufferList *fbl = GPU_viewport_framebuffer_list_get(viewport);

  GPU_framebuffer_bind(fbl->depth_only_fb);
  GPU_framebuffer_clear_depth(fbl->depth_only_fb, 1.0f);
  GPU_depth_test(GPU_DEPTH_LESS_EQUAL);

  const float(*world_clip_planes)[4] = NULL;
  if (RV3D_CLIPPING_ENABLED(v3d, rv3d)) {
    GPU_clip_distances(6);
    ED_view3d_clipping_local(rv3d, object->obmat);
    world_clip_planes = rv3d->clip_local;
  }

  drw_batch_cache_validate(object);

  switch (object->type) {
    case OB_MESH: {
      GPUBatch *batch;

      Mesh *me = object->data;

      if (object->mode & OB_MODE_EDIT) {
        batch = DRW_mesh_batch_cache_get_edit_triangles(me);
      }
      else {
        batch = DRW_mesh_batch_cache_get_surface(me);
      }
      struct TaskGraph *task_graph = BLI_task_graph_create();
      DRW_mesh_batch_cache_create_requested(task_graph, object, me, scene, false, true);
      BLI_task_graph_work_and_wait(task_graph);
      BLI_task_graph_free(task_graph);

      const eGPUShaderConfig sh_cfg = world_clip_planes ? GPU_SHADER_CFG_CLIPPED :
                                                          GPU_SHADER_CFG_DEFAULT;
      GPU_batch_program_set_builtin_with_config(batch, GPU_SHADER_3D_DEPTH_ONLY, sh_cfg);
      if (world_clip_planes != NULL) {
        GPU_batch_uniform_4fv_array(batch, "WorldClipPlanes", 6, world_clip_planes);
      }

      GPU_batch_draw(batch);
    } break;
    case OB_CURVE:
    case OB_SURF:
      break;
  }

  if (RV3D_CLIPPING_ENABLED(v3d, rv3d)) {
    GPU_clip_distances(0);
  }

  GPU_matrix_set(rv3d->viewmat);
  GPU_depth_test(GPU_DEPTH_NONE);
  GPU_framebuffer_restore();
  DRW_opengl_context_disable();
}

/** \} */

/* -------------------------------------------------------------------- */
/** \name Draw Manager State (DRW_state)
 * \{ */

/**
 * When false, drawing doesn't output to a pixel buffer
 * eg: Occlusion queries, or when we have setup a context to draw in already.
 */
bool DRW_state_is_fbo(void)
{
  return ((DST.default_framebuffer != NULL) || DST.options.is_image_render) &&
         !DRW_state_is_depth() && !DRW_state_is_select();
}

/**
 * For when engines need to know if this is drawing for selection or not.
 */
bool DRW_state_is_select(void)
{
  return DST.options.is_select;
}

bool DRW_state_is_depth(void)
{
  return DST.options.is_depth;
}

/**
 * Whether we are rendering for an image
 */
bool DRW_state_is_image_render(void)
{
  return DST.options.is_image_render;
}

/**
 * Whether the view transform should be applied.
 */
bool DRW_state_do_color_management(void)
{
  return DST.options.do_color_management;
}

/**
 * Whether we are rendering only the render engine,
 * or if we should also render the mode engines.
 */
bool DRW_state_is_scene_render(void)
{
  BLI_assert(DST.options.is_scene_render ? DST.options.is_image_render : true);
  return DST.options.is_scene_render;
}

/**
 * Whether we are rendering simple opengl render
 */
bool DRW_state_is_opengl_render(void)
{
  return DST.options.is_image_render && !DST.options.is_scene_render;
}

bool DRW_state_is_playback(void)
{
  if (DST.draw_ctx.evil_C != NULL) {
    struct wmWindowManager *wm = CTX_wm_manager(DST.draw_ctx.evil_C);
    return ED_screen_animation_playing(wm) != NULL;
  }
  return false;
}

/**
 * Is the user navigating the region.
 */
bool DRW_state_is_navigating(void)
{
  const RegionView3D *rv3d = DST.draw_ctx.rv3d;
  return (rv3d) && (rv3d->rflag & (RV3D_NAVIGATING | RV3D_PAINTING));
}

/**
 * Should text draw in this mode?
 */
bool DRW_state_show_text(void)
{
  return (DST.options.is_select) == 0 && (DST.options.is_depth) == 0 &&
         (DST.options.is_scene_render) == 0 && (DST.options.draw_text) == 0;
}

/**
 * Should draw support elements
 * Objects center, selection outline, probe data, ...
 */
bool DRW_state_draw_support(void)
{
  View3D *v3d = DST.draw_ctx.v3d;
  return (DRW_state_is_scene_render() == false) && (v3d != NULL) &&
         ((v3d->flag2 & V3D_HIDE_OVERLAYS) == 0);
}

/**
 * Whether we should render the background
 */
bool DRW_state_draw_background(void)
{
  return DST.options.draw_background;
}

/** \} */

/* -------------------------------------------------------------------- */
/** \name Context State (DRW_context_state)
 * \{ */

const DRWContextState *DRW_context_state_get(void)
{
  return &DST.draw_ctx;
}

/** \} */

/* -------------------------------------------------------------------- */
/** \name Init/Exit (DRW_engines)
 * \{ */

bool DRW_engine_render_support(DrawEngineType *draw_engine_type)
{
  return draw_engine_type->render_to_image;
}

void DRW_engine_register(DrawEngineType *draw_engine_type)
{
  BLI_addtail(&DRW_engines, draw_engine_type);
}

void DRW_engines_register(void)
{
  RE_engines_register(&DRW_engine_viewport_eevee_type);
  RE_engines_register(&DRW_engine_viewport_workbench_type);

  DRW_engine_register(&draw_engine_gpencil_type);

  DRW_engine_register(&draw_engine_overlay_type);
  DRW_engine_register(&draw_engine_select_type);
  DRW_engine_register(&draw_engine_basic_type);

  DRW_engine_register(&draw_engine_image_type);

  /* setup callbacks */
  {
    BKE_mball_batch_cache_dirty_tag_cb = DRW_mball_batch_cache_dirty_tag;
    BKE_mball_batch_cache_free_cb = DRW_mball_batch_cache_free;

    BKE_curve_batch_cache_dirty_tag_cb = DRW_curve_batch_cache_dirty_tag;
    BKE_curve_batch_cache_free_cb = DRW_curve_batch_cache_free;

    BKE_mesh_batch_cache_dirty_tag_cb = DRW_mesh_batch_cache_dirty_tag;
    BKE_mesh_batch_cache_free_cb = DRW_mesh_batch_cache_free;

    BKE_lattice_batch_cache_dirty_tag_cb = DRW_lattice_batch_cache_dirty_tag;
    BKE_lattice_batch_cache_free_cb = DRW_lattice_batch_cache_free;

    BKE_particle_batch_cache_dirty_tag_cb = DRW_particle_batch_cache_dirty_tag;
    BKE_particle_batch_cache_free_cb = DRW_particle_batch_cache_free;

    BKE_gpencil_batch_cache_dirty_tag_cb = DRW_gpencil_batch_cache_dirty_tag;
    BKE_gpencil_batch_cache_free_cb = DRW_gpencil_batch_cache_free;

    BKE_hair_batch_cache_dirty_tag_cb = DRW_hair_batch_cache_dirty_tag;
    BKE_hair_batch_cache_free_cb = DRW_hair_batch_cache_free;

    BKE_pointcloud_batch_cache_dirty_tag_cb = DRW_pointcloud_batch_cache_dirty_tag;
    BKE_pointcloud_batch_cache_free_cb = DRW_pointcloud_batch_cache_free;

    BKE_volume_batch_cache_dirty_tag_cb = DRW_volume_batch_cache_dirty_tag;
    BKE_volume_batch_cache_free_cb = DRW_volume_batch_cache_free;
  }
}

void DRW_engines_free(void)
{
  if (DST.gl_context == NULL) {
    /* Nothing has been setup. Nothing to clear.
     * Otherwise, DRW_opengl_context_enable can
     * create a context in background mode. (see T62355) */
    return;
  }

  DRW_opengl_context_enable();

  DRW_TEXTURE_FREE_SAFE(g_select_buffer.texture_depth);
  GPU_FRAMEBUFFER_FREE_SAFE(g_select_buffer.framebuffer_depth_only);

  DRW_hair_free();
  DRW_shape_cache_free();
  DRW_stats_free();
  DRW_globals_free();

  DrawEngineType *next;
  for (DrawEngineType *type = DRW_engines.first; type; type = next) {
    next = type->next;
    BLI_remlink(&R_engines, type);

    if (type->engine_free) {
      type->engine_free();
    }
  }

  DRW_UBO_FREE_SAFE(G_draw.block_ubo);
  DRW_UBO_FREE_SAFE(G_draw.view_ubo);
  DRW_TEXTURE_FREE_SAFE(G_draw.ramp);
  DRW_TEXTURE_FREE_SAFE(G_draw.weight_ramp);

  if (DST.draw_list) {
    GPU_draw_list_discard(DST.draw_list);
  }

  DRW_opengl_context_disable();
}

void DRW_render_context_enable(Render *render)
{
  if (G.background && DST.gl_context == NULL) {
    WM_init_opengl();
  }

  if (GPU_use_main_context_workaround()) {
    GPU_context_main_lock();
    DRW_opengl_context_enable();
    return;
  }

  void *re_gl_context = RE_gl_context_get(render);

  /* Changing Context */
  if (re_gl_context != NULL) {
    DRW_opengl_render_context_enable(re_gl_context);
    /* We need to query gpu context after a gl context has been bound. */
    void *re_gpu_context = NULL;
    re_gpu_context = RE_gpu_context_get(render);
    DRW_gpu_render_context_enable(re_gpu_context);
  }
  else {
    DRW_opengl_context_enable();
  }
}

void DRW_render_context_disable(Render *render)
{
  if (GPU_use_main_context_workaround()) {
    DRW_opengl_context_disable();
    GPU_context_main_unlock();
    return;
  }

  void *re_gl_context = RE_gl_context_get(render);

  if (re_gl_context != NULL) {
    void *re_gpu_context = NULL;
    re_gpu_context = RE_gpu_context_get(render);
    DRW_gpu_render_context_disable(re_gpu_context);
    DRW_opengl_render_context_disable(re_gl_context);
  }
  else {
    DRW_opengl_context_disable();
  }
}

/** \} */

/** \name Init/Exit (DRW_opengl_ctx)
 * \{ */

void DRW_opengl_context_create(void)
{
  BLI_assert(DST.gl_context == NULL); /* Ensure it's called once */

  DST.gl_context_mutex = BLI_ticket_mutex_alloc();
  /* This changes the active context. */
  DST.gl_context = WM_opengl_context_create();
  WM_opengl_context_activate(DST.gl_context);
  /* Be sure to create gpu_context too. */
  DST.gpu_context = GPU_context_create(NULL);
  /* So we activate the window's one afterwards. */
  wm_window_reset_drawable();
}

void DRW_opengl_context_destroy(void)
{
  BLI_assert(BLI_thread_is_main());
  if (DST.gl_context != NULL) {
    WM_opengl_context_activate(DST.gl_context);
    GPU_context_active_set(DST.gpu_context);
    GPU_context_discard(DST.gpu_context);
    WM_opengl_context_dispose(DST.gl_context);
    BLI_ticket_mutex_free(DST.gl_context_mutex);
  }
}

void DRW_opengl_context_enable_ex(bool UNUSED(restore))
{
  if (DST.gl_context != NULL) {
    /* IMPORTANT: We dont support immediate mode in render mode!
     * This shall remain in effect until immediate mode supports
     * multiple threads. */
    BLI_ticket_mutex_lock(DST.gl_context_mutex);
    WM_opengl_context_activate(DST.gl_context);
    GPU_context_active_set(DST.gpu_context);
  }
}

void DRW_opengl_context_disable_ex(bool restore)
{
  if (DST.gl_context != NULL) {
#ifdef __APPLE__
    /* Need to flush before disabling draw context, otherwise it does not
     * always finish drawing and viewport can be empty or partially drawn */
    GPU_flush();
#endif

    if (BLI_thread_is_main() && restore) {
      wm_window_reset_drawable();
    }
    else {
      WM_opengl_context_release(DST.gl_context);
      GPU_context_active_set(NULL);
    }

    BLI_ticket_mutex_unlock(DST.gl_context_mutex);
  }
}

void DRW_opengl_context_enable(void)
{
  if (G.background && DST.gl_context == NULL) {
    WM_init_opengl();
  }
  DRW_opengl_context_enable_ex(true);
}

void DRW_opengl_context_disable(void)
{
  DRW_opengl_context_disable_ex(true);
}

void DRW_opengl_render_context_enable(void *re_gl_context)
{
  /* If thread is main you should use DRW_opengl_context_enable(). */
  BLI_assert(!BLI_thread_is_main());

  /* TODO get rid of the blocking. Only here because of the static global DST. */
  BLI_ticket_mutex_lock(DST.gl_context_mutex);
  WM_opengl_context_activate(re_gl_context);
}

void DRW_opengl_render_context_disable(void *re_gl_context)
{
  WM_opengl_context_release(re_gl_context);
  /* TODO get rid of the blocking. */
  BLI_ticket_mutex_unlock(DST.gl_context_mutex);
}

/* Needs to be called AFTER DRW_opengl_render_context_enable() */
void DRW_gpu_render_context_enable(void *re_gpu_context)
{
  /* If thread is main you should use DRW_opengl_context_enable(). */
  BLI_assert(!BLI_thread_is_main());

  GPU_context_active_set(re_gpu_context);
}

/* Needs to be called BEFORE DRW_opengl_render_context_disable() */
void DRW_gpu_render_context_disable(void *UNUSED(re_gpu_context))
{
  GPU_flush();
  GPU_context_active_set(NULL);
}

/** \} */

#ifdef WITH_XR_OPENXR

/* XXX
 * There should really be no such getter, but for VR we currently can't easily avoid it. OpenXR
 * needs some low level info for the OpenGL context that will be used for submitting the
 * final framebuffer. VR could in theory create its own context, but that would mean we have to
 * switch to it just to submit the final frame, which has notable performance impact.
 *
 * We could "inject" a context through DRW_opengl_render_context_enable(), but that would have to
 * work from the main thread, which is tricky to get working too. The preferable solution would
 * be using a separate thread for VR drawing where a single context can stay active. */
void *DRW_xr_opengl_context_get(void)
{
  return DST.gl_context;
}

/* XXX See comment on DRW_xr_opengl_context_get(). */
void *DRW_xr_gpu_context_get(void)
{
  return DST.gpu_context;
}

/* XXX See comment on DRW_xr_opengl_context_get(). */
void DRW_xr_drawing_begin(void)
{
  BLI_ticket_mutex_lock(DST.gl_context_mutex);
}

/* XXX See comment on DRW_xr_opengl_context_get(). */
void DRW_xr_drawing_end(void)
{
  BLI_ticket_mutex_unlock(DST.gl_context_mutex);
}

#endif

/** \name Internal testing API for gtests
 * \{ */

#ifdef WITH_OPENGL_DRAW_TESTS

void DRW_draw_state_init_gtests(eGPUShaderConfig sh_cfg)
{
  DST.draw_ctx.sh_cfg = sh_cfg;
}

#endif

/** \} */<|MERGE_RESOLUTION|>--- conflicted
+++ resolved
@@ -2037,11 +2037,7 @@
   drw_debug_init();
 
   /* No framebuffer allowed before drawing. */
-<<<<<<< HEAD
-  // BLI_assert(GPU_framebuffer_active_get() == NULL);
-=======
   BLI_assert(GPU_framebuffer_active_get() == GPU_framebuffer_back_get());
->>>>>>> 0afbd113
   GPU_framebuffer_bind(DST.default_framebuffer);
   GPU_framebuffer_clear_depth_stencil(DST.default_framebuffer, 1.0f, 0xFF);
 
