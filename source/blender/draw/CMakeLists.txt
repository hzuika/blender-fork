--- conflicted
+++ resolved
@@ -209,11 +209,7 @@
   intern/draw_manager_profiling.h
   intern/draw_manager_testing.h
   intern/draw_manager_text.h
-<<<<<<< HEAD
   intern/draw_subdivision.h
-  intern/draw_view.h
-=======
->>>>>>> 5583d517
   intern/draw_shader.h
   intern/draw_view.h
   intern/smaa_textures.h
