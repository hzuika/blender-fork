/*
 * Copyright 2016, Blender Foundation.
 *
 * This program is free software; you can redistribute it and/or
 * modify it under the terms of the GNU General Public License
 * as published by the Free Software Foundation; either version 2
 * of the License, or (at your option) any later version.
 *
 * This program is distributed in the hope that it will be useful,
 * but WITHOUT ANY WARRANTY; without even the implied warranty of
 * MERCHANTABILITY or FITNESS FOR A PARTICULAR PURPOSE.  See the
 * GNU General Public License for more details.
 *
 * You should have received a copy of the GNU General Public License
 * along with this program; if not, write to the Free Software Foundation,
 * Inc., 51 Franklin Street, Fifth Floor, Boston, MA 02110-1301, USA.
 *
 * Contributor(s): Blender Institute
 *
 */

/** \file blender/draw/modes/object_mode.c
 *  \ingroup draw
 */

#include "DRW_engine.h"
#include "DRW_render.h"

#include "DNA_userdef_types.h"
#include "DNA_armature_types.h"
#include "DNA_camera_types.h"
#include "DNA_curve_types.h"
#include "DNA_groom_types.h"
#include "DNA_mesh_types.h"
#include "DNA_meta_types.h"
#include "DNA_modifier_types.h"
#include "DNA_object_force_types.h"
#include "DNA_lightprobe_types.h"
#include "DNA_particle_types.h"
#include "DNA_view3d_types.h"
#include "DNA_world_types.h"

#include "BIF_gl.h"

#include "BLI_string_utils.h"

#include "BKE_anim.h"
#include "BKE_camera.h"
#include "BKE_curve.h"
#include "BKE_global.h"
#include "BKE_groom.h"
#include "BKE_mball.h"
#include "BKE_modifier.h"
#include "BKE_object.h"
#include "BKE_particle.h"
#include "BKE_image.h"
#include "BKE_texture.h"

#include "ED_view3d.h"

#include "GPU_shader.h"
#include "GPU_texture.h"

#include "MEM_guardedalloc.h"

#include "UI_resources.h"

#include "draw_mode_engines.h"
#include "draw_manager_text.h"
#include "draw_common.h"

#include "DEG_depsgraph_query.h"

extern struct GPUUniformBuffer *globals_ubo; /* draw_common.c */
extern struct GPUTexture *globals_ramp; /* draw_common.c */
extern GlobalsUboStorage ts;

extern char datatoc_object_outline_prepass_frag_glsl[];
extern char datatoc_object_outline_resolve_frag_glsl[];
extern char datatoc_object_outline_detect_frag_glsl[];
extern char datatoc_object_outline_expand_frag_glsl[];
extern char datatoc_object_grid_frag_glsl[];
extern char datatoc_object_grid_vert_glsl[];
extern char datatoc_object_empty_image_frag_glsl[];
extern char datatoc_object_empty_image_vert_glsl[];
extern char datatoc_object_lightprobe_grid_vert_glsl[];
extern char datatoc_object_particle_prim_vert_glsl[];
extern char datatoc_object_particle_dot_vert_glsl[];
extern char datatoc_object_particle_dot_frag_glsl[];
extern char datatoc_common_globals_lib_glsl[];
extern char datatoc_common_fxaa_lib_glsl[];
extern char datatoc_gpu_shader_flat_color_frag_glsl[];
extern char datatoc_gpu_shader_flat_id_frag_glsl[];
extern char datatoc_common_fullscreen_vert_glsl[];
extern char datatoc_gpu_shader_uniform_color_frag_glsl[];

/* *********** LISTS *********** */
typedef struct OBJECT_PassList {
	struct DRWPass *non_meshes;
	struct DRWPass *ob_center;
	struct DRWPass *outlines;
	struct DRWPass *outlines_search;
	struct DRWPass *outlines_expand;
	struct DRWPass *outlines_bleed;
	struct DRWPass *outlines_resolve;
	struct DRWPass *grid;
	struct DRWPass *bone_solid;
	struct DRWPass *bone_wire;
	struct DRWPass *bone_envelope;
	struct DRWPass *particle;
	struct DRWPass *hair;
	struct DRWPass *lightprobes;
	/* use for empty/background images */
	struct DRWPass *reference_image;
} OBJECT_PassList;

typedef struct OBJECT_FramebufferList {
	struct GPUFrameBuffer *outlines_fb;
	struct GPUFrameBuffer *blur_fb;
	struct GPUFrameBuffer *expand_fb;
} OBJECT_FramebufferList;

typedef struct OBJECT_StorageList {
	struct OBJECT_PrivateData *g_data;
} OBJECT_StorageList;

typedef struct OBJECT_Data {
	void *engine_type;
	OBJECT_FramebufferList *fbl;
	DRWViewportEmptyList *txl;
	OBJECT_PassList *psl;
	OBJECT_StorageList *stl;
} OBJECT_Data;

/* *********** STATIC *********** */

typedef struct OBJECT_PrivateData {
	/* Empties */
	DRWShadingGroup *plain_axes;
	DRWShadingGroup *cube;
	DRWShadingGroup *circle;
	DRWShadingGroup *sphere;
	DRWShadingGroup *cone;
	DRWShadingGroup *single_arrow;
	DRWShadingGroup *single_arrow_line;
	DRWShadingGroup *arrows;
	DRWShadingGroup *axis_names;
	/* GPUTexture -> EmptyImageShadingGroupData */
	GHash *image_plane_map;

	/* Force Field */
	DRWShadingGroup *field_wind;
	DRWShadingGroup *field_force;
	DRWShadingGroup *field_vortex;
	DRWShadingGroup *field_curve_sta;
	DRWShadingGroup *field_curve_end;
	DRWShadingGroup *field_tube_limit;
	DRWShadingGroup *field_cone_limit;

	/* Speaker */
	DRWShadingGroup *speaker;

	/* Probe */
	DRWShadingGroup *probe_cube;
	DRWShadingGroup *probe_planar;
	DRWShadingGroup *probe_grid;

	/* MetaBalls */
	DRWShadingGroup *mball_handle;

	/* Lamps */
	DRWShadingGroup *lamp_center;
	DRWShadingGroup *lamp_center_group;
	DRWShadingGroup *lamp_groundpoint;
	DRWShadingGroup *lamp_groundline;
	DRWShadingGroup *lamp_circle;
	DRWShadingGroup *lamp_circle_shadow;
	DRWShadingGroup *lamp_sunrays;
	DRWShadingGroup *lamp_distance;
	DRWShadingGroup *lamp_buflimit;
	DRWShadingGroup *lamp_buflimit_points;
	DRWShadingGroup *lamp_area;
	DRWShadingGroup *lamp_hemi;
	DRWShadingGroup *lamp_spot_cone;
	DRWShadingGroup *lamp_spot_blend;
	DRWShadingGroup *lamp_spot_pyramid;
	DRWShadingGroup *lamp_spot_blend_rect;

	/* Helpers */
	DRWShadingGroup *relationship_lines;

	/* Objects Centers */
	DRWShadingGroup *center_active;
	DRWShadingGroup *center_selected;
	DRWShadingGroup *center_deselected;
	DRWShadingGroup *center_selected_lib;
	DRWShadingGroup *center_deselected_lib;

	/* Camera */
	DRWShadingGroup *camera;
	DRWShadingGroup *camera_frame;
	DRWShadingGroup *camera_tria;
	DRWShadingGroup *camera_focus;
	DRWShadingGroup *camera_clip;
	DRWShadingGroup *camera_clip_points;
	DRWShadingGroup *camera_mist;
	DRWShadingGroup *camera_mist_points;

	/* Outlines */
	DRWShadingGroup *outlines_active;
	DRWShadingGroup *outlines_active_group;
	DRWShadingGroup *outlines_select;
	DRWShadingGroup *outlines_select_group;
	DRWShadingGroup *outlines_transform;

	/* Lightprobes */
	DRWShadingGroup *lightprobes_cube_select;
	DRWShadingGroup *lightprobes_cube_select_group;
	DRWShadingGroup *lightprobes_cube_active;
	DRWShadingGroup *lightprobes_cube_active_group;
	DRWShadingGroup *lightprobes_cube_transform;

	DRWShadingGroup *lightprobes_planar_select;
	DRWShadingGroup *lightprobes_planar_select_group;
	DRWShadingGroup *lightprobes_planar_active;
	DRWShadingGroup *lightprobes_planar_active_group;
	DRWShadingGroup *lightprobes_planar_transform;

	/* Wire */
	DRWShadingGroup *wire;
	DRWShadingGroup *wire_active;
	DRWShadingGroup *wire_active_group;
	DRWShadingGroup *wire_select;
	DRWShadingGroup *wire_select_group;
	DRWShadingGroup *wire_transform;

	/* Points */
	DRWShadingGroup *points;
	DRWShadingGroup *points_active;
	DRWShadingGroup *points_active_group;
	DRWShadingGroup *points_select;
	DRWShadingGroup *points_select_group;
	DRWShadingGroup *points_transform;

<<<<<<< HEAD
	/* Hair Systems */
	DRWShadingGroup *hair_verts;
	DRWShadingGroup *hair_edges;
=======
	/* Outlines id offset */
	int id_ofs_active;
	int id_ofs_active_group;
	int id_ofs_select;
	int id_ofs_select_group;
	int id_ofs_transform;
	int id_ofs_prb_active;
	int id_ofs_prb_active_group;
	int id_ofs_prb_select;
	int id_ofs_prb_select_group;
	int id_ofs_prb_transform;
>>>>>>> 0f2b4cb6
} OBJECT_PrivateData; /* Transient data */

static struct {
	/* Instance Data format */
	struct Gwn_VertFormat *particle_format;
	struct Gwn_VertFormat *empty_image_format;
	struct Gwn_VertFormat *empty_image_wire_format;

	/* fullscreen shaders */
	GPUShader *outline_prepass_sh;
	GPUShader *outline_resolve_sh;
	GPUShader *outline_resolve_aa_sh;
	GPUShader *outline_detect_sh;
	GPUShader *outline_fade_sh;

	/* regular shaders */
	GPUShader *object_empty_image_sh;
	GPUShader *object_empty_image_wire_sh;
	GPUShader *grid_sh;
	GPUShader *part_dot_sh;
	GPUShader *part_prim_sh;
	GPUShader *part_axis_sh;
	GPUShader *lightprobe_grid_sh;
	float camera_pos[3];
	float screenvecs[3][4];
	float grid_settings[5];
	int grid_flag;
	float grid_normal[3];
	float grid_axes[3];
	int zpos_flag;
	int zneg_flag;
	float zplane_normal[3];
	float zplane_axes[3];
	float inv_viewport_size[2];
	bool draw_grid;
	/* Temp buffer textures */
	struct GPUTexture *outlines_depth_tx;
	struct GPUTexture *outlines_id_tx;
	struct GPUTexture *outlines_color_tx;
	struct GPUTexture *outlines_blur_tx;
} e_data = {NULL}; /* Engine data */


enum {
	SHOW_AXIS_X  = (1 << 0),
	SHOW_AXIS_Y  = (1 << 1),
	SHOW_AXIS_Z  = (1 << 2),
	SHOW_GRID    = (1 << 3),
	PLANE_XY     = (1 << 4),
	PLANE_XZ     = (1 << 5),
	PLANE_YZ     = (1 << 6),
	CLIP_ZPOS    = (1 << 7),
	CLIP_ZNEG    = (1 << 8),
};

/* *********** FUNCTIONS *********** */

static void OBJECT_engine_init(void *vedata)
{
	OBJECT_FramebufferList *fbl = ((OBJECT_Data *)vedata)->fbl;

	const float *viewport_size = DRW_viewport_size_get();
	const int size[2] = {(int)viewport_size[0], (int)viewport_size[1]};

	if (DRW_state_is_fbo()) {
		e_data.outlines_depth_tx = DRW_texture_pool_query_2D(size[0], size[1], DRW_TEX_DEPTH_24,
		                                                     &draw_engine_object_type);
		/* XXX TODO DRW_TEX_R_16U can overflow, it would cause no harm
		 * (only bad colored or missing outlines) but we should
		 * use 32bits only if the scene have that many objects */
		e_data.outlines_id_tx = DRW_texture_pool_query_2D(size[0], size[1], DRW_TEX_R_16U,
		                                                  &draw_engine_object_type);

		GPU_framebuffer_ensure_config(&fbl->outlines_fb, {
			GPU_ATTACHMENT_TEXTURE(e_data.outlines_depth_tx),
			GPU_ATTACHMENT_TEXTURE(e_data.outlines_id_tx)
		});

		e_data.outlines_color_tx = DRW_texture_pool_query_2D(size[0], size[1], DRW_TEX_RGBA_8,
		                                                     &draw_engine_object_type);

		GPU_framebuffer_ensure_config(&fbl->expand_fb, {
			GPU_ATTACHMENT_NONE,
			GPU_ATTACHMENT_TEXTURE(e_data.outlines_color_tx)
		});

		e_data.outlines_blur_tx = DRW_texture_pool_query_2D(size[0], size[1], DRW_TEX_RGBA_8,
		                                                    &draw_engine_object_type);

		GPU_framebuffer_ensure_config(&fbl->blur_fb, {
			GPU_ATTACHMENT_NONE,
			GPU_ATTACHMENT_TEXTURE(e_data.outlines_blur_tx)
		});
	}

	/* Shaders */
	if (!e_data.outline_resolve_sh) {
		/* Outline */
		e_data.outline_prepass_sh = DRW_shader_create_3D(datatoc_object_outline_prepass_frag_glsl, NULL);

		e_data.outline_resolve_sh = DRW_shader_create_fullscreen(datatoc_object_outline_resolve_frag_glsl, NULL);

		e_data.outline_resolve_aa_sh = DRW_shader_create_with_lib(
		            datatoc_common_fullscreen_vert_glsl, NULL,
		            datatoc_object_outline_resolve_frag_glsl,
		            datatoc_common_fxaa_lib_glsl,
		            "#define FXAA_ALPHA\n"
		            "#define USE_FXAA\n");

		e_data.outline_detect_sh = DRW_shader_create_with_lib(
		            datatoc_common_fullscreen_vert_glsl, NULL,
		            datatoc_object_outline_detect_frag_glsl,
		            datatoc_common_globals_lib_glsl,
		            "#extension GL_ARB_texture_gather : enable\n");

		e_data.outline_fade_sh = DRW_shader_create_fullscreen(datatoc_object_outline_expand_frag_glsl, NULL);

		/* Empty images */
		e_data.object_empty_image_sh = DRW_shader_create_with_lib(
		           datatoc_object_empty_image_vert_glsl, NULL,
		           datatoc_object_empty_image_frag_glsl,
		           datatoc_common_globals_lib_glsl, NULL);

		e_data.object_empty_image_wire_sh = DRW_shader_create_with_lib(
		           datatoc_object_empty_image_vert_glsl, NULL,
		           datatoc_object_empty_image_frag_glsl,
		           datatoc_common_globals_lib_glsl,
		           "#define USE_WIRE\n");

		/* Grid */
		e_data.grid_sh = DRW_shader_create_with_lib(
		        datatoc_object_grid_vert_glsl, NULL,
		        datatoc_object_grid_frag_glsl,
		        datatoc_common_globals_lib_glsl, NULL);

		/* Particles */
		e_data.part_prim_sh = DRW_shader_create(
		        datatoc_object_particle_prim_vert_glsl, NULL, datatoc_gpu_shader_flat_color_frag_glsl, NULL);

		e_data.part_axis_sh = DRW_shader_create(
		        datatoc_object_particle_prim_vert_glsl, NULL, datatoc_gpu_shader_flat_color_frag_glsl,
		        "#define USE_AXIS\n");

		e_data.part_dot_sh = DRW_shader_create(
		        datatoc_object_particle_dot_vert_glsl, NULL, datatoc_object_particle_dot_frag_glsl, NULL);

		/* Lightprobes */
		e_data.lightprobe_grid_sh = DRW_shader_create(
		        datatoc_object_lightprobe_grid_vert_glsl, NULL, datatoc_gpu_shader_flat_id_frag_glsl, NULL);
	}

	{
		/* Grid precompute */
		float invviewmat[4][4], invwinmat[4][4];
		float viewmat[4][4], winmat[4][4];
		const DRWContextState *draw_ctx = DRW_context_state_get();
		View3D *v3d = draw_ctx->v3d;
		Scene *scene = draw_ctx->scene;
		RegionView3D *rv3d = draw_ctx->rv3d;
		float grid_scale = ED_view3d_grid_scale(scene, v3d, NULL);
		float grid_res;

		const bool show_axis_x = (v3d->gridflag & V3D_SHOW_X) != 0;
		const bool show_axis_y = (v3d->gridflag & V3D_SHOW_Y) != 0;
		const bool show_axis_z = (v3d->gridflag & V3D_SHOW_Z) != 0;
		const bool show_floor = (v3d->gridflag & V3D_SHOW_FLOOR) != 0;
		e_data.draw_grid = show_axis_x || show_axis_y || show_axis_z || show_floor;

		DRW_viewport_matrix_get(winmat, DRW_MAT_WIN);
		DRW_viewport_matrix_get(viewmat, DRW_MAT_VIEW);
		DRW_viewport_matrix_get(invwinmat, DRW_MAT_WININV);
		DRW_viewport_matrix_get(invviewmat, DRW_MAT_VIEWINV);

		/* Setup camera pos */
		copy_v3_v3(e_data.camera_pos, invviewmat[3]);

		/* if perps */
		if (winmat[3][3] == 0.0f) {
			float fov;
			float viewvecs[2][4] = {
			    {1.0f, -1.0f, -1.0f, 1.0f},
			    {-1.0f, 1.0f, -1.0f, 1.0f}
			};

			/* convert the view vectors to view space */
			for (int i = 0; i < 2; i++) {
				mul_m4_v4(invwinmat, viewvecs[i]);
				mul_v3_fl(viewvecs[i], 1.0f / viewvecs[i][2]); /* perspective divide */
			}

			fov = angle_v3v3(viewvecs[0], viewvecs[1]) / 2.0f;
			grid_res = fabsf(tanf(fov)) / grid_scale;

			e_data.grid_flag = (1 << 4); /* XY plane */
			if (show_axis_x)
				e_data.grid_flag |= SHOW_AXIS_X;
			if (show_axis_y)
				e_data.grid_flag |= SHOW_AXIS_Y;
			if (show_floor)
				e_data.grid_flag |= SHOW_GRID;

		}
		else {
			float viewdist = 1.0f / max_ff(fabsf(winmat[0][0]), fabsf(winmat[1][1]));
			grid_res = viewdist / grid_scale;

			if (ELEM(rv3d->view, RV3D_VIEW_RIGHT, RV3D_VIEW_LEFT)) {
				e_data.grid_flag = PLANE_YZ;
				e_data.grid_flag |= SHOW_AXIS_Y;
				e_data.grid_flag |= SHOW_AXIS_Z;
				e_data.grid_flag |= SHOW_GRID;
			}
			else if (ELEM(rv3d->view, RV3D_VIEW_TOP, RV3D_VIEW_BOTTOM)) {
				e_data.grid_flag = PLANE_XY;
				e_data.grid_flag |= SHOW_AXIS_X;
				e_data.grid_flag |= SHOW_AXIS_Y;
				e_data.grid_flag |= SHOW_GRID;
			}
			else if (ELEM(rv3d->view, RV3D_VIEW_FRONT, RV3D_VIEW_BACK)) {
				e_data.grid_flag = PLANE_XZ;
				e_data.grid_flag |= SHOW_AXIS_X;
				e_data.grid_flag |= SHOW_AXIS_Z;
				e_data.grid_flag |= SHOW_GRID;
			}
			else { /* RV3D_VIEW_USER */
				e_data.grid_flag = PLANE_XY;
				if (show_axis_x)
					e_data.grid_flag |= SHOW_AXIS_X;
				if (show_axis_y)
					e_data.grid_flag |= SHOW_AXIS_Y;
				if (show_floor)
					e_data.grid_flag |= SHOW_GRID;
			}
		}

		e_data.grid_normal[0] = (float)((e_data.grid_flag & PLANE_YZ) != 0);
		e_data.grid_normal[1] = (float)((e_data.grid_flag & PLANE_XZ) != 0);
		e_data.grid_normal[2] = (float)((e_data.grid_flag & PLANE_XY) != 0);

		e_data.grid_axes[0] = (float)((e_data.grid_flag & (PLANE_XZ | PLANE_XY)) != 0);
		e_data.grid_axes[1] = (float)((e_data.grid_flag & (PLANE_YZ | PLANE_XY)) != 0);
		e_data.grid_axes[2] = (float)((e_data.grid_flag & (PLANE_YZ | PLANE_XZ)) != 0);

		/* Vectors to recover pixel world position. Fix grid precision issue. */
		/* Using pixel at z = 0.0f in ndc space : gives average precision between
		 * near and far plane. Note that it might not be the best choice. */
		copy_v4_fl4(e_data.screenvecs[0],  1.0f, -1.0f, 0.0f, 1.0f);
		copy_v4_fl4(e_data.screenvecs[1], -1.0f,  1.0f, 0.0f, 1.0f);
		copy_v4_fl4(e_data.screenvecs[2], -1.0f, -1.0f, 0.0f, 1.0f);

		for (int i = 0; i < 3; i++) {
			/* Doing 2 steps to recover world position of the corners of the frustum.
			 * Using the inverse perspective matrix is giving very low precision output. */
			mul_m4_v4(invwinmat, e_data.screenvecs[i]);
			e_data.screenvecs[i][0] /= e_data.screenvecs[i][3]; /* perspective divide */
			e_data.screenvecs[i][1] /= e_data.screenvecs[i][3]; /* perspective divide */
			e_data.screenvecs[i][2] /= e_data.screenvecs[i][3]; /* perspective divide */
			e_data.screenvecs[i][3] = 1.0f;
			/* main instability come from this one */
			/* TODO : to make things even more stable, don't use
			 * invviewmat and derive vectors from camera properties */
			mul_m4_v4(invviewmat, e_data.screenvecs[i]);
		}

		sub_v3_v3(e_data.screenvecs[0], e_data.screenvecs[2]);
		sub_v3_v3(e_data.screenvecs[1], e_data.screenvecs[2]);

		/* Z axis if needed */
		if (((rv3d->view == RV3D_VIEW_USER) || (rv3d->persp != RV3D_ORTHO)) && show_axis_z) {
			e_data.zpos_flag = SHOW_AXIS_Z;

			float zvec[4] = {0.0f, 0.0f, -1.0f, 0.0f};
			mul_m4_v4(invviewmat, zvec);

			/* z axis : chose the most facing plane */
			if (fabsf(zvec[0]) < fabsf(zvec[1])) {
				e_data.zpos_flag |= PLANE_XZ;
			}
			else {
				e_data.zpos_flag |= PLANE_YZ;
			}

			e_data.zneg_flag = e_data.zpos_flag;

			/* Persp : If camera is below floor plane, we switch clipping
			 * Ortho : If eye vector is looking up, we switch clipping */
			if (((winmat[3][3] == 0.0f) && (e_data.camera_pos[2] > 0.0f)) ||
			    ((winmat[3][3] != 0.0f) && (zvec[2] < 0.0f)))
			{
				e_data.zpos_flag |= CLIP_ZPOS;
				e_data.zneg_flag |= CLIP_ZNEG;
			}
			else {
				e_data.zpos_flag |= CLIP_ZNEG;
				e_data.zneg_flag |= CLIP_ZPOS;
			}

			e_data.zplane_normal[0] = (float)((e_data.zpos_flag & PLANE_YZ) != 0);
			e_data.zplane_normal[1] = (float)((e_data.zpos_flag & PLANE_XZ) != 0);
			e_data.zplane_normal[2] = (float)((e_data.zpos_flag & PLANE_XY) != 0);

			e_data.zplane_axes[0] = (float)((e_data.zpos_flag & (PLANE_XZ | PLANE_XY)) != 0);
			e_data.zplane_axes[1] = (float)((e_data.zpos_flag & (PLANE_YZ | PLANE_XY)) != 0);
			e_data.zplane_axes[2] = (float)((e_data.zpos_flag & (PLANE_YZ | PLANE_XZ)) != 0);

		}
		else {
			e_data.zneg_flag = e_data.zpos_flag = CLIP_ZNEG | CLIP_ZPOS;
		}

		float dist;
		if (rv3d->persp == RV3D_CAMOB && v3d->camera) {
			Object *camera_object = DEG_get_evaluated_object(draw_ctx->depsgraph, v3d->camera);
			dist = ((Camera *)camera_object)->clipend;
		}
		else {
			dist = v3d->far;
		}

		e_data.grid_settings[0] = dist / 2.0f; /* gridDistance */
		e_data.grid_settings[1] = grid_res; /* gridResolution */
		e_data.grid_settings[2] = grid_scale; /* gridScale */
		e_data.grid_settings[3] = v3d->gridsubdiv; /* gridSubdiv */
		e_data.grid_settings[4] = (v3d->gridsubdiv > 1) ? 1.0f / logf(v3d->gridsubdiv) : 0.0f; /* 1/log(gridSubdiv) */
	}

	copy_v2_v2(e_data.inv_viewport_size, DRW_viewport_size_get());
	invert_v2(e_data.inv_viewport_size);
}

static void OBJECT_engine_free(void)
{
	MEM_SAFE_FREE(e_data.particle_format);
	MEM_SAFE_FREE(e_data.empty_image_format);
	MEM_SAFE_FREE(e_data.empty_image_wire_format);
	DRW_SHADER_FREE_SAFE(e_data.outline_prepass_sh);
	DRW_SHADER_FREE_SAFE(e_data.outline_resolve_sh);
	DRW_SHADER_FREE_SAFE(e_data.outline_resolve_aa_sh);
	DRW_SHADER_FREE_SAFE(e_data.outline_detect_sh);
	DRW_SHADER_FREE_SAFE(e_data.outline_fade_sh);
	DRW_SHADER_FREE_SAFE(e_data.object_empty_image_sh);
	DRW_SHADER_FREE_SAFE(e_data.object_empty_image_wire_sh);
	DRW_SHADER_FREE_SAFE(e_data.grid_sh);
	DRW_SHADER_FREE_SAFE(e_data.part_prim_sh);
	DRW_SHADER_FREE_SAFE(e_data.part_axis_sh);
	DRW_SHADER_FREE_SAFE(e_data.part_dot_sh);
	DRW_SHADER_FREE_SAFE(e_data.lightprobe_grid_sh);
}

static DRWShadingGroup *shgroup_outline(DRWPass *pass, const int *ofs, GPUShader *sh)
{
	DRWShadingGroup *grp = DRW_shgroup_create(sh, pass);
	DRW_shgroup_uniform_int(grp, "baseId", ofs, 1);

	return grp;
}

/* currently same as 'shgroup_outline', new function to avoid confustion */
static DRWShadingGroup *shgroup_wire(DRWPass *pass, const float col[4], GPUShader *sh)
{
	DRWShadingGroup *grp = DRW_shgroup_create(sh, pass);
	DRW_shgroup_uniform_vec4(grp, "color", col, 1);

	return grp;
}

/* currently same as 'shgroup_outline', new function to avoid confustion */
static DRWShadingGroup *shgroup_points(DRWPass *pass, const float col[4], GPUShader *sh)
{
	DRWShadingGroup *grp = DRW_shgroup_create(sh, pass);
	DRW_shgroup_uniform_vec4(grp, "color", col, 1);

	return grp;
}

static int *shgroup_theme_id_to_probe_outline_counter(
        OBJECT_StorageList *stl, int theme_id)
{
	switch (theme_id) {
		case TH_ACTIVE:
			return &stl->g_data->id_ofs_prb_active;
		case TH_SELECT:
			return &stl->g_data->id_ofs_prb_select;
		case TH_GROUP:
			return &stl->g_data->id_ofs_prb_select_group;
		case TH_GROUP_ACTIVE:
			return &stl->g_data->id_ofs_prb_active_group;
		case TH_TRANSFORM:
		default:
			return &stl->g_data->id_ofs_prb_transform;
	}
}

static int *shgroup_theme_id_to_outline_counter(
        OBJECT_StorageList *stl, int theme_id)
{
	switch (theme_id) {
		case TH_ACTIVE:
			return &stl->g_data->id_ofs_active;
		case TH_SELECT:
			return &stl->g_data->id_ofs_select;
		case TH_GROUP:
			return &stl->g_data->id_ofs_select_group;
		case TH_GROUP_ACTIVE:
			return &stl->g_data->id_ofs_active_group;
		case TH_TRANSFORM:
		default:
			return &stl->g_data->id_ofs_transform;
	}
}

static DRWShadingGroup *shgroup_theme_id_to_probe_planar_outline_shgrp(
        OBJECT_StorageList *stl, int theme_id)
{
	/* does not increment counter */
	switch (theme_id) {
		case TH_ACTIVE:
			return stl->g_data->lightprobes_planar_active;
		case TH_SELECT:
			return stl->g_data->lightprobes_planar_select;
		case TH_GROUP:
			return stl->g_data->lightprobes_planar_select_group;
		case TH_GROUP_ACTIVE:
			return stl->g_data->lightprobes_planar_active_group;
		case TH_TRANSFORM:
		default:
			return stl->g_data->lightprobes_planar_transform;
	}
}

static DRWShadingGroup *shgroup_theme_id_to_probe_cube_outline_shgrp(
        OBJECT_StorageList *stl, int theme_id)
{
	/* does not increment counter */
	switch (theme_id) {
		case TH_ACTIVE:
			return stl->g_data->lightprobes_cube_active;
		case TH_SELECT:
			return stl->g_data->lightprobes_cube_select;
		case TH_GROUP:
			return stl->g_data->lightprobes_cube_select_group;
		case TH_GROUP_ACTIVE:
			return stl->g_data->lightprobes_cube_active_group;
		case TH_TRANSFORM:
		default:
			return stl->g_data->lightprobes_cube_transform;
	}
}

static DRWShadingGroup *shgroup_theme_id_to_outline_or(
        OBJECT_StorageList *stl, int theme_id, DRWShadingGroup *fallback)
{
	int *counter = shgroup_theme_id_to_outline_counter(stl, theme_id);
	*counter += 1;

	switch (theme_id) {
		case TH_ACTIVE:
			return stl->g_data->outlines_active;
		case TH_SELECT:
			return stl->g_data->outlines_select;
		case TH_GROUP:
			return stl->g_data->outlines_select_group;
		case TH_GROUP_ACTIVE:
			return stl->g_data->outlines_active_group;
		case TH_TRANSFORM:
			return stl->g_data->outlines_transform;
		default:
			return fallback;
	}
}

static DRWShadingGroup *shgroup_theme_id_to_wire_or(
        OBJECT_StorageList *stl, int theme_id, DRWShadingGroup *fallback)
{
	switch (theme_id) {
		case TH_ACTIVE:
			return stl->g_data->wire_active;
		case TH_SELECT:
			return stl->g_data->wire_select;
		case TH_GROUP:
			return stl->g_data->wire_select_group;
		case TH_GROUP_ACTIVE:
			return stl->g_data->wire_active_group;
		case TH_TRANSFORM:
			return stl->g_data->wire_transform;
		default:
			return fallback;
	}
}

static DRWShadingGroup *shgroup_theme_id_to_point_or(
        OBJECT_StorageList *stl, int theme_id, DRWShadingGroup *fallback)
{
	switch (theme_id) {
		case TH_ACTIVE:
			return stl->g_data->points_active;
		case TH_SELECT:
			return stl->g_data->points_select;
		case TH_GROUP:
			return stl->g_data->points_select_group;
		case TH_GROUP_ACTIVE:
			return stl->g_data->points_active_group;
		case TH_TRANSFORM:
			return stl->g_data->points_transform;
		default:
			return fallback;
	}
}

static void image_calc_aspect(Image *ima, ImageUser *iuser, float r_image_aspect[2])
{
	float ima_x, ima_y;
	if (ima) {
		int w, h;
		BKE_image_get_size(ima, iuser, &w, &h);
		ima_x = w;
		ima_y = h;
	}
	else {
		/* if no image, make it a 1x1 empty square, honor scale & offset */
		ima_x = ima_y = 1.0f;
	}
	/* Get the image aspect even if the buffer is invalid */
	float sca_x = 1.0f, sca_y = 1.0f;
	if (ima) {
		if (ima->aspx > ima->aspy) {
			sca_y = ima->aspy / ima->aspx;
		}
		else if (ima->aspx < ima->aspy) {
			sca_x = ima->aspx / ima->aspy;
		}
	}

	const float scale_x_inv = ima_x * sca_x;
	const float scale_y_inv = ima_y * sca_y;
	if (scale_x_inv > scale_y_inv) {
		r_image_aspect[0] = 1.0f;
		r_image_aspect[1] = scale_y_inv / scale_x_inv;
	}
	else {
		r_image_aspect[0] = scale_x_inv / scale_y_inv;
		r_image_aspect[1] = 1.0f;
	}
}

/* per-image shading groups for image-type empty objects */
struct EmptyImageShadingGroupData {
	DRWShadingGroup *shgrp_image;
	DRWShadingGroup *shgrp_wire;
	float image_aspect[2];
};

static void DRW_shgroup_empty_image(
        OBJECT_StorageList *stl, OBJECT_PassList *psl, Object *ob, const float color[3])
{
	/* TODO: 'StereoViews', see draw_empty_image. */

	if (stl->g_data->image_plane_map == NULL) {
		stl->g_data->image_plane_map = BLI_ghash_ptr_new(__func__);
	}

	struct EmptyImageShadingGroupData *empty_image_data;

	GPUTexture *tex = ob->data ?
	        GPU_texture_from_blender(ob->data, ob->iuser, GL_TEXTURE_2D, false, false, false) : NULL;
	void **val_p;

	/* Create on demand, 'tex' may be NULL. */
	if (BLI_ghash_ensure_p(stl->g_data->image_plane_map, tex, &val_p)) {
		empty_image_data = *val_p;
	}
	else {
		empty_image_data = MEM_mallocN(sizeof(*empty_image_data), __func__);

		image_calc_aspect(ob->data, ob->iuser, empty_image_data->image_aspect);

		if (tex) {
			DRW_shgroup_instance_format(e_data.empty_image_format, {
				{"objectColor",         DRW_ATTRIB_FLOAT, 4},
				{"size",                DRW_ATTRIB_FLOAT, 1},
				{"offset",              DRW_ATTRIB_FLOAT, 2},
				{"InstanceModelMatrix", DRW_ATTRIB_FLOAT, 16},
			});

			struct Gwn_Batch *geom = DRW_cache_image_plane_get();
			DRWShadingGroup *grp = DRW_shgroup_instance_create(
			        e_data.object_empty_image_sh, psl->non_meshes, geom, e_data.empty_image_format);
			DRW_shgroup_uniform_texture(grp, "image", tex);
			DRW_shgroup_uniform_vec2(grp, "aspect", empty_image_data->image_aspect, 1);

			empty_image_data->shgrp_image = grp;
		}
		else {
			empty_image_data->shgrp_image = NULL;
		}

		{
			DRW_shgroup_instance_format(e_data.empty_image_wire_format, {
				{"objectColor",         DRW_ATTRIB_FLOAT, 4},
				{"size",                DRW_ATTRIB_FLOAT, 1},
				{"offset",              DRW_ATTRIB_FLOAT, 2},
				{"InstanceModelMatrix", DRW_ATTRIB_FLOAT, 16}
			});

			struct Gwn_Batch *geom = DRW_cache_image_plane_wire_get();
			DRWShadingGroup *grp = DRW_shgroup_instance_create(
			        e_data.object_empty_image_wire_sh, psl->non_meshes, geom, e_data.empty_image_wire_format);
			DRW_shgroup_uniform_vec2(grp, "aspect", empty_image_data->image_aspect, 1);

			empty_image_data->shgrp_wire = grp;
		}

		*val_p = empty_image_data;
	}

	if (empty_image_data->shgrp_image != NULL) {
		DRW_shgroup_call_dynamic_add(
		        empty_image_data->shgrp_image,
		        ob->col,
		        &ob->empty_drawsize,
		        ob->ima_ofs,
		        ob->obmat);
	}

	DRW_shgroup_call_dynamic_add(
	        empty_image_data->shgrp_wire,
	        color,
	        &ob->empty_drawsize,
	        ob->ima_ofs,
	        ob->obmat);
}

static void OBJECT_cache_init(void *vedata)
{
	OBJECT_PassList *psl = ((OBJECT_Data *)vedata)->psl;
	OBJECT_StorageList *stl = ((OBJECT_Data *)vedata)->stl;
	DefaultTextureList *dtxl = DRW_viewport_texture_list_get();
	OBJECT_PrivateData *g_data;
	/* TODO : use dpi setting for enabling the second pass */
	const bool do_outline_expand = false;

	if (!stl->g_data) {
		/* Alloc transient pointers */
		stl->g_data = MEM_mallocN(sizeof(*stl->g_data), __func__);
	}

	g_data = stl->g_data;

	{
		DRWState state = DRW_STATE_WRITE_COLOR | DRW_STATE_WRITE_DEPTH | DRW_STATE_DEPTH_LESS | DRW_STATE_WIRE;
		psl->outlines = DRW_pass_create("Outlines Depth Pass", state);

		GPUShader *sh = e_data.outline_prepass_sh;

		/* Select */
		g_data->outlines_select = shgroup_outline(psl->outlines, &g_data->id_ofs_select, sh);
		g_data->outlines_select_group = shgroup_outline(psl->outlines, &g_data->id_ofs_select_group, sh);

		/* Transform */
		g_data->outlines_transform = shgroup_outline(psl->outlines, &g_data->id_ofs_transform, sh);

		/* Active */
		g_data->outlines_active = shgroup_outline(psl->outlines, &g_data->id_ofs_active, sh);
		g_data->outlines_active_group = shgroup_outline(psl->outlines, &g_data->id_ofs_active_group, sh);

		g_data->id_ofs_select = 0;
		g_data->id_ofs_select_group = 0;
		g_data->id_ofs_active = 0;
		g_data->id_ofs_active_group = 0;
		g_data->id_ofs_transform = 0;
	}

	{
		DRWState state = DRW_STATE_WRITE_COLOR | DRW_STATE_WRITE_DEPTH | DRW_STATE_DEPTH_LESS;
		DRWPass *pass = psl->lightprobes = DRW_pass_create("Object Probe Pass", state);
		struct Gwn_Batch *sphere = DRW_cache_sphere_get();
		struct Gwn_Batch *quad = DRW_cache_quad_get();

		/* Cubemap */
		g_data->lightprobes_cube_select       = shgroup_instance_outline(pass, sphere, &g_data->id_ofs_prb_select);
		g_data->lightprobes_cube_select_group = shgroup_instance_outline(pass, sphere, &g_data->id_ofs_prb_select_group);
		g_data->lightprobes_cube_active       = shgroup_instance_outline(pass, sphere, &g_data->id_ofs_prb_active);
		g_data->lightprobes_cube_active_group = shgroup_instance_outline(pass, sphere, &g_data->id_ofs_prb_active_group);
		g_data->lightprobes_cube_transform    = shgroup_instance_outline(pass, sphere, &g_data->id_ofs_prb_transform);

		/* Planar */
		g_data->lightprobes_planar_select       = shgroup_instance_outline(pass, quad, &g_data->id_ofs_prb_select);
		g_data->lightprobes_planar_select_group = shgroup_instance_outline(pass, quad, &g_data->id_ofs_prb_select_group);
		g_data->lightprobes_planar_active       = shgroup_instance_outline(pass, quad, &g_data->id_ofs_prb_active);
		g_data->lightprobes_planar_active_group = shgroup_instance_outline(pass, quad, &g_data->id_ofs_prb_active_group);
		g_data->lightprobes_planar_transform    = shgroup_instance_outline(pass, quad, &g_data->id_ofs_prb_transform);

		g_data->id_ofs_prb_select = 0;
		g_data->id_ofs_prb_select_group = 0;
		g_data->id_ofs_prb_active = 0;
		g_data->id_ofs_prb_active_group = 0;
		g_data->id_ofs_prb_transform = 0;
	}

	{
		DRWState state = DRW_STATE_WRITE_COLOR;
		struct Gwn_Batch *quad = DRW_cache_fullscreen_quad_get();
		static float alphaOcclu = 0.35f;
		/* Reminder : bool uniforms need to be 4 bytes. */
		static const int bTrue = true;
		static const int bFalse = false;

		psl->outlines_search = DRW_pass_create("Outlines Detect Pass", state);

		DRWShadingGroup *grp = DRW_shgroup_create(e_data.outline_detect_sh, psl->outlines_search);
		DRW_shgroup_uniform_texture_ref(grp, "outlineId", &e_data.outlines_id_tx);
		DRW_shgroup_uniform_texture_ref(grp, "outlineDepth", &e_data.outlines_depth_tx);
		DRW_shgroup_uniform_texture_ref(grp, "sceneDepth", &dtxl->depth);
		DRW_shgroup_uniform_block(grp, "globalsBlock", globals_ubo);
		DRW_shgroup_uniform_float(grp, "alphaOcclu", &alphaOcclu, 1);
		DRW_shgroup_uniform_int(grp, "idOffsets", &stl->g_data->id_ofs_active, 5);
		DRW_shgroup_call_add(grp, quad, NULL);

		psl->outlines_expand = DRW_pass_create("Outlines Expand Pass", state);

		grp = DRW_shgroup_create(e_data.outline_fade_sh, psl->outlines_expand);
		DRW_shgroup_uniform_texture_ref(grp, "outlineColor", &e_data.outlines_blur_tx);
		DRW_shgroup_uniform_bool(grp, "doExpand", (do_outline_expand) ? &bTrue : &bFalse, 1);
		DRW_shgroup_call_add(grp, quad, NULL);

		psl->outlines_bleed = DRW_pass_create("Outlines Bleed Pass", state);

		if (do_outline_expand) {
			grp = DRW_shgroup_create(e_data.outline_fade_sh, psl->outlines_bleed);
			DRW_shgroup_uniform_texture_ref(grp, "outlineColor", &e_data.outlines_color_tx);
			DRW_shgroup_uniform_bool(grp, "doExpand", &bFalse, 1);
			DRW_shgroup_call_add(grp, quad, NULL);
		}
	}

	{
		DRWState state = DRW_STATE_WRITE_COLOR | DRW_STATE_BLEND;
		psl->outlines_resolve = DRW_pass_create("Outlines Resolve Pass", state);

		struct Gwn_Batch *quad = DRW_cache_fullscreen_quad_get();
		GPUTexture **outline_tx = (do_outline_expand) ? &e_data.outlines_blur_tx : &e_data.outlines_color_tx;

		DRWShadingGroup *grp = DRW_shgroup_create(e_data.outline_resolve_aa_sh, psl->outlines_resolve);
		DRW_shgroup_uniform_texture_ref(grp, "outlineBluredColor", outline_tx);
		DRW_shgroup_uniform_vec2(grp, "rcpDimensions", e_data.inv_viewport_size, 1);
		DRW_shgroup_call_add(grp, quad, NULL);
	}

	{
		/* Grid pass */
		DRWState state = DRW_STATE_WRITE_COLOR | DRW_STATE_BLEND;
		psl->grid = DRW_pass_create("Infinite Grid Pass", state);

		struct Gwn_Batch *quad = DRW_cache_fullscreen_quad_get();
		static float mat[4][4];
		unit_m4(mat);

		/* Create 3 quads to render ordered transparency Z axis */
		DRWShadingGroup *grp = DRW_shgroup_create(e_data.grid_sh, psl->grid);
		DRW_shgroup_uniform_int(grp, "gridFlag", &e_data.zneg_flag, 1);
		DRW_shgroup_uniform_vec3(grp, "planeNormal", e_data.zplane_normal, 1);
		DRW_shgroup_uniform_vec3(grp, "planeAxes", e_data.zplane_axes, 1);
		DRW_shgroup_uniform_vec3(grp, "cameraPos", e_data.camera_pos, 1);
		DRW_shgroup_uniform_vec4(grp, "screenvecs[0]", e_data.screenvecs[0], 3);
		DRW_shgroup_uniform_vec4(grp, "gridSettings", e_data.grid_settings, 1);
		DRW_shgroup_uniform_float(grp, "gridOneOverLogSubdiv", &e_data.grid_settings[4], 1);
		DRW_shgroup_uniform_block(grp, "globalsBlock", globals_ubo);
		DRW_shgroup_uniform_vec2(grp, "viewportSize", DRW_viewport_size_get(), 1);
		DRW_shgroup_uniform_texture_ref(grp, "depthBuffer", &dtxl->depth);
		DRW_shgroup_call_add(grp, quad, mat);

		grp = DRW_shgroup_create(e_data.grid_sh, psl->grid);
		DRW_shgroup_uniform_int(grp, "gridFlag", &e_data.grid_flag, 1);
		DRW_shgroup_uniform_vec3(grp, "planeNormal", e_data.grid_normal, 1);
		DRW_shgroup_uniform_vec3(grp, "planeAxes", e_data.grid_axes, 1);
		DRW_shgroup_uniform_block(grp, "globalsBlock", globals_ubo);
		DRW_shgroup_uniform_texture_ref(grp, "depthBuffer", &dtxl->depth);
		DRW_shgroup_call_add(grp, quad, mat);

		grp = DRW_shgroup_create(e_data.grid_sh, psl->grid);
		DRW_shgroup_uniform_int(grp, "gridFlag", &e_data.zpos_flag, 1);
		DRW_shgroup_uniform_vec3(grp, "planeNormal", e_data.zplane_normal, 1);
		DRW_shgroup_uniform_vec3(grp, "planeAxes", e_data.zplane_axes, 1);
		DRW_shgroup_uniform_block(grp, "globalsBlock", globals_ubo);
		DRW_shgroup_uniform_texture_ref(grp, "depthBuffer", &dtxl->depth);
		DRW_shgroup_call_add(grp, quad, mat);
	}

	{
		/* Solid bones */
		DRWState state = DRW_STATE_WRITE_COLOR | DRW_STATE_WRITE_DEPTH | DRW_STATE_DEPTH_LESS;
		psl->bone_solid = DRW_pass_create("Bone Solid Pass", state);
	}

	{
		/* Wire bones */
		DRWState state = DRW_STATE_WRITE_COLOR | DRW_STATE_WRITE_DEPTH | DRW_STATE_DEPTH_LESS | DRW_STATE_BLEND;
		psl->bone_wire = DRW_pass_create("Bone Wire Pass", state);
	}

	{
		/* distance outline around envelope bones */
		DRWState state = DRW_STATE_ADDITIVE | DRW_STATE_WRITE_COLOR | DRW_STATE_DEPTH_LESS | DRW_STATE_BLEND;
		psl->bone_envelope = DRW_pass_create("Bone Envelope Outline Pass", state);
	}

	{
		/* Non Meshes Pass (Camera, empties, lamps ...) */
		struct Gwn_Batch *geom;

		DRWState state =
		        DRW_STATE_WRITE_COLOR | DRW_STATE_WRITE_DEPTH |
		        DRW_STATE_DEPTH_LESS | DRW_STATE_BLEND | DRW_STATE_POINT;
		state |= DRW_STATE_WIRE;
		psl->non_meshes = DRW_pass_create("Non Meshes Pass", state);

		/* Empties */
		geom = DRW_cache_plain_axes_get();
		stl->g_data->plain_axes = shgroup_instance(psl->non_meshes, geom);

		geom = DRW_cache_cube_get();
		stl->g_data->cube = shgroup_instance(psl->non_meshes, geom);

		geom = DRW_cache_circle_get();
		stl->g_data->circle = shgroup_instance(psl->non_meshes, geom);

		geom = DRW_cache_empty_sphere_get();
		stl->g_data->sphere = shgroup_instance(psl->non_meshes, geom);

		geom = DRW_cache_empty_cone_get();
		stl->g_data->cone = shgroup_instance(psl->non_meshes, geom);

		geom = DRW_cache_single_arrow_get();
		stl->g_data->single_arrow = shgroup_instance(psl->non_meshes, geom);

		geom = DRW_cache_single_line_get();
		stl->g_data->single_arrow_line = shgroup_instance(psl->non_meshes, geom);

		geom = DRW_cache_arrows_get();
		stl->g_data->arrows = shgroup_instance(psl->non_meshes, geom);

		geom = DRW_cache_axis_names_get();
		stl->g_data->axis_names = shgroup_instance_axis_names(psl->non_meshes, geom);

		/* initialize on first use */
		stl->g_data->image_plane_map = NULL;

		/* Force Field */
		geom = DRW_cache_field_wind_get();
		stl->g_data->field_wind = shgroup_instance_scaled(psl->non_meshes, geom);

		geom = DRW_cache_field_force_get();
		stl->g_data->field_force = shgroup_instance_screen_aligned(psl->non_meshes, geom);

		geom = DRW_cache_field_vortex_get();
		stl->g_data->field_vortex = shgroup_instance_scaled(psl->non_meshes, geom);

		geom = DRW_cache_screenspace_circle_get();
		stl->g_data->field_curve_sta = shgroup_instance_screen_aligned(psl->non_meshes, geom);

		/* Speaker */
		geom = DRW_cache_speaker_get();
		stl->g_data->speaker = shgroup_instance(psl->non_meshes, geom);

		/* Probe */
		static float probeSize = 14.0f;
		geom = DRW_cache_lightprobe_cube_get();
		stl->g_data->probe_cube = shgroup_instance_screenspace(psl->non_meshes, geom, &probeSize);

		geom = DRW_cache_lightprobe_grid_get();
		stl->g_data->probe_grid = shgroup_instance_screenspace(psl->non_meshes, geom, &probeSize);

		static float probePlanarSize = 20.0f;
		geom = DRW_cache_lightprobe_planar_get();
		stl->g_data->probe_planar = shgroup_instance_screenspace(psl->non_meshes, geom, &probePlanarSize);

		/* Camera */
		geom = DRW_cache_camera_get();
		stl->g_data->camera = shgroup_camera_instance(psl->non_meshes, geom);

		geom = DRW_cache_camera_frame_get();
		stl->g_data->camera_frame = shgroup_camera_instance(psl->non_meshes, geom);

		geom = DRW_cache_camera_tria_get();
		stl->g_data->camera_tria = shgroup_camera_instance(psl->non_meshes, geom);

		geom = DRW_cache_plain_axes_get();
		stl->g_data->camera_focus = shgroup_instance(psl->non_meshes, geom);

		geom = DRW_cache_single_line_get();
		stl->g_data->camera_clip = shgroup_distance_lines_instance(psl->non_meshes, geom);
		stl->g_data->camera_mist = shgroup_distance_lines_instance(psl->non_meshes, geom);

		geom = DRW_cache_single_line_endpoints_get();
		stl->g_data->camera_clip_points = shgroup_distance_lines_instance(psl->non_meshes, geom);
		stl->g_data->camera_mist_points = shgroup_distance_lines_instance(psl->non_meshes, geom);

	}

	{
		GPUShader *sh = GPU_shader_get_builtin_shader(GPU_SHADER_3D_UNIFORM_COLOR);

		/* Unselected */
		stl->g_data->wire = shgroup_wire(psl->non_meshes, ts.colorWire, sh);

		/* Select */
		stl->g_data->wire_select = shgroup_wire(psl->non_meshes, ts.colorSelect, sh);
		stl->g_data->wire_select_group = shgroup_wire(psl->non_meshes, ts.colorGroupActive, sh);

		/* Transform */
		stl->g_data->wire_transform = shgroup_wire(psl->non_meshes, ts.colorTransform, sh);

		/* Active */
		stl->g_data->wire_active = shgroup_wire(psl->non_meshes, ts.colorActive, sh);
		stl->g_data->wire_active_group = shgroup_wire(psl->non_meshes, ts.colorGroupActive, sh);
	}


	{
		GPUShader *sh = GPU_shader_get_builtin_shader(GPU_SHADER_3D_POINT_FIXED_SIZE_UNIFORM_COLOR);

		/* Unselected */
		stl->g_data->points = shgroup_points(psl->non_meshes, ts.colorWire, sh);

		/* Select */
		stl->g_data->points_select = shgroup_points(psl->non_meshes, ts.colorSelect, sh);
		stl->g_data->points_select_group = shgroup_points(psl->non_meshes, ts.colorGroupActive, sh);

		/* Transform */
		stl->g_data->points_transform = shgroup_points(psl->non_meshes, ts.colorTransform, sh);

		/* Active */
		stl->g_data->points_active = shgroup_points(psl->non_meshes, ts.colorActive, sh);
		stl->g_data->points_active_group = shgroup_points(psl->non_meshes, ts.colorGroupActive, sh);
	}

	{
		/* Metaballs Handles */
		struct Gwn_Batch *geom;
		geom = DRW_cache_screenspace_circle_get();
		stl->g_data->mball_handle = shgroup_instance_mball_handles(psl->non_meshes, geom);
	}

	{
		/* Lamps */
		/* TODO
		 * for now we create multiple times the same VBO with only lamp center coordinates
		 * but ideally we would only create it once */
		struct Gwn_Batch *geom;

		/* start with buflimit because we don't want stipples */
		geom = DRW_cache_single_line_get();
		stl->g_data->lamp_buflimit = shgroup_distance_lines_instance(psl->non_meshes, geom);

		stl->g_data->lamp_center = shgroup_dynpoints_uniform_color(psl->non_meshes, ts.colorLampNoAlpha, &ts.sizeLampCenter);
		stl->g_data->lamp_center_group = shgroup_dynpoints_uniform_color(psl->non_meshes, ts.colorGroup, &ts.sizeLampCenter);

		geom = DRW_cache_lamp_get();
		stl->g_data->lamp_circle = shgroup_instance_screenspace(psl->non_meshes, geom, &ts.sizeLampCircle);
		geom = DRW_cache_lamp_shadows_get();
		stl->g_data->lamp_circle_shadow = shgroup_instance_screenspace(psl->non_meshes, geom, &ts.sizeLampCircleShadow);

		geom = DRW_cache_lamp_sunrays_get();
		stl->g_data->lamp_sunrays = shgroup_instance_screenspace(psl->non_meshes, geom, &ts.sizeLampCircle);

		stl->g_data->lamp_groundline = shgroup_groundlines_uniform_color(psl->non_meshes, ts.colorLamp);
		stl->g_data->lamp_groundpoint = shgroup_groundpoints_uniform_color(psl->non_meshes, ts.colorLamp);

		geom = DRW_cache_lamp_area_get();
		stl->g_data->lamp_area = shgroup_instance(psl->non_meshes, geom);

		geom = DRW_cache_lamp_hemi_get();
		stl->g_data->lamp_hemi = shgroup_instance(psl->non_meshes, geom);

		geom = DRW_cache_single_line_get();
		stl->g_data->lamp_distance = shgroup_distance_lines_instance(psl->non_meshes, geom);

		geom = DRW_cache_single_line_endpoints_get();
		stl->g_data->lamp_buflimit_points = shgroup_distance_lines_instance(psl->non_meshes, geom);

		geom = DRW_cache_lamp_spot_get();
		stl->g_data->lamp_spot_cone = shgroup_spot_instance(psl->non_meshes, geom);

		geom = DRW_cache_circle_get();
		stl->g_data->lamp_spot_blend = shgroup_instance(psl->non_meshes, geom);

		geom = DRW_cache_lamp_spot_square_get();
		stl->g_data->lamp_spot_pyramid = shgroup_instance(psl->non_meshes, geom);

		geom = DRW_cache_square_get();
		stl->g_data->lamp_spot_blend_rect = shgroup_instance(psl->non_meshes, geom);
	}

	{
		/* -------- STIPPLES ------- */
		/* TODO port to shader stipple */
		struct Gwn_Batch *geom;

		/* Relationship Lines */
		stl->g_data->relationship_lines = shgroup_dynlines_uniform_color(psl->non_meshes, ts.colorWire);
		DRW_shgroup_state_enable(stl->g_data->relationship_lines, DRW_STATE_STIPPLE_3);

		/* Force Field Curve Guide End (here because of stipple) */
		geom = DRW_cache_screenspace_circle_get();
		stl->g_data->field_curve_end = shgroup_instance_screen_aligned(psl->non_meshes, geom);

		/* Force Field Limits */
		geom = DRW_cache_field_tube_limit_get();
		stl->g_data->field_tube_limit = shgroup_instance_scaled(psl->non_meshes, geom);

		geom = DRW_cache_field_cone_limit_get();
		stl->g_data->field_cone_limit = shgroup_instance_scaled(psl->non_meshes, geom);
	}

	{
		/* Object Center pass grouped by State */
		DRWShadingGroup *grp;
		static float outlineWidth, size;

		DRWState state = DRW_STATE_WRITE_COLOR | DRW_STATE_BLEND | DRW_STATE_POINT;
		psl->ob_center = DRW_pass_create("Obj Center Pass", state);

		outlineWidth = 1.0f * U.pixelsize;
		size = U.obcenter_dia * U.pixelsize + outlineWidth;

		GPUShader *sh = GPU_shader_get_builtin_shader(GPU_SHADER_3D_POINT_UNIFORM_SIZE_UNIFORM_COLOR_OUTLINE_AA);

		/* Active */
		grp = DRW_shgroup_point_batch_create(sh, psl->ob_center);
		DRW_shgroup_uniform_float(grp, "size", &size, 1);
		DRW_shgroup_uniform_float(grp, "outlineWidth", &outlineWidth, 1);
		DRW_shgroup_uniform_vec4(grp, "color", ts.colorActive, 1);
		DRW_shgroup_uniform_vec4(grp, "outlineColor", ts.colorOutline, 1);
		stl->g_data->center_active = grp;

		/* Select */
		grp = DRW_shgroup_point_batch_create(sh, psl->ob_center);
		DRW_shgroup_uniform_vec4(grp, "color", ts.colorSelect, 1);
		stl->g_data->center_selected = grp;

		/* Deselect */
		grp = DRW_shgroup_point_batch_create(sh, psl->ob_center);
		DRW_shgroup_uniform_vec4(grp, "color", ts.colorDeselect, 1);
		stl->g_data->center_deselected = grp;

		/* Select (library) */
		grp = DRW_shgroup_point_batch_create(sh, psl->ob_center);
		DRW_shgroup_uniform_vec4(grp, "color", ts.colorLibrarySelect, 1);
		stl->g_data->center_selected_lib = grp;

		/* Deselect (library) */
		grp = DRW_shgroup_point_batch_create(sh, psl->ob_center);
		DRW_shgroup_uniform_vec4(grp, "color", ts.colorLibrary, 1);
		stl->g_data->center_deselected_lib = grp;
	}

	{
		/* Particle Pass */
		psl->particle = DRW_pass_create(
		        "Particle Pass",
		        DRW_STATE_WRITE_COLOR | DRW_STATE_WRITE_DEPTH | DRW_STATE_DEPTH_LESS |
		        DRW_STATE_POINT | DRW_STATE_BLEND);
	}

	{
		/* Hair */
		psl->hair = DRW_pass_create(
		                "Hair Pass",
		                DRW_STATE_WRITE_COLOR | DRW_STATE_WRITE_DEPTH | DRW_STATE_DEPTH_LESS | DRW_STATE_BLEND |
		                DRW_STATE_POINT | DRW_STATE_WIRE);

		GPUShader *sh_verts = GPU_shader_get_builtin_shader(GPU_SHADER_3D_POINT_UNIFORM_SIZE_UNIFORM_COLOR_AA);
		stl->g_data->hair_verts = DRW_shgroup_create(sh_verts, psl->hair);
		DRW_shgroup_uniform_vec4(stl->g_data->hair_verts, "color", ts.colorVertex, 1);
		DRW_shgroup_uniform_float(stl->g_data->hair_verts, "size", &ts.sizeVertex, 1);
		DRW_shgroup_state_enable(stl->g_data->hair_verts, DRW_STATE_POINT);

		GPUShader *sh_edges = GPU_shader_get_builtin_shader(GPU_SHADER_3D_UNIFORM_COLOR);
		stl->g_data->hair_edges = DRW_shgroup_create(sh_edges, psl->hair);
		DRW_shgroup_uniform_vec4(stl->g_data->hair_edges, "color", ts.colorWire, 1);
	}

	{
		/* Empty/Background Image Pass */
		psl->reference_image = DRW_pass_create(
		        "Refrence Image Pass",
		        DRW_STATE_WRITE_COLOR | DRW_STATE_WRITE_DEPTH | DRW_STATE_DEPTH_LESS | DRW_STATE_BLEND);
	}
}

static void DRW_shgroup_mball_handles(OBJECT_StorageList *stl, Object *ob, ViewLayer *view_layer)
{
	MetaBall *mb = ob->data;

	float *color;
	DRW_object_wire_theme_get(ob, view_layer, &color);

	for (MetaElem *ml = mb->elems.first; ml != NULL; ml = ml->next) {
		/* draw radius */
		BKE_mball_element_calc_scale_xform(ml->draw_scale_xform, ob->obmat, &ml->x);
		DRW_shgroup_call_dynamic_add(stl->g_data->mball_handle, ml->draw_scale_xform, &ml->rad, color);
	}
}

static void DRW_shgroup_lamp(OBJECT_StorageList *stl, Object *ob, ViewLayer *view_layer)
{
	Lamp *la = ob->data;
	float *color;
	int theme_id = DRW_object_wire_theme_get(ob, view_layer, &color);
	static float zero = 0.0f;

	typedef struct LampEngineData {
		ObjectEngineData engine_data;
		float shape_mat[4][4];
		float spot_blend_mat[4][4];
	} LampEngineData;

	LampEngineData *lamp_engine_data =
	        (LampEngineData *)DRW_object_engine_data_ensure(
	                ob,
	                &draw_engine_object_type,
	                sizeof(LampEngineData),
	                NULL,
	                NULL);

	float (*shapemat)[4] = lamp_engine_data->shape_mat;
	float (*spotblendmat)[4] = lamp_engine_data->spot_blend_mat;

	/* Don't draw the center if it's selected or active */
	if (theme_id == TH_GROUP)
		DRW_shgroup_call_dynamic_add(stl->g_data->lamp_center_group, ob->obmat[3]);
	else if (theme_id == TH_LAMP)
		DRW_shgroup_call_dynamic_add(stl->g_data->lamp_center, ob->obmat[3]);

	/* First circle */
	DRW_shgroup_call_dynamic_add(stl->g_data->lamp_circle, ob->obmat[3], color);

	/* draw dashed outer circle for shadow */
	if (la->type != LA_HEMI) {
		DRW_shgroup_call_dynamic_add(stl->g_data->lamp_circle_shadow, ob->obmat[3], color);
	}

	/* Distance */
	if (ELEM(la->type, LA_HEMI, LA_SUN, LA_AREA)) {
		DRW_shgroup_call_dynamic_add(stl->g_data->lamp_distance, color, &zero, &la->dist, ob->obmat);
	}

	copy_m4_m4(shapemat, ob->obmat);

	if (la->type == LA_SUN) {
		DRW_shgroup_call_dynamic_add(stl->g_data->lamp_sunrays, ob->obmat[3], color);
	}
	else if (la->type == LA_SPOT) {
		float size[3], sizemat[4][4];
		static float one = 1.0f;
		float blend = 1.0f - pow2f(la->spotblend);

		size[0] = size[1] = sinf(la->spotsize * 0.5f) * la->dist;
		size[2] = cosf(la->spotsize * 0.5f) * la->dist;

		size_to_mat4(sizemat, size);
		mul_m4_m4m4(shapemat, ob->obmat, sizemat);

		size[0] = size[1] = blend; size[2] = 1.0f;
		size_to_mat4(sizemat, size);
		translate_m4(sizemat, 0.0f, 0.0f, -1.0f);
		rotate_m4(sizemat, 'X', (float)(M_PI / 2));
		mul_m4_m4m4(spotblendmat, shapemat, sizemat);

		if (la->mode & LA_SQUARE) {
			DRW_shgroup_call_dynamic_add(stl->g_data->lamp_spot_pyramid, color, &one, shapemat);

			/* hide line if it is zero size or overlaps with outer border,
			 * previously it adjusted to always to show it but that seems
			 * confusing because it doesn't show the actual blend size */
			if (blend != 0.0f && blend != 1.0f) {
				DRW_shgroup_call_dynamic_add(stl->g_data->lamp_spot_blend_rect, color, &one, spotblendmat);
			}
		}
		else {
			DRW_shgroup_call_dynamic_add(stl->g_data->lamp_spot_cone, color, shapemat);

			/* hide line if it is zero size or overlaps with outer border,
			 * previously it adjusted to always to show it but that seems
			 * confusing because it doesn't show the actual blend size */
			if (blend != 0.0f && blend != 1.0f) {
				DRW_shgroup_call_dynamic_add(stl->g_data->lamp_spot_blend, color, &one, spotblendmat);
			}
		}

		DRW_shgroup_call_dynamic_add(stl->g_data->lamp_buflimit, color, &la->clipsta, &la->clipend, ob->obmat);
		DRW_shgroup_call_dynamic_add(stl->g_data->lamp_buflimit_points, color, &la->clipsta, &la->clipend, ob->obmat);
	}
	else if (la->type == LA_HEMI) {
		static float hemisize = 2.0f;
		DRW_shgroup_call_dynamic_add(stl->g_data->lamp_hemi, color, &hemisize, shapemat);
	}
	else if (la->type == LA_AREA) {
		float size[3] = {1.0f, 1.0f, 1.0f}, sizemat[4][4];

		if (la->area_shape == LA_AREA_RECT) {
			size[1] = la->area_sizey / la->area_size;
			size_to_mat4(sizemat, size);
			mul_m4_m4m4(shapemat, shapemat, sizemat);
		}

		DRW_shgroup_call_dynamic_add(stl->g_data->lamp_area, color, &la->area_size, shapemat);
	}

	/* Line and point going to the ground */
	DRW_shgroup_call_dynamic_add(stl->g_data->lamp_groundline, ob->obmat[3]);
	DRW_shgroup_call_dynamic_add(stl->g_data->lamp_groundpoint, ob->obmat[3]);
}

static void DRW_shgroup_camera(OBJECT_StorageList *stl, Object *ob, ViewLayer *view_layer)
{
	const DRWContextState *draw_ctx = DRW_context_state_get();
	View3D *v3d = draw_ctx->v3d;
	Scene *scene = draw_ctx->scene;
	RegionView3D *rv3d = draw_ctx->rv3d;

	Camera *cam = ob->data;
	const  Object *camera_object = DEG_get_evaluated_object(draw_ctx->depsgraph, v3d->camera);
	const bool is_active = (ob == camera_object);
	const bool look_through = (is_active && (rv3d->persp == RV3D_CAMOB));
	float *color;
	DRW_object_wire_theme_get(ob, view_layer, &color);

	float vec[4][3], asp[2], shift[2], scale[3], drawsize;

	scale[0] = 1.0f / len_v3(ob->obmat[0]);
	scale[1] = 1.0f / len_v3(ob->obmat[1]);
	scale[2] = 1.0f / len_v3(ob->obmat[2]);

	BKE_camera_view_frame_ex(scene, cam, cam->drawsize, false, scale,
	                         asp, shift, &drawsize, vec);

	/* Frame coords */
	copy_v2_v2(cam->drwcorners[0], vec[0]);
	copy_v2_v2(cam->drwcorners[1], vec[1]);
	copy_v2_v2(cam->drwcorners[2], vec[2]);
	copy_v2_v2(cam->drwcorners[3], vec[3]);

	/* depth */
	cam->drwdepth = vec[0][2];

	/* tria */
	cam->drwtria[0][0] = shift[0] + ((0.7f * drawsize) * scale[0]);
	cam->drwtria[0][1] = shift[1] + ((drawsize * (asp[1] + 0.1f)) * scale[1]);
	cam->drwtria[1][0] = shift[0];
	cam->drwtria[1][1] = shift[1] + ((1.1f * drawsize * (asp[1] + 0.7f)) * scale[1]);

	if (look_through) {
		/* Only draw the frame. */
		DRW_shgroup_call_dynamic_add(
		        stl->g_data->camera_frame, color, cam->drwcorners,
		        &cam->drwdepth, cam->drwtria, ob->obmat);
	}
	else {
		DRW_shgroup_call_dynamic_add(
		        stl->g_data->camera, color, cam->drwcorners,
		        &cam->drwdepth, cam->drwtria, ob->obmat);

		/* Active cam */
		if (is_active) {
			DRW_shgroup_call_dynamic_add(
			        stl->g_data->camera_tria, color,
			        cam->drwcorners, &cam->drwdepth, cam->drwtria, ob->obmat);
		}
	}

	/* draw the rest in normalize object space */
	copy_m4_m4(cam->drwnormalmat, ob->obmat);
	normalize_m4(cam->drwnormalmat);

	if (cam->flag & CAM_SHOWLIMITS) {
		static float col[3] = {0.5f, 0.5f, 0.25f}, col_hi[3] = {1.0f, 1.0f, 0.5f};
		float sizemat[4][4], size[3] = {1.0f, 1.0f, 0.0f};
		float focusdist = BKE_camera_object_dof_distance(ob);

		copy_m4_m4(cam->drwfocusmat, cam->drwnormalmat);
		translate_m4(cam->drwfocusmat, 0.0f, 0.0f, -focusdist);
		size_to_mat4(sizemat, size);
		mul_m4_m4m4(cam->drwfocusmat, cam->drwfocusmat, sizemat);

		DRW_shgroup_call_dynamic_add(
		        stl->g_data->camera_focus, (is_active ? col_hi : col),
		        &cam->drawsize, cam->drwfocusmat);

		DRW_shgroup_call_dynamic_add(
		        stl->g_data->camera_clip, color,
		        &cam->clipsta, &cam->clipend, cam->drwnormalmat);
		DRW_shgroup_call_dynamic_add(
		        stl->g_data->camera_clip_points, (is_active ? col_hi : col),
		        &cam->clipsta, &cam->clipend, cam->drwnormalmat);
	}

	if (cam->flag & CAM_SHOWMIST) {
		World *world = scene->world;

		if (world) {
			static float col[3] = {0.5f, 0.5f, 0.5f}, col_hi[3] = {1.0f, 1.0f, 1.0f};
			world->mistend = world->miststa + world->mistdist;
			DRW_shgroup_call_dynamic_add(
			        stl->g_data->camera_mist, color,
			        &world->miststa, &world->mistend, cam->drwnormalmat);
			DRW_shgroup_call_dynamic_add(
			        stl->g_data->camera_mist_points, (is_active ? col_hi : col),
			        &world->miststa, &world->mistend, cam->drwnormalmat);
		}
	}
}

static void DRW_shgroup_empty(OBJECT_StorageList *stl, OBJECT_PassList *psl, Object *ob, ViewLayer *view_layer)
{
	float *color;
	DRW_object_wire_theme_get(ob, view_layer, &color);

	switch (ob->empty_drawtype) {
		case OB_PLAINAXES:
			DRW_shgroup_call_dynamic_add(stl->g_data->plain_axes, color, &ob->empty_drawsize, ob->obmat);
			break;
		case OB_SINGLE_ARROW:
			DRW_shgroup_call_dynamic_add(stl->g_data->single_arrow, color, &ob->empty_drawsize, ob->obmat);
			DRW_shgroup_call_dynamic_add(stl->g_data->single_arrow_line, color, &ob->empty_drawsize, ob->obmat);
			break;
		case OB_CUBE:
			DRW_shgroup_call_dynamic_add(stl->g_data->cube, color, &ob->empty_drawsize, ob->obmat);
			break;
		case OB_CIRCLE:
			DRW_shgroup_call_dynamic_add(stl->g_data->circle, color, &ob->empty_drawsize, ob->obmat);
			break;
		case OB_EMPTY_SPHERE:
			DRW_shgroup_call_dynamic_add(stl->g_data->sphere, color, &ob->empty_drawsize, ob->obmat);
			break;
		case OB_EMPTY_CONE:
			DRW_shgroup_call_dynamic_add(stl->g_data->cone, color, &ob->empty_drawsize, ob->obmat);
			break;
		case OB_ARROWS:
			DRW_shgroup_call_dynamic_add(stl->g_data->arrows, color, &ob->empty_drawsize, ob->obmat);
			DRW_shgroup_call_dynamic_add(stl->g_data->axis_names, color, &ob->empty_drawsize, ob->obmat);
			break;
		case OB_EMPTY_IMAGE:
			DRW_shgroup_empty_image(stl, psl, ob, color);
			break;
	}
}

static void DRW_shgroup_forcefield(OBJECT_StorageList *stl, Object *ob, ViewLayer *view_layer)
{
	int theme_id = DRW_object_wire_theme_get(ob, view_layer, NULL);
	float *color = DRW_color_background_blend_get(theme_id);
	PartDeflect *pd = ob->pd;
	Curve *cu = (ob->type == OB_CURVE) ? ob->data : NULL;

	/* TODO Move this to depsgraph */
	float tmp[3];
	copy_v3_fl(pd->drawvec1, ob->empty_drawsize);

	switch (pd->forcefield) {
		case PFIELD_WIND:
			pd->drawvec1[2] = pd->f_strength;
			break;
		case PFIELD_VORTEX:
			if (pd->f_strength < 0.0f) {
				pd->drawvec1[1] = -pd->drawvec1[1];
			}
			break;
		case PFIELD_GUIDE:
			if (cu && (cu->flag & CU_PATH) && ob->curve_cache->path && ob->curve_cache->path->data) {
				where_on_path(ob, 0.0f, pd->drawvec1, tmp, NULL, NULL, NULL);
				where_on_path(ob, 1.0f, pd->drawvec2, tmp, NULL, NULL, NULL);
			}
			break;
	}

	if (pd->falloff == PFIELD_FALL_TUBE) {
		pd->drawvec_falloff_max[0] = pd->drawvec_falloff_max[1] = (pd->flag & PFIELD_USEMAXR) ? pd->maxrad : 1.0f;
		pd->drawvec_falloff_max[2] = (pd->flag & PFIELD_USEMAX) ? pd->maxdist : 0.0f;

		pd->drawvec_falloff_min[0] = pd->drawvec_falloff_min[1] = (pd->flag & PFIELD_USEMINR) ? pd->minrad : 1.0f;
		pd->drawvec_falloff_min[2] = (pd->flag & PFIELD_USEMIN) ? pd->mindist : 0.0f;
	}
	else if (pd->falloff == PFIELD_FALL_CONE) {
		float radius, distance;

		radius = DEG2RADF((pd->flag & PFIELD_USEMAXR) ? pd->maxrad : 1.0f);
		distance = (pd->flag & PFIELD_USEMAX) ? pd->maxdist : 0.0f;
		pd->drawvec_falloff_max[0] = pd->drawvec_falloff_max[1] = distance * sinf(radius);
		pd->drawvec_falloff_max[2] = distance * cosf(radius);

		radius = DEG2RADF((pd->flag & PFIELD_USEMINR) ? pd->minrad : 1.0f);
		distance = (pd->flag & PFIELD_USEMIN) ? pd->mindist : 0.0f;

		pd->drawvec_falloff_min[0] = pd->drawvec_falloff_min[1] = distance * sinf(radius);
		pd->drawvec_falloff_min[2] = distance * cosf(radius);
	}
	/* End of things that should go to depthgraph */

	switch (pd->forcefield) {
		case PFIELD_WIND:
			DRW_shgroup_call_dynamic_add(stl->g_data->field_wind, color, &pd->drawvec1, ob->obmat);
			break;
		case PFIELD_FORCE:
			DRW_shgroup_call_dynamic_add(stl->g_data->field_force, color, &pd->drawvec1, ob->obmat);
			break;
		case PFIELD_VORTEX:
			DRW_shgroup_call_dynamic_add(stl->g_data->field_vortex, color, &pd->drawvec1, ob->obmat);
			break;
		case PFIELD_GUIDE:
			if (cu && (cu->flag & CU_PATH) && ob->curve_cache->path && ob->curve_cache->path->data) {
				DRW_shgroup_call_dynamic_add(stl->g_data->field_curve_sta, color, &pd->f_strength, ob->obmat);
				DRW_shgroup_call_dynamic_add(stl->g_data->field_curve_end, color, &pd->f_strength, ob->obmat);
			}
			break;
	}

	if (pd->falloff == PFIELD_FALL_SPHERE) {
		/* as last, guide curve alters it */
		if ((pd->flag & PFIELD_USEMAX) != 0) {
			DRW_shgroup_call_dynamic_add(stl->g_data->field_curve_end, color, &pd->maxdist, ob->obmat);
		}

		if ((pd->flag & PFIELD_USEMIN) != 0) {
			DRW_shgroup_call_dynamic_add(stl->g_data->field_curve_end, color, &pd->mindist, ob->obmat);
		}
	}
	else if (pd->falloff == PFIELD_FALL_TUBE) {
		if (pd->flag & (PFIELD_USEMAX | PFIELD_USEMAXR)) {
			DRW_shgroup_call_dynamic_add(stl->g_data->field_tube_limit, color, &pd->drawvec_falloff_max, ob->obmat);
		}

		if (pd->flag & (PFIELD_USEMIN | PFIELD_USEMINR)) {
			DRW_shgroup_call_dynamic_add(stl->g_data->field_tube_limit, color, &pd->drawvec_falloff_min, ob->obmat);
		}
	}
	else if (pd->falloff == PFIELD_FALL_CONE) {
		if (pd->flag & (PFIELD_USEMAX | PFIELD_USEMAXR)) {
			DRW_shgroup_call_dynamic_add(stl->g_data->field_cone_limit, color, &pd->drawvec_falloff_max, ob->obmat);
		}

		if (pd->flag & (PFIELD_USEMIN | PFIELD_USEMINR)) {
			DRW_shgroup_call_dynamic_add(stl->g_data->field_cone_limit, color, &pd->drawvec_falloff_min, ob->obmat);
		}
	}
}

static void DRW_shgroup_speaker(OBJECT_StorageList *stl, Object *ob, ViewLayer *view_layer)
{
	float *color;
	static float one = 1.0f;
	DRW_object_wire_theme_get(ob, view_layer, &color);

	DRW_shgroup_call_dynamic_add(stl->g_data->speaker, color, &one, ob->obmat);
}

typedef struct OBJECT_LightProbeEngineData {
	ObjectEngineData engine_data;

	float prb_mats[6][4][4];
	float probe_cube_mat[4][4];
	float draw_size;
	float increment_x[3];
	float increment_y[3];
	float increment_z[3];
	float corner[3];
	unsigned int cell_count;
} OBJECT_LightProbeEngineData;

static void DRW_shgroup_lightprobe(OBJECT_StorageList *stl, OBJECT_PassList *psl, Object *ob, ViewLayer *view_layer)
{
	float *color;
	static float one = 1.0f;
	LightProbe *prb = (LightProbe *)ob->data;
	bool do_outlines = ((ob->base_flag & BASE_SELECTED) != 0);
	int theme_id = DRW_object_wire_theme_get(ob, view_layer, &color);

	OBJECT_LightProbeEngineData *prb_data =
	        (OBJECT_LightProbeEngineData *)DRW_object_engine_data_ensure(
	                ob,
	                &draw_engine_object_type,
	                sizeof(OBJECT_LightProbeEngineData),
	                NULL,
	                NULL);

	if ((DRW_state_is_select() || do_outlines) && ((prb->flag & LIGHTPROBE_FLAG_SHOW_DATA) != 0)) {
		int *call_id = shgroup_theme_id_to_probe_outline_counter(stl, theme_id);

		if (prb->type == LIGHTPROBE_TYPE_GRID) {
			/* Update transforms */
			float cell_dim[3], half_cell_dim[3];
			cell_dim[0] = 2.0f / (float)(prb->grid_resolution_x);
			cell_dim[1] = 2.0f / (float)(prb->grid_resolution_y);
			cell_dim[2] = 2.0f / (float)(prb->grid_resolution_z);

			mul_v3_v3fl(half_cell_dim, cell_dim, 0.5f);

			/* First cell. */
			copy_v3_fl(prb_data->corner, -1.0f);
			add_v3_v3(prb_data->corner, half_cell_dim);
			mul_m4_v3(ob->obmat, prb_data->corner);

			/* Opposite neighbor cell. */
			copy_v3_fl3(prb_data->increment_x, cell_dim[0], 0.0f, 0.0f);
			add_v3_v3(prb_data->increment_x, half_cell_dim);
			add_v3_fl(prb_data->increment_x, -1.0f);
			mul_m4_v3(ob->obmat, prb_data->increment_x);
			sub_v3_v3(prb_data->increment_x, prb_data->corner);

			copy_v3_fl3(prb_data->increment_y, 0.0f, cell_dim[1], 0.0f);
			add_v3_v3(prb_data->increment_y, half_cell_dim);
			add_v3_fl(prb_data->increment_y, -1.0f);
			mul_m4_v3(ob->obmat, prb_data->increment_y);
			sub_v3_v3(prb_data->increment_y, prb_data->corner);

			copy_v3_fl3(prb_data->increment_z, 0.0f, 0.0f, cell_dim[2]);
			add_v3_v3(prb_data->increment_z, half_cell_dim);
			add_v3_fl(prb_data->increment_z, -1.0f);
			mul_m4_v3(ob->obmat, prb_data->increment_z);
			sub_v3_v3(prb_data->increment_z, prb_data->corner);

			prb_data->cell_count = prb->grid_resolution_x * prb->grid_resolution_y * prb->grid_resolution_z;
			DRWShadingGroup *grp = DRW_shgroup_create(e_data.lightprobe_grid_sh, psl->lightprobes);
			DRW_shgroup_uniform_int_copy(grp, "call_id", *call_id);
			DRW_shgroup_uniform_int(grp, "baseId", call_id, 1); /* that's correct */
			DRW_shgroup_uniform_vec3(grp, "corner", prb_data->corner, 1);
			DRW_shgroup_uniform_vec3(grp, "increment_x", prb_data->increment_x, 1);
			DRW_shgroup_uniform_vec3(grp, "increment_y", prb_data->increment_y, 1);
			DRW_shgroup_uniform_vec3(grp, "increment_z", prb_data->increment_z, 1);
			DRW_shgroup_uniform_ivec3(grp, "grid_resolution", &prb->grid_resolution_x, 1);
			DRW_shgroup_uniform_float(grp, "sphere_size", &prb->data_draw_size, 1);
			DRW_shgroup_call_instances_add(grp, DRW_cache_sphere_get(), NULL, &prb_data->cell_count);
		}
		else if (prb->type == LIGHTPROBE_TYPE_CUBE) {
			prb_data->draw_size = prb->data_draw_size * 0.1f;
			unit_m4(prb_data->probe_cube_mat);
			copy_v3_v3(prb_data->probe_cube_mat[3], ob->obmat[3]);

			DRWShadingGroup *grp = shgroup_theme_id_to_probe_cube_outline_shgrp(stl, theme_id);
			DRW_shgroup_call_dynamic_add(grp, call_id, &prb_data->draw_size, prb_data->probe_cube_mat);
		}
		else {
			prb_data->draw_size = 1.0f;

			DRWShadingGroup *grp = shgroup_theme_id_to_probe_planar_outline_shgrp(stl, theme_id);
			DRW_shgroup_call_dynamic_add(grp, call_id, &prb_data->draw_size, ob->obmat);
		}

		*call_id += 1;
	}

	switch (prb->type) {
		case LIGHTPROBE_TYPE_PLANAR:
			DRW_shgroup_call_dynamic_add(stl->g_data->probe_planar, ob->obmat[3], color);
			break;
		case LIGHTPROBE_TYPE_GRID:
			DRW_shgroup_call_dynamic_add(stl->g_data->probe_grid, ob->obmat[3], color);
			break;
		case LIGHTPROBE_TYPE_CUBE:
		default:
			DRW_shgroup_call_dynamic_add(stl->g_data->probe_cube, ob->obmat[3], color);
			break;
	}



	if (prb->type == LIGHTPROBE_TYPE_PLANAR) {
		float (*mat)[4];
		mat = (float (*)[4])(prb_data->prb_mats[0]);
		copy_m4_m4(mat, ob->obmat);
		normalize_m4(mat);

		DRW_shgroup_call_dynamic_add(stl->g_data->single_arrow, color, &ob->empty_drawsize, mat);
		DRW_shgroup_call_dynamic_add(stl->g_data->single_arrow_line, color, &ob->empty_drawsize, mat);

		mat = (float (*)[4])(prb_data->prb_mats[1]);
		copy_m4_m4(mat, ob->obmat);
		zero_v3(mat[2]);

		DRW_shgroup_call_dynamic_add(stl->g_data->cube, color, &one, mat);
	}

	if ((prb->flag & LIGHTPROBE_FLAG_SHOW_INFLUENCE) != 0) {

		prb->distfalloff = (1.0f - prb->falloff) * prb->distinf;
		prb->distgridinf = prb->distinf;

		if (prb->type == LIGHTPROBE_TYPE_GRID) {
			prb->distfalloff += 1.0f;
			prb->distgridinf += 1.0f;
		}

		if (prb->type == LIGHTPROBE_TYPE_GRID ||
		    prb->attenuation_type == LIGHTPROBE_SHAPE_BOX)
		{
			DRW_shgroup_call_dynamic_add(stl->g_data->cube, color, &prb->distgridinf, ob->obmat);
			DRW_shgroup_call_dynamic_add(stl->g_data->cube, color, &prb->distfalloff, ob->obmat);
		}
		else if (prb->type == LIGHTPROBE_TYPE_PLANAR) {
			float (*rangemat)[4];
			rangemat = (float (*)[4])(prb_data->prb_mats[2]);
			copy_m4_m4(rangemat, ob->obmat);
			normalize_v3(rangemat[2]);
			mul_v3_fl(rangemat[2], prb->distinf);

			DRW_shgroup_call_dynamic_add(stl->g_data->cube, color, &one, rangemat);

			rangemat = (float (*)[4])(prb_data->prb_mats[3]);
			copy_m4_m4(rangemat, ob->obmat);
			normalize_v3(rangemat[2]);
			mul_v3_fl(rangemat[2], prb->distfalloff);

			DRW_shgroup_call_dynamic_add(stl->g_data->cube, color, &one, rangemat);
		}
		else {
			DRW_shgroup_call_dynamic_add(stl->g_data->sphere, color, &prb->distgridinf, ob->obmat);
			DRW_shgroup_call_dynamic_add(stl->g_data->sphere, color, &prb->distfalloff, ob->obmat);
		}
	}

	if ((prb->flag & LIGHTPROBE_FLAG_SHOW_PARALLAX) != 0) {
		if (prb->type != LIGHTPROBE_TYPE_PLANAR) {
			float (*obmat)[4], *dist;

			if ((prb->flag & LIGHTPROBE_FLAG_CUSTOM_PARALLAX) != 0) {
				dist = &prb->distpar;
				/* TODO object parallax */
				obmat = ob->obmat;
			}
			else {
				dist = &prb->distinf;
				obmat = ob->obmat;
			}

			if (prb->parallax_type == LIGHTPROBE_SHAPE_BOX) {
				DRW_shgroup_call_dynamic_add(stl->g_data->cube, color, dist, obmat);
			}
			else {
				DRW_shgroup_call_dynamic_add(stl->g_data->sphere, color, dist, obmat);
			}
		}
	}

	if ((prb->flag & LIGHTPROBE_FLAG_SHOW_CLIP_DIST) != 0) {
		if (prb->type != LIGHTPROBE_TYPE_PLANAR) {
			static const float cubefacemat[6][4][4] = {
				{{0.0, 0.0, -1.0, 0.0}, {0.0, -1.0, 0.0, 0.0}, {-1.0, 0.0, 0.0, 0.0}, {0.0, 0.0, 0.0, 1.0}},
				{{0.0, 0.0, 1.0, 0.0}, {0.0, -1.0, 0.0, 0.0}, {1.0, 0.0, 0.0, 0.0}, {0.0, 0.0, 0.0, 1.0}},
				{{1.0, 0.0, 0.0, 0.0}, {0.0, 0.0, -1.0, 0.0}, {0.0, 1.0, 0.0, 0.0}, {0.0, 0.0, 0.0, 1.0}},
				{{1.0, 0.0, 0.0, 0.0}, {0.0, 0.0, 1.0, 0.0}, {0.0, -1.0, 0.0, 0.0}, {0.0, 0.0, 0.0, 1.0}},
				{{1.0, 0.0, 0.0, 0.0}, {0.0, -1.0, 0.0, 0.0}, {0.0, 0.0, -1.0, 0.0}, {0.0, 0.0, 0.0, 1.0}},
				{{-1.0, 0.0, 0.0, 0.0}, {0.0, -1.0, 0.0, 0.0}, {0.0, 0.0, 1.0, 0.0}, {0.0, 0.0, 0.0, 1.0}},
			};

			for (int i = 0; i < 6; ++i) {
				float (*clipmat)[4];
				clipmat = (float (*)[4])(prb_data->prb_mats[i]);

				normalize_m4_m4(clipmat, ob->obmat);
				mul_m4_m4m4(clipmat, clipmat, cubefacemat[i]);

				DRW_shgroup_call_dynamic_add(stl->g_data->lamp_buflimit, color, &prb->clipsta, &prb->clipend, clipmat);
				DRW_shgroup_call_dynamic_add(stl->g_data->lamp_buflimit_points, color, &prb->clipsta, &prb->clipend, clipmat);
			}
		}
	}

	/* Line and point going to the ground */
	if (prb->type == LIGHTPROBE_TYPE_CUBE) {
		DRW_shgroup_call_dynamic_add(stl->g_data->lamp_groundline, ob->obmat[3]);
		DRW_shgroup_call_dynamic_add(stl->g_data->lamp_groundpoint, ob->obmat[3]);
	}
}

static void DRW_shgroup_relationship_lines(OBJECT_StorageList *stl, Object *ob)
{
	if (ob->parent && DRW_check_object_visible_within_active_context(ob->parent)) {
		DRW_shgroup_call_dynamic_add(stl->g_data->relationship_lines, ob->obmat[3]);
		DRW_shgroup_call_dynamic_add(stl->g_data->relationship_lines, ob->parent->obmat[3]);
	}
}

static void DRW_shgroup_object_center(OBJECT_StorageList *stl, Object *ob, ViewLayer *view_layer, View3D *v3d)
{
	const bool is_library = ob->id.us > 1 || ID_IS_LINKED(ob);
	DRWShadingGroup *shgroup;

	if (ob == OBACT(view_layer)) {
		shgroup = stl->g_data->center_active;
	}
	else if (ob->base_flag & BASE_SELECTED) {
		if (is_library) {
			shgroup = stl->g_data->center_selected_lib;
		}
		else {
			shgroup = stl->g_data->center_selected;
		}
	}
	else if (v3d->flag & V3D_DRAW_CENTERS) {
		if (is_library) {
			shgroup = stl->g_data->center_deselected_lib;
		}
		else {
			shgroup = stl->g_data->center_deselected;
		}
	}
	else {
		return;
	}

	DRW_shgroup_call_dynamic_add(shgroup, ob->obmat[3]);
}

static void OBJECT_cache_populate_particles(Object *ob,
                                            OBJECT_PassList *psl)
{
	for (ParticleSystem *psys = ob->particlesystem.first; psys; psys = psys->next) {
		if (psys_check_enabled(ob, psys, false)) {
			ParticleSettings *part = psys->part;
			int draw_as = (part->draw_as == PART_DRAW_REND) ? part->ren_as : part->draw_as;

			if (draw_as == PART_DRAW_PATH && !psys->pathcache && !psys->childcache) {
				draw_as = PART_DRAW_DOT;
			}

			static float mat[4][4];
			unit_m4(mat);

			if (draw_as != PART_DRAW_PATH) {
				struct Gwn_Batch *geom = DRW_cache_particles_get_dots(ob, psys);
				DRWShadingGroup *shgrp = NULL;
				static int screen_space[2] = {0, 1};
				static float def_prim_col[3] = {0.5f, 0.5f, 0.5f};
				static float def_sec_col[3] = {1.0f, 1.0f, 1.0f};

				/* Dummy particle format for instancing to work. */
				DRW_shgroup_instance_format(e_data.particle_format, {{"dummy", DRW_ATTRIB_FLOAT, 1}});

				Material *ma = give_current_material(ob, part->omat);

				switch (draw_as) {
					case PART_DRAW_DOT:
						shgrp = DRW_shgroup_create(e_data.part_dot_sh, psl->particle);
						DRW_shgroup_uniform_vec3(shgrp, "color", ma ? &ma->r : def_prim_col, 1);
						DRW_shgroup_uniform_vec3(shgrp, "outlineColor", ma ? &ma->specr : def_sec_col, 1);
						DRW_shgroup_uniform_float(shgrp, "pixel_size", DRW_viewport_pixelsize_get(), 1);
						DRW_shgroup_uniform_float(shgrp, "size", &part->draw_size, 1);
						DRW_shgroup_uniform_texture(shgrp, "ramp", globals_ramp);
						DRW_shgroup_call_add(shgrp, geom, mat);
						break;
					case PART_DRAW_CROSS:
						shgrp = DRW_shgroup_instance_create(
						        e_data.part_prim_sh, psl->particle, DRW_cache_particles_get_prim(PART_DRAW_CROSS),
						        e_data.particle_format);
						DRW_shgroup_uniform_texture(shgrp, "ramp", globals_ramp);
						DRW_shgroup_uniform_vec3(shgrp, "color", ma ? &ma->r : def_prim_col, 1);
						DRW_shgroup_uniform_int(shgrp, "screen_space", &screen_space[0], 1);
						break;
					case PART_DRAW_CIRC:
						shgrp = DRW_shgroup_instance_create(
						        e_data.part_prim_sh, psl->particle, DRW_cache_particles_get_prim(PART_DRAW_CIRC),
						        e_data.particle_format);
						DRW_shgroup_uniform_texture(shgrp, "ramp", globals_ramp);
						DRW_shgroup_uniform_vec3(shgrp, "color", ma ? &ma->r : def_prim_col, 1);
						DRW_shgroup_uniform_int(shgrp, "screen_space", &screen_space[1], 1);
						break;
					case PART_DRAW_AXIS:
						shgrp = DRW_shgroup_instance_create(
						        e_data.part_axis_sh, psl->particle, DRW_cache_particles_get_prim(PART_DRAW_AXIS),
						        e_data.particle_format);
						DRW_shgroup_uniform_int(shgrp, "screen_space", &screen_space[0], 1);
						break;
					default:
						break;
				}

				if (shgrp) {
					if (draw_as != PART_DRAW_DOT) {
						DRW_shgroup_uniform_float(shgrp, "draw_size", &part->draw_size, 1);
						DRW_shgroup_instance_batch(shgrp, geom);
					}
				}
			}
		}
	}
}

static void OBJECT_cache_populate(void *vedata, Object *ob)
{
	OBJECT_PassList *psl = ((OBJECT_Data *)vedata)->psl;
	OBJECT_StorageList *stl = ((OBJECT_Data *)vedata)->stl;
	const DRWContextState *draw_ctx = DRW_context_state_get();
	ViewLayer *view_layer = draw_ctx->view_layer;
	View3D *v3d = draw_ctx->v3d;
	int theme_id = TH_UNDEFINED;

	/* Handle particles first in case the emitter itself shouldn't be rendered. */
	if (ob->type == OB_MESH) {
		OBJECT_cache_populate_particles(ob, psl);
	}

	if (DRW_check_object_visible_within_active_context(ob) == false) {
		return;
	}

	//CollectionEngineSettings *ces_mode_ob = BKE_layer_collection_engine_evaluated_get(ob, COLLECTION_MODE_OBJECT, "");

	//bool do_wire = BKE_collection_engine_property_value_get_bool(ces_mode_ob, "show_wire");
	bool do_outlines = ((ob->base_flag & BASE_SELECTED) != 0);

	if (do_outlines) {
		if ((ob != draw_ctx->object_edit) && !((ob == draw_ctx->obact) && (draw_ctx->object_mode & OB_MODE_ALL_PAINT))) {
			struct Gwn_Batch *geom = DRW_cache_object_surface_get(ob);
			if (geom) {
				theme_id = DRW_object_wire_theme_get(ob, view_layer, NULL);
				DRWShadingGroup *shgroup = shgroup_theme_id_to_outline_or(stl, theme_id, NULL);
				if (shgroup != NULL) {
					DRW_shgroup_call_object_add(shgroup, geom, ob);
				}
			}
		}
	}

	switch (ob->type) {
		case OB_MESH:
		{
			if (ob != draw_ctx->object_edit) {
				Mesh *me = ob->data;
				if (me->totpoly == 0) {
					if (me->totedge == 0) {
						struct Gwn_Batch *geom = DRW_cache_mesh_verts_get(ob);
						if (geom) {
							if (theme_id == TH_UNDEFINED) {
								theme_id = DRW_object_wire_theme_get(ob, view_layer, NULL);
							}

							DRWShadingGroup *shgroup = shgroup_theme_id_to_point_or(stl, theme_id, stl->g_data->points);
							DRW_shgroup_call_object_add(shgroup, geom, ob);
						}
					}
					else {
						struct Gwn_Batch *geom = DRW_cache_mesh_edges_get(ob);
						if (geom) {
							if (theme_id == TH_UNDEFINED) {
								theme_id = DRW_object_wire_theme_get(ob, view_layer, NULL);
							}

							DRWShadingGroup *shgroup = shgroup_theme_id_to_wire_or(stl, theme_id, stl->g_data->wire);
							DRW_shgroup_call_object_add(shgroup, geom, ob);
						}
					}
				}
			}
			break;
		}
		case OB_SURF:
			break;
		case OB_LATTICE:
		{
			if (ob != draw_ctx->object_edit) {
				struct Gwn_Batch *geom = DRW_cache_lattice_wire_get(ob, false);
				if (theme_id == TH_UNDEFINED) {
					theme_id = DRW_object_wire_theme_get(ob, view_layer, NULL);
				}

				DRWShadingGroup *shgroup = shgroup_theme_id_to_wire_or(stl, theme_id, stl->g_data->wire);
				DRW_shgroup_call_object_add(shgroup, geom, ob);
			}
			break;
		}

		case OB_CURVE:
		{
			if (ob != draw_ctx->object_edit) {
				struct Gwn_Batch *geom = DRW_cache_curve_edge_wire_get(ob);
				if (theme_id == TH_UNDEFINED) {
					theme_id = DRW_object_wire_theme_get(ob, view_layer, NULL);
				}
				DRWShadingGroup *shgroup = shgroup_theme_id_to_wire_or(stl, theme_id, stl->g_data->wire);
				DRW_shgroup_call_object_add(shgroup, geom, ob);
			}
			break;
		}
		case OB_MBALL:
		{
			if (ob != draw_ctx->object_edit) {
				DRW_shgroup_mball_handles(stl, ob, view_layer);
			}
			break;
		}
		case OB_GROOM:
		{
			if (ob != draw_ctx->object_edit) {
				Groom *groom = ob->data;
				struct Gwn_Batch *geom = DRW_cache_groom_wire_get(ob);
				if (theme_id == TH_UNDEFINED) {
					theme_id = DRW_object_wire_theme_get(ob, view_layer, NULL);
				}
				DRWShadingGroup *shgroup = shgroup_theme_id_to_wire_or(stl, theme_id, stl->g_data->wire);
				DRW_shgroup_call_add(shgroup, geom, ob->obmat);
				
				DRW_shgroup_hair(ob, groom->hair_system, groom->hair_draw_settings, BKE_groom_get_scalp(groom), stl->g_data->hair_verts, stl->g_data->hair_edges);
			}
			break;
		}
		case OB_LAMP:
			DRW_shgroup_lamp(stl, ob, view_layer);
			break;
		case OB_CAMERA:
			DRW_shgroup_camera(stl, ob, view_layer);
			break;
		case OB_EMPTY:
			DRW_shgroup_empty(stl, psl, ob, view_layer);
			break;
		case OB_SPEAKER:
			DRW_shgroup_speaker(stl, ob, view_layer);
			break;
		case OB_LIGHTPROBE:
			DRW_shgroup_lightprobe(stl, psl, ob, view_layer);
			break;
		case OB_ARMATURE:
		{
			bArmature *arm = ob->data;
			if (arm->edbo == NULL) {
				if (DRW_state_is_select() || !DRW_pose_mode_armature(ob, draw_ctx->obact)) {
					DRW_shgroup_armature_object(
					        ob, view_layer, psl->bone_solid, psl->bone_wire, psl->bone_envelope,
					        stl->g_data->relationship_lines);
				}
			}
			break;
		}
		default:
			break;
	}

	{
		struct DerivedMesh *scalp = ob->derivedFinal;
		if (scalp)
		{
			for (ModifierData *md = ob->modifiers.first; md; md = md->next)
			{
				if (md->type == eModifierType_Fur)
				{
					FurModifierData *fmd = (FurModifierData*)md;
					
					if (!modifier_isEnabled(draw_ctx->scene, md, eModifierMode_Realtime))
					{
						continue;
					}
					
					DRW_shgroup_hair(ob, fmd->hair_system, fmd->draw_settings, scalp, stl->g_data->hair_verts, stl->g_data->hair_edges);
				}
			}
		}
	}

	if (ob->pd && ob->pd->forcefield) {
		DRW_shgroup_forcefield(stl, ob, view_layer);
	}

	/* don't show object extras in set's */
	if ((ob->base_flag & (BASE_FROM_SET | BASE_FROMDUPLI)) == 0) {

		DRW_shgroup_object_center(stl, ob, view_layer, v3d);

		DRW_shgroup_relationship_lines(stl, ob);

		if ((ob->dtx & OB_DRAWNAME) && DRW_state_show_text()) {
			struct DRWTextStore *dt = DRW_text_cache_ensure();
			if (theme_id == TH_UNDEFINED) {
				theme_id = DRW_object_wire_theme_get(ob, view_layer, NULL);
			}

			unsigned char color[4];
			UI_GetThemeColor4ubv(theme_id, color);

			DRW_text_cache_add(
			        dt, ob->obmat[3],
			        ob->id.name + 2, strlen(ob->id.name + 2),
			        10, DRW_TEXT_CACHE_GLOBALSPACE | DRW_TEXT_CACHE_STRING_PTR, color);
		}
	}
}

static void OBJECT_draw_scene(void *vedata)
{

	OBJECT_PassList *psl = ((OBJECT_Data *)vedata)->psl;
	OBJECT_StorageList *stl = ((OBJECT_Data *)vedata)->stl;
	OBJECT_FramebufferList *fbl = ((OBJECT_Data *)vedata)->fbl;
	OBJECT_PrivateData *g_data = stl->g_data;
	DefaultFramebufferList *dfbl = DRW_viewport_framebuffer_list_get();

	int id_ct_select =       g_data->id_ofs_select;
	int id_ct_select_group = g_data->id_ofs_select_group;
	int id_ct_active =       g_data->id_ofs_active;
	int id_ct_active_group = g_data->id_ofs_active_group;
	int id_ct_transform =    g_data->id_ofs_transform;

	int id_ct_prb_select =       g_data->id_ofs_prb_select;
	int id_ct_prb_select_group = g_data->id_ofs_prb_select_group;
	int id_ct_prb_active =       g_data->id_ofs_prb_active;
	int id_ct_prb_active_group = g_data->id_ofs_prb_active_group;
	int id_ct_prb_transform =    g_data->id_ofs_prb_transform;

	int outline_calls = id_ct_select + id_ct_select_group + id_ct_active + id_ct_active_group + id_ct_transform;
	outline_calls += id_ct_prb_select + id_ct_prb_select_group + id_ct_prb_active + id_ct_prb_active_group + id_ct_prb_transform;

	float clearcol[4] = {0.0f, 0.0f, 0.0f, 0.0f};

	if (DRW_state_is_fbo() && outline_calls > 0) {
		DRW_stats_group_start("Outlines");

		g_data->id_ofs_active = 1;
		g_data->id_ofs_active_group = g_data->id_ofs_active       + id_ct_active       + id_ct_prb_active + 1;
		g_data->id_ofs_select =       g_data->id_ofs_active_group + id_ct_active_group + id_ct_prb_active_group + 1;
		g_data->id_ofs_select_group = g_data->id_ofs_select       + id_ct_select       + id_ct_prb_select + 1;
		g_data->id_ofs_transform =    g_data->id_ofs_select_group + id_ct_select_group + id_ct_prb_select_group + 1;

		g_data->id_ofs_prb_active =       g_data->id_ofs_active       + id_ct_active;
		g_data->id_ofs_prb_active_group = g_data->id_ofs_active_group + id_ct_active_group;
		g_data->id_ofs_prb_select =       g_data->id_ofs_select       + id_ct_select;
		g_data->id_ofs_prb_select_group = g_data->id_ofs_select_group + id_ct_select_group;
		g_data->id_ofs_prb_transform =    g_data->id_ofs_transform    + id_ct_transform;

		/* Render filled polygon on a separate framebuffer */
		GPU_framebuffer_bind(fbl->outlines_fb);
		GPU_framebuffer_clear_color_depth(fbl->outlines_fb, clearcol, 1.0f);
		DRW_draw_pass(psl->outlines);
		DRW_draw_pass(psl->lightprobes);

		/* Search outline pixels */
		GPU_framebuffer_bind(fbl->blur_fb);
		DRW_draw_pass(psl->outlines_search);

		/* Expand outline to form a 3px wide line */
		GPU_framebuffer_bind(fbl->expand_fb);
		DRW_draw_pass(psl->outlines_expand);

		/* Bleed color so the AA can do it's stuff */
		GPU_framebuffer_bind(fbl->blur_fb);
		DRW_draw_pass(psl->outlines_bleed);

		/* restore main framebuffer */
		GPU_framebuffer_bind(dfbl->default_fb);
		DRW_stats_group_end();
	}
	else if (DRW_state_is_select()) {
		/* Render probes spheres/planes so we can select them. */
		DRW_draw_pass(psl->lightprobes);
	}

	MULTISAMPLE_SYNC_ENABLE(dfbl)

	/* This needs to be drawn after the oultine */
//	DRW_draw_pass(psl->bone_envelope);  /* Never drawn in Object mode currently. */
	DRW_draw_pass(psl->bone_wire);
	DRW_draw_pass(psl->bone_solid);
	DRW_draw_pass(psl->non_meshes);
	DRW_draw_pass(psl->particle);
	DRW_draw_pass(psl->hair);
	DRW_draw_pass(psl->reference_image);

	MULTISAMPLE_SYNC_DISABLE(dfbl)

	DRW_draw_pass(psl->ob_center);

	if (DRW_state_is_fbo()) {
		if (e_data.draw_grid) {
			GPU_framebuffer_bind(dfbl->color_only_fb);
			DRW_draw_pass(psl->grid);
		}

		/* Combine with scene buffer last */
		if (outline_calls > 0) {
			DRW_draw_pass(psl->outlines_resolve);
		}
	}

	/* This has to be freed only after drawing empties! */
	if (stl->g_data->image_plane_map) {
		BLI_ghash_free(stl->g_data->image_plane_map, NULL, MEM_freeN);
	}
}

void OBJECT_collection_settings_create(IDProperty *props)
{
	BLI_assert(props &&
	           props->type == IDP_GROUP &&
	           props->subtype == IDP_GROUP_SUB_MODE_OBJECT);
	BKE_collection_engine_property_add_int(props, "show_wire", false);
	BKE_collection_engine_property_add_int(props, "show_backface_culling", false);
}

static const DrawEngineDataSize OBJECT_data_size = DRW_VIEWPORT_DATA_SIZE(OBJECT_Data);

DrawEngineType draw_engine_object_type = {
	NULL, NULL,
	N_("ObjectMode"),
	&OBJECT_data_size,
	&OBJECT_engine_init,
	&OBJECT_engine_free,
	&OBJECT_cache_init,
	&OBJECT_cache_populate,
	NULL,
	NULL,
	&OBJECT_draw_scene,
	NULL,
	NULL,
};<|MERGE_RESOLUTION|>--- conflicted
+++ resolved
@@ -242,11 +242,10 @@
 	DRWShadingGroup *points_select_group;
 	DRWShadingGroup *points_transform;
 
-<<<<<<< HEAD
 	/* Hair Systems */
 	DRWShadingGroup *hair_verts;
 	DRWShadingGroup *hair_edges;
-=======
+
 	/* Outlines id offset */
 	int id_ofs_active;
 	int id_ofs_active_group;
@@ -258,7 +257,6 @@
 	int id_ofs_prb_select;
 	int id_ofs_prb_select_group;
 	int id_ofs_prb_transform;
->>>>>>> 0f2b4cb6
 } OBJECT_PrivateData; /* Transient data */
 
 static struct {
