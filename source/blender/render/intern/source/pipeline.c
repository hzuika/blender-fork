--- conflicted
+++ resolved
@@ -1456,15 +1456,9 @@
 		}
 	}
 	
-<<<<<<< HEAD
- 	/* check valid camera, without camera render is OK (compo, seq) */
+	 /* check valid camera, without camera render is OK (compo, seq) */
 	if(re->db.scene->camera==NULL)
 		re->db.scene->camera= scene_find_camera(re->db.scene);
-=======
-	 /* check valid camera, without camera render is OK (compo, seq) */
-	if(re->scene->camera==NULL)
-		re->scene->camera= scene_find_camera(re->scene);
->>>>>>> a2778a26
 	
 	if(!(re->params.r.scemode & (R_DOSEQ|R_DOCOMP))) {
 		if(re->db.scene->camera==NULL) {
