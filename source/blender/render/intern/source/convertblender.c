/**
 * $Id$
 *
 * ***** BEGIN GPL LICENSE BLOCK *****
 *
 * This program is free software; you can redistribute it and/or
 * modify it under the terms of the GNU General Public License
 * as published by the Free Software Foundation; either version 2
 * of the License, or (at your option) any later version.
 *
 * This program is distributed in the hope that it will be useful,
 * but WITHOUT ANY WARRANTY; without even the implied warranty of
 * MERCHANTABILITY or FITNESS FOR A PARTICULAR PURPOSE.  See the
 * GNU General Public License for more details.
 *
 * You should have received a copy of the GNU General Public License
 * along with this program; if not, write to the Free Software Foundation,
 * Inc., 51 Franklin Street, Fifth Floor, Boston, MA 02110-1301, USA.
 *
 * The Original Code is Copyright (C) 2001-2002 by NaN Holding BV.
 * All rights reserved.
 *
 * Contributors: 2004/2005/2006 Blender Foundation, full recode
 *
 * ***** END GPL LICENSE BLOCK *****
 */

#include <math.h>
#include <stdlib.h>
#include <stdio.h>
#include <string.h>
#include <limits.h>

#include "MEM_guardedalloc.h"

#include "BLI_math.h"
#include "BLI_blenlib.h"
#include "BLI_rand.h"
#include "BLI_memarena.h"
#include "BLI_ghash.h"

#include "DNA_camera_types.h"
#include "DNA_material_types.h"
#include "DNA_group_types.h"
#include "DNA_node_types.h"
#include "DNA_object_types.h"
#include "DNA_object_fluidsim.h"
#include "DNA_scene_types.h"
#include "DNA_texture_types.h"

#include "BKE_anim.h"
#include "BKE_colortools.h"
#include "BKE_DerivedMesh.h"
#include "BKE_displist.h"
#include "BKE_global.h"
#include "BKE_group.h"
#include "BKE_image.h"
#include "BKE_library.h"
#include "BKE_main.h"
#include "BKE_material.h"
#include "BKE_mball.h"
#include "BKE_modifier.h"
#include "BKE_node.h"
#include "BKE_object.h"
#include "BKE_particle.h"
#include "BKE_scene.h"
#include "BKE_texture.h"
#include "BKE_utildefines.h"
#include "BKE_world.h"

#include "PIL_time.h"

#include "cache.h"
#include "camera.h"
#include "database.h"
#include "diskocclusion.h"
#include "environment.h"
#include "envmap.h"
#include "lamp.h"
#include "object.h"
#include "object_halo.h"
#include "object_mesh.h"
#include "pointdensity.h"
#include "raytrace.h"
#include "render_types.h"
#include "rendercore.h"
#include "sampler.h"
#include "shading.h"
#include "shadowbuf.h"
#include "sss.h"
#include "object_strand.h"
#include "texture.h"
#include "texture_stack.h"
#include "volumetric.h"
#include "volume_precache.h"
#include "zbuf.h"

static void check_material_mapto(Material *ma)
{
	int a;
	ma->mapto_textured = 0;
	
	/* cache which inputs are actually textured.
	 * this can avoid a bit of time spent iterating through all the texture slots, map inputs and map tos
	 * every time a property which may or may not be textured is accessed */
	
	for(a=0; a<MAX_MTEX; a++) {
		if(ma->mtex && ma->mtex[a] && ma->mtex[a]->tex) {
			/* currently used only in volume render, so we'll check for those flags */
			if(ma->mtex[a]->mapto & MAP_DENSITY) ma->mapto_textured |= MAP_DENSITY;
			if(ma->mtex[a]->mapto & MAP_EMISSION) ma->mapto_textured |= MAP_EMISSION;
			if(ma->mtex[a]->mapto & MAP_EMISSION_COL) ma->mapto_textured |= MAP_EMISSION_COL;
			if(ma->mtex[a]->mapto & MAP_SCATTERING) ma->mapto_textured |= MAP_SCATTERING;
			if(ma->mtex[a]->mapto & MAP_TRANSMISSION_COL) ma->mapto_textured |= MAP_TRANSMISSION_COL;
			if(ma->mtex[a]->mapto & MAP_REFLECTION) ma->mapto_textured |= MAP_REFLECTION;
			if(ma->mtex[a]->mapto & MAP_REFLECTION_COL) ma->mapto_textured |= MAP_REFLECTION_COL;
		}
	}
}
static void flag_render_node_material(Render *re, bNodeTree *ntree)
{
	bNode *node;

	for(node=ntree->nodes.first; node; node= node->next) {
		if(node->id) {
			if(GS(node->id->name)==ID_MA) {
				Material *ma= (Material *)node->id;

				if((ma->mode & MA_TRANSP) && (ma->mode & MA_ZTRANSP))
					re->params.flag |= R_ZTRA;

				ma->flag |= MA_IS_USED;
			}
			else if(node->type==NODE_GROUP)
				flag_render_node_material(re, (bNodeTree *)node->id);
		}
	}
}

Material *give_render_material(Render *re, Object *ob, int nr)
{
	extern Material defmaterial;	/* material.c */
	Material *ma;
	
	ma= give_current_material(ob, nr);
	if(ma==NULL) 
		ma= &defmaterial;
	
	if(re->params.r.mode & R_SPEED) ma->texco |= NEED_UV;
	
	if(ma->material_type == MA_TYPE_VOLUME) {
		ma->mode |= MA_TRANSP;
		ma->mode &= ~MA_SHADBUF;
	}
	if((ma->mode & MA_TRANSP) && (ma->mode & MA_ZTRANSP))
		re->params.flag |= R_ZTRA;
	
	/* for light groups */
	ma->flag |= MA_IS_USED;

	if(ma->nodetree && ma->use_nodes)
		flag_render_node_material(re, ma->nodetree);
	
	check_material_mapto(ma);
	
	return ma;
}

static void init_camera_inside_volumes(Render *re)
{
	ObjectInstanceRen *obi;
	VolumeOb *vo;
	float co[3] = {0.f, 0.f, 0.f};

	for(vo= re->db.volumes.first; vo; vo= vo->next) {
		for(obi= re->db.instancetable.first; obi; obi= obi->next) {
			if (obi->obr == vo->obr) {
				if (point_inside_volume_objectinstance(re, obi, co)) {
					MatInside *mi;
					
					mi = MEM_mallocN(sizeof(MatInside), "camera inside material");
					mi->ma = vo->ma;
					mi->obi = obi;
					
					BLI_addtail(&(re->db.render_volumes_inside), mi);
				}
			}
		}
	}
	
	/* debug {
	MatInside *m;
	for (m=re->db.render_volumes_inside.first; m; m=m->next) {
		printf("matinside: ma: %s \n", m->ma->id.name+2);
	}
	}*/
}

static void add_volume(Render *re, ObjectRen *obr, Material *ma)
{
	struct VolumeOb *vo;
	
	vo = MEM_mallocN(sizeof(VolumeOb), "volume object");
	
	vo->ma = ma;
	vo->obr = obr;
	
	BLI_addtail(&re->db.volumes, vo);
}

static void set_material_lightgroups(Render *re)
{
	Group *group;
	Material *ma;
	
	/* not for preview render */
	if(re->db.scene->r.scemode & R_PREVIEWBUTS)
		return;
	
	for(group= G.main->group.first; group; group=group->id.next)
		group->id.flag |= LIB_DOIT;
	
	/* it's a bit too many loops in loops... but will survive */
	/* hola! materials not in use...? */
	for(ma= G.main->mat.first; ma; ma=ma->id.next) {
		if(ma->group && (ma->group->id.flag & LIB_DOIT))
			lightgroup_create(re, ma->group, ma->mode & MA_GROUP_NOLAY);
	}
}

static void set_renderlayer_lightgroups(Render *re, Scene *sce)
{
	SceneRenderLayer *srl;
	
	for(srl= sce->r.layers.first; srl; srl= srl->next) {
		if(srl->light_override)
			lightgroup_create(re, srl->light_override, 0);
	}
}

/* ------------------------------------------------------------------------- */
/* Database																	 */
/* ------------------------------------------------------------------------- */

static int render_object_type(int type) 
{
	return ELEM5(type, OB_FONT, OB_CURVE, OB_SURF, OB_MESH, OB_MBALL);
}

static void find_dupli_instances(Render *re, ObjectRen *obr)
{
	ObjectInstanceRen *obi;
	float imat[4][4], obmat[4][4], obimat[4][4], nmat[3][3];
	int first = 1;

	mul_m4_m4m4(obmat, obr->obmat, re->cam.viewmat);
	invert_m4_m4(imat, obmat);

	/* for objects instanced by dupliverts/faces/particles, we go over the
	 * list of instances to find ones that instance obr, and setup their
	 * matrices and obr pointer */
	for(obi=re->db.instancetable.last; obi; obi=obi->prev) {
		if(!obi->obr && obi->ob == obr->ob && obi->psysindex == obr->psysindex) {
			obi->obr= obr;

			/* compute difference between object matrix and
			 * object matrix with dupli transform, in viewspace */
			copy_m4_m4(obimat, obi->mat);
			mul_m4_m4m4(obi->mat, imat, obimat);

			copy_m3_m4(nmat, obi->mat);
			invert_m3_m3(obi->nmat, nmat);
			transpose_m3(obi->nmat);

			if(!first) {
				re->db.totvert += obr->totvert;
				re->db.totvlak += obr->totvlak;
				re->db.tothalo += obr->tothalo;
				re->db.totstrand += obr->totstrand;
			}
			else
				first= 0;
		}
	}
}

static void assign_dupligroup_dupli(Render *re, ObjectInstanceRen *obi, ObjectRen *obr)
{
	float imat[4][4], obmat[4][4], obimat[4][4], nmat[3][3];

	mul_m4_m4m4(obmat, obr->obmat, re->cam.viewmat);
	invert_m4_m4(imat, obmat);

	obi->obr= obr;

	/* compute difference between object matrix and
	 * object matrix with dupli transform, in viewspace */
	copy_m4_m4(obimat, obi->mat);
	mul_m4_m4m4(obi->mat, imat, obimat);

	copy_m3_m4(nmat, obi->mat);
	invert_m3_m3(obi->nmat, nmat);
	transpose_m3(obi->nmat);

	re->db.totvert += obr->totvert;
	re->db.totvlak += obr->totvlak;
	re->db.tothalo += obr->tothalo;
	re->db.totstrand += obr->totstrand;
}

static ObjectRen *find_dupligroup_dupli(Render *re, Object *ob, int psysindex)
{
	ObjectRen *obr;

	/* if the object is itself instanced, we don't want to create an instance
	 * for it */
	if(ob->transflag & OB_RENDER_DUPLI)
		return NULL;

	/* try to find an object that was already created so we can reuse it
	 * and save memory */
	for(obr=re->db.objecttable.first; obr; obr=obr->next)
		if(obr->ob == ob && obr->psysindex == psysindex && (obr->flag & R_INSTANCEABLE))
			return obr;
	
	return NULL;
}

static void set_dupli_tex_mat(Render *re, ObjectInstanceRen *obi, DupliObject *dob)
{
	/* For duplis we need to have a matrix that transform the coordinate back
	 * to it's original position, without the dupli transforms. We also check
	 * the matrix is actually needed, to save memory on lots of dupliverts for
	 * example */
	static Object *lastob= NULL;
	static int needtexmat= 0;

	/* init */
	if(!re) {
		lastob= NULL;
		needtexmat= 0;
		return;
	}

	/* check if we actually need it */
	if(lastob != dob->ob) {
		Material ***material;
		short a, *totmaterial;

		lastob= dob->ob;
		needtexmat= 0;

		totmaterial= give_totcolp(dob->ob);
		material= give_matarar(dob->ob);

		if(totmaterial && material)
			for(a= 0; a<*totmaterial; a++)
				if((*material)[a] && (*material)[a]->texco & TEXCO_OBJECT)
					needtexmat= 1;
	}

	if(needtexmat) {
		float imat[4][4];

		obi->duplitexmat= BLI_memarena_alloc(re->db.memArena, sizeof(float)*4*4);
		invert_m4_m4(imat, dob->mat);
		mul_serie_m4(obi->duplitexmat, re->cam.viewmat, dob->omat, imat, re->cam.viewinv, 0, 0, 0, 0);
	}
}

static void add_render_object(Render *re, Object *ob, Object *par, DupliObject *dob, int timeoffset, int vectorlay)
{
	ObjectRen *obr;
	ObjectInstanceRen *obi= NULL;
	ParticleSystem *psys;
	int show_emitter, allow_render= 1, index, psysindex, i;

	index= (dob)? dob->index: 0;

	/* the emitter has to be processed first (render levels of modifiers) */
	/* so here we only check if the emitter should be rendered */
	if(ob->particlesystem.first) {
		show_emitter= 0;
		for(psys=ob->particlesystem.first; psys; psys=psys->next) {
			show_emitter += psys->part->draw & PART_DRAW_EMITTER;
			psys_render_set(ob, psys, re->cam.viewmat, re->cam.winmat, re->cam.winx, re->cam.winy, timeoffset);
		}

		/* if no psys has "show emitter" selected don't render emitter */
		if(show_emitter == 0)
			allow_render= 0;
	}

	/* one render object for the data itself */
	if(allow_render) {
		obr= render_object_create(&re->db, ob, par, index, 0, ob->lay);
		if((dob && !dob->animated) || (ob->transflag & OB_RENDER_DUPLI)) {
			obr->flag |= R_INSTANCEABLE;
			copy_m4_m4(obr->obmat, ob->obmat);
		}
		if(obr->lay & vectorlay)
			obr->flag |= R_NEED_VECTORS;
		init_render_object_data(re, obr, timeoffset);

		/* only add instance for objects that have not been used for dupli */
		if(!(ob->transflag & OB_RENDER_DUPLI)) {
			obi= render_instance_create(&re->db, obr, ob, par, index, 0, NULL, ob->lay);
			if(dob) set_dupli_tex_mat(re, obi, dob);
		}
		else
			find_dupli_instances(re, obr);

		for (i=1; i<=ob->totcol; i++) {
			Material* ma = give_render_material(re, ob, i);
			if (ma && ma->material_type == MA_TYPE_VOLUME)
				add_volume(re, obr, ma);
		}

		/* create low resolution version */
		if(ob->rayresolution < 1.0f && modifiers_findByType(ob, eModifierType_Subsurf)) {
			ObjectRen *lowobr;
			int a, offset;

			obr->flag |= R_HIGHRES;
			obr->lowres= render_object_create(&re->db, ob, par, index, 0, ob->lay);
			lowobr= obr->lowres;
			lowobr->flag |= R_LOWRES;

			init_render_object_data(re, lowobr, timeoffset);

			/* XXX subsurf test */
			offset= obr->totvert - lowobr->totvert;

			for(a=0; a<lowobr->totvert; a++) {
				VertRen *v= render_object_vert_get(obr, offset+a);
				VertRen *lowv= render_object_vert_get(lowobr, a);

				copy_v3_v3(lowv->co, v->co);
				copy_v3_v3(lowv->n, v->n);
			}
		}
		else if(ob->renderflag & OB_RENDER_SUBDIVIDE)
			obr->flag |= R_HIGHRES;
	}

	/* and one render object per particle system */
	if(ob->particlesystem.first) {
		psysindex= 1;
		for(psys=ob->particlesystem.first; psys; psys=psys->next, psysindex++) {
			obr= render_object_create(&re->db, ob, par, index, psysindex, ob->lay);
			if((dob && !dob->animated) || (ob->transflag & OB_RENDER_DUPLI)) {
				obr->flag |= R_INSTANCEABLE;
				copy_m4_m4(obr->obmat, ob->obmat);
			}
			if(obr->lay & vectorlay)
				obr->flag |= R_NEED_VECTORS;
			init_render_object_data(re, obr, timeoffset);
			psys_render_restore(ob, psys);

			/* only add instance for objects that have not been used for dupli */
			if(!(ob->transflag & OB_RENDER_DUPLI)) {
				obi= render_instance_create(&re->db, obr, ob, par, index, psysindex, NULL, ob->lay);
				if(dob) set_dupli_tex_mat(re, obi, dob);
			}
			else
				find_dupli_instances(re, obr);
		}
	}
}

/* par = pointer to duplicator parent, needed for object lookup table */
/* index = when duplicater copies same object (particle), the counter */
static void init_render_object(Render *re, Object *ob, Object *par, DupliObject *dob, int timeoffset, int vectorlay)
{
	static double lasttime= 0.0;
	double time;
	float mat[4][4];

	if(ob->type==OB_LAMP)
		lamp_create(re, ob);
	else if(render_object_type(ob->type))
		add_render_object(re, ob, par, dob, timeoffset, vectorlay);
	else {
		mul_m4_m4m4(mat, ob->obmat, re->cam.viewmat);
		invert_m4_m4(ob->imat, mat);
	}
	
	time= PIL_check_seconds_timer();
	if(time - lasttime > 1.0) {
		lasttime= time;
		/* clumsy copying still */
		re->cb.i.totvert= re->db.totvert;
		re->cb.i.totface= re->db.totvlak;
		re->cb.i.totstrand= re->db.totstrand;
		re->cb.i.tothalo= re->db.tothalo;
		re->cb.i.totlamp= re->db.totlamp;
		re->cb.stats_draw(re->cb.sdh, &re->cb.i);
	}

	ob->flag |= OB_DONE;
}

void materials_init(Render *re)
{
	/* still bad... doing all */
	init_render_materials(re->params.r.mode);
	set_node_shader_lamp_loop(shade_material_loop);
}

void materials_free(Render *re)
{
	end_render_materials();
}

void textures_init(Render *re)
{
	tex_list_init(re, &G.main->tex);
}

void textures_free(Render *re)
{
	tex_list_free(re, &G.main->tex);

	if(re->db.scene)
		if(re->db.scene->r.scemode & R_FREE_IMAGE)
			if((re->params.r.scemode & R_PREVIEWBUTS)==0)
				BKE_image_free_all_textures();
}

void RE_Database_Free(Render *re)
{
	Object *ob;
	
	/* statistics for debugging render memory usage */
	if((G.f & G_DEBUG) && (G.rendering)) {
		if((re->params.r.scemode & R_PREVIEWBUTS)==0) {
			BKE_image_print_memlist();
			MEM_printmemlist_stats();
		}
	}

	/* remake metaball display lists */
	for(ob=G.main->object.first; ob; ob=ob->id.next) {
		if(ob->type==OB_MBALL) {
			if(ob->disp.first && ob->disp.first!=ob->disp.last) {
				DispList *dl= ob->disp.first;
				BLI_remlink(&ob->disp, dl);
				freedisplist(&ob->disp);
				BLI_addtail(&ob->disp, dl);
			}
		}
	}

	/* free database */
	materials_free(re);
	textures_free(re);
	environment_free(re);
	samplers_free(re);
	render_db_free(&re->db);

	re->cb.i.convertdone= 0;
}

static int allow_render_object(Render *re, Object *ob, int nolamps, int onlyselected, Object *actob)
{
	/* override not showing object when duplis are used with particles */
	if(ob->transflag & OB_DUPLIPARTS)
		; /* let particle system(s) handle showing vs. not showing */
	else if((ob->transflag & OB_DUPLI) && !(ob->transflag & OB_DUPLIFRAMES))
		return 0;
	
	/* don't add non-basic meta objects, ends up having renderobjects with no geometry */
	if (ob->type == OB_MBALL && ob!=find_basis_mball(re->db.scene, ob))
		return 0;
	
	if(nolamps && (ob->type==OB_LAMP))
		return 0;
	
	if(onlyselected && (ob!=actob && !(ob->flag & SELECT)))
		return 0;
	
	return 1;
}

static int allow_render_dupli_instance(Render *re, DupliObject *dob, Object *obd)
{
	ParticleSystem *psys;
	Material *ma;
	short a, *totmaterial;

	/* don't allow objects with halos. we need to have
	 * all halo's to sort them globally in advance */
	totmaterial= give_totcolp(obd);

	if(totmaterial) {
		for(a= 0; a<*totmaterial; a++) {
			ma= give_current_material(obd, a);
			if(ma && (ma->material_type == MA_TYPE_HALO))
				return 0;
		}
	}

	for(psys=obd->particlesystem.first; psys; psys=psys->next)
		if(!ELEM5(psys->part->ren_as, PART_DRAW_BB, PART_DRAW_LINE, PART_DRAW_PATH, PART_DRAW_OB, PART_DRAW_GR))
			return 0;

	/* don't allow lamp, animated duplis, or radio render */
	return (render_object_type(obd->type) &&
<<<<<<< HEAD
	        (!(dob->type == OB_DUPLIGROUP) || !dob->animated) &&
	        !(re->params.r.mode & R_RADIO));
=======
	        (!(dob->type == OB_DUPLIGROUP) || !dob->animated));
>>>>>>> 9395efc0
}

static void dupli_render_particle_set(Render *re, Object *ob, int timeoffset, int level, int enable)
{
	/* ugly function, but we need to set particle systems to their render
	 * settings before calling object_duplilist, to get render level duplis */
	Group *group;
	GroupObject *go;
	ParticleSystem *psys;
	DerivedMesh *dm;

	if(level >= MAX_DUPLI_RECUR)
		return;
	
	if(ob->transflag & OB_DUPLIPARTS) {
		for(psys=ob->particlesystem.first; psys; psys=psys->next) {
			if(ELEM(psys->part->ren_as, PART_DRAW_OB, PART_DRAW_GR)) {
				if(enable)
					psys_render_set(ob, psys, re->cam.viewmat, re->cam.winmat, re->cam.winx, re->cam.winy, timeoffset);
				else
					psys_render_restore(ob, psys);
			}
		}

		if(level == 0 && enable) {
			/* this is to make sure we get render level duplis in groups:
			* the derivedmesh must be created before init_render_mesh,
			* since object_duplilist does dupliparticles before that */
			dm = mesh_create_derived_render(re->db.scene, ob, CD_MASK_BAREMESH|CD_MASK_MTFACE|CD_MASK_MCOL);
			dm->release(dm);

			for(psys=ob->particlesystem.first; psys; psys=psys->next)
				psys_get_modifier(ob, psys)->flag &= ~eParticleSystemFlag_psys_updated;
		}
	}

	if(ob->dup_group==NULL) return;
	group= ob->dup_group;

	for(go= group->gobject.first; go; go= go->next)
		dupli_render_particle_set(re, go->ob, timeoffset, level+1, enable);
}

static int get_vector_renderlayers(Scene *sce)
{
	SceneRenderLayer *srl;
	int lay= 0;

    for(srl= sce->r.layers.first; srl; srl= srl->next)
		if(srl->passflag & SCE_PASS_VECTOR)
			lay |= srl->lay;

	return lay;
}

static void add_group_render_dupli_obs(Render *re, Group *group, int nolamps, int onlyselected, Object *actob, int timeoffset, int vectorlay, int level)
{
	GroupObject *go;
	Object *ob;

	/* simple preventing of too deep nested groups */
	if(level>MAX_DUPLI_RECUR) return;

	/* recursively go into dupligroups to find objects with OB_RENDER_DUPLI
	 * that were not created yet */
	for(go= group->gobject.first; go; go= go->next) {
		ob= go->ob;

		if(ob->flag & OB_DONE) {
			if(ob->transflag & OB_RENDER_DUPLI) {
				if(allow_render_object(re, ob, nolamps, onlyselected, actob)) {
					init_render_object(re, ob, NULL, 0, timeoffset, vectorlay);
					ob->transflag &= ~OB_RENDER_DUPLI;

					if(ob->dup_group)
						add_group_render_dupli_obs(re, ob->dup_group, nolamps, onlyselected, actob, timeoffset, vectorlay, level+1);
				}
			}
		}
	}
}

static void database_init_objects(Render *re, unsigned int renderlay, int nolamps, int onlyselected, Object *actob, int timeoffset)
{
	Base *base;
	Object *ob;
	Group *group;
	ObjectInstanceRen *obi;
	Scene *sce;
	float mat[4][4];
	int lay, vectorlay, redoimat= 0;

	/* for duplis we need the Object texture mapping to work as if
	 * untransformed, set_dupli_tex_mat sets the matrix to allow that
	 * NULL is just for init */
	set_dupli_tex_mat(NULL, NULL, NULL);

	for(SETLOOPER(re->db.scene, base)) {
		ob= base->object;
		/* imat objects has to be done here, since displace can have texture using Object map-input */
		mul_m4_m4m4(mat, ob->obmat, re->cam.viewmat);
		invert_m4_m4(ob->imat, mat);
		/* each object should only be rendered once */
		ob->flag &= ~OB_DONE;
		ob->transflag &= ~OB_RENDER_DUPLI;
	}

	for(SETLOOPER(re->db.scene, base)) {
		ob= base->object;

		/* in the prev/next pass for making speed vectors, avoid creating
		 * objects that are not on a renderlayer with a vector pass, can
		 * save a lot of time in complex scenes */
		vectorlay= get_vector_renderlayers(sce);
		lay= (timeoffset)? renderlay & vectorlay: renderlay;

		/* if the object has been restricted from rendering in the outliner, ignore it */
		if(ob->restrictflag & OB_RESTRICT_RENDER) continue;

		/* OB_DONE means the object itself got duplicated, so was already converted */
		if(ob->flag & OB_DONE) {
			/* OB_RENDER_DUPLI means instances for it were already created, now
			 * it still needs to create the ObjectRen containing the data */
			if(ob->transflag & OB_RENDER_DUPLI) {
				if(allow_render_object(re, ob, nolamps, onlyselected, actob)) {
					init_render_object(re, ob, NULL, 0, timeoffset, vectorlay);
					ob->transflag &= ~OB_RENDER_DUPLI;
				}
			}
		}
		else if((base->lay & lay) || (ob->type==OB_LAMP && (base->lay & re->db.scene->lay)) ) {
			if((ob->transflag & OB_DUPLI) && (ob->type!=OB_MBALL)) {
				DupliObject *dob;
				ListBase *lb;

				redoimat= 1;

				/* create list of duplis generated by this object, particle
				 * system need to have render settings set for dupli particles */
				dupli_render_particle_set(re, ob, timeoffset, 0, 1);
				lb= object_duplilist(sce, ob);
				dupli_render_particle_set(re, ob, timeoffset, 0, 0);

				for(dob= lb->first; dob; dob= dob->next) {
					Object *obd= dob->ob;
					
					copy_m4_m4(obd->obmat, dob->mat);

					/* group duplis need to set ob matrices correct, for deform. so no_draw is part handled */
					if(!(obd->transflag & OB_RENDER_DUPLI) && dob->no_draw)
						continue;

					if(obd->restrictflag & OB_RESTRICT_RENDER)
						continue;

					if(obd->type==OB_MBALL)
						continue;

					if(!allow_render_object(re, obd, nolamps, onlyselected, actob))
						continue;

					if(allow_render_dupli_instance(re, dob, obd)) {
						ParticleSystem *psys;
						ObjectRen *obr = NULL;
						int psysindex;
						float mat[4][4];

						/* instances instead of the actual object are added in two cases, either
						 * this is a duplivert/face/particle, or it is a non-animated object in
						 * a dupligroup that has already been created before */
						if(dob->type != OB_DUPLIGROUP || (obr=find_dupligroup_dupli(re, obd, 0))) {
							mul_m4_m4m4(mat, dob->mat, re->cam.viewmat);
							obi= render_instance_create(&re->db, NULL, obd, ob, dob->index, 0, mat, obd->lay);

							/* fill in instance variables for texturing */
							set_dupli_tex_mat(re, obi, dob);
							if(dob->type != OB_DUPLIGROUP) {
								copy_v3_v3(obi->dupliorco, dob->orco);
								obi->dupliuv[0]= dob->uv[0];
								obi->dupliuv[1]= dob->uv[1];
							}
							else {
								/* for the second case, setup instance to point to the already
								 * created object, and possibly setup instances if this object
								 * itself was duplicated. for the first case find_dupli_instances
								 * will be called later. */
								assign_dupligroup_dupli(re, obi, obr);
								if(obd->transflag & OB_RENDER_DUPLI)
									find_dupli_instances(re, obr);
							}
						}
						else
							/* can't instance, just create the object */
							init_render_object(re, obd, ob, dob, timeoffset, vectorlay);

						/* same logic for particles, each particle system has it's own object, so
						 * need to go over them separately */
						psysindex= 1;
						for(psys=obd->particlesystem.first; psys; psys=psys->next) {
							if(dob->type != OB_DUPLIGROUP || (obr=find_dupligroup_dupli(re, ob, psysindex))) {
								obi= render_instance_create(&re->db, NULL, obd, ob, dob->index, psysindex++, mat, obd->lay);

								set_dupli_tex_mat(re, obi, dob);
								if(dob->type != OB_DUPLIGROUP) {
									copy_v3_v3(obi->dupliorco, dob->orco);
									obi->dupliuv[0]= dob->uv[0];
									obi->dupliuv[1]= dob->uv[1];
								}
								else {
									assign_dupligroup_dupli(re, obi, obr);
									if(obd->transflag & OB_RENDER_DUPLI)
										find_dupli_instances(re, obr);
								}
							}
						}
						
						if(dob->type != OB_DUPLIGROUP) {
							obd->flag |= OB_DONE;
							obd->transflag |= OB_RENDER_DUPLI;
						}
					}
					else
						init_render_object(re, obd, ob, dob, timeoffset, vectorlay);
					
					if(re->cb.test_break(re->cb.tbh)) break;
				}
				free_object_duplilist(lb);

				if(allow_render_object(re, ob, nolamps, onlyselected, actob))
					init_render_object(re, ob, NULL, 0, timeoffset, vectorlay);
			}
			else if(allow_render_object(re, ob, nolamps, onlyselected, actob))
				init_render_object(re, ob, NULL, 0, timeoffset, vectorlay);
		}

		if(re->cb.test_break(re->cb.tbh)) break;
	}

	/* objects in groups with OB_RENDER_DUPLI set still need to be created,
	 * since they may not be part of the scene */
	for(group= G.main->group.first; group; group=group->id.next)
		add_group_render_dupli_obs(re, group, nolamps, onlyselected, actob, timeoffset, renderlay, 0);

	/* imat objects has to be done again, since groups can mess it up */
	if(redoimat) {
		for(SETLOOPER(re->db.scene, base)) {
			ob= base->object;
			mul_m4_m4m4(mat, ob->obmat, re->cam.viewmat);
			invert_m4_m4(ob->imat, mat);
		}
	}

	if(!re->cb.test_break(re->cb.tbh))
		render_instances_init(&re->db);
}

static void render_db_preprocess(Render *re)
{
	int tothalo;
	
	/* halo sorting (don't sort stars) */
	if(!re->cb.test_break(re->cb.tbh)) {
		tothalo= re->db.tothalo;

		if(re->db.wrld.mode & WO_STARS)
			RE_make_stars(re, NULL, NULL, NULL, NULL);

		halos_sort(&re->db, tothalo);
	}
	
	/* volumes */
	init_camera_inside_volumes(re);
	
	/* shadow buffer */
	shadowbufs_make_threaded(re);
	
	/* raytree */
	if(!re->cb.test_break(re->cb.tbh))
		if(re->params.r.mode & R_RAYTRACE)
			raytree_create(re);

	/* environment maps */
	if(!re->cb.test_break(re->cb.tbh))
		envmaps_make(re);

	/* point density texture */
	if(!re->cb.test_break(re->cb.tbh))
		pointdensity_make(re, &G.main->tex);
	
	/* project into camera space */
	if(!re->cb.test_break(re->cb.tbh))
		halos_project(&re->db, &re->cam, 0, re->xparts);
	
	/* Occlusion */
	if((re->db.wrld.mode & (WO_AMB_OCC|WO_ENV_LIGHT|WO_INDIRECT_LIGHT)) && !re->cb.test_break(re->cb.tbh))
		if(re->db.wrld.ao_gather_method == WO_LIGHT_GATHER_APPROX)
			if(re->params.r.renderer==R_INTERN)
				if(re->params.r.mode & R_SHADOW)
					disk_occlusion_create(re);

	/* SSS */
	if((re->params.r.mode & R_SSS) && !re->cb.test_break(re->cb.tbh))
		if(re->params.r.renderer==R_INTERN)
			sss_create(re);
	
	/* Volumes */
	if(!re->cb.test_break(re->cb.tbh))
		if(re->params.r.mode & R_RAYTRACE)
			volume_precache_create(re);
}

/* used to be 'rotate scene' */
void RE_Database_FromScene(Render *re, Scene *scene, int use_camera_view)
{
	extern int slurph_opt;	/* key.c */
	Scene *sce;
	float mat[4][4];
	unsigned int lay;

	re->db.scene= scene;
	
	/* per second, per object, stats print this */
	re->cb.i.infostr= "Preparing Scene data";
	re->cb.i.cfra= scene->r.cfra;
	strncpy(re->cb.i.scenename, scene->id.name+2, 20);
	
	render_db_init(&re->db);

	slurph_opt= 0;
	re->cb.i.partsdone= 0;	/* signal now in use for previewrender */
	
	/* in localview, lamps are using normal layers, objects only local bits */
	if(re->db.scene->lay & 0xFF000000) lay= re->db.scene->lay & 0xFF000000;
	else lay= re->db.scene->lay;
	
	/* applies changes fully */
	if((re->params.r.scemode & R_PREVIEWBUTS)==0)
		scene_update_for_newframe(re->db.scene, lay);
	
	/* if no camera, viewmat should have been set! */
	if(use_camera_view && re->db.scene->camera) {
		normalize_m4(re->db.scene->camera->obmat);
		invert_m4_m4(mat, re->db.scene->camera->obmat);
		RE_SetView(re, mat);
		re->db.scene->camera->recalc= OB_RECALC_OB; /* force correct matrix for scaled cameras */
	}
	
	/* do first, because of ambient. also requires re->params.osa set correct */
	environment_init(re, re->db.scene->world);
	samplers_init(re);
	materials_init(re);
	textures_init(re);

	/* make render objects */
	database_init_objects(re, lay, 0, 0, 0, 0);
	
	if(!re->cb.test_break(re->cb.tbh)) {
		set_material_lightgroups(re);
		for(sce= re->db.scene; sce; sce= sce->set)
			set_renderlayer_lightgroups(re, sce);
		
		slurph_opt= 1;
		
		/* for now some clumsy copying still */
		re->cb.i.totvert= re->db.totvert;
		re->cb.i.totface= re->db.totvlak;
		re->cb.i.totstrand= re->db.totstrand;
		re->cb.i.tothalo= re->db.tothalo;
		re->cb.i.totlamp= re->db.totlamp;
		re->cb.stats_draw(re->cb.sdh, &re->cb.i);

<<<<<<< HEAD
		/* do DB preprocessing */
		render_db_preprocess(re);
=======
		/* SHADOW BUFFER */
		threaded_makeshadowbufs(re);
		
		/* yafray: 'direct' radiosity, environment maps and raytree init not needed for yafray render */
		/* although radio mode could be useful at some point, later */
		if (re->r.renderer==R_INTERN) {
			/* raytree */
			if(!re->test_break(re->tbh)) {
				if(re->r.mode & R_RAYTRACE) {
					makeraytree(re);
				}
			}
			/* ENVIRONMENT MAPS */
			if(!re->test_break(re->tbh))
				make_envmaps(re);
				
			/* point density texture */
			if(!re->test_break(re->tbh))
				make_pointdensities(re);
			/* voxel data texture */
			if(!re->test_break(re->tbh))
				make_voxeldata(re);
		}
		
		if(!re->test_break(re->tbh))
			project_renderdata(re, projectverto, re->r.mode & R_PANORAMA, 0, 1);
		
		/* Occlusion */
		if((re->wrld.mode & (WO_AMB_OCC|WO_ENV_LIGHT|WO_INDIRECT_LIGHT)) && !re->test_break(re->tbh))
			if(re->wrld.ao_gather_method == WO_AOGATHER_APPROX)
				if(re->r.renderer==R_INTERN)
					if(re->r.mode & R_SHADOW)
						make_occ_tree(re);

		/* SSS */
		if((re->r.mode & R_SSS) && !re->test_break(re->tbh))
			if(re->r.renderer==R_INTERN)
				make_sss_tree(re);
		
		if(!re->test_break(re->tbh))
			if(re->r.mode & R_RAYTRACE)
				volume_precache(re);
		
>>>>>>> 9395efc0
	}
	
	if(re->cb.test_break(re->cb.tbh))
		RE_Database_Free(re);
	else
		re->cb.i.convertdone= 1;
	
	re->cb.i.infostr= NULL;
	re->cb.stats_draw(re->cb.sdh, &re->cb.i);
}

/* exported call to recalculate hoco for vertices, when winmat changed */
void RE_DataBase_ApplyWindow(Render *re)
{
	halos_project(&re->db, &re->cam, 0, re->xparts);
}

void RE_DataBase_GetView(Render *re, float mat[][4])
{
	copy_m4_m4(mat, re->cam.viewmat);
}

/* ------------------------------------------------------------------------- */
/* Speed Vectors															 */
/* ------------------------------------------------------------------------- */

static void database_fromscene_vectors(Render *re, Scene *scene, int timeoffset)
{
	extern int slurph_opt;	/* key.c */
	float mat[4][4];
	unsigned int lay;
	
	re->db.scene= scene;
	
	render_db_init(&re->db);

	re->cb.i.totface=re->cb.i.totvert=re->cb.i.totstrand=re->cb.i.totlamp=re->cb.i.tothalo= 0;

	slurph_opt= 0;
	
	/* in localview, lamps are using normal layers, objects only local bits */
	if(re->db.scene->lay & 0xFF000000) lay= re->db.scene->lay & 0xFF000000;
	else lay= re->db.scene->lay;
	
	/* applies changes fully */
	scene->r.cfra += timeoffset;
	scene_update_for_newframe(re->db.scene, lay);
	
	/* if no camera, viewmat should have been set! */
	if(re->db.scene->camera) {
		normalize_m4(re->db.scene->camera->obmat);
		invert_m4_m4(mat, re->db.scene->camera->obmat);
		RE_SetView(re, mat);
	}
	
	/* make render objects */
	database_init_objects(re, lay, 0, 0, 0, timeoffset);
	
	/* do this in end, particles for example need cfra */
	scene->r.cfra -= timeoffset;
}

/* choose to use static, to prevent giving too many args to this call */
static void speedvector_project(Render *re, float *zco, float *co, float *ho)
{
	static float pixelphix=0.0f, pixelphiy=0.0f, zmulx=0.0f, zmuly=0.0f;
	static int pano= 0;
	float div;
	
	/* initialize */
	if(re) {
		pano= re->cam.type == CAM_PANORAMA;
		
		/* precalculate amount of radians 1 pixel rotates */
		if(pano) {
			/* size of 1 pixel mapped to viewplane coords */
			float psize= (re->cam.viewplane.xmax-re->cam.viewplane.xmin)/(float)re->cam.winx;
			/* x angle of a pixel */
			pixelphix= atan(psize/re->cam.clipsta);
			
			psize= (re->cam.viewplane.ymax-re->cam.viewplane.ymin)/(float)re->cam.winy;
			/* y angle of a pixel */
			pixelphiy= atan(psize/re->cam.clipsta);
		}
		zmulx= re->cam.winx/2;
		zmuly= re->cam.winy/2;
		
		return;
	}
	
	/* now map hocos to screenspace, uses very primitive clip still */
	if(ho[3]<0.1f) div= 10.0f;
	else div= 1.0f/ho[3];
	
	/* use cylinder projection */
	if(pano) {
		float vec[3], ang;
		/* angle between (0,0,-1) and (co) */
		copy_v3_v3(vec, co);

		ang= saacos(-vec[2]/sqrt(vec[0]*vec[0] + vec[2]*vec[2]));
		if(vec[0]<0.0f) ang= -ang;
		zco[0]= ang/pixelphix + zmulx;
		
		ang= 0.5f*M_PI - saacos(vec[1]/sqrt(vec[0]*vec[0] + vec[1]*vec[1] + vec[2]*vec[2]));
		zco[1]= ang/pixelphiy + zmuly;
		
	}
	else {
		zco[0]= zmulx*(1.0f+ho[0]*div);
		zco[1]= zmuly*(1.0f+ho[1]*div);
	}
}

static void calculate_speedvector(float *vectors, int step, float winsq, float winroot, float *co, float *ho, float *speed)
{
	float zco[2], len;

	speedvector_project(NULL, zco, co, ho);
	
	zco[0]= vectors[0] - zco[0];
	zco[1]= vectors[1] - zco[1];
	
	/* enable nice masks for hardly moving stuff or float inaccuracy */
	if(zco[0]<0.1f && zco[0]>-0.1f && zco[1]<0.1f && zco[1]>-0.1f ) {
		zco[0]= 0.0f;
		zco[1]= 0.0f;
	}
	
	/* maximize speed for image width, otherwise it never looks good */
	len= zco[0]*zco[0] + zco[1]*zco[1];
	if(len > winsq) {
		len= winroot/sqrt(len);
		zco[0]*= len;
		zco[1]*= len;
	}
	
	/* note; in main vecblur loop speedvec is negated again */
	if(step) {
		speed[2]= -zco[0];
		speed[3]= -zco[1];
	}
	else {
		speed[0]= zco[0];
		speed[1]= zco[1];
	}
}

static float *calculate_surfacecache_speedvectors(Render *re, ObjectInstanceRen *obi, SurfaceCache *mesh)
{
	float winsq= re->cam.winx*re->cam.winy, winroot= sqrt(winsq), (*winspeed)[4];
	float ho[4], prevho[4], nextho[4], winmat[4][4], vec[2];
	int a;

	if(mesh->co && mesh->prevco && mesh->nextco) {
		if(obi->flag & R_TRANSFORMED)
			mul_m4_m4m4(winmat, obi->mat, re->cam.winmat);
		else
			copy_m4_m4(winmat, re->cam.winmat);

		winspeed= MEM_callocN(sizeof(float)*4*mesh->totvert, "StrandSurfWin");

		for(a=0; a<mesh->totvert; a++) {
			camera_matrix_co_to_hoco(winmat, ho, mesh->co[a]);

			camera_matrix_co_to_hoco(winmat, prevho, mesh->prevco[a]);
			speedvector_project(NULL, vec, mesh->prevco[a], prevho);
			calculate_speedvector(vec, 0, winsq, winroot, mesh->co[a], ho, winspeed[a]);

			camera_matrix_co_to_hoco(winmat, nextho, mesh->nextco[a]);
			speedvector_project(NULL, vec, mesh->nextco[a], nextho);
			calculate_speedvector(vec, 1, winsq, winroot, mesh->co[a], ho, winspeed[a]);
		}

		return (float*)winspeed;
	}

	return NULL;
}

static void calculate_speedvectors(Render *re, ObjectInstanceRen *obi, float *vectors, int step)
{
	ObjectRen *obr= obi->obr;
	VertRen *ver= NULL;
	StrandRen *strand= NULL;
	StrandBuffer *strandbuf;
	SurfaceCache *mesh= NULL;
	float *speed, (*winspeed)[4]=NULL, ho[4], winmat[4][4];
	float *co1, *co2, *co3, *co4, w[4];
	float winsq= re->cam.winx*re->cam.winy, winroot= sqrt(winsq);
	int a, *face, *index;

	if(obi->flag & R_TRANSFORMED)
		mul_m4_m4m4(winmat, obi->mat, re->cam.winmat);
	else
		copy_m4_m4(winmat, re->cam.winmat);

	if(obr->vertnodes) {
		for(a=0; a<obr->totvert; a++, vectors+=2) {
			if((a & 255)==0) ver= obr->vertnodes[a>>8].vert;
			else ver++;

			speed= render_vert_get_winspeed(obi, ver, 1);
			camera_matrix_co_to_hoco(winmat, ho, ver->co);
			calculate_speedvector(vectors, step, winsq, winroot, ver->co, ho, speed);
		}
	}

	if(obr->strandnodes) {
		strandbuf= obr->strandbuf;
		mesh= (strandbuf)? strandbuf->surface: NULL;

		/* compute speed vectors at surface vertices */
		if(mesh)
			winspeed= (float(*)[4])calculate_surfacecache_speedvectors(re, obi, mesh);

		if(winspeed) {
			for(a=0; a<obr->totstrand; a++, vectors+=2) {
				if((a & 255)==0) strand= obr->strandnodes[a>>8].strand;
				else strand++;

				index= render_strand_get_face(obr, strand, 0);
				if(index && *index < mesh->totface) {
					speed= render_strand_get_winspeed(obi, strand, 1);

					/* interpolate speed vectors from strand surface */
					face= mesh->face[*index];

					co1= mesh->co[face[0]];
					co2= mesh->co[face[1]];
					co3= mesh->co[face[2]];
					co4= (face[3])? mesh->co[face[3]]: NULL;

					interp_weights_face_v3( w,co1, co2, co3, co4, strand->vert->co);

					speed[0]= speed[1]= speed[2]= speed[3]= 0.0f;
					QUATADDFAC(speed, speed, winspeed[face[0]], w[0]);
					QUATADDFAC(speed, speed, winspeed[face[1]], w[1]);
					QUATADDFAC(speed, speed, winspeed[face[2]], w[2]);
					if(face[3])
						QUATADDFAC(speed, speed, winspeed[face[3]], w[3]);
				}
			}

			MEM_freeN(winspeed);
		}
	}
}

static int load_fluidsimspeedvectors(Render *re, ObjectInstanceRen *obi, float *vectors, int step)
{
	ObjectRen *obr= obi->obr;
	Object *fsob= obr->ob;
	VertRen *ver= NULL;
	float *speed, div, zco[2], avgvel[4] = {0.0, 0.0, 0.0, 0.0};
	float zmulx= re->cam.winx/2, zmuly= re->cam.winy/2, len;
	float winsq= re->cam.winx*re->cam.winy, winroot= sqrt(winsq);
	int a, j;
	float hoco[4], ho[4], fsvec[4], camco[4];
	float mat[4][4], winmat[4][4];
	float imat[4][4];
	FluidsimModifierData *fluidmd = (FluidsimModifierData *)modifiers_findByType(fsob, eModifierType_Fluidsim);
	FluidsimSettings *fss;
	float *velarray = NULL;
	
	/* only one step needed */
	if(step) return 1;
	
	if(fluidmd)
		fss = fluidmd->fss;
	else
		return 0;
	
	copy_m4_m4(mat, re->cam.viewmat);
	invert_m4_m4(imat, mat);

	/* set first vertex OK */
	if(!fss->meshSurfNormals) return 0;
	
	if( obr->totvert != GET_INT_FROM_POINTER(fss->meshSurface) ) {
		//fprintf(stderr, "load_fluidsimspeedvectors - modified fluidsim mesh, not using speed vectors (%d,%d)...\n", obr->totvert, fsob->fluidsimSettings->meshSurface->totvert); // DEBUG
		return 0;
	}
	
	velarray = (float *)fss->meshSurfNormals;

	if(obi->flag & R_TRANSFORMED)
		mul_m4_m4m4(winmat, obi->mat, re->cam.winmat);
	else
		copy_m4_m4(winmat, re->cam.winmat);
	
	/* (bad) HACK calculate average velocity */
	/* better solution would be fixing getVelocityAt() in intern/elbeem/intern/solver_util.cpp
	so that also small drops/little water volumes return a velocity != 0. 
	But I had no luck in fixing that function - DG */
	for(a=0; a<obr->totvert; a++) {
		for(j=0;j<3;j++) avgvel[j] += velarray[3*a + j];
		
	}
	for(j=0;j<3;j++) avgvel[j] /= (float)(obr->totvert);
	
	
	for(a=0; a<obr->totvert; a++, vectors+=2) {
		if((a & 255)==0)
			ver= obr->vertnodes[a>>8].vert;
		else
			ver++;

		// get fluid velocity
		fsvec[3] = 0.; 
		//fsvec[0] = fsvec[1] = fsvec[2] = fsvec[3] = 0.; fsvec[2] = 2.; // NT fixed test
		for(j=0;j<3;j++) fsvec[j] = velarray[3*a + j];
		
		/* (bad) HACK insert average velocity if none is there (see previous comment) */
		if((fsvec[0] == 0.0) && (fsvec[1] == 0.0) && (fsvec[2] == 0.0))
		{
			fsvec[0] = avgvel[0];
			fsvec[1] = avgvel[1];
			fsvec[2] = avgvel[2];
		}
		
		// transform (=rotate) to cam space
		camco[0]= imat[0][0]*fsvec[0] + imat[0][1]*fsvec[1] + imat[0][2]*fsvec[2];
		camco[1]= imat[1][0]*fsvec[0] + imat[1][1]*fsvec[1] + imat[1][2]*fsvec[2];
		camco[2]= imat[2][0]*fsvec[0] + imat[2][1]*fsvec[1] + imat[2][2]*fsvec[2];

		// get homogenous coordinates
		camera_matrix_co_to_hoco(winmat, hoco, camco);
		camera_matrix_co_to_hoco(winmat, ho, ver->co);
		
		/* now map hocos to screenspace, uses very primitive clip still */
		// use ho[3] of original vertex, xy component of vel. direction
		if(ho[3]<0.1f) div= 10.0f;
		else div= 1.0f/ho[3];
		zco[0]= zmulx*hoco[0]*div;
		zco[1]= zmuly*hoco[1]*div;
		
		// maximize speed as usual
		len= zco[0]*zco[0] + zco[1]*zco[1];
		if(len > winsq) {
			len= winroot/sqrt(len);
			zco[0]*= len; zco[1]*= len;
		}
		
		speed= render_vert_get_winspeed(obi, ver, 1);
		// set both to the same value
		speed[0]= speed[2]= zco[0];
		speed[1]= speed[3]= zco[1];
		//if(a<20) fprintf(stderr,"speed %d %f,%f | camco %f,%f,%f | hoco %f,%f,%f,%f  \n", a, speed[0], speed[1], camco[0],camco[1], camco[2], hoco[0],hoco[1], hoco[2],hoco[3]); // NT DEBUG
	}

	return 1;
}

/* makes copy per object of all vectors */
/* result should be that we can free entire database */
static void copy_dbase_object_vectors(Render *re, ListBase *lb)
{
	ObjectInstanceRen *obi, *obilb;
	ObjectRen *obr;
	VertRen *ver= NULL;
	float *vec, ho[4], winmat[4][4];
	int a, totvector;

	for(obi= re->db.instancetable.first; obi; obi= obi->next) {
		obr= obi->obr;

		obilb= MEM_mallocN(sizeof(ObjectInstanceRen), "ObInstanceVector");
		memcpy(obilb, obi, sizeof(ObjectInstanceRen));
		BLI_addtail(lb, obilb);

		obilb->totvector= totvector= obr->totvert;

		if(totvector > 0) {
			vec= obilb->vectors= MEM_mallocN(2*sizeof(float)*totvector, "vector array");

			if(obi->flag & R_TRANSFORMED)
				mul_m4_m4m4(winmat, obi->mat, re->cam.winmat);
			else
				copy_m4_m4(winmat, re->cam.winmat);

			for(a=0; a<obr->totvert; a++, vec+=2) {
				if((a & 255)==0) ver= obr->vertnodes[a>>8].vert;
				else ver++;
				
				camera_matrix_co_to_hoco(winmat, ho, ver->co);
				speedvector_project(NULL, vec, ver->co, ho);
			}
		}
	}
}

static void free_dbase_object_vectors(ListBase *lb)
{
	ObjectInstanceRen *obi;
	
	for(obi= lb->first; obi; obi= obi->next)
		if(obi->vectors)
			MEM_freeN(obi->vectors);
	BLI_freelistN(lb);
}

void RE_Database_FromScene_Vectors(Render *re, Scene *sce)
{
	ObjectInstanceRen *obi, *oldobi;
	SurfaceCache *mesh;
	ListBase *table;
	ListBase oldtable= {NULL, NULL}, newtable= {NULL, NULL};
	ListBase surfacecache;
	int step;
	
	re->cb.i.infostr= "Calculating previous vectors";
	re->params.r.mode |= R_SPEED;
	
	speedvector_project(re, NULL, NULL, NULL);	/* initializes projection code */
	
	/* creates entire dbase */
	database_fromscene_vectors(re, sce, -1);
	
	/* copy away vertex info */
	copy_dbase_object_vectors(re, &oldtable);
		
	/* free dbase and make the future one */
	surfacecache= re->db.surfacecache;
	memset(&re->db.surfacecache, 0, sizeof(ListBase));
	RE_Database_Free(re);
	re->db.surfacecache= surfacecache;
	
	if(!re->cb.test_break(re->cb.tbh)) {
		/* creates entire dbase */
		re->cb.i.infostr= "Calculating next frame vectors";
		
		database_fromscene_vectors(re, sce, +1);
	}	
	/* copy away vertex info */
	copy_dbase_object_vectors(re, &newtable);
	
	/* free dbase and make the real one */
	surfacecache= re->db.surfacecache;
	memset(&re->db.surfacecache, 0, sizeof(ListBase));
	RE_Database_Free(re);
	re->db.surfacecache= surfacecache;
	
	if(!re->cb.test_break(re->cb.tbh))
		RE_Database_FromScene(re, sce, 1);
	
	if(!re->cb.test_break(re->cb.tbh)) {
		for(step= 0; step<2; step++) {
			
			if(step)
				table= &newtable;
			else
				table= &oldtable;
			
			oldobi= table->first;
			for(obi= re->db.instancetable.first; obi && oldobi; obi= obi->next) {
				int ok= 1;
				FluidsimModifierData *fluidmd;

				if(!(obi->obr->flag & R_NEED_VECTORS))
					continue;

				obi->totvector= obi->obr->totvert;

				/* find matching object in old table */
				if(oldobi->ob!=obi->ob || oldobi->par!=obi->par || oldobi->index!=obi->index || oldobi->psysindex!=obi->psysindex) {
					ok= 0;
					for(oldobi= table->first; oldobi; oldobi= oldobi->next)
						if(oldobi->ob==obi->ob && oldobi->par==obi->par && oldobi->index==obi->index && oldobi->psysindex==obi->psysindex)
							break;
					if(oldobi==NULL)
						oldobi= table->first;
					else
						ok= 1;
				}
				if(ok==0) {
					 printf("speed table: missing object %s\n", obi->ob->id.name+2);
					continue;
				}

				// NT check for fluidsim special treatment
				fluidmd = (FluidsimModifierData *)modifiers_findByType(obi->ob, eModifierType_Fluidsim);
				if(fluidmd && fluidmd->fss && (fluidmd->fss->type & OB_FLUIDSIM_DOMAIN)) {
					// use preloaded per vertex simulation data , only does calculation for step=1
					// NOTE/FIXME - velocities and meshes loaded unnecessarily often during the database_fromscene_vectors calls...
					load_fluidsimspeedvectors(re, obi, oldobi->vectors, step);
				}
				else {
					/* check if both have same amounts of vertices */
					if(obi->totvector==oldobi->totvector)
						calculate_speedvectors(re, obi, oldobi->vectors, step);
					else
						printf("Warning: object %s has different amount of vertices or strands on other frame\n", obi->ob->id.name+2);
				} // not fluidsim

				oldobi= oldobi->next;
			}
		}
	}
	
	free_dbase_object_vectors(&oldtable);
	free_dbase_object_vectors(&newtable);

	for(mesh=re->db.surfacecache.first; mesh; mesh=mesh->next) {
		if(mesh->prevco) {
			MEM_freeN(mesh->prevco);
			mesh->prevco= NULL;
		}
		if(mesh->nextco) {
			MEM_freeN(mesh->nextco);
			mesh->nextco= NULL;
		}
	}
	
	re->cb.i.infostr= NULL;
	re->cb.stats_draw(re->cb.sdh, &re->cb.i);
}


/* ------------------------------------------------------------------------- */
/* Baking																	 */
/* ------------------------------------------------------------------------- */

/* setup for shaded view or bake, so only lamps and materials are initialized */
/* type:
   RE_BAKE_LIGHT:  for shaded view, only add lamps
   RE_BAKE_ALL:    for baking, all lamps and objects
   RE_BAKE_NORMALS:for baking, no lamps and only selected objects
   RE_BAKE_AO:     for baking, no lamps, but all objects
   RE_BAKE_TEXTURE:for baking, no lamps, only selected objects
   RE_BAKE_DISPLACEMENT:for baking, no lamps, only selected objects
   RE_BAKE_SHADOW: for baking, only shadows, but all objects
*/
void RE_Database_Baking(Render *re, Scene *scene, int type, Object *actob)
{
	float mat[4][4];
	unsigned int lay;
	int onlyselected, nolamps;
	
	re->db.scene= scene;

	/* renderdata setup and exceptions */
	re->params.r= scene->r;
	
	RE_init_threadcount(re);
	
	re->params.flag |= R_GLOB_NOPUNOFLIP;
	re->params.flag |= R_BAKING;
	re->db.excludeob= actob;
	if(actob)
		re->params.flag |= R_BAKE_TRACE;

	if(type==RE_BAKE_NORMALS && re->params.r.bake_normal_space==R_BAKE_SPACE_TANGENT)
		re->params.flag |= R_NEED_TANGENT;
	
	if(!actob && ELEM4(type, RE_BAKE_LIGHT, RE_BAKE_NORMALS, RE_BAKE_TEXTURE, RE_BAKE_DISPLACEMENT)) {
		re->params.r.mode &= ~R_SHADOW;
		re->params.r.mode &= ~R_RAYTRACE;
	}
	
	if(!actob && (type==RE_BAKE_SHADOW)) {
		re->params.r.mode |= R_SHADOW;
	}
	
	/* setup render stuff */
	re->db.memArena = BLI_memarena_new(BLI_MEMARENA_STD_BUFSIZE);
	
	re->db.totvlak=re->db.totvert=re->db.totstrand=re->db.totlamp=re->db.tothalo= 0;
	re->db.lights.first= re->db.lights.last= NULL;
	re->db.lampren.first= re->db.lampren.last= NULL;

	/* if no camera, set unit */
	if(re->db.scene->camera) {
		normalize_m4(re->db.scene->camera->obmat);
		invert_m4_m4(mat, re->db.scene->camera->obmat);
		RE_SetView(re, mat);
	}
	else {
		unit_m4(mat);
		RE_SetView(re, mat);
	}
	
	/* do first, because of ambient. also requires re->params.osa set correct */
	environment_init(re, re->db.scene->world);
	samplers_init(re);
	materials_init(re);
	textures_init(re);
	
	/* MAKE RENDER DATA */
	nolamps= !ELEM3(type, RE_BAKE_LIGHT, RE_BAKE_ALL, RE_BAKE_SHADOW);
	onlyselected= ELEM3(type, RE_BAKE_NORMALS, RE_BAKE_TEXTURE, RE_BAKE_DISPLACEMENT);

	/* in localview, lamps are using normal layers, objects only local bits */
	if(re->db.scene->lay & 0xFF000000) lay= re->db.scene->lay & 0xFF000000;
	else lay= re->db.scene->lay;
	
	database_init_objects(re, lay, nolamps, onlyselected, actob, 0);

	set_material_lightgroups(re);

	/* shadow buffer */
	if(type!=RE_BAKE_LIGHT)
		shadowbufs_make_threaded(re);

	/* raytree */
	if(!re->cb.test_break(re->cb.tbh))
		if(re->params.r.mode & R_RAYTRACE)
			raytree_create(re);
	
	/* occlusion */
	if((re->db.wrld.mode & (WO_AMB_OCC|WO_ENV_LIGHT|WO_INDIRECT_LIGHT)) && !re->cb.test_break(re->cb.tbh))
		if(re->db.wrld.ao_gather_method == WO_LIGHT_GATHER_APPROX)
			if(re->params.r.mode & R_SHADOW)
				disk_occlusion_create(re);
}
<|MERGE_RESOLUTION|>--- conflicted
+++ resolved
@@ -606,12 +606,7 @@
 
 	/* don't allow lamp, animated duplis, or radio render */
 	return (render_object_type(obd->type) &&
-<<<<<<< HEAD
-	        (!(dob->type == OB_DUPLIGROUP) || !dob->animated) &&
-	        !(re->params.r.mode & R_RADIO));
-=======
 	        (!(dob->type == OB_DUPLIGROUP) || !dob->animated));
->>>>>>> 9395efc0
 }
 
 static void dupli_render_particle_set(Render *re, Object *ob, int timeoffset, int level, int enable)
@@ -983,54 +978,8 @@
 		re->cb.i.totlamp= re->db.totlamp;
 		re->cb.stats_draw(re->cb.sdh, &re->cb.i);
 
-<<<<<<< HEAD
 		/* do DB preprocessing */
 		render_db_preprocess(re);
-=======
-		/* SHADOW BUFFER */
-		threaded_makeshadowbufs(re);
-		
-		/* yafray: 'direct' radiosity, environment maps and raytree init not needed for yafray render */
-		/* although radio mode could be useful at some point, later */
-		if (re->r.renderer==R_INTERN) {
-			/* raytree */
-			if(!re->test_break(re->tbh)) {
-				if(re->r.mode & R_RAYTRACE) {
-					makeraytree(re);
-				}
-			}
-			/* ENVIRONMENT MAPS */
-			if(!re->test_break(re->tbh))
-				make_envmaps(re);
-				
-			/* point density texture */
-			if(!re->test_break(re->tbh))
-				make_pointdensities(re);
-			/* voxel data texture */
-			if(!re->test_break(re->tbh))
-				make_voxeldata(re);
-		}
-		
-		if(!re->test_break(re->tbh))
-			project_renderdata(re, projectverto, re->r.mode & R_PANORAMA, 0, 1);
-		
-		/* Occlusion */
-		if((re->wrld.mode & (WO_AMB_OCC|WO_ENV_LIGHT|WO_INDIRECT_LIGHT)) && !re->test_break(re->tbh))
-			if(re->wrld.ao_gather_method == WO_AOGATHER_APPROX)
-				if(re->r.renderer==R_INTERN)
-					if(re->r.mode & R_SHADOW)
-						make_occ_tree(re);
-
-		/* SSS */
-		if((re->r.mode & R_SSS) && !re->test_break(re->tbh))
-			if(re->r.renderer==R_INTERN)
-				make_sss_tree(re);
-		
-		if(!re->test_break(re->tbh))
-			if(re->r.mode & R_RAYTRACE)
-				volume_precache(re);
-		
->>>>>>> 9395efc0
 	}
 	
 	if(re->cb.test_break(re->cb.tbh))
