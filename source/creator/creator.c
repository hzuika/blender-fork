/*
 * This program is free software; you can redistribute it and/or
 * modify it under the terms of the GNU General Public License
 * as published by the Free Software Foundation; either version 2
 * of the License, or (at your option) any later version.
 *
 * This program is distributed in the hope that it will be useful,
 * but WITHOUT ANY WARRANTY; without even the implied warranty of
 * MERCHANTABILITY or FITNESS FOR A PARTICULAR PURPOSE.  See the
 * GNU General Public License for more details.
 *
 * You should have received a copy of the GNU General Public License
 * along with this program; if not, write to the Free Software Foundation,
 * Inc., 51 Franklin Street, Fifth Floor, Boston, MA 02110-1301, USA.
 *
 * The Original Code is Copyright (C) 2001-2002 by NaN Holding BV.
 * All rights reserved.
 */

/** \file
 * \ingroup creator
 */

#include <stdlib.h>
#include <string.h>

#ifdef WIN32
#  if defined(_MSC_VER) && defined(_M_X64)
#    include <math.h> /* needed for _set_FMA3_enable */
#  endif
#  include <windows.h>
#  include "utfconv.h"
#endif

#include "MEM_guardedalloc.h"

#include "CLG_log.h"

#include "DNA_genfile.h"

#include "BLI_args.h"
#include "BLI_threads.h"
#include "BLI_utildefines.h"
#include "BLI_callbacks.h"
#include "BLI_string.h"
#include "BLI_system.h"

#include "RNA_define.h"

/* mostly init functions */
#include "BKE_appdir.h"
#include "BKE_asset_engine.h"
#include "BKE_blender.h"
#include "BKE_brush.h"
#include "BKE_cachefile.h"
#include "BKE_context.h"
#include "BKE_font.h"
#include "BKE_global.h"
#include "BKE_material.h"
#include "BKE_modifier.h"
#include "BKE_gpencil_modifier.h"
#include "BKE_node.h"
#include "BKE_shader_fx.h"
#include "BKE_sound.h"
#include "BKE_image.h"
#include "BKE_particle.h"

#include "DEG_depsgraph.h"

#include "IMB_imbuf.h" /* for IMB_init */

#include "RE_engine.h"
#include "RE_render_ext.h"

#include "ED_datafiles.h"

#include "WM_api.h"
#include "WM_toolsystem.h"

#ifdef WITH_FREESTYLE
#  include "FRS_freestyle.h"
#endif

#include <signal.h>

#ifdef __FreeBSD__
#  include <floatingpoint.h>
#endif

#ifdef WITH_BINRELOC
#  include "binreloc.h"
#endif

#ifdef WITH_LIBMV
#  include "libmv-capi.h"
#endif

#ifdef WITH_CYCLES_LOGGING
#  include "CCL_api.h"
#endif

#ifdef WITH_SDL_DYNLOAD
#  include "sdlew.h"
#endif

#include "creator_intern.h" /* own include */

/*  Local Function prototypes */
#ifdef WITH_PYTHON_MODULE
int main_python_enter(int argc, const char **argv);
void main_python_exit(void);
#endif

/* written to by 'creator_args.c' */
struct ApplicationState app_state = {
    .signal =
        {
            .use_crash_handler = true,
            .use_abort_handler = true,
        },
    .exit_code_on_error =
        {
            .python = 0,
        },
};

/* -------------------------------------------------------------------- */
/** \name Application Level Callbacks
 *
 * Initialize callbacks for the modules that need them.
 *
 * \{ */

static void callback_mem_error(const char *errorStr)
{
  fputs(errorStr, stderr);
  fflush(stderr);
}

static void main_callback_setup(void)
{
  /* Error output from the alloc routines: */
  MEM_set_error_callback(callback_mem_error);
}

/* free data on early exit (if Python calls 'sys.exit()' while parsing args for eg). */
struct CreatorAtExitData {
  bArgs *ba;
#ifdef WIN32
  const char **argv;
  int argv_num;
#endif
};

static void callback_main_atexit(void *user_data)
{
  struct CreatorAtExitData *app_init_data = user_data;

  if (app_init_data->ba) {
    BLI_argsFree(app_init_data->ba);
    app_init_data->ba = NULL;
  }

#ifdef WIN32
  if (app_init_data->argv) {
    while (app_init_data->argv_num) {
      free((void *)app_init_data->argv[--app_init_data->argv_num]);
    }
    free((void *)app_init_data->argv);
    app_init_data->argv = NULL;
  }
#endif
}

static void callback_clg_fatal(void *fp)
{
  BLI_system_backtrace(fp);
}

/** \} */

/* -------------------------------------------------------------------- */
/** \name Main Function
 * \{ */

#ifdef WITH_PYTHON_MODULE
/* allow python module to call main */
#  define main main_python_enter
static void *evil_C = NULL;

#  ifdef __APPLE__
/* environ is not available in mac shared libraries */
#    include <crt_externs.h>
char **environ = NULL;
#  endif
#endif

/**
 * Blender's main function responsibilities are:
 * - setup subsystems.
 * - handle arguments.
 * - run #WM_main() event loop,
 *   or exit immediately when running in background mode.
 */
int main(int argc,
#ifdef WIN32
         const char **UNUSED(argv_c)
#else
         const char **argv
#endif
)
{
  bContext *C;

#ifndef WITH_PYTHON_MODULE
  bArgs *ba;
#endif

#ifdef WIN32
  char **argv;
  int argv_num;
#endif

  /* --- end declarations --- */

  /* ensure we free data on early-exit */
  struct CreatorAtExitData app_init_data = {NULL};
  BKE_blender_atexit_register(callback_main_atexit, &app_init_data);

  /* Unbuffered stdout makes stdout and stderr better synchronized, and helps
   * when stepping through code in a debugger (prints are immediately
   * visible). */
  setvbuf(stdout, NULL, _IONBF, 0);

#ifdef WIN32
  /* We delay loading of openmp so we can set the policy here. */
#  if defined(_MSC_VER)
  _putenv_s("OMP_WAIT_POLICY", "PASSIVE");
#  endif

  /* FMA3 support in the 2013 CRT is broken on Vista and Windows 7 RTM
   * (fixed in SP1). Just disable it. */
#  if defined(_MSC_VER) && defined(_M_X64)
  _set_FMA3_enable(0);
#  endif

  /* Win32 Unicode Args */
  /* NOTE: cannot use guardedalloc malloc here, as it's not yet initialized
   *       (it depends on the args passed in, which is what we're getting here!)
   */
  {
    wchar_t **argv_16 = CommandLineToArgvW(GetCommandLineW(), &argc);
    argv = malloc(argc * sizeof(char *));
    for (argv_num = 0; argv_num < argc; argv_num++) {
      argv[argv_num] = alloc_utf_8_from_16(argv_16[argv_num], 0);
    }
    LocalFree(argv_16);

    /* free on early-exit */
    app_init_data.argv = argv;
    app_init_data.argv_num = argv_num;
  }
#endif /* WIN32 */

  /* NOTE: Special exception for guarded allocator type switch:
   *       we need to perform switch from lock-free to fully
   *       guarded allocator before any allocation happened.
   */
  {
    int i;
    for (i = 0; i < argc; i++) {
      if (STR_ELEM(argv[i], "-d", "--debug", "--debug-memory", "--debug-all")) {
        printf("Switching to fully guarded memory allocator.\n");
        MEM_use_guarded_allocator();
        break;
      }
      else if (STREQ(argv[i], "--")) {
        break;
      }
    }
  }

#ifdef BUILD_DATE
  {
    time_t temp_time = build_commit_timestamp;
    struct tm *tm = gmtime(&temp_time);
    if (LIKELY(tm)) {
      strftime(build_commit_date, sizeof(build_commit_date), "%Y-%m-%d", tm);
      strftime(build_commit_time, sizeof(build_commit_time), "%H:%M", tm);
    }
    else {
      const char *unknown = "date-unknown";
      BLI_strncpy(build_commit_date, unknown, sizeof(build_commit_date));
      BLI_strncpy(build_commit_time, unknown, sizeof(build_commit_time));
    }
  }
#endif

#ifdef WITH_SDL_DYNLOAD
  sdlewInit();
#endif

  /* Initialize logging */
  CLG_init();
  CLG_fatal_fn_set(callback_clg_fatal);

  C = CTX_create();

#ifdef WITH_PYTHON_MODULE
#  ifdef __APPLE__
  environ = *_NSGetEnviron();
#  endif

#  undef main
  evil_C = C;
#endif

#ifdef WITH_BINRELOC
  br_init(NULL);
#endif

#ifdef WITH_LIBMV
  libmv_initLogging(argv[0]);
#elif defined(WITH_CYCLES_LOGGING)
  CCL_init_logging(argv[0]);
#endif

  main_callback_setup();

#if defined(__APPLE__) && !defined(WITH_PYTHON_MODULE)
  /* patch to ignore argument finder gives us (pid?) */
  if (argc == 2 && STREQLEN(argv[1], "-psn_", 5)) {
    extern int GHOST_HACK_getFirstFile(char buf[]);
    static char firstfilebuf[512];

    argc = 1;

    if (GHOST_HACK_getFirstFile(firstfilebuf)) {
      argc = 2;
      argv[1] = firstfilebuf;
    }
  }
#endif

#ifdef __FreeBSD__
  fpsetmask(0);
#endif

  /* initialize path to executable */
  BKE_appdir_program_path_init(argv[0]);

  BLI_threadapi_init();
  BLI_thread_put_process_on_fast_node();

  DNA_sdna_current_init();

  BKE_blender_globals_init(); /* blender.c */

  IMB_init();
  BKE_cachefiles_init();
  BKE_images_init();
  BKE_modifier_init();
  BKE_gpencil_modifier_init();
  BKE_shaderfx_init();
  DEG_register_node_types();

  BKE_brush_system_init();
  RE_texture_rng_init();

  BLI_callback_global_init();

  /* first test for background */
#ifndef WITH_PYTHON_MODULE
  ba = BLI_argsInit(argc, (const char **)argv); /* skip binary path */

  /* ensure we free on early exit */
  app_init_data.ba = ba;

  main_args_setup(C, ba);

  BLI_argsParse(ba, 1, NULL, NULL);

  main_signal_setup();

#else
  /* using preferences or user startup makes no sense for py-as-module */
  G.factory_startup = true;
#endif

#ifdef WITH_FFMPEG
  IMB_ffmpeg_init();
#endif

  /* after level 1 args, this is so playanim skips RNA init */
  RNA_init();

<<<<<<< HEAD
	BKE_asset_engines_init();
=======
  RE_engines_init();
  init_nodesystem();
  psys_init_rng();
  /* end second init */
>>>>>>> e12c08e8

#if defined(WITH_PYTHON_MODULE) || defined(WITH_HEADLESS)
  G.background = true; /* python module mode ALWAYS runs in background mode (for now) */
#else
  if (G.background) {
    main_signal_setup_background();
  }
#endif

  /* background render uses this font too */
  BKE_vfont_builtin_register(datatoc_bfont_pfb, datatoc_bfont_pfb_size);

  /* Initialize ffmpeg if built in, also needed for bg mode if videos are
   * rendered via ffmpeg */
  BKE_sound_init_once();

  init_def_material();

  if (G.background == 0) {
#ifndef WITH_PYTHON_MODULE
    BLI_argsParse(ba, 2, NULL, NULL);
    BLI_argsParse(ba, 3, NULL, NULL);
#endif
    WM_init(C, argc, (const char **)argv);

    /* this is properly initialized with user defs, but this is default */
    /* call after loading the startup.blend so we can read U.tempdir */
    BKE_tempdir_init(U.tempdir);
  }
  else {
#ifndef WITH_PYTHON_MODULE
    BLI_argsParse(ba, 3, NULL, NULL);
#endif

    WM_init(C, argc, (const char **)argv);

    /* don't use user preferences temp dir */
    BKE_tempdir_init(NULL);
  }
#ifdef WITH_PYTHON
  /**
   * NOTE: the U.pythondir string is NULL until WM_init() is executed,
   * so we provide the BPY_ function below to append the user defined
   * python-dir to Python's sys.path at this point.  Simply putting
   * WM_init() before #BPY_python_start() crashes Blender at startup.
   */

  /* TODO - U.pythondir */
#else
  printf(
      "\n* WARNING * - Blender compiled without Python!\nthis is not intended for typical "
      "usage\n\n");
#endif

  CTX_py_init_set(C, 1);
  WM_keyconfig_init(C);

#ifdef WITH_FREESTYLE
  /* initialize Freestyle */
  FRS_initialize();
  FRS_set_context(C);
#endif

  /* OK we are ready for it */
#ifndef WITH_PYTHON_MODULE
  main_args_setup_post(C, ba);
#endif

  /* Explicitly free data allocated for argument parsing:
   * - 'ba'
   * - 'argv' on WIN32.
   */
  callback_main_atexit(&app_init_data);
  BKE_blender_atexit_unregister(callback_main_atexit, &app_init_data);

  /* paranoid, avoid accidental re-use */
#ifndef WITH_PYTHON_MODULE
  ba = NULL;
  (void)ba;
#endif

#ifdef WIN32
  argv = NULL;
  (void)argv;
#endif

#ifdef WITH_PYTHON_MODULE
  return 0; /* keep blender in background mode running */
#endif

  if (G.background) {
    /* Using window-manager API in background mode is a bit odd, but works fine. */
    WM_exit(C);
  }
  else {
    if (!G.file_loaded) {
      WM_init_splash(C);
    }
  }

  WM_main(C);

  return 0;
} /* end of int main(argc, argv) */

#ifdef WITH_PYTHON_MODULE
void main_python_exit(void)
{
  WM_exit_ext((bContext *)evil_C, true);
  evil_C = NULL;
}
#endif

/** \} */<|MERGE_RESOLUTION|>--- conflicted
+++ resolved
@@ -67,7 +67,7 @@
 
 #include "DEG_depsgraph.h"
 
-#include "IMB_imbuf.h" /* for IMB_init */
+#include "IMB_imbuf.h"  /* for IMB_init */
 
 #include "RE_engine.h"
 #include "RE_render_ext.h"
@@ -103,11 +103,11 @@
 #  include "sdlew.h"
 #endif
 
-#include "creator_intern.h" /* own include */
-
-/*  Local Function prototypes */
+#include "creator_intern.h"  /* own include */
+
+/*	Local Function prototypes */
 #ifdef WITH_PYTHON_MODULE
-int main_python_enter(int argc, const char **argv);
+int  main_python_enter(int argc, const char **argv);
 void main_python_exit(void);
 #endif
 
@@ -115,13 +115,13 @@
 struct ApplicationState app_state = {
     .signal =
         {
-            .use_crash_handler = true,
-            .use_abort_handler = true,
-        },
+		.use_crash_handler = true,
+		.use_abort_handler = true,
+	},
     .exit_code_on_error =
         {
-            .python = 0,
-        },
+		.python = 0,
+	},
 };
 
 /* -------------------------------------------------------------------- */
@@ -133,48 +133,48 @@
 
 static void callback_mem_error(const char *errorStr)
 {
-  fputs(errorStr, stderr);
-  fflush(stderr);
+	fputs(errorStr, stderr);
+	fflush(stderr);
 }
 
 static void main_callback_setup(void)
 {
-  /* Error output from the alloc routines: */
-  MEM_set_error_callback(callback_mem_error);
+	/* Error output from the alloc routines: */
+	MEM_set_error_callback(callback_mem_error);
 }
 
 /* free data on early exit (if Python calls 'sys.exit()' while parsing args for eg). */
 struct CreatorAtExitData {
-  bArgs *ba;
-#ifdef WIN32
-  const char **argv;
-  int argv_num;
+	bArgs *ba;
+#ifdef WIN32
+	const char **argv;
+	int argv_num;
 #endif
 };
 
 static void callback_main_atexit(void *user_data)
 {
-  struct CreatorAtExitData *app_init_data = user_data;
-
-  if (app_init_data->ba) {
-    BLI_argsFree(app_init_data->ba);
-    app_init_data->ba = NULL;
-  }
-
-#ifdef WIN32
-  if (app_init_data->argv) {
-    while (app_init_data->argv_num) {
-      free((void *)app_init_data->argv[--app_init_data->argv_num]);
-    }
-    free((void *)app_init_data->argv);
-    app_init_data->argv = NULL;
-  }
+	struct CreatorAtExitData *app_init_data = user_data;
+
+	if (app_init_data->ba) {
+		BLI_argsFree(app_init_data->ba);
+		app_init_data->ba = NULL;
+	}
+
+#ifdef WIN32
+	if (app_init_data->argv) {
+		while (app_init_data->argv_num) {
+			free((void *)app_init_data->argv[--app_init_data->argv_num]);
+		}
+		free((void *)app_init_data->argv);
+		app_init_data->argv = NULL;
+	}
 #endif
 }
 
 static void callback_clg_fatal(void *fp)
 {
-  BLI_system_backtrace(fp);
+	BLI_system_backtrace(fp);
 }
 
 /** \} */
@@ -189,7 +189,7 @@
 static void *evil_C = NULL;
 
 #  ifdef __APPLE__
-/* environ is not available in mac shared libraries */
+     /* environ is not available in mac shared libraries */
 #    include <crt_externs.h>
 char **environ = NULL;
 #  endif
@@ -204,314 +204,312 @@
  */
 int main(int argc,
 #ifdef WIN32
-         const char **UNUSED(argv_c)
+        const char **UNUSED(argv_c)
 #else
-         const char **argv
-#endif
-)
+        const char **argv
+#endif
+        )
 {
-  bContext *C;
+	bContext *C;
 
 #ifndef WITH_PYTHON_MODULE
-  bArgs *ba;
-#endif
-
-#ifdef WIN32
-  char **argv;
-  int argv_num;
-#endif
-
-  /* --- end declarations --- */
-
-  /* ensure we free data on early-exit */
-  struct CreatorAtExitData app_init_data = {NULL};
-  BKE_blender_atexit_register(callback_main_atexit, &app_init_data);
-
-  /* Unbuffered stdout makes stdout and stderr better synchronized, and helps
-   * when stepping through code in a debugger (prints are immediately
-   * visible). */
-  setvbuf(stdout, NULL, _IONBF, 0);
-
-#ifdef WIN32
-  /* We delay loading of openmp so we can set the policy here. */
-#  if defined(_MSC_VER)
-  _putenv_s("OMP_WAIT_POLICY", "PASSIVE");
+	bArgs *ba;
+#endif
+
+#ifdef WIN32
+	char **argv;
+	int argv_num;
+#endif
+
+	/* --- end declarations --- */
+
+	/* ensure we free data on early-exit */
+	struct CreatorAtExitData app_init_data = {NULL};
+	BKE_blender_atexit_register(callback_main_atexit, &app_init_data);
+
+	/* Unbuffered stdout makes stdout and stderr better synchronized, and helps
+	 * when stepping through code in a debugger (prints are immediately
+	 * visible). */
+	setvbuf(stdout, NULL, _IONBF, 0);
+
+#ifdef WIN32
+	/* We delay loading of openmp so we can set the policy here. */
+# if defined(_MSC_VER)
+	_putenv_s("OMP_WAIT_POLICY", "PASSIVE");
+# endif
+
+	/* FMA3 support in the 2013 CRT is broken on Vista and Windows 7 RTM
+	 * (fixed in SP1). Just disable it. */
+#  if defined(_MSC_VER) && defined(_M_X64)
+	_set_FMA3_enable(0);
 #  endif
 
-  /* FMA3 support in the 2013 CRT is broken on Vista and Windows 7 RTM
-   * (fixed in SP1). Just disable it. */
-#  if defined(_MSC_VER) && defined(_M_X64)
-  _set_FMA3_enable(0);
-#  endif
-
-  /* Win32 Unicode Args */
-  /* NOTE: cannot use guardedalloc malloc here, as it's not yet initialized
-   *       (it depends on the args passed in, which is what we're getting here!)
-   */
-  {
-    wchar_t **argv_16 = CommandLineToArgvW(GetCommandLineW(), &argc);
-    argv = malloc(argc * sizeof(char *));
-    for (argv_num = 0; argv_num < argc; argv_num++) {
-      argv[argv_num] = alloc_utf_8_from_16(argv_16[argv_num], 0);
-    }
-    LocalFree(argv_16);
-
-    /* free on early-exit */
-    app_init_data.argv = argv;
-    app_init_data.argv_num = argv_num;
-  }
-#endif /* WIN32 */
-
-  /* NOTE: Special exception for guarded allocator type switch:
-   *       we need to perform switch from lock-free to fully
-   *       guarded allocator before any allocation happened.
-   */
-  {
-    int i;
-    for (i = 0; i < argc; i++) {
-      if (STR_ELEM(argv[i], "-d", "--debug", "--debug-memory", "--debug-all")) {
-        printf("Switching to fully guarded memory allocator.\n");
-        MEM_use_guarded_allocator();
-        break;
-      }
-      else if (STREQ(argv[i], "--")) {
-        break;
-      }
-    }
-  }
+	/* Win32 Unicode Args */
+	/* NOTE: cannot use guardedalloc malloc here, as it's not yet initialized
+	 *       (it depends on the args passed in, which is what we're getting here!)
+	 */
+	{
+		wchar_t **argv_16 = CommandLineToArgvW(GetCommandLineW(), &argc);
+		argv = malloc(argc * sizeof(char *));
+		for (argv_num = 0; argv_num < argc; argv_num++) {
+			argv[argv_num] = alloc_utf_8_from_16(argv_16[argv_num], 0);
+		}
+		LocalFree(argv_16);
+
+		/* free on early-exit */
+		app_init_data.argv = argv;
+		app_init_data.argv_num = argv_num;
+	}
+#endif  /* WIN32 */
+
+	/* NOTE: Special exception for guarded allocator type switch:
+	 *       we need to perform switch from lock-free to fully
+	 *       guarded allocator before any allocation happened.
+	 */
+	{
+		int i;
+		for (i = 0; i < argc; i++) {
+			if (STR_ELEM(argv[i], "-d", "--debug", "--debug-memory", "--debug-all")) {
+				printf("Switching to fully guarded memory allocator.\n");
+				MEM_use_guarded_allocator();
+				break;
+			}
+			else if (STREQ(argv[i], "--")) {
+				break;
+			}
+		}
+	}
 
 #ifdef BUILD_DATE
-  {
-    time_t temp_time = build_commit_timestamp;
-    struct tm *tm = gmtime(&temp_time);
-    if (LIKELY(tm)) {
-      strftime(build_commit_date, sizeof(build_commit_date), "%Y-%m-%d", tm);
-      strftime(build_commit_time, sizeof(build_commit_time), "%H:%M", tm);
-    }
-    else {
-      const char *unknown = "date-unknown";
-      BLI_strncpy(build_commit_date, unknown, sizeof(build_commit_date));
-      BLI_strncpy(build_commit_time, unknown, sizeof(build_commit_time));
-    }
-  }
+	{
+		time_t temp_time = build_commit_timestamp;
+		struct tm *tm = gmtime(&temp_time);
+		if (LIKELY(tm)) {
+			strftime(build_commit_date, sizeof(build_commit_date), "%Y-%m-%d", tm);
+			strftime(build_commit_time, sizeof(build_commit_time), "%H:%M", tm);
+		}
+		else {
+			const char *unknown = "date-unknown";
+			BLI_strncpy(build_commit_date, unknown, sizeof(build_commit_date));
+			BLI_strncpy(build_commit_time, unknown, sizeof(build_commit_time));
+		}
+	}
 #endif
 
 #ifdef WITH_SDL_DYNLOAD
-  sdlewInit();
-#endif
-
-  /* Initialize logging */
-  CLG_init();
-  CLG_fatal_fn_set(callback_clg_fatal);
-
-  C = CTX_create();
+	sdlewInit();
+#endif
+
+	/* Initialize logging */
+	CLG_init();
+	CLG_fatal_fn_set(callback_clg_fatal);
+
+	C = CTX_create();
 
 #ifdef WITH_PYTHON_MODULE
-#  ifdef __APPLE__
-  environ = *_NSGetEnviron();
-#  endif
-
-#  undef main
-  evil_C = C;
+#ifdef __APPLE__
+	environ = *_NSGetEnviron();
+#endif
+
+#undef main
+	evil_C = C;
 #endif
 
 #ifdef WITH_BINRELOC
-  br_init(NULL);
+	br_init(NULL);
 #endif
 
 #ifdef WITH_LIBMV
-  libmv_initLogging(argv[0]);
+	libmv_initLogging(argv[0]);
 #elif defined(WITH_CYCLES_LOGGING)
-  CCL_init_logging(argv[0]);
-#endif
-
-  main_callback_setup();
+	CCL_init_logging(argv[0]);
+#endif
+
+	main_callback_setup();
 
 #if defined(__APPLE__) && !defined(WITH_PYTHON_MODULE)
-  /* patch to ignore argument finder gives us (pid?) */
-  if (argc == 2 && STREQLEN(argv[1], "-psn_", 5)) {
-    extern int GHOST_HACK_getFirstFile(char buf[]);
-    static char firstfilebuf[512];
-
-    argc = 1;
-
-    if (GHOST_HACK_getFirstFile(firstfilebuf)) {
-      argc = 2;
-      argv[1] = firstfilebuf;
-    }
-  }
+	/* patch to ignore argument finder gives us (pid?) */
+	if (argc == 2 && STREQLEN(argv[1], "-psn_", 5)) {
+		extern int GHOST_HACK_getFirstFile(char buf[]);
+		static char firstfilebuf[512];
+
+		argc = 1;
+
+		if (GHOST_HACK_getFirstFile(firstfilebuf)) {
+			argc = 2;
+			argv[1] = firstfilebuf;
+		}
+	}
 #endif
 
 #ifdef __FreeBSD__
-  fpsetmask(0);
-#endif
-
-  /* initialize path to executable */
-  BKE_appdir_program_path_init(argv[0]);
-
-  BLI_threadapi_init();
-  BLI_thread_put_process_on_fast_node();
-
-  DNA_sdna_current_init();
-
-  BKE_blender_globals_init(); /* blender.c */
-
-  IMB_init();
-  BKE_cachefiles_init();
-  BKE_images_init();
-  BKE_modifier_init();
-  BKE_gpencil_modifier_init();
-  BKE_shaderfx_init();
-  DEG_register_node_types();
-
-  BKE_brush_system_init();
-  RE_texture_rng_init();
-
-  BLI_callback_global_init();
-
-  /* first test for background */
+	fpsetmask(0);
+#endif
+
+	/* initialize path to executable */
+	BKE_appdir_program_path_init(argv[0]);
+
+	BLI_threadapi_init();
+	BLI_thread_put_process_on_fast_node();
+
+	DNA_sdna_current_init();
+
+	BKE_blender_globals_init();  /* blender.c */
+
+	IMB_init();
+	BKE_cachefiles_init();
+	BKE_images_init();
+	BKE_modifier_init();
+	BKE_gpencil_modifier_init();
+	BKE_shaderfx_init();
+	DEG_register_node_types();
+
+	BKE_brush_system_init();
+	RE_texture_rng_init();
+
+	BLI_callback_global_init();
+
+	/* first test for background */
 #ifndef WITH_PYTHON_MODULE
-  ba = BLI_argsInit(argc, (const char **)argv); /* skip binary path */
-
-  /* ensure we free on early exit */
-  app_init_data.ba = ba;
-
-  main_args_setup(C, ba);
-
-  BLI_argsParse(ba, 1, NULL, NULL);
-
-  main_signal_setup();
+	ba = BLI_argsInit(argc, (const char **)argv); /* skip binary path */
+
+	/* ensure we free on early exit */
+	app_init_data.ba = ba;
+
+	main_args_setup(C, ba);
+
+	BLI_argsParse(ba, 1, NULL, NULL);
+
+	main_signal_setup();
 
 #else
-  /* using preferences or user startup makes no sense for py-as-module */
-  G.factory_startup = true;
+	/* using preferences or user startup makes no sense for py-as-module */
+	G.factory_startup = true;
 #endif
 
 #ifdef WITH_FFMPEG
-  IMB_ffmpeg_init();
-#endif
-
-  /* after level 1 args, this is so playanim skips RNA init */
-  RNA_init();
-
-<<<<<<< HEAD
+	IMB_ffmpeg_init();
+#endif
+
+	/* after level 1 args, this is so playanim skips RNA init */
+	RNA_init();
+
+	RE_engines_init();
+	init_nodesystem();
+	psys_init_rng();
+	/* end second init */
+
 	BKE_asset_engines_init();
-=======
-  RE_engines_init();
-  init_nodesystem();
-  psys_init_rng();
-  /* end second init */
->>>>>>> e12c08e8
 
 #if defined(WITH_PYTHON_MODULE) || defined(WITH_HEADLESS)
-  G.background = true; /* python module mode ALWAYS runs in background mode (for now) */
+	G.background = true; /* python module mode ALWAYS runs in background mode (for now) */
 #else
-  if (G.background) {
-    main_signal_setup_background();
-  }
-#endif
-
-  /* background render uses this font too */
-  BKE_vfont_builtin_register(datatoc_bfont_pfb, datatoc_bfont_pfb_size);
-
-  /* Initialize ffmpeg if built in, also needed for bg mode if videos are
-   * rendered via ffmpeg */
-  BKE_sound_init_once();
-
-  init_def_material();
-
-  if (G.background == 0) {
+	if (G.background) {
+		main_signal_setup_background();
+	}
+#endif
+
+	/* background render uses this font too */
+	BKE_vfont_builtin_register(datatoc_bfont_pfb, datatoc_bfont_pfb_size);
+
+	/* Initialize ffmpeg if built in, also needed for bg mode if videos are
+	 * rendered via ffmpeg */
+	BKE_sound_init_once();
+
+	init_def_material();
+
+	if (G.background == 0) {
 #ifndef WITH_PYTHON_MODULE
-    BLI_argsParse(ba, 2, NULL, NULL);
-    BLI_argsParse(ba, 3, NULL, NULL);
-#endif
-    WM_init(C, argc, (const char **)argv);
-
-    /* this is properly initialized with user defs, but this is default */
-    /* call after loading the startup.blend so we can read U.tempdir */
-    BKE_tempdir_init(U.tempdir);
-  }
-  else {
+		BLI_argsParse(ba, 2, NULL, NULL);
+		BLI_argsParse(ba, 3, NULL, NULL);
+#endif
+		WM_init(C, argc, (const char **)argv);
+
+		/* this is properly initialized with user defs, but this is default */
+		/* call after loading the startup.blend so we can read U.tempdir */
+		BKE_tempdir_init(U.tempdir);
+	}
+	else {
 #ifndef WITH_PYTHON_MODULE
-    BLI_argsParse(ba, 3, NULL, NULL);
-#endif
-
-    WM_init(C, argc, (const char **)argv);
-
-    /* don't use user preferences temp dir */
-    BKE_tempdir_init(NULL);
-  }
+		BLI_argsParse(ba, 3, NULL, NULL);
+#endif
+
+		WM_init(C, argc, (const char **)argv);
+
+		/* don't use user preferences temp dir */
+		BKE_tempdir_init(NULL);
+	}
 #ifdef WITH_PYTHON
-  /**
-   * NOTE: the U.pythondir string is NULL until WM_init() is executed,
-   * so we provide the BPY_ function below to append the user defined
-   * python-dir to Python's sys.path at this point.  Simply putting
-   * WM_init() before #BPY_python_start() crashes Blender at startup.
-   */
-
-  /* TODO - U.pythondir */
+	/**
+	 * NOTE: the U.pythondir string is NULL until WM_init() is executed,
+	 * so we provide the BPY_ function below to append the user defined
+	 * python-dir to Python's sys.path at this point.  Simply putting
+	 * WM_init() before #BPY_python_start() crashes Blender at startup.
+	 */
+
+	/* TODO - U.pythondir */
 #else
   printf(
       "\n* WARNING * - Blender compiled without Python!\nthis is not intended for typical "
       "usage\n\n");
 #endif
 
-  CTX_py_init_set(C, 1);
-  WM_keyconfig_init(C);
+	CTX_py_init_set(C, 1);
+	WM_keyconfig_init(C);
 
 #ifdef WITH_FREESTYLE
-  /* initialize Freestyle */
-  FRS_initialize();
-  FRS_set_context(C);
-#endif
-
-  /* OK we are ready for it */
+	/* initialize Freestyle */
+	FRS_initialize();
+	FRS_set_context(C);
+#endif
+
+	/* OK we are ready for it */
 #ifndef WITH_PYTHON_MODULE
-  main_args_setup_post(C, ba);
-#endif
-
-  /* Explicitly free data allocated for argument parsing:
-   * - 'ba'
-   * - 'argv' on WIN32.
-   */
-  callback_main_atexit(&app_init_data);
-  BKE_blender_atexit_unregister(callback_main_atexit, &app_init_data);
-
-  /* paranoid, avoid accidental re-use */
+	main_args_setup_post(C, ba);
+#endif
+
+	/* Explicitly free data allocated for argument parsing:
+	 * - 'ba'
+	 * - 'argv' on WIN32.
+	 */
+	callback_main_atexit(&app_init_data);
+	BKE_blender_atexit_unregister(callback_main_atexit, &app_init_data);
+
+	/* paranoid, avoid accidental re-use */
 #ifndef WITH_PYTHON_MODULE
-  ba = NULL;
-  (void)ba;
-#endif
-
-#ifdef WIN32
-  argv = NULL;
-  (void)argv;
+	ba = NULL;
+	(void)ba;
+#endif
+
+#ifdef WIN32
+	argv = NULL;
+	(void)argv;
 #endif
 
 #ifdef WITH_PYTHON_MODULE
-  return 0; /* keep blender in background mode running */
-#endif
-
-  if (G.background) {
-    /* Using window-manager API in background mode is a bit odd, but works fine. */
-    WM_exit(C);
-  }
-  else {
-    if (!G.file_loaded) {
-      WM_init_splash(C);
-    }
-  }
-
-  WM_main(C);
-
-  return 0;
+	return 0; /* keep blender in background mode running */
+#endif
+
+	if (G.background) {
+		/* Using window-manager API in background mode is a bit odd, but works fine. */
+		WM_exit(C);
+	}
+	else {
+		if (!G.file_loaded) {
+			WM_init_splash(C);
+		}
+	}
+
+	WM_main(C);
+
+	return 0;
 } /* end of int main(argc, argv) */
 
 #ifdef WITH_PYTHON_MODULE
 void main_python_exit(void)
 {
-  WM_exit_ext((bContext *)evil_C, true);
-  evil_C = NULL;
+	WM_exit_ext((bContext *)evil_C, true);
+	evil_C = NULL;
 }
 #endif
 
