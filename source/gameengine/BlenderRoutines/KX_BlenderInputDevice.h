/*
 * $Id$
 *
 * ***** BEGIN GPL LICENSE BLOCK *****
 *
 * This program is free software; you can redistribute it and/or
 * modify it under the terms of the GNU General Public License
 * as published by the Free Software Foundation; either version 2
 * of the License, or (at your option) any later version.
 *
 * This program is distributed in the hope that it will be useful,
 * but WITHOUT ANY WARRANTY; without even the implied warranty of
 * MERCHANTABILITY or FITNESS FOR A PARTICULAR PURPOSE.  See the
 * GNU General Public License for more details.
 *
 * You should have received a copy of the GNU General Public License
 * along with this program; if not, write to the Free Software Foundation,
 * Inc., 51 Franklin Street, Fifth Floor, Boston, MA 02110-1301, USA.
 *
 * The Original Code is Copyright (C) 2001-2002 by NaN Holding BV.
 * All rights reserved.
 *
 * The Original Code is: all of this file.
 *
 * Contributor(s): none yet.
 *
 * ***** END GPL LICENSE BLOCK *****
 */

/** \file KX_BlenderInputDevice.h
 *  \ingroup blroutines
 */

#ifndef __KX_BLENDERINPUTDEVICE
#define __KX_BLENDERINPUTDEVICE

#if defined(WIN32) && !defined(FREE_WINDOWS)
#pragma warning(disable : 4786)  // shut off 255 char limit debug template warning
#endif

#include <map>

#include "wm_event_types.h"
#include "WM_types.h"
#include "SCA_IInputDevice.h"
#include "BL_BlenderDataConversion.h"

#ifdef WITH_CXX_GUARDEDALLOC
#include "MEM_guardedalloc.h"
#endif

/**
 Base Class for Blender specific inputdevices. Blender specific inputdevices are used when the gameengine is running in embedded mode instead of standalone mode.
*/
class BL_BlenderInputDevice : public SCA_IInputDevice
{
public:
<<<<<<< HEAD
	BL_BlenderInputDevice()                                                                                    
		{
	
		}                                                                                                          
=======
	BL_BlenderInputDevice()
	{

		/* The reverse table. In order to not confuse ourselves, we      */
		/* immediately convert all events that come in to KX codes.      */
		m_reverseKeyTranslateTable[LEFTMOUSE			] =	KX_LEFTMOUSE;
		m_reverseKeyTranslateTable[MIDDLEMOUSE			] =	KX_MIDDLEMOUSE;
		m_reverseKeyTranslateTable[RIGHTMOUSE			] =	KX_RIGHTMOUSE;
		m_reverseKeyTranslateTable[WHEELUPMOUSE			] =	KX_WHEELUPMOUSE;
		m_reverseKeyTranslateTable[WHEELDOWNMOUSE		] =	KX_WHEELDOWNMOUSE;
		m_reverseKeyTranslateTable[MOUSEX			] =	KX_MOUSEX;
		m_reverseKeyTranslateTable[MOUSEY			] =	KX_MOUSEY;

		// TIMERS

		m_reverseKeyTranslateTable[TIMER0                           ] =	KX_TIMER0;
		m_reverseKeyTranslateTable[TIMER1                           ] =	KX_TIMER1;
		m_reverseKeyTranslateTable[TIMER2                           ] = KX_TIMER2;

		// SYSTEM
#if 0
		/* **** XXX **** */
		m_reverseKeyTranslateTable[KEYBD                            ] = KX_KEYBD;
		m_reverseKeyTranslateTable[RAWKEYBD                         ] = KX_RAWKEYBD;
		m_reverseKeyTranslateTable[REDRAW                           ] = KX_REDRAW;
		m_reverseKeyTranslateTable[INPUTCHANGE                      ] = KX_INPUTCHANGE;
		m_reverseKeyTranslateTable[QFULL                            ] = KX_QFULL;
		m_reverseKeyTranslateTable[WINFREEZE                        ] = KX_WINFREEZE;
		m_reverseKeyTranslateTable[WINTHAW                          ] = KX_WINTHAW;
		m_reverseKeyTranslateTable[WINCLOSE                         ] = KX_WINCLOSE;
		m_reverseKeyTranslateTable[WINQUIT                          ] = KX_WINQUIT;
		m_reverseKeyTranslateTable[Q_FIRSTTIME                      ] = KX_Q_FIRSTTIME;
		/* **** XXX **** */
#endif
		// standard keyboard

		m_reverseKeyTranslateTable[AKEY                             ] = KX_AKEY;
		m_reverseKeyTranslateTable[BKEY                             ] = KX_BKEY;
		m_reverseKeyTranslateTable[CKEY                             ] = KX_CKEY;
		m_reverseKeyTranslateTable[DKEY                             ] = KX_DKEY;
		m_reverseKeyTranslateTable[EKEY                             ] = KX_EKEY;
		m_reverseKeyTranslateTable[FKEY                             ] = KX_FKEY;
		m_reverseKeyTranslateTable[GKEY                             ] = KX_GKEY;
		//XXX clean up
#ifdef WIN32
#define HKEY	'h'
#endif
		m_reverseKeyTranslateTable[HKEY                             ] = KX_HKEY;
		//XXX clean up
#ifdef WIN32
#undef HKEY
#endif
		m_reverseKeyTranslateTable[IKEY                             ] = KX_IKEY;
		m_reverseKeyTranslateTable[JKEY                             ] = KX_JKEY;
		m_reverseKeyTranslateTable[KKEY                             ] = KX_KKEY;
		m_reverseKeyTranslateTable[LKEY                             ] = KX_LKEY;
		m_reverseKeyTranslateTable[MKEY                             ] = KX_MKEY;
		m_reverseKeyTranslateTable[NKEY                             ] = KX_NKEY;
		m_reverseKeyTranslateTable[OKEY                             ] = KX_OKEY;
		m_reverseKeyTranslateTable[PKEY                             ] = KX_PKEY;
		m_reverseKeyTranslateTable[QKEY                             ] = KX_QKEY;
		m_reverseKeyTranslateTable[RKEY                             ] = KX_RKEY;
		m_reverseKeyTranslateTable[SKEY                             ] = KX_SKEY;
		m_reverseKeyTranslateTable[TKEY                             ] =	KX_TKEY;
		m_reverseKeyTranslateTable[UKEY                             ] = KX_UKEY;
		m_reverseKeyTranslateTable[VKEY                             ] = KX_VKEY;
		m_reverseKeyTranslateTable[WKEY                             ] = KX_WKEY;
		m_reverseKeyTranslateTable[XKEY                             ] = KX_XKEY;
		m_reverseKeyTranslateTable[YKEY                             ] = KX_YKEY;
		m_reverseKeyTranslateTable[ZKEY                             ] = KX_ZKEY;

		m_reverseKeyTranslateTable[ZEROKEY		                ] = KX_ZEROKEY;
		m_reverseKeyTranslateTable[ONEKEY		                ] = KX_ONEKEY;
		m_reverseKeyTranslateTable[TWOKEY		                ] = KX_TWOKEY;
		m_reverseKeyTranslateTable[THREEKEY                     ] = KX_THREEKEY;
		m_reverseKeyTranslateTable[FOURKEY		                ] = KX_FOURKEY;
		m_reverseKeyTranslateTable[FIVEKEY		                ] = KX_FIVEKEY;
		m_reverseKeyTranslateTable[SIXKEY		                ] = KX_SIXKEY;
		m_reverseKeyTranslateTable[SEVENKEY                         ] = KX_SEVENKEY;
		m_reverseKeyTranslateTable[EIGHTKEY                         ] = KX_EIGHTKEY;
		m_reverseKeyTranslateTable[NINEKEY		                ] = KX_NINEKEY;

		m_reverseKeyTranslateTable[CAPSLOCKKEY                      ] = KX_CAPSLOCKKEY;

		m_reverseKeyTranslateTable[LEFTCTRLKEY	                ] = KX_LEFTCTRLKEY;
		m_reverseKeyTranslateTable[LEFTALTKEY 		        ] = KX_LEFTALTKEY;
		m_reverseKeyTranslateTable[RIGHTALTKEY 	                ] = KX_RIGHTALTKEY;
		m_reverseKeyTranslateTable[RIGHTCTRLKEY 	                ] = KX_RIGHTCTRLKEY;
		m_reverseKeyTranslateTable[RIGHTSHIFTKEY	                ] = KX_RIGHTSHIFTKEY;
		m_reverseKeyTranslateTable[LEFTSHIFTKEY                     ] = KX_LEFTSHIFTKEY;

		m_reverseKeyTranslateTable[ESCKEY                           ] = KX_ESCKEY;
		m_reverseKeyTranslateTable[TABKEY                           ] = KX_TABKEY;
		m_reverseKeyTranslateTable[RETKEY                           ] = KX_RETKEY;
		m_reverseKeyTranslateTable[SPACEKEY                         ] = KX_SPACEKEY;
		m_reverseKeyTranslateTable[LINEFEEDKEY		        ] = KX_LINEFEEDKEY;
		m_reverseKeyTranslateTable[BACKSPACEKEY                     ] = KX_BACKSPACEKEY;
		m_reverseKeyTranslateTable[DELKEY                           ] = KX_DELKEY;
		m_reverseKeyTranslateTable[SEMICOLONKEY                     ] = KX_SEMICOLONKEY;
		m_reverseKeyTranslateTable[PERIODKEY		        ] = KX_PERIODKEY;
		m_reverseKeyTranslateTable[COMMAKEY		                ] = KX_COMMAKEY;
		m_reverseKeyTranslateTable[QUOTEKEY		                ] = KX_QUOTEKEY;
		m_reverseKeyTranslateTable[ACCENTGRAVEKEY	                ] = KX_ACCENTGRAVEKEY;
		m_reverseKeyTranslateTable[MINUSKEY		                ] = KX_MINUSKEY;
		m_reverseKeyTranslateTable[SLASHKEY		                ] = KX_SLASHKEY;
		m_reverseKeyTranslateTable[BACKSLASHKEY                     ] = KX_BACKSLASHKEY;
		m_reverseKeyTranslateTable[EQUALKEY		                ] = KX_EQUALKEY;
		m_reverseKeyTranslateTable[LEFTBRACKETKEY	                ] = KX_LEFTBRACKETKEY;
		m_reverseKeyTranslateTable[RIGHTBRACKETKEY	                ] = KX_RIGHTBRACKETKEY;

		m_reverseKeyTranslateTable[LEFTARROWKEY                     ] = KX_LEFTARROWKEY;
		m_reverseKeyTranslateTable[DOWNARROWKEY                     ] = KX_DOWNARROWKEY;
		m_reverseKeyTranslateTable[RIGHTARROWKEY	                ] = KX_RIGHTARROWKEY;
		m_reverseKeyTranslateTable[UPARROWKEY		        ] = KX_UPARROWKEY;

		m_reverseKeyTranslateTable[PAD2	                        ] = KX_PAD2;
		m_reverseKeyTranslateTable[PAD4	                        ] = KX_PAD4;
		m_reverseKeyTranslateTable[PAD6	                        ] = KX_PAD6;
		m_reverseKeyTranslateTable[PAD8	                        ] = KX_PAD8;

		m_reverseKeyTranslateTable[PAD1	                        ] = KX_PAD1;
		m_reverseKeyTranslateTable[PAD3	                        ] = KX_PAD3;
		m_reverseKeyTranslateTable[PAD5	                        ] = KX_PAD5;
		m_reverseKeyTranslateTable[PAD7	                        ] = KX_PAD7;
		m_reverseKeyTranslateTable[PAD9	                        ] = KX_PAD9;

		m_reverseKeyTranslateTable[PADPERIOD                        ] = KX_PADPERIOD;
		m_reverseKeyTranslateTable[PADSLASHKEY                    ] = KX_PADSLASHKEY;
		m_reverseKeyTranslateTable[PADASTERKEY                      ] = KX_PADASTERKEY;


		m_reverseKeyTranslateTable[PAD0	                        ] = KX_PAD0;
		m_reverseKeyTranslateTable[PADMINUS                         ] = KX_PADMINUS;
		m_reverseKeyTranslateTable[PADENTER                         ] = KX_PADENTER;
		m_reverseKeyTranslateTable[PADPLUSKEY                       ] = KX_PADPLUSKEY;


		m_reverseKeyTranslateTable[F1KEY                            ] = KX_F1KEY;
		m_reverseKeyTranslateTable[F2KEY                            ] = KX_F2KEY;
		m_reverseKeyTranslateTable[F3KEY                            ] = KX_F3KEY;
		m_reverseKeyTranslateTable[F4KEY                            ] = KX_F4KEY;
		m_reverseKeyTranslateTable[F5KEY                            ] = KX_F5KEY;
		m_reverseKeyTranslateTable[F6KEY                            ] = KX_F6KEY;
		m_reverseKeyTranslateTable[F7KEY                            ] = KX_F7KEY;
		m_reverseKeyTranslateTable[F8KEY                            ] = KX_F8KEY;
		m_reverseKeyTranslateTable[F9KEY                            ] = KX_F9KEY;
		m_reverseKeyTranslateTable[F10KEY                           ] = KX_F10KEY;
		m_reverseKeyTranslateTable[F11KEY      ] = KX_F11KEY;
		m_reverseKeyTranslateTable[F12KEY      ] = KX_F12KEY;
		m_reverseKeyTranslateTable[F13KEY      ] = KX_F13KEY;
		m_reverseKeyTranslateTable[F14KEY      ] = KX_F14KEY;
		m_reverseKeyTranslateTable[F15KEY      ] = KX_F15KEY;
		m_reverseKeyTranslateTable[F16KEY      ] = KX_F16KEY;
		m_reverseKeyTranslateTable[F17KEY      ] = KX_F17KEY;
		m_reverseKeyTranslateTable[F18KEY      ] = KX_F18KEY;
		m_reverseKeyTranslateTable[F19KEY      ] = KX_F19KEY;

		m_reverseKeyTranslateTable[PAUSEKEY    ] = KX_PAUSEKEY;
		m_reverseKeyTranslateTable[INSERTKEY   ] = KX_INSERTKEY;
		m_reverseKeyTranslateTable[HOMEKEY     ] = KX_HOMEKEY;
		m_reverseKeyTranslateTable[PAGEUPKEY   ] = KX_PAGEUPKEY;
		m_reverseKeyTranslateTable[PAGEDOWNKEY ] = KX_PAGEDOWNKEY;
		m_reverseKeyTranslateTable[ENDKEY      ] = KX_ENDKEY;
	}
>>>>>>> a932f930

	virtual ~BL_BlenderInputDevice()
	{

<<<<<<< HEAD
		}
                                                                                                                   
	 KX_EnumInputs ToNative(unsigned short incode) {
		 return ConvertKeyCode(incode);
=======
	}

	KX_EnumInputs ToNative(unsigned short incode) {
		return m_reverseKeyTranslateTable[incode];
>>>>>>> a932f930
	}

	virtual bool	IsPressed(SCA_IInputDevice::KX_EnumInputs inputcode)=0;
	//	virtual const SCA_InputEvent&	GetEventValue(SCA_IInputDevice::KX_EnumInputs inputcode)=0;
	virtual bool	ConvertBlenderEvent(unsigned short incode,short val)=0;


#ifdef WITH_CXX_GUARDEDALLOC
public:
	void *operator new(size_t num_bytes) { return MEM_mallocN(num_bytes, "GE:BL_BlenderInputDevice"); }
	void operator delete(void *mem) { MEM_freeN(mem); }
#endif
};
#endif //__KX_BLENDERINPUTDEVICE
<|MERGE_RESOLUTION|>--- conflicted
+++ resolved
@@ -55,192 +55,17 @@
 class BL_BlenderInputDevice : public SCA_IInputDevice
 {
 public:
-<<<<<<< HEAD
 	BL_BlenderInputDevice()                                                                                    
-		{
+	{
 	
-		}                                                                                                          
-=======
-	BL_BlenderInputDevice()
-	{
-
-		/* The reverse table. In order to not confuse ourselves, we      */
-		/* immediately convert all events that come in to KX codes.      */
-		m_reverseKeyTranslateTable[LEFTMOUSE			] =	KX_LEFTMOUSE;
-		m_reverseKeyTranslateTable[MIDDLEMOUSE			] =	KX_MIDDLEMOUSE;
-		m_reverseKeyTranslateTable[RIGHTMOUSE			] =	KX_RIGHTMOUSE;
-		m_reverseKeyTranslateTable[WHEELUPMOUSE			] =	KX_WHEELUPMOUSE;
-		m_reverseKeyTranslateTable[WHEELDOWNMOUSE		] =	KX_WHEELDOWNMOUSE;
-		m_reverseKeyTranslateTable[MOUSEX			] =	KX_MOUSEX;
-		m_reverseKeyTranslateTable[MOUSEY			] =	KX_MOUSEY;
-
-		// TIMERS
-
-		m_reverseKeyTranslateTable[TIMER0                           ] =	KX_TIMER0;
-		m_reverseKeyTranslateTable[TIMER1                           ] =	KX_TIMER1;
-		m_reverseKeyTranslateTable[TIMER2                           ] = KX_TIMER2;
-
-		// SYSTEM
-#if 0
-		/* **** XXX **** */
-		m_reverseKeyTranslateTable[KEYBD                            ] = KX_KEYBD;
-		m_reverseKeyTranslateTable[RAWKEYBD                         ] = KX_RAWKEYBD;
-		m_reverseKeyTranslateTable[REDRAW                           ] = KX_REDRAW;
-		m_reverseKeyTranslateTable[INPUTCHANGE                      ] = KX_INPUTCHANGE;
-		m_reverseKeyTranslateTable[QFULL                            ] = KX_QFULL;
-		m_reverseKeyTranslateTable[WINFREEZE                        ] = KX_WINFREEZE;
-		m_reverseKeyTranslateTable[WINTHAW                          ] = KX_WINTHAW;
-		m_reverseKeyTranslateTable[WINCLOSE                         ] = KX_WINCLOSE;
-		m_reverseKeyTranslateTable[WINQUIT                          ] = KX_WINQUIT;
-		m_reverseKeyTranslateTable[Q_FIRSTTIME                      ] = KX_Q_FIRSTTIME;
-		/* **** XXX **** */
-#endif
-		// standard keyboard
-
-		m_reverseKeyTranslateTable[AKEY                             ] = KX_AKEY;
-		m_reverseKeyTranslateTable[BKEY                             ] = KX_BKEY;
-		m_reverseKeyTranslateTable[CKEY                             ] = KX_CKEY;
-		m_reverseKeyTranslateTable[DKEY                             ] = KX_DKEY;
-		m_reverseKeyTranslateTable[EKEY                             ] = KX_EKEY;
-		m_reverseKeyTranslateTable[FKEY                             ] = KX_FKEY;
-		m_reverseKeyTranslateTable[GKEY                             ] = KX_GKEY;
-		//XXX clean up
-#ifdef WIN32
-#define HKEY	'h'
-#endif
-		m_reverseKeyTranslateTable[HKEY                             ] = KX_HKEY;
-		//XXX clean up
-#ifdef WIN32
-#undef HKEY
-#endif
-		m_reverseKeyTranslateTable[IKEY                             ] = KX_IKEY;
-		m_reverseKeyTranslateTable[JKEY                             ] = KX_JKEY;
-		m_reverseKeyTranslateTable[KKEY                             ] = KX_KKEY;
-		m_reverseKeyTranslateTable[LKEY                             ] = KX_LKEY;
-		m_reverseKeyTranslateTable[MKEY                             ] = KX_MKEY;
-		m_reverseKeyTranslateTable[NKEY                             ] = KX_NKEY;
-		m_reverseKeyTranslateTable[OKEY                             ] = KX_OKEY;
-		m_reverseKeyTranslateTable[PKEY                             ] = KX_PKEY;
-		m_reverseKeyTranslateTable[QKEY                             ] = KX_QKEY;
-		m_reverseKeyTranslateTable[RKEY                             ] = KX_RKEY;
-		m_reverseKeyTranslateTable[SKEY                             ] = KX_SKEY;
-		m_reverseKeyTranslateTable[TKEY                             ] =	KX_TKEY;
-		m_reverseKeyTranslateTable[UKEY                             ] = KX_UKEY;
-		m_reverseKeyTranslateTable[VKEY                             ] = KX_VKEY;
-		m_reverseKeyTranslateTable[WKEY                             ] = KX_WKEY;
-		m_reverseKeyTranslateTable[XKEY                             ] = KX_XKEY;
-		m_reverseKeyTranslateTable[YKEY                             ] = KX_YKEY;
-		m_reverseKeyTranslateTable[ZKEY                             ] = KX_ZKEY;
-
-		m_reverseKeyTranslateTable[ZEROKEY		                ] = KX_ZEROKEY;
-		m_reverseKeyTranslateTable[ONEKEY		                ] = KX_ONEKEY;
-		m_reverseKeyTranslateTable[TWOKEY		                ] = KX_TWOKEY;
-		m_reverseKeyTranslateTable[THREEKEY                     ] = KX_THREEKEY;
-		m_reverseKeyTranslateTable[FOURKEY		                ] = KX_FOURKEY;
-		m_reverseKeyTranslateTable[FIVEKEY		                ] = KX_FIVEKEY;
-		m_reverseKeyTranslateTable[SIXKEY		                ] = KX_SIXKEY;
-		m_reverseKeyTranslateTable[SEVENKEY                         ] = KX_SEVENKEY;
-		m_reverseKeyTranslateTable[EIGHTKEY                         ] = KX_EIGHTKEY;
-		m_reverseKeyTranslateTable[NINEKEY		                ] = KX_NINEKEY;
-
-		m_reverseKeyTranslateTable[CAPSLOCKKEY                      ] = KX_CAPSLOCKKEY;
-
-		m_reverseKeyTranslateTable[LEFTCTRLKEY	                ] = KX_LEFTCTRLKEY;
-		m_reverseKeyTranslateTable[LEFTALTKEY 		        ] = KX_LEFTALTKEY;
-		m_reverseKeyTranslateTable[RIGHTALTKEY 	                ] = KX_RIGHTALTKEY;
-		m_reverseKeyTranslateTable[RIGHTCTRLKEY 	                ] = KX_RIGHTCTRLKEY;
-		m_reverseKeyTranslateTable[RIGHTSHIFTKEY	                ] = KX_RIGHTSHIFTKEY;
-		m_reverseKeyTranslateTable[LEFTSHIFTKEY                     ] = KX_LEFTSHIFTKEY;
-
-		m_reverseKeyTranslateTable[ESCKEY                           ] = KX_ESCKEY;
-		m_reverseKeyTranslateTable[TABKEY                           ] = KX_TABKEY;
-		m_reverseKeyTranslateTable[RETKEY                           ] = KX_RETKEY;
-		m_reverseKeyTranslateTable[SPACEKEY                         ] = KX_SPACEKEY;
-		m_reverseKeyTranslateTable[LINEFEEDKEY		        ] = KX_LINEFEEDKEY;
-		m_reverseKeyTranslateTable[BACKSPACEKEY                     ] = KX_BACKSPACEKEY;
-		m_reverseKeyTranslateTable[DELKEY                           ] = KX_DELKEY;
-		m_reverseKeyTranslateTable[SEMICOLONKEY                     ] = KX_SEMICOLONKEY;
-		m_reverseKeyTranslateTable[PERIODKEY		        ] = KX_PERIODKEY;
-		m_reverseKeyTranslateTable[COMMAKEY		                ] = KX_COMMAKEY;
-		m_reverseKeyTranslateTable[QUOTEKEY		                ] = KX_QUOTEKEY;
-		m_reverseKeyTranslateTable[ACCENTGRAVEKEY	                ] = KX_ACCENTGRAVEKEY;
-		m_reverseKeyTranslateTable[MINUSKEY		                ] = KX_MINUSKEY;
-		m_reverseKeyTranslateTable[SLASHKEY		                ] = KX_SLASHKEY;
-		m_reverseKeyTranslateTable[BACKSLASHKEY                     ] = KX_BACKSLASHKEY;
-		m_reverseKeyTranslateTable[EQUALKEY		                ] = KX_EQUALKEY;
-		m_reverseKeyTranslateTable[LEFTBRACKETKEY	                ] = KX_LEFTBRACKETKEY;
-		m_reverseKeyTranslateTable[RIGHTBRACKETKEY	                ] = KX_RIGHTBRACKETKEY;
-
-		m_reverseKeyTranslateTable[LEFTARROWKEY                     ] = KX_LEFTARROWKEY;
-		m_reverseKeyTranslateTable[DOWNARROWKEY                     ] = KX_DOWNARROWKEY;
-		m_reverseKeyTranslateTable[RIGHTARROWKEY	                ] = KX_RIGHTARROWKEY;
-		m_reverseKeyTranslateTable[UPARROWKEY		        ] = KX_UPARROWKEY;
-
-		m_reverseKeyTranslateTable[PAD2	                        ] = KX_PAD2;
-		m_reverseKeyTranslateTable[PAD4	                        ] = KX_PAD4;
-		m_reverseKeyTranslateTable[PAD6	                        ] = KX_PAD6;
-		m_reverseKeyTranslateTable[PAD8	                        ] = KX_PAD8;
-
-		m_reverseKeyTranslateTable[PAD1	                        ] = KX_PAD1;
-		m_reverseKeyTranslateTable[PAD3	                        ] = KX_PAD3;
-		m_reverseKeyTranslateTable[PAD5	                        ] = KX_PAD5;
-		m_reverseKeyTranslateTable[PAD7	                        ] = KX_PAD7;
-		m_reverseKeyTranslateTable[PAD9	                        ] = KX_PAD9;
-
-		m_reverseKeyTranslateTable[PADPERIOD                        ] = KX_PADPERIOD;
-		m_reverseKeyTranslateTable[PADSLASHKEY                    ] = KX_PADSLASHKEY;
-		m_reverseKeyTranslateTable[PADASTERKEY                      ] = KX_PADASTERKEY;
-
-
-		m_reverseKeyTranslateTable[PAD0	                        ] = KX_PAD0;
-		m_reverseKeyTranslateTable[PADMINUS                         ] = KX_PADMINUS;
-		m_reverseKeyTranslateTable[PADENTER                         ] = KX_PADENTER;
-		m_reverseKeyTranslateTable[PADPLUSKEY                       ] = KX_PADPLUSKEY;
-
-
-		m_reverseKeyTranslateTable[F1KEY                            ] = KX_F1KEY;
-		m_reverseKeyTranslateTable[F2KEY                            ] = KX_F2KEY;
-		m_reverseKeyTranslateTable[F3KEY                            ] = KX_F3KEY;
-		m_reverseKeyTranslateTable[F4KEY                            ] = KX_F4KEY;
-		m_reverseKeyTranslateTable[F5KEY                            ] = KX_F5KEY;
-		m_reverseKeyTranslateTable[F6KEY                            ] = KX_F6KEY;
-		m_reverseKeyTranslateTable[F7KEY                            ] = KX_F7KEY;
-		m_reverseKeyTranslateTable[F8KEY                            ] = KX_F8KEY;
-		m_reverseKeyTranslateTable[F9KEY                            ] = KX_F9KEY;
-		m_reverseKeyTranslateTable[F10KEY                           ] = KX_F10KEY;
-		m_reverseKeyTranslateTable[F11KEY      ] = KX_F11KEY;
-		m_reverseKeyTranslateTable[F12KEY      ] = KX_F12KEY;
-		m_reverseKeyTranslateTable[F13KEY      ] = KX_F13KEY;
-		m_reverseKeyTranslateTable[F14KEY      ] = KX_F14KEY;
-		m_reverseKeyTranslateTable[F15KEY      ] = KX_F15KEY;
-		m_reverseKeyTranslateTable[F16KEY      ] = KX_F16KEY;
-		m_reverseKeyTranslateTable[F17KEY      ] = KX_F17KEY;
-		m_reverseKeyTranslateTable[F18KEY      ] = KX_F18KEY;
-		m_reverseKeyTranslateTable[F19KEY      ] = KX_F19KEY;
-
-		m_reverseKeyTranslateTable[PAUSEKEY    ] = KX_PAUSEKEY;
-		m_reverseKeyTranslateTable[INSERTKEY   ] = KX_INSERTKEY;
-		m_reverseKeyTranslateTable[HOMEKEY     ] = KX_HOMEKEY;
-		m_reverseKeyTranslateTable[PAGEUPKEY   ] = KX_PAGEUPKEY;
-		m_reverseKeyTranslateTable[PAGEDOWNKEY ] = KX_PAGEDOWNKEY;
-		m_reverseKeyTranslateTable[ENDKEY      ] = KX_ENDKEY;
 	}
->>>>>>> a932f930
-
 	virtual ~BL_BlenderInputDevice()
 	{
 
-<<<<<<< HEAD
-		}
-                                                                                                                   
-	 KX_EnumInputs ToNative(unsigned short incode) {
-		 return ConvertKeyCode(incode);
-=======
 	}
 
 	KX_EnumInputs ToNative(unsigned short incode) {
-		return m_reverseKeyTranslateTable[incode];
->>>>>>> a932f930
+		 return ConvertKeyCode(incode);
 	}
 
 	virtual bool	IsPressed(SCA_IInputDevice::KX_EnumInputs inputcode)=0;
