--- conflicted
+++ resolved
@@ -615,10 +615,6 @@
 /* ------------------------------------------------------------------------- */
 
 PyTypeObject SCA_KeyboardSensor::Type = {
-<<<<<<< HEAD
-	PyObject_HEAD_INIT(NULL)
-	0,
-=======
 #if (PY_VERSION_HEX >= 0x02060000)
 	PyVarObject_HEAD_INIT(NULL, 0)
 #else
@@ -626,7 +622,6 @@
 	PyObject_HEAD_INIT( NULL )  /* required py macro */
 	0,                          /* ob_size */
 #endif
->>>>>>> 0c6ec76a
 	"SCA_KeyboardSensor",
 	sizeof(PyObjectPlus_Proxy),
 	0,
@@ -677,23 +672,6 @@
 	{ NULL }	//Sentinel
 };
 
-<<<<<<< HEAD
-PyObject*
-SCA_KeyboardSensor::py_getattro(PyObject *attr)
-{
-	PyObject* object = py_getattro_self(Attributes, this, attr);
-	if (object != NULL)
-		return object;
-  py_getattro_up(SCA_ISensor);
-}
-
-int SCA_KeyboardSensor::py_setattro(PyObject *attr, PyObject *value)
-{
-	int ret = py_setattro_self(Attributes, this, attr, value);
-	if (ret >= 0)
-		return ret;
-	return SCA_ISensor::py_setattro(attr, value);
-=======
 PyObject* SCA_KeyboardSensor::py_getattro(PyObject *attr)
 {
   py_getattro_up(SCA_ISensor);
@@ -878,5 +856,4 @@
 	} else {
 		return false;
 	}
->>>>>>> 0c6ec76a
 }