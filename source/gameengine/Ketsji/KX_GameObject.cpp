--- conflicted
+++ resolved
@@ -1574,20 +1574,12 @@
 	if (!PyVecArgTo(args, toPoint))
 	{
 		PyErr_Clear();
-<<<<<<< HEAD
-		if (PyArg_ParseTuple(args, "O!", &KX_GameObject::Type, &pyother))
-		{
-			KX_GameObject *other = static_cast<KX_GameObject*>(pyother);
-			toPoint = other->NodeGetWorldPosition();
-		}else
-=======
 		
 		KX_GameObject *other;
 		if (PyArg_ParseTuple(args, "O", &pyother) && ConvertPythonToGameObject(pyother, &other, false))
 		{
 			toPoint = other->NodeGetWorldPosition();
 		} else
->>>>>>> feb5e3a6
 		{
 			PyErr_SetString(PyExc_TypeError, "Expected a 3D Vector or GameObject type");
 			return NULL;
