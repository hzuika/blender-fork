/**
 * KX_CDActuator.cpp
 *
 * $Id$
 *
 * ***** BEGIN GPL LICENSE BLOCK *****
 *
 * This program is free software; you can redistribute it and/or
 * modify it under the terms of the GNU General Public License
 * as published by the Free Software Foundation; either version 2
 * of the License, or (at your option) any later version.
 *
 * This program is distributed in the hope that it will be useful,
 * but WITHOUT ANY WARRANTY; without even the implied warranty of
 * MERCHANTABILITY or FITNESS FOR A PARTICULAR PURPOSE.  See the
 * GNU General Public License for more details.
 *
 * You should have received a copy of the GNU General Public License
 * along with this program; if not, write to the Free Software Foundation,
 * Inc., 59 Temple Place - Suite 330, Boston, MA  02111-1307, USA.
 *
 * The Original Code is Copyright (C) 2001-2002 by NaN Holding BV.
 * All rights reserved.
 *
 * The Original Code is: all of this file.
 *
 * Contributor(s): none yet.
 *
 * ***** END GPL LICENSE BLOCK *****
 *
 */

#include "KX_CDActuator.h"
#include "SND_CDObject.h"
#include "KX_GameObject.h"
#include "SND_Scene.h" // needed for replication
#include <iostream>

#ifdef HAVE_CONFIG_H
#include <config.h>
#endif

/* ------------------------------------------------------------------------- */
/* Native functions                                                          */
/* ------------------------------------------------------------------------- */
KX_CDActuator::KX_CDActuator(SCA_IObject* gameobject,
							 SND_Scene* soundscene,
							 KX_CDACT_TYPE type,
							 int track,
							 short start,
							 short end,
							 PyTypeObject* T)
							 : SCA_IActuator(gameobject,T)
{
	m_soundscene = soundscene;
	m_type = type;
	m_track = track;
	m_lastEvent = true;
	m_isplaying = false;
	m_startFrame = start;
	m_endFrame = end;
	m_gain = SND_CDObject::Instance()->GetGain();
}



KX_CDActuator::~KX_CDActuator()
{
}


/* hmmm, do we want this? */
CValue* KX_CDActuator::GetReplica()
{
	KX_CDActuator* replica = new KX_CDActuator(*this);
	replica->ProcessReplica();
	return replica;
};



bool KX_CDActuator::Update()
{
	bool result = false;
	bool bNegativeEvent = IsNegativeEvent();
	
	RemoveAllEvents();
	
	if (!bNegativeEvent)
	{
		switch (m_type)
		{
		case KX_CDACT_PLAY_ALL:
			{
				SND_CDObject::Instance()->SetPlaymode(SND_CD_ALL);
				SND_CDObject::Instance()->SetTrack(1);
				SND_CDObject::Instance()->SetPlaystate(SND_MUST_PLAY);
				//result = true;
				break;
			}
		case KX_CDACT_PLAY_TRACK:
			{
				SND_CDObject::Instance()->SetPlaymode(SND_CD_TRACK);
				SND_CDObject::Instance()->SetTrack(m_track);
				SND_CDObject::Instance()->SetPlaystate(SND_MUST_PLAY);
				//result = true;
				break;
			}
		case KX_CDACT_LOOP_TRACK:
			{
				SND_CDObject::Instance()->SetPlaymode(SND_CD_ALL);
				SND_CDObject::Instance()->SetTrack(m_track);
				SND_CDObject::Instance()->SetPlaystate(SND_MUST_PLAY);
				//result = true;
				break;
			}
		case KX_CDACT_STOP:
			{
				SND_CDObject::Instance()->SetPlaystate(SND_MUST_STOP);
				break;
			}
		case KX_CDACT_PAUSE:
			{
				SND_CDObject::Instance()->SetPlaystate(SND_MUST_PAUSE);
				//result = true;
				break;
			}
		case KX_CDACT_RESUME:
			{
				SND_CDObject::Instance()->SetPlaystate(SND_MUST_RESUME);
				//result = true;
				break;
			}
		case KX_CDACT_VOLUME:
			{
				SND_CDObject::Instance()->SetGain(m_gain);
				//result = true;
				break;
			}
		default:
			// implement me !!
			break;
		}
	}
	return result;
}



/* ------------------------------------------------------------------------- */
/* Python functions                                                          */
/* ------------------------------------------------------------------------- */



/* Integration hooks ------------------------------------------------------- */
PyTypeObject KX_CDActuator::Type = {
<<<<<<< HEAD
	PyObject_HEAD_INIT(NULL)
		0,
=======
#if (PY_VERSION_HEX >= 0x02060000)
	PyVarObject_HEAD_INIT(NULL, 0)
#else
	/* python 2.5 and below */
	PyObject_HEAD_INIT( NULL )  /* required py macro */
	0,                          /* ob_size */
#endif
>>>>>>> 0c6ec76a
		"KX_SoundActuator",
		sizeof(PyObjectPlus_Proxy),
		0,
		py_base_dealloc,
		0,
		0,
		0,
		0,
		py_base_repr,
		0,0,0,0,0,0,
		py_base_getattro,
		py_base_setattro,
		0,0,0,0,0,0,0,0,0,
		Methods
};



PyParentObject KX_CDActuator::Parents[] = {
	&KX_CDActuator::Type,
		&SCA_IActuator::Type,
		&SCA_ILogicBrick::Type,
		&CValue::Type,
		NULL
};



PyMethodDef KX_CDActuator::Methods[] = {
	// Deprecated ----->
	{"setGain",(PyCFunction) KX_CDActuator::sPySetGain,METH_VARARGS,NULL},
	{"getGain",(PyCFunction) KX_CDActuator::sPyGetGain,METH_VARARGS,NULL},
	// <-----
	KX_PYMETHODTABLE_NOARGS(KX_CDActuator, startCD),
	KX_PYMETHODTABLE_NOARGS(KX_CDActuator, pauseCD),
	KX_PYMETHODTABLE_NOARGS(KX_CDActuator, resumeCD),
	KX_PYMETHODTABLE_NOARGS(KX_CDActuator, stopCD),
	KX_PYMETHODTABLE_NOARGS(KX_CDActuator, playAll),
	KX_PYMETHODTABLE_O(KX_CDActuator, playTrack),
	{NULL,NULL,NULL,NULL} //Sentinel
};

PyAttributeDef KX_CDActuator::Attributes[] = {
	KX_PYATTRIBUTE_FLOAT_RW_CHECK("volume", 0.0, 1.0, KX_CDActuator, m_gain,pyattr_setGain),
	KX_PYATTRIBUTE_INT_RW("track", 1, 99, false, KX_CDActuator, m_track),
	{ NULL }	//Sentinel
};

int KX_CDActuator::pyattr_setGain(void *self, const struct KX_PYATTRIBUTE_DEF *attrdef)
{
	KX_CDActuator* act = static_cast<KX_CDActuator*>(self);
	SND_CDObject::Instance()->SetGain(act->m_gain);
	return 0;
}

PyObject* KX_CDActuator::py_getattro(PyObject *attr)
{
<<<<<<< HEAD
	PyObject* object = py_getattro_self(Attributes, this, attr);
	if (object != NULL)
		return object;
	py_getattro_up(SCA_IActuator);
}

int KX_CDActuator::py_setattro(PyObject *attr, PyObject *value)
{
	int ret = py_setattro_self(Attributes, this, attr, value);
	if (ret >= 0)
		return ret;
	return SCA_IActuator::py_setattro(attr, value);
=======
	py_getattro_up(SCA_IActuator);
}

PyObject* KX_CDActuator::py_getattro_dict() {
	py_getattro_dict_up(SCA_IActuator);
}

int KX_CDActuator::py_setattro(PyObject *attr, PyObject *value)
{
	py_setattro_up(SCA_IActuator);
>>>>>>> 0c6ec76a
}



KX_PYMETHODDEF_DOC_NOARGS(KX_CDActuator, startCD,
"startCD()\n"
"\tStarts the CD playing.\n")
{
	SND_CDObject::Instance()->SetPlaystate(SND_MUST_PLAY);
	Py_RETURN_NONE;
}         


KX_PYMETHODDEF_DOC_NOARGS(KX_CDActuator, pauseCD,
"pauseCD()\n"
"\tPauses the CD playing.\n")
{
	SND_CDObject::Instance()->SetPlaystate(SND_MUST_PAUSE);
	Py_RETURN_NONE;
} 


KX_PYMETHODDEF_DOC_NOARGS(KX_CDActuator, resumeCD,
"resumeCD()\n"
"\tResumes the CD playing.\n")
{
	SND_CDObject::Instance()->SetPlaystate(SND_MUST_RESUME);
	Py_RETURN_NONE;
} 
<<<<<<< HEAD


=======


>>>>>>> 0c6ec76a
KX_PYMETHODDEF_DOC_NOARGS(KX_CDActuator, stopCD,
"stopCD()\n"
"\tStops the CD playing.\n")
{
	SND_CDObject::Instance()->SetPlaystate(SND_MUST_STOP);
	Py_RETURN_NONE;
}


KX_PYMETHODDEF_DOC_O(KX_CDActuator, playTrack,
"playTrack(trackNumber)\n"
"\tPlays the track selected.\n")
{
	if (PyInt_Check(value)) {
		int track = PyInt_AsLong(value);
		SND_CDObject::Instance()->SetPlaymode(SND_CD_TRACK);
		SND_CDObject::Instance()->SetTrack(track);
		SND_CDObject::Instance()->SetPlaystate(SND_MUST_PLAY);
	}
	Py_RETURN_NONE;
}

<<<<<<< HEAD


=======


>>>>>>> 0c6ec76a
KX_PYMETHODDEF_DOC_NOARGS(KX_CDActuator, playAll,
"playAll()\n"
"\tPlays the CD from the beginning.\n")
{
	SND_CDObject::Instance()->SetPlaymode(SND_CD_ALL);
	SND_CDObject::Instance()->SetTrack(1);
	SND_CDObject::Instance()->SetPlaystate(SND_MUST_PLAY);
	Py_RETURN_NONE;
}     

// Deprecated ----->
<<<<<<< HEAD
PyObject* KX_CDActuator::PySetGain(PyObject* self, PyObject* args, PyObject* kwds)
{
	float gain = 1.0;
	ShowDeprecationWarning("setGain()", "the volume property");
	if (!PyArg_ParseTuple(args, "f", &gain))
=======
PyObject* KX_CDActuator::PySetGain(PyObject* args)
{
	float gain = 1.0;
	ShowDeprecationWarning("setGain()", "the volume property");
	if (!PyArg_ParseTuple(args, "f:setGain", &gain))
>>>>>>> 0c6ec76a
		return NULL;
	
	SND_CDObject::Instance()->SetGain(gain);
	
	Py_RETURN_NONE;
}         



PyObject* KX_CDActuator::PyGetGain(PyObject* args)
{
	float gain = SND_CDObject::Instance()->GetGain();
	ShowDeprecationWarning("getGain()", "the volume property");
	PyObject* result = PyFloat_FromDouble(gain);
	
	return result;
}
// <-----<|MERGE_RESOLUTION|>--- conflicted
+++ resolved
@@ -155,10 +155,6 @@
 
 /* Integration hooks ------------------------------------------------------- */
 PyTypeObject KX_CDActuator::Type = {
-<<<<<<< HEAD
-	PyObject_HEAD_INIT(NULL)
-		0,
-=======
 #if (PY_VERSION_HEX >= 0x02060000)
 	PyVarObject_HEAD_INIT(NULL, 0)
 #else
@@ -166,7 +162,6 @@
 	PyObject_HEAD_INIT( NULL )  /* required py macro */
 	0,                          /* ob_size */
 #endif
->>>>>>> 0c6ec76a
 		"KX_SoundActuator",
 		sizeof(PyObjectPlus_Proxy),
 		0,
@@ -224,20 +219,6 @@
 
 PyObject* KX_CDActuator::py_getattro(PyObject *attr)
 {
-<<<<<<< HEAD
-	PyObject* object = py_getattro_self(Attributes, this, attr);
-	if (object != NULL)
-		return object;
-	py_getattro_up(SCA_IActuator);
-}
-
-int KX_CDActuator::py_setattro(PyObject *attr, PyObject *value)
-{
-	int ret = py_setattro_self(Attributes, this, attr, value);
-	if (ret >= 0)
-		return ret;
-	return SCA_IActuator::py_setattro(attr, value);
-=======
 	py_getattro_up(SCA_IActuator);
 }
 
@@ -248,7 +229,6 @@
 int KX_CDActuator::py_setattro(PyObject *attr, PyObject *value)
 {
 	py_setattro_up(SCA_IActuator);
->>>>>>> 0c6ec76a
 }
 
 
@@ -278,13 +258,8 @@
 	SND_CDObject::Instance()->SetPlaystate(SND_MUST_RESUME);
 	Py_RETURN_NONE;
 } 
-<<<<<<< HEAD
-
-
-=======
-
-
->>>>>>> 0c6ec76a
+
+
 KX_PYMETHODDEF_DOC_NOARGS(KX_CDActuator, stopCD,
 "stopCD()\n"
 "\tStops the CD playing.\n")
@@ -307,13 +282,8 @@
 	Py_RETURN_NONE;
 }
 
-<<<<<<< HEAD
-
-
-=======
-
-
->>>>>>> 0c6ec76a
+
+
 KX_PYMETHODDEF_DOC_NOARGS(KX_CDActuator, playAll,
 "playAll()\n"
 "\tPlays the CD from the beginning.\n")
@@ -325,19 +295,11 @@
 }     
 
 // Deprecated ----->
-<<<<<<< HEAD
-PyObject* KX_CDActuator::PySetGain(PyObject* self, PyObject* args, PyObject* kwds)
-{
-	float gain = 1.0;
-	ShowDeprecationWarning("setGain()", "the volume property");
-	if (!PyArg_ParseTuple(args, "f", &gain))
-=======
 PyObject* KX_CDActuator::PySetGain(PyObject* args)
 {
 	float gain = 1.0;
 	ShowDeprecationWarning("setGain()", "the volume property");
 	if (!PyArg_ParseTuple(args, "f:setGain", &gain))
->>>>>>> 0c6ec76a
 		return NULL;
 	
 	SND_CDObject::Instance()->SetGain(gain);
