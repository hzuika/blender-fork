--- conflicted
+++ resolved
@@ -1,10 +1,5 @@
-<<<<<<< HEAD
-/**
- * $Id: KX_FontObject.cpp 34077 2011-01-04 21:27:44Z dfelinto $
-=======
 /*
  * $Id$
->>>>>>> 99ee18c6
  *
  * ***** BEGIN GPL LICENSE BLOCK *****
  *
