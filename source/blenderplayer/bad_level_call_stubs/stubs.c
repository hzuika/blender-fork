/*
 * ***** BEGIN GPL LICENSE BLOCK *****
 *
 * This program is free software; you can redistribute it and/or
 * modify it under the terms of the GNU General Public License
 * as published by the Free Software Foundation; either version 2
 * of the License, or (at your option) any later version.
 *
 * This program is distributed in the hope that it will be useful,
 * but WITHOUT ANY WARRANTY; without even the implied warranty of
 * MERCHANTABILITY or FITNESS FOR A PARTICULAR PURPOSE.  See the
 * GNU General Public License for more details.
 *
 * You should have received a copy of the GNU General Public License
 * along with this program; if not, write to the Free Software Foundation,
 * Inc., 51 Franklin Street, Fifth Floor, Boston, MA 02110-1301, USA.
 *
 * The Original Code is Copyright (C) 2001-2002 by NaN Holding BV.
 * All rights reserved.
 *
 * The Original Code is: all of this file.
 *
 * Contributor(s): none yet.
 *
 * ***** END GPL LICENSE BLOCK *****
 * BKE_bad_level_calls function stubs
 */

/** \file blenderplayer/bad_level_call_stubs/stubs.c
 *  \ingroup blc
 */

#ifdef WITH_GAMEENGINE

#define ASSERT_STUBS 0
#if ASSERT_STUBS
#  include <assert.h>
#  define STUB_ASSERT(x) (assert(x))
#else
#  define STUB_ASSERT(x)
#endif


struct ARegion;
struct ARegionType;
struct BMEditMesh;
struct Base;
struct BoundBox;
struct Brush;
struct CSG_FaceIteratorDescriptor;
struct CSG_VertexIteratorDescriptor;
struct ChannelDriver;
struct ColorBand;
struct Context;
struct Curve;
struct CurveMapping;
struct DerivedMesh;
struct EditBone;
struct EnvMap;
struct FCurve;
struct Heap;
struct HeapNode;
struct ID;
struct ImBuf;
struct Image;
struct ImageUser;
struct KeyingSet;
struct KeyingSetInfo;
struct MCol;
struct MTex;
struct Main;
struct Mask;
struct Material;
struct MenuType;
struct Mesh;
struct MetaBall;
struct Lattice;
struct ModifierData;
struct MovieClip;
struct MultiresModifierData;
struct HookModifierData;
struct NodeBlurData;
struct Nurb;
struct Object;
struct PBVHNode;
struct PyObject;
struct Render;
struct RenderEngine;
struct RenderEngineType;
struct RenderLayer;
struct RenderResult;
struct Scene;
struct Scene;
struct ScrArea;
struct SculptSession;
struct ShadeInput;
struct ShadeResult;
struct SpaceClip;
struct SpaceImage;
struct SpaceNode;
struct Tex;
struct TexResult;
struct Text;
struct ToolSettings;
struct View2D;
struct View3D;
struct bAction;
struct bArmature;
struct bConstraint;
struct bConstraintOb;
struct bConstraintTarget;
struct bContextDataResult;
struct bFaceMap;
struct bNode;
struct bNodeType;
struct bNodeSocket;
struct bNodeSocketType;
struct bNodeTree;
struct bNodeTreeType;
struct bPoseChannel;
struct bPythonConstraint;
struct bTheme;
struct uiLayout;
struct wmEvent;
struct wmKeyConfig;
struct wmKeyMap;
struct wmOperator;
struct wmOperatorType;
struct wmWindow;
struct wmWindowManager;
struct wmWidgetMap;


/* -------------------------------------------------------------------- */
/* Declarations */

/* may cause troubles... enable for now so args match for certain */
#if 1
#if defined(__GNUC__)
#  pragma GCC diagnostic error "-Wmissing-prototypes"
#endif

#include "../../intern/cycles/blender/CCL_api.h"
#include "../../intern/dualcon/dualcon.h"
#include "../../intern/elbeem/extern/elbeem.h"
#include "../blender/blenkernel/BKE_modifier.h"
#include "../blender/blenkernel/BKE_paint.h"
#include "../blender/blenkernel/BKE_object_deform.h"
#include "../blender/collada/collada.h"
#include "../blender/compositor/COM_compositor.h"
#include "../blender/editors/include/ED_armature.h"
#include "../blender/editors/include/ED_buttons.h"
#include "../blender/editors/include/ED_clip.h"
#include "../blender/editors/include/ED_curve.h"
#include "../blender/editors/include/ED_fileselect.h"
#include "../blender/editors/include/ED_image.h"
#include "../blender/editors/include/ED_info.h"
#include "../blender/editors/include/ED_keyframes_edit.h"
#include "../blender/editors/include/ED_keyframing.h"
#include "../blender/editors/include/ED_lattice.h"
#include "../blender/editors/include/ED_mball.h"
#include "../blender/editors/include/ED_mesh.h"
#include "../blender/editors/include/ED_node.h"
#include "../blender/editors/include/ED_object.h"
#include "../blender/editors/include/ED_particle.h"
#include "../blender/editors/include/ED_render.h"
#include "../blender/editors/include/ED_screen.h"
#include "../blender/editors/include/ED_space_api.h"
#include "../blender/editors/include/ED_transform.h"
#include "../blender/editors/include/ED_uvedit.h"
#include "../blender/editors/include/ED_view3d.h"
#include "../blender/editors/include/UI_interface.h"
#include "../blender/editors/include/UI_interface_icons.h"
#include "../blender/editors/include/UI_resources.h"
#include "../blender/editors/include/UI_view2d.h"
#include "../blender/freestyle/FRS_freestyle.h"
#include "../blender/python/BPY_extern.h"
#include "../blender/render/extern/include/RE_engine.h"
#include "../blender/render/extern/include/RE_pipeline.h"
#include "../blender/render/extern/include/RE_render_ext.h"
#include "../blender/render/extern/include/RE_shader_ext.h"
#include "../blender/windowmanager/WM_api.h"


/* -------------------------------------------------------------------- */
/* Externs
 * (ideally we wouldn't have _any_ but we can't include all directly)
 */

/* bpy_operator_wrap.h */
extern void macro_wrapper(struct wmOperatorType *ot, void *userdata);
extern void operator_wrapper(struct wmOperatorType *ot, void *userdata);
/* bpy_rna.h */
extern bool pyrna_id_FromPyObject(struct PyObject *obj, struct ID **id);
extern const char *BPY_app_translations_py_pgettext(const char *msgctxt, const char *msgid);
extern const char *BPY_app_translations_py_pgettext(const char *msgctxt, const char *msgid);
extern struct PyObject *pyrna_id_CreatePyObject(struct ID *id);

#endif
/* end declarations */


/* -------------------------------------------------------------------- */
/* Return Macro's */

#include <string.h>  /* memset */
#define RET_NULL {STUB_ASSERT(0); return (void *) NULL;}
#define RET_ZERO {STUB_ASSERT(0); return 0;}
#define RET_MINUSONE {STUB_ASSERT(0); return -1;}
#define RET_STRUCT(t) {struct t v; STUB_ASSERT(0); memset(&v, 0, sizeof(v)); return v;}
#define RET_ARG(arg) {STUB_ASSERT(0); return arg; }
#define RET_NONE {STUB_ASSERT(0);}


/* -------------------------------------------------------------------- */
/* Stubs */

/*new render funcs */
void EDBM_selectmode_set(struct BMEditMesh *em) RET_NONE
void EDBM_mesh_load(struct Object *ob) RET_NONE
void EDBM_mesh_make(struct ToolSettings *ts, struct Object *ob) RET_NONE
void EDBM_mesh_normals_update(struct BMEditMesh *em) RET_NONE
void *g_system;
bool EDBM_mtexpoly_check(struct BMEditMesh *em) RET_ZERO

float *RE_RenderLayerGetPass(struct RenderLayer *rl, int passtype) RET_NULL
float RE_filter_value(int type, float x) RET_ZERO
struct RenderLayer *RE_GetRenderLayer(struct RenderResult *rr, const char *name) RET_NULL
void RE_init_texture_rng() RET_NONE
void RE_exit_texture_rng() RET_NONE

/* zbuf.c stub */
void antialias_tagbuf(int xsize, int ysize, char *rectmove) RET_NONE
void RE_zbuf_accumulate_vecblur(struct NodeBlurData *nbd, int xsize, int ysize, float *newrect, float *imgrect, float *vecbufrect, float *zbufrect) RET_NONE

/* imagetexture.c stub */
void ibuf_sample(struct ImBuf *ibuf, float fx, float fy, float dx, float dy, float *result) RET_NONE

/* Freestyle */
bool ED_texture_context_check_linestyle(const struct bContext *C) RET_ZERO
void FRS_free_view_map_cache(void) RET_NONE

/* texture.c */
int multitex_ext(struct Tex *tex, float texvec[3], float dxt[3], float dyt[3], int osatex, struct TexResult *texres, struct ImagePool *pool, bool scene_color_manage) RET_ZERO
int multitex_ext_safe(struct Tex *tex, float texvec[3], struct TexResult *texres, struct ImagePool *pool, bool scene_color_manage) RET_ZERO
int multitex_nodes(struct Tex *tex, float texvec[3], float dxt[3], float dyt[3], int osatex, struct TexResult *texres, const short thread, short which_output, struct ShadeInput *shi, struct MTex *mtex, struct ImagePool *pool) RET_ZERO

struct Material *RE_init_sample_material(struct Material *orig_mat, struct Scene *scene) RET_NULL
void RE_free_sample_material(struct Material *mat) RET_NONE
void RE_sample_material_color(struct Material *mat, float color[3], float *alpha, const float volume_co[3], const float surface_co[3],
                              int face_index, short hit_quad, struct DerivedMesh *orcoDm, struct Object *ob) RET_NONE

/* nodes */
struct Render *RE_GetRender(const char *name) RET_NULL
float RE_lamp_get_data(struct ShadeInput *shi, struct Object *lamp_obj, float col[4], float lv[3], float *dist, float shadow[4]) RET_ZERO

/* blenkernel */
bool BKE_paint_proj_mesh_data_check(struct Scene *scene, struct Object *ob, bool *uvs, bool *mat, bool *tex, bool *stencil) RET_ZERO

int fmap_name_index(struct Object *ob, const char *name) RET_ZERO
void fmap_unique_name(struct bFaceMap *fmap, struct Object *ob) RET_NONE
struct bFaceMap *fmap_find_name(struct Object *ob, const char *name) RET_NULL
void fmap_copy_list(struct ListBase *outbase, struct ListBase *inbase) RET_NONE

struct bFaceMap *BKE_object_facemap_add(struct Object *ob) RET_NULL
struct bFaceMap *BKE_object_facemap_add_name(struct Object *ob, const char *name) RET_NULL
void BKE_object_facemap_remove(struct Object *ob, struct bFaceMap *fmap) RET_NONE
void BKE_object_fmap_remove_all(struct Object *ob) RET_NONE

void ED_fmap_face_add(struct Object *ob, struct bFaceMap *fmap, int facenum) RET_NONE
void ED_fmap_face_remove(struct Object *ob, struct bFaceMap *fmap, int facenum) RET_NONE

/* render */
void RE_FreeRenderResult(struct RenderResult *res) RET_NONE
void RE_FreeAllRenderResults(void) RET_NONE
struct RenderResult *RE_MultilayerConvert(void *exrhandle, const char *colorspace, bool predivide, int rectx, int recty) RET_NULL
struct Scene *RE_GetScene(struct Render *re) RET_NULL
void RE_Database_Free(struct Render *re) RET_NONE
void RE_FreeRender(struct Render *re) RET_NONE
void RE_DataBase_GetView(struct Render *re, float mat[4][4]) RET_NONE
int externtex(struct MTex *mtex, const float vec[3], float *tin, float *tr, float *tg, float *tb, float *ta, const int thread, struct ImagePool *poold) RET_ZERO
float texture_value_blend(float tex, float out, float fact, float facg, int blendtype) RET_ZERO
void texture_rgb_blend(float in[3], const float tex[3], const float out[3], float fact, float facg, int blendtype) RET_NONE
const unsigned char stipple_quarttone[128];
double elbeemEstimateMemreq(int res, float sx, float sy, float sz, int refine, char *retstr) RET_ZERO
struct Render *RE_NewRender(const char *name) RET_NULL
void RE_SwapResult(struct Render *re, struct RenderResult **rr) RET_NONE
void RE_BlenderFrame(struct Render *re, struct Main *bmain, struct Scene *scene, struct SceneRenderLayer *srl, struct Object *camera_override, unsigned int lay_override, int frame, const bool write_still) RET_NONE
bool RE_WriteEnvmapResult(struct ReportList *reports, struct Scene *scene, struct EnvMap *env, const char *relpath, const char imtype, float layout[12]) RET_ZERO

/* rna */
float *ED_view3d_cursor3d_get(struct Scene *scene, struct View3D *v3d) RET_NULL
void WM_menutype_free(void) RET_NONE
void WM_menutype_freelink(struct MenuType *mt) RET_NONE
bool WM_menutype_add(struct MenuType *mt) RET_ZERO
int WM_operator_props_dialog_popup(struct bContext *C, struct wmOperator *op, int width, int height) RET_ZERO
int WM_operator_confirm(struct bContext *C, struct wmOperator *op, const struct wmEvent *event) RET_ZERO
struct MenuType *WM_menutype_find(const char *idname, bool quiet) RET_NULL
void WM_operator_stack_clear(struct wmWindowManager *wm) RET_NONE
void WM_operator_handlers_clear(wmWindowManager *wm, struct wmOperatorType *ot) RET_NONE

void WM_autosave_init(wmWindowManager *wm) RET_NONE
void WM_jobs_kill_all_except(struct wmWindowManager *wm, void *owner) RET_NONE

char *WM_clipboard_text_get(bool selection, int *r_len) RET_NULL
char *WM_clipboard_text_get_firstline(bool selection, int *r_len) RET_NULL
void WM_clipboard_text_set(const char *buf, bool selection) RET_NONE

void WM_cursor_set(struct wmWindow *win, int curor) RET_NONE
void WM_cursor_modal_set(struct wmWindow *win, int curor) RET_NONE
void WM_cursor_modal_restore(struct wmWindow *win) RET_NONE
void WM_cursor_time(struct wmWindow *win, int nr) RET_NONE
void WM_cursor_warp(struct wmWindow *win, int x, int y) RET_NONE

void WM_widgetmap_delete(struct wmWidgetMap *wmap) RET_NONE
<<<<<<< HEAD
struct wmWidgetMapType *WM_widgetmaptype_find(const char *idname, int spaceid, int regionid, bool is_3d, bool create) RET_NULL;
struct wmWidgetGroupType *WM_widgetgrouptype_new(int (*poll)(const struct bContext *, struct wmWidgetGroupType *),
                                                 void (*draw)(const struct bContext *, struct wmWidgetGroup *),
                                                 struct Main *bmain, const char *mapidname, short spaceid, short regionid, bool is_3d) RET_NULL;
void WM_widgetgrouptype_unregister(struct bContext *C, struct Main *bmain, struct wmWidgetGroupType *wgroup) RET_NONE;
=======
struct wmWidgetMapType *WM_widgetmaptype_find(const char *idname, int spaceid, int regionid, bool is_3d, bool create) RET_NULL
struct wmWidgetGroupType *WM_widgetgrouptype_new(int (*poll)(const struct bContext *, struct wmWidgetGroupType *),
                                                 void (*draw)(const struct bContext *, struct wmWidgetGroup *), 
                                                 struct Main *bmain, const char *mapidname, short spaceid, short regionid, bool is_3d) RET_NULL
void WM_widgetgrouptype_unregister(struct bContext *C, struct Main *bmain, struct wmWidgetGroupType *wgroup) RET_NONE

>>>>>>> f902bbad

void                WM_uilisttype_init(void) RET_NONE
struct uiListType  *WM_uilisttype_find(const char *idname, bool quiet) RET_NULL
bool                WM_uilisttype_add(struct uiListType *ult) RET_ZERO
void                WM_uilisttype_freelink(struct uiListType *ult) RET_NONE
void                WM_uilisttype_free(void) RET_NONE

struct wmKeyMapItem *WM_keymap_item_find_id(struct wmKeyMap *keymap, int id) RET_NULL
int WM_enum_search_invoke(struct bContext *C, struct wmOperator *op, const struct wmEvent *event) RET_ZERO
void WM_event_add_notifier(const struct bContext *C, unsigned int type, void *reference) RET_NONE
void WM_main_add_notifier(unsigned int type, void *reference) RET_NONE
void ED_armature_bone_rename(struct bArmature *arm, const char *oldnamep, const char *newnamep) RET_NONE
void ED_armature_transform(struct bArmature *arm, float mat[4][4]) RET_NONE
struct wmEventHandler *WM_event_add_modal_handler(struct bContext *C, struct wmOperator *op) RET_NULL
struct wmTimer *WM_event_add_timer(struct wmWindowManager *wm, struct wmWindow *win, int event_type, double timestep) RET_NULL
void WM_event_remove_timer(struct wmWindowManager *wm, struct wmWindow *win, struct wmTimer *timer) RET_NONE
float WM_event_tablet_data(const struct wmEvent *event, int *pen_flip, float tilt[2]) RET_ZERO
bool WM_event_is_tablet(const struct wmEvent *event) RET_ZERO
void ED_armature_edit_bone_remove(struct bArmature *arm, struct EditBone *exBone) RET_NONE
void object_test_constraints(struct Object *owner) RET_NONE
void ED_armature_ebone_to_mat4(struct EditBone *ebone, float mat[4][4]) RET_NONE
void ED_armature_ebone_from_mat4(EditBone *ebone, float mat[4][4]) RET_NONE
void ED_object_parent(struct Object *ob, struct Object *par, int type, const char *substr) RET_NONE
void ED_object_constraint_set_active(struct Object *ob, struct bConstraint *con) RET_NONE
void ED_node_composit_default(const struct bContext *C, struct Scene *scene) RET_NONE
void *ED_region_draw_cb_activate(struct ARegionType *art, void(*draw)(const struct bContext *, struct ARegion *, void *), void *custumdata, int type) RET_ZERO /* XXX this one looks weird */
void *ED_region_draw_cb_customdata(void *handle) RET_ZERO /* XXX This one looks wrong also */
void ED_region_draw_cb_exit(struct ARegionType *art, void *handle) RET_NONE
void ED_area_headerprint(struct ScrArea *sa, const char *str) RET_NONE
void UI_view2d_region_to_view(struct View2D *v2d, float x, float y, float *viewx, float *viewy) RET_NONE
bool UI_view2d_view_to_region_clip(struct View2D *v2d, float x, float y, int *regionx, int *regiony) RET_ZERO
void UI_view2d_view_to_region(struct View2D *v2d, float x, float y, int *regionx, int *region_y) RET_NONE
void UI_view2d_sync(struct bScreen *screen, struct ScrArea *sa, struct View2D *v2dcur, int flag) RET_NONE

struct EditBone *ED_armature_bone_get_mirrored(const struct ListBase *edbo, EditBone *ebo) RET_NULL
struct EditBone *ED_armature_edit_bone_add(struct bArmature *arm, const char *name) RET_NULL
struct ListBase *get_active_constraints (struct Object *ob) RET_NULL
struct ListBase *get_constraint_lb(struct Object *ob, struct bConstraint *con, struct bPoseChannel **r_pchan) RET_NULL

bool ED_space_image_show_uvedit(struct SpaceImage *sima, struct Object *obedit) RET_ZERO
bool ED_space_image_show_render(struct SpaceImage *sima) RET_ZERO
bool ED_space_image_show_paint(struct SpaceImage *sima) RET_ZERO
void ED_space_image_paint_update(struct wmWindowManager *wm, struct ToolSettings *settings) RET_NONE
void ED_space_image_set(struct SpaceImage *sima, struct Scene *scene, struct Object *obedit, struct Image *ima) RET_NONE
void ED_space_image_uv_sculpt_update(struct wmWindowManager *wm, struct ToolSettings *settings) RET_NONE

void ED_uvedit_get_aspect(struct Scene *scene, struct Object *ob, struct BMesh *em, float *aspx, float *aspy) RET_NONE

void ED_screen_set_scene(struct bContext *C, struct bScreen *screen, struct Scene *scene) RET_NONE
struct MovieClip *ED_space_clip_get_clip(struct SpaceClip *sc) RET_NULL
void ED_space_clip_set_clip(struct bContext *C, struct bScreen *screen, struct SpaceClip *sc, struct MovieClip *clip) RET_NONE
void ED_space_clip_set_mask(struct bContext *C, struct SpaceClip *sc, struct Mask *mask) RET_NONE
void ED_space_image_set_mask(struct bContext *C, struct SpaceImage *sima, struct Mask *mask) RET_NONE

void ED_area_tag_redraw_regiontype(struct ScrArea *sa, int regiontype) RET_NONE
void ED_render_engine_changed(struct Main *bmain) RET_NONE

void ED_file_read_bookmarks(void) RET_NONE
void ED_preview_kill_jobs(struct wmWindowManager *wm, struct Main *bmain) RET_NONE

struct PTCacheEdit *PE_get_current(struct Scene *scene, struct Object *ob) RET_NULL
void PE_current_changed(struct Scene *scene, struct Object *ob) RET_NONE

/* rna keymap */
struct wmKeyMap *WM_keymap_active(struct wmWindowManager *wm, struct wmKeyMap *keymap) RET_NULL
struct wmKeyMap *WM_keymap_find(struct wmKeyConfig *keyconf, const char *idname, int spaceid, int regionid) RET_NULL
struct wmKeyMapItem *WM_keymap_add_item(struct wmKeyMap *keymap, const char *idname, int type,  int val, int modifier, int keymodifier) RET_NULL
struct wmKeyMap *WM_keymap_list_find(ListBase *lb, const char *idname, int spaceid, int regionid) RET_NULL
struct wmKeyConfig *WM_keyconfig_new(struct wmWindowManager *wm, const char *idname) RET_NULL
struct wmKeyConfig *WM_keyconfig_new_user(struct wmWindowManager *wm, const char *idname) RET_NULL
bool WM_keyconfig_remove(struct wmWindowManager *wm, struct wmKeyConfig *keyconf) RET_ZERO
bool WM_keymap_remove(struct wmKeyConfig *keyconfig, struct wmKeyMap *keymap) RET_ZERO
void WM_keyconfig_set_active(struct wmWindowManager *wm, const char *idname) RET_NONE
bool WM_keymap_remove_item(struct wmKeyMap *keymap, struct wmKeyMapItem *kmi) RET_ZERO
void WM_keymap_restore_to_default(struct wmKeyMap *keymap, struct bContext *C) RET_NONE
void WM_keymap_restore_item_to_default(struct bContext *C, struct wmKeyMap *keymap, struct wmKeyMapItem *kmi) RET_NONE
void WM_keymap_properties_reset(struct wmKeyMapItem *kmi, struct IDProperty *properties) RET_NONE
void WM_keyconfig_update_tag(struct wmKeyMap *keymap, struct wmKeyMapItem *kmi) RET_NONE
int WM_keymap_item_compare(struct wmKeyMapItem *k1, struct wmKeyMapItem *k2) RET_ZERO
int	WM_keymap_map_type_get(struct wmKeyMapItem *kmi) RET_ZERO


/* rna editors */
struct EditMesh;

struct FCurve *verify_fcurve(struct bAction *act, const char group[], struct PointerRNA *ptr, const char rna_path[], const int array_index, short add) RET_NULL
int insert_vert_fcurve(struct FCurve *fcu, float x, float y, short flag) RET_ZERO
void delete_fcurve_key(struct FCurve *fcu, int index, bool do_recalc) RET_NONE
struct KeyingSetInfo *ANIM_keyingset_info_find_name (const char name[]) RET_NULL
struct KeyingSet *ANIM_scene_get_active_keyingset (struct Scene *scene) RET_NULL
int ANIM_scene_get_keyingset_index(struct Scene *scene, struct KeyingSet *ks) RET_ZERO
struct ListBase builtin_keyingsets;
void ANIM_keyingset_info_register(struct KeyingSetInfo *ksi) RET_NONE
void ANIM_keyingset_info_unregister(struct Main *bmain, KeyingSetInfo *ksi) RET_NONE
short ANIM_validate_keyingset(struct bContext *C, struct ListBase *dsources, struct KeyingSet *ks) RET_ZERO
int ANIM_add_driver(struct ReportList *reports, struct ID *id, const char rna_path[], int array_index, short flag, int type) RET_ZERO
bool ANIM_remove_driver(struct ReportList *reports, struct ID *id, const char rna_path[], int array_index, short flag) RET_ZERO
void ED_space_image_release_buffer(struct SpaceImage *sima, struct ImBuf *ibuf, void *lock) RET_NONE
struct ImBuf *ED_space_image_acquire_buffer(struct SpaceImage *sima, void **lock_r) RET_NULL
void ED_space_image_get_zoom(struct SpaceImage *sima, struct ARegion *ar, float *zoomx, float *zoomy) RET_NONE
const char *ED_info_stats_string(struct Scene *scene) RET_NULL
void ED_area_tag_redraw(struct ScrArea *sa) RET_NONE
void ED_area_tag_refresh(struct ScrArea *sa) RET_NONE
void ED_area_newspace(struct bContext *C, struct ScrArea *sa, int type) RET_NONE
void ED_region_tag_redraw(struct ARegion *ar) RET_NONE
void WM_event_add_fileselect(struct bContext *C, struct wmOperator *op) RET_NONE
void WM_cursor_wait(bool val) RET_NONE
void ED_node_texture_default(const struct bContext *C, struct Tex *tex) RET_NONE
void ED_node_tag_update_id(struct ID *id) RET_NONE
void ED_node_tag_update_nodetree(struct Main *bmain, struct bNodeTree *ntree) RET_NONE
void ED_node_tree_update(const struct bContext *C) RET_NONE
void ED_node_set_tree_type(struct SpaceNode *snode, struct bNodeTreeType *typeinfo){}
void ED_init_custom_node_type(struct bNodeType *ntype){}
void ED_init_custom_node_socket_type(struct bNodeSocketType *stype){}
void ED_init_standard_node_socket_type(struct bNodeSocketType *stype) RET_NONE
void ED_init_node_socket_type_virtual(struct bNodeSocketType *stype) RET_NONE
int ED_node_tree_path_length(struct SpaceNode *snode){return 0;}
void ED_node_tree_path_get(struct SpaceNode *snode, char *value){}
void ED_node_tree_path_get_fixedbuf(struct SpaceNode *snode, char *value, int max_length){}
void ED_node_tree_start(struct SpaceNode *snode, struct bNodeTree *ntree, struct ID *id, struct ID *from){}
void ED_node_tree_push(struct SpaceNode *snode, struct bNodeTree *ntree, struct bNode *gnode){}
void ED_node_tree_pop(struct SpaceNode *snode){}
int ED_view3d_scene_layer_set(int lay, const int *values, int *active) RET_ZERO
void ED_view3d_quadview_update(struct ScrArea *sa, struct ARegion *ar, bool do_clip) RET_NONE
void ED_view3d_from_m4(float mat[4][4], float ofs[3], float quat[4], float *dist) RET_NONE
struct BGpic *ED_view3D_background_image_new(struct View3D *v3d) RET_NULL
void ED_view3D_background_image_remove(struct View3D *v3d, struct BGpic *bgpic) RET_NONE
void ED_view3D_background_image_clear(struct View3D *v3d) RET_NONE
void ED_view3d_update_viewmat(struct Scene *scene, struct View3D *v3d, struct ARegion *ar, float viewmat[4][4], float winmat[4][4]) RET_NONE
float ED_view3d_grid_scale(struct Scene *scene, struct View3D *v3d, const char **grid_unit) RET_ZERO
void ED_view3d_shade_update(struct Main *bmain, struct Scene *scene, struct View3D *v3d, struct ScrArea *sa) RET_NONE
void ED_node_shader_default(const struct bContext *C, struct ID *id) RET_NONE
void ED_screen_animation_timer_update(struct bScreen *screen, int redraws, int refresh) RET_NONE
struct bScreen *ED_screen_animation_playing(const struct wmWindowManager *wm) RET_NULL
void ED_base_object_select(struct Base *base, short mode) RET_NONE
bool ED_object_modifier_remove(struct ReportList *reports, struct Main *bmain, struct Object *ob, struct ModifierData *md) RET_ZERO
struct ModifierData *ED_object_modifier_add(struct ReportList *reports, struct Main *bmain, struct Scene *scene, struct Object *ob, const char *name, int type) RET_ZERO
void ED_object_modifier_clear(struct Main *bmain, struct Object *ob) RET_NONE
void ED_object_editmode_enter(struct bContext *C, int flag) RET_NONE
void ED_object_editmode_exit(struct bContext *C, int flag) RET_NONE
bool ED_object_editmode_load(struct Object *obedit) RET_ZERO
void ED_object_check_force_modifiers(struct Main *bmain, struct Scene *scene, struct Object *object) RET_NONE
bool uiLayoutGetActive(struct uiLayout *layout) RET_ZERO
int uiLayoutGetOperatorContext(struct uiLayout *layout) RET_ZERO
int uiLayoutGetAlignment(struct uiLayout *layout) RET_ZERO
bool uiLayoutGetEnabled(struct uiLayout *layout) RET_ZERO
float uiLayoutGetScaleX(struct uiLayout *layout) RET_ZERO
float uiLayoutGetScaleY(struct uiLayout *layout) RET_ZERO
void uiLayoutSetActive(struct uiLayout *layout, bool active) RET_NONE
void uiLayoutSetOperatorContext(struct uiLayout *layout, int opcontext) RET_NONE
void uiLayoutSetEnabled(uiLayout *layout, bool enabled) RET_NONE
void uiLayoutSetAlignment(uiLayout *layout, char alignment) RET_NONE
void uiLayoutSetScaleX(struct uiLayout *layout, float scale) RET_NONE
void uiLayoutSetScaleY(struct uiLayout *layout, float scale) RET_NONE
void uiTemplateIconView(struct uiLayout *layout, struct PointerRNA *ptr, const char *propname) RET_NONE
void ED_base_object_free_and_unlink(struct Main *bmain, struct Scene *scene, struct Base *base) RET_NONE
void ED_mesh_update(struct Mesh *mesh, struct bContext *C, int calc_edges, int calc_tessface) RET_NONE
void ED_mesh_vertices_add(struct Mesh *mesh, struct ReportList *reports, int count) RET_NONE
void ED_mesh_edges_add(struct Mesh *mesh, struct ReportList *reports, int count) RET_NONE
void ED_mesh_tessfaces_add(struct Mesh *mesh, struct ReportList *reports, int count) RET_NONE
void ED_mesh_loops_add(struct Mesh *mesh, struct ReportList *reports, int count) RET_NONE
void ED_mesh_polys_add(struct Mesh *mesh, struct ReportList *reports, int count) RET_NONE
void ED_mesh_vertices_remove(struct Mesh *mesh, struct ReportList *reports, int count) RET_NONE
void ED_mesh_edges_remove(struct Mesh *mesh, struct ReportList *reports, int count) RET_NONE
void ED_mesh_faces_remove(struct Mesh *mesh, struct ReportList *reports, int count) RET_NONE
int ED_mesh_color_add(struct Mesh *me, const char *name, const bool active_set) RET_MINUSONE
int ED_mesh_uv_texture_add(struct Mesh *me, const char *name, const bool active_set) RET_MINUSONE
bool ED_mesh_color_remove_named(struct Mesh *me, const char *name) RET_ZERO
bool ED_mesh_uv_texture_remove_named(struct Mesh *me, const char *name) RET_ZERO
void ED_object_constraint_dependency_update(struct Main *bmain, struct Object *ob) RET_NONE
void ED_object_constraint_update(struct Object *ob) RET_NONE
void ED_vgroup_vert_add(struct Object *ob, struct bDeformGroup *dg, int vertnum, float weight, int assignmode) RET_NONE
void ED_vgroup_vert_remove(struct Object *ob, struct bDeformGroup *dg, int vertnum) RET_NONE
float ED_vgroup_vert_weight(struct Object *ob, struct bDeformGroup *dg, int vertnum) RET_ZERO
void ED_fmap_face_add(struct Object *ob, struct bFaceMap *fmap, int facenum) RET_NONE
void ED_fmap_face_remove(struct Object *ob, struct bFaceMap *fmap, int facenum) RET_NONE
int ED_mesh_mirror_topo_table(struct Object *ob, char mode) RET_ZERO
int ED_mesh_mirror_spatial_table(struct Object *ob, struct BMEditMesh *em, const float co[3], char mode) RET_ZERO

float ED_rollBoneToVector(EditBone *bone, const float new_up_axis[3], const bool axis_only) RET_ZERO
void ED_space_image_get_size(struct SpaceImage *sima, int *width, int *height) RET_NONE
bool ED_space_image_check_show_maskedit(struct Scene *scene, struct SpaceImage *sima) RET_ZERO

bool ED_texture_context_check_world(const struct bContext *C) RET_ZERO
bool ED_texture_context_check_material(const struct bContext *C) RET_ZERO
bool ED_texture_context_check_lamp(const struct bContext *C) RET_ZERO
bool ED_texture_context_check_particles(const struct bContext *C) RET_ZERO
bool ED_texture_context_check_others(const struct bContext *C) RET_ZERO

bool snapObjectsRayEx(struct Scene *scene, struct Base *base_act, struct View3D *v3d, struct ARegion *ar, struct Object *obedit, short snap_mode,
                      struct Object **r_ob, float r_obmat[4][4],
                      const float ray_start[3], const float ray_normal[3], float *r_ray_dist,
                      const float mval[2], float *r_dist_px, float r_loc[3], float r_no[3], SnapMode mode) RET_ZERO

void make_editLatt(struct Object *obedit) RET_NONE
void load_editLatt(struct Object *obedit) RET_NONE

void load_editNurb(struct Object *obedit) RET_NONE
void make_editNurb(struct Object *obedit) RET_NONE


void uiItemR(uiLayout *layout, struct PointerRNA *ptr, const char *propname, int flag, const char *name, int icon) RET_NONE

struct PointerRNA uiItemFullO(uiLayout *layout, const char *idname, const char *name, int icon, struct IDProperty *properties, int context, int flag) RET_STRUCT(PointerRNA)
PointerRNA uiItemFullO_ptr(struct uiLayout *layout, struct wmOperatorType *ot, const char *name, int icon, struct IDProperty *properties, int context, int flag) RET_STRUCT(PointerRNA)
struct uiLayout *uiLayoutRow(uiLayout *layout, int align) RET_NULL
struct uiLayout *uiLayoutColumn(uiLayout *layout, int align) RET_NULL
struct uiLayout *uiLayoutColumnFlow(uiLayout *layout, int number, int align) RET_NULL
struct uiLayout *uiLayoutBox(struct uiLayout *layout) RET_NULL
struct uiLayout *uiLayoutSplit(uiLayout *layout, float percentage, int align) RET_NULL
bool uiLayoutGetRedAlert(struct uiLayout *layout) RET_ZERO
void uiLayoutSetRedAlert(uiLayout *layout, bool redalert) RET_NONE
void uiItemsEnumR(uiLayout *layout, struct PointerRNA *ptr, const char *propname) RET_NONE
void uiItemMenuEnumR_prop(uiLayout *layout, struct PointerRNA *ptr, PropertyRNA *prop, const char *name, int icon) RET_NONE
void uiItemMenuEnumR(uiLayout *layout, struct PointerRNA *ptr, const char *propname, const char *name, int icon) RET_NONE
void uiItemEnumR_string(uiLayout *layout, struct PointerRNA *ptr, const char *propname, const char *value, const char *name, int icon) RET_NONE
void uiItemPointerR(uiLayout *layout, struct PointerRNA *ptr, const char *propname, struct PointerRNA *searchptr, const char *searchpropname, const char *name, int icon) RET_NONE
void uiItemsEnumO(uiLayout *layout, const char *opname, const char *propname) RET_NONE
void uiItemEnumO_string(uiLayout *layout, const char *name, int icon, const char *opname, const char *propname, const char *value) RET_NONE
void uiItemMenuEnumO(uiLayout *layout, struct bContext *C, const char *opname, const char *propname, const char *name, int icon) RET_NONE
void uiItemBooleanO(uiLayout *layout, const char *name, int icon, const char *opname, const char *propname, int value) RET_NONE
void uiItemIntO(uiLayout *layout, const char *name, int icon, const char *opname, const char *propname, int value) RET_NONE
void uiItemFloatO(uiLayout *layout, const char *name, int icon, const char *opname, const char *propname, float value) RET_NONE
void uiItemStringO(uiLayout *layout, const char *name, int icon, const char *opname, const char *propname, const char *value) RET_NONE
void uiItemL(struct uiLayout *layout, const char *name, int icon) RET_NONE
void uiItemM(uiLayout *layout, struct bContext *C, const char *menuname, const char *name, int icon) RET_NONE
void uiItemS(struct uiLayout *layout) RET_NONE
void uiItemFullR(uiLayout *layout, struct PointerRNA *ptr, struct PropertyRNA *prop, int index, int value, int flag, const char *name, int icon) RET_NONE
void uiLayoutSetContextPointer(uiLayout *layout, const char *name, struct PointerRNA *ptr) RET_NONE
const char *uiLayoutIntrospect(uiLayout *layout) RET_NULL
void UI_reinit_font(void) RET_NONE
int UI_rnaptr_icon_get(struct bContext *C, struct PointerRNA *ptr, int rnaicon, const bool big) RET_ZERO
struct bTheme *UI_GetTheme(void) RET_NULL

/* rna template */
void uiTemplateAnyID(uiLayout *layout, struct PointerRNA *ptr, const char *propname, const char *proptypename, const char *text) RET_NONE
void uiTemplatePathBuilder(uiLayout *layout, struct PointerRNA *ptr, const char *propname, struct PointerRNA *root_ptr, const char *text) RET_NONE
void uiTemplateHeader(struct uiLayout *layout, struct bContext *C) RET_NONE
void uiTemplateID(uiLayout *layout, struct bContext *C, struct PointerRNA *ptr, const char *propname, const char *newop, const char *openop, const char *unlinkop) RET_NONE
struct uiLayout *uiTemplateModifier(uiLayout *layout, struct bContext *C, struct PointerRNA *ptr) RET_NULL
struct uiLayout *uiTemplateConstraint(struct uiLayout *layout, struct PointerRNA *ptr) RET_NULL
void uiTemplatePreview(struct uiLayout *layout, struct bContext *C, struct ID *id, int show_buttons, struct ID *parent,
                       struct MTex *slot, const char *preview_id) RET_NONE
void uiTemplateIDPreview(uiLayout *layout, struct bContext *C, struct PointerRNA *ptr, const char *propname, const char *newop, const char *openop, const char *unlinkop, int rows, int cols) RET_NONE
void uiTemplateCurveMapping(uiLayout *layout, struct PointerRNA *ptr, const char *propname, int type, int levels, int brush, int neg_slope) RET_NONE
void uiTemplateColorRamp(uiLayout *layout, struct PointerRNA *ptr, const char *propname, int expand) RET_NONE
void uiTemplateLayers(uiLayout *layout, struct PointerRNA *ptr, const char *propname, PointerRNA *used_ptr, const char *used_propname, int active_layer) RET_NONE
void uiTemplateImageLayers(struct uiLayout *layout, struct bContext *C, struct Image *ima, struct ImageUser *iuser) RET_NONE
void uiTemplateList(struct uiLayout *layout, struct bContext *C, const char *listtype_name, const char *list_id,
                    PointerRNA *dataptr, const char *propname, PointerRNA *active_dataptr, const char *active_propname,
                    int rows, int maxrows, int layout_type, int columns) RET_NONE
void uiTemplateRunningJobs(struct uiLayout *layout, struct bContext *C) RET_NONE
void uiTemplateOperatorSearch(struct uiLayout *layout) RET_NONE
void uiTemplateHeader3D(struct uiLayout *layout, struct bContext *C) RET_NONE
void uiTemplateEditModeSelection(struct uiLayout *layout, struct bContext *C) RET_NONE
void uiTemplateImage(uiLayout *layout, struct bContext *C, struct PointerRNA *ptr, const char *propname, struct PointerRNA *userptr, int compact) RET_NONE
void uiTemplateColorPicker(uiLayout *layout, struct PointerRNA *ptr, const char *propname, int value_slider, int lock, int lock_luminosity, int cubic) RET_NONE
void uiTemplateHistogram(uiLayout *layout, struct PointerRNA *ptr, const char *propname) RET_NONE
void uiTemplateReportsBanner(uiLayout *layout, struct bContext *C) RET_NONE
void uiTemplateWaveform(uiLayout *layout, struct PointerRNA *ptr, const char *propname) RET_NONE
void uiTemplateVectorscope(uiLayout *layout, struct PointerRNA *ptr, const char *propname) RET_NONE
void uiTemplateNodeLink(struct uiLayout *layout, struct bNodeTree *ntree, struct bNode *node, struct bNodeSocket *input) RET_NONE
void uiTemplateNodeView(struct uiLayout *layout, struct bContext *C, struct bNodeTree *ntree, struct bNode *node, struct bNodeSocket *input) RET_NONE
void uiTemplateTextureUser(struct uiLayout *layout, struct bContext *C) RET_NONE
void uiTemplateTextureShow(struct uiLayout *layout, struct bContext *C, struct PointerRNA *ptr, struct PropertyRNA *prop) RET_NONE
void uiTemplateKeymapItemProperties(struct uiLayout *layout, struct PointerRNA *ptr) RET_NONE
void uiTemplateMovieClip(struct uiLayout *layout, struct bContext *C, struct PointerRNA *ptr, const char *propname, int compact) RET_NONE
void uiTemplateMovieclipInformation(struct uiLayout *layout, struct PointerRNA *ptr, const char *propname, struct PointerRNA *userptr) RET_NONE
void uiTemplateTrack(struct uiLayout *layout, struct PointerRNA *ptr, const char *propname) RET_NONE
void uiTemplateMarker(struct uiLayout *layout, struct PointerRNA *ptr, const char *propname, PointerRNA *userptr, PointerRNA *trackptr, int compact) RET_NONE
void uiTemplateImageSettings(uiLayout *layout, struct PointerRNA *imfptr, int color_management) RET_NONE
void uiTemplateColorspaceSettings(struct uiLayout *layout, struct PointerRNA *ptr, const char *propname) RET_NONE
void uiTemplateColormanagedViewSettings(struct uiLayout *layout, struct bContext *C, struct PointerRNA *ptr, const char *propname) RET_NONE
void uiTemplateComponentMenu(struct uiLayout *layout, struct PointerRNA *ptr, const char *propname, const char *name) RET_NONE
void uiTemplateNodeSocket(struct uiLayout *layout, struct bContext *C, float *color) RET_NONE
void uiTemplatePalette(struct uiLayout *layout, struct PointerRNA *ptr, const char *propname, int color) RET_NONE

/* rna render */
struct RenderResult *RE_engine_begin_result(RenderEngine *engine, int x, int y, int w, int h, const char *layername) RET_NULL
struct RenderResult *RE_AcquireResultRead(struct Render *re) RET_NULL
struct RenderResult *RE_AcquireResultWrite(struct Render *re) RET_NULL
struct RenderStats *RE_GetStats(struct Render *re) RET_NULL
struct RenderData *RE_engine_get_render_data(struct Render *re) RET_NULL
void RE_engine_update_result(struct RenderEngine *engine, struct RenderResult *result) RET_NONE
void RE_engine_update_progress(struct RenderEngine *engine, float progress) RET_NONE
void RE_engine_set_error_message(RenderEngine *engine, const char *msg) RET_NONE
void RE_engine_end_result(RenderEngine *engine, struct RenderResult *result, int cancel, int merge_results) RET_NONE
void RE_engine_update_stats(RenderEngine *engine, const char *stats, const char *info) RET_NONE
void RE_layer_load_from_file(struct RenderLayer *layer, struct ReportList *reports, const char *filename, int x, int y) RET_NONE
void RE_result_load_from_file(struct RenderResult *result, struct ReportList *reports, const char *filename) RET_NONE
void RE_AcquireResultImage(struct Render *re, struct RenderResult *rr) RET_NONE
void RE_ReleaseResult(struct Render *re) RET_NONE
void RE_ReleaseResultImage(struct Render *re) RET_NONE
int RE_engine_test_break(struct RenderEngine *engine) RET_ZERO
void RE_engines_init() RET_NONE
void RE_engines_exit() RET_NONE
void RE_engine_report(struct RenderEngine *engine, int type, const char *msg) RET_NONE
ListBase R_engines = {NULL, NULL};
void RE_engine_free(struct RenderEngine *engine) RET_NONE
struct RenderEngineType *RE_engines_find(const char *idname) RET_NULL
void RE_engine_update_memory_stats(struct RenderEngine *engine, float mem_used, float mem_peak) RET_NONE
struct RenderEngine *RE_engine_create(struct RenderEngineType *type) RET_NULL
void RE_engine_frame_set(struct RenderEngine *engine, int frame, float subframe) RET_NONE
void RE_FreePersistentData(void) RET_NONE

/* python */
struct wmOperatorType *WM_operatortype_find(const char *idname, bool quiet) RET_NULL
void WM_operatortype_iter(struct GHashIterator *ghi) RET_NONE
struct wmOperatorTypeMacro *WM_operatortype_macro_define(struct wmOperatorType *ot, const char *idname) RET_NULL
int WM_operator_call_py(struct bContext *C, struct wmOperatorType *ot, short context, struct PointerRNA *properties, struct ReportList *reports, const bool is_undo) RET_ZERO
void WM_operatortype_remove_ptr(struct wmOperatorType *ot) RET_NONE
bool WM_operatortype_remove(const char *idname) RET_ZERO
int WM_operator_poll(struct bContext *C, struct wmOperatorType *ot) RET_ZERO
int WM_operator_poll_context(struct bContext *C, struct wmOperatorType *ot, short context) RET_ZERO
int WM_operator_props_popup(struct bContext *C, struct wmOperator *op, const struct wmEvent *event) RET_ZERO
void WM_operator_properties_free(struct PointerRNA *ptr) RET_NONE
void WM_operator_properties_create(struct PointerRNA *ptr, const char *opstring) RET_NONE
void WM_operator_properties_create_ptr(struct PointerRNA *ptr, struct wmOperatorType *ot) RET_NONE
void WM_operator_properties_sanitize(struct PointerRNA *ptr, const bool no_context) RET_NONE
void WM_operatortype_append_ptr(void (*opfunc)(struct wmOperatorType *, void *), void *userdata) RET_NONE
void WM_operatortype_append_macro_ptr(void (*opfunc)(struct wmOperatorType *, void *), void *userdata) RET_NONE
void WM_operator_bl_idname(char *to, const char *from) RET_NONE
void WM_operator_py_idname(char *to, const char *from) RET_NONE
int WM_operator_ui_popup(struct bContext *C, struct wmOperator *op, int width, int height) RET_ZERO
void update_autoflags_fcurve(struct FCurve *fcu, struct bContext *C, struct ReportList *reports, struct PointerRNA *ptr) RET_NONE
short insert_keyframe(struct ReportList *reports, struct ID *id, struct bAction *act, const char group[], const char rna_path[], int array_index, float cfra, short flag) RET_ZERO
short delete_keyframe(struct ReportList *reports, struct ID *id, struct bAction *act, const char group[], const char rna_path[], int array_index, float cfra, short flag) RET_ZERO
char *WM_operator_pystring_ex(struct bContext *C, struct wmOperator *op, const bool all_args, const bool macro_args, struct wmOperatorType *ot, struct PointerRNA *opptr) RET_NULL
char *WM_operator_pystring(struct bContext *C, struct wmOperator *op, const bool all_args, const bool macro_args) RET_NULL
struct wmKeyMapItem *WM_modalkeymap_add_item(struct wmKeyMap *km, int type, int val, int modifier, int keymodifier, int value) RET_NULL
struct wmKeyMapItem *WM_modalkeymap_add_item_str(struct wmKeyMap *km, int type, int val, int modifier, int keymodifier, const char *value) RET_NULL
struct wmKeyMap *WM_modalkeymap_add(struct wmKeyConfig *keyconf, const char *idname, struct EnumPropertyItem *items) RET_NULL
struct uiPopupMenu *UI_popup_menu_begin(struct bContext *C, const char *title, int icon) RET_NULL
void UI_popup_menu_end(struct bContext *C, struct uiPopupMenu *head) RET_NONE
struct uiLayout *UI_popup_menu_layout(struct uiPopupMenu *head) RET_NULL
struct uiLayout *UI_pie_menu_layout(struct uiPieMenu *pie) RET_NULL
int UI_pie_menu_invoke(struct bContext *C, const char *idname, const struct wmEvent *event) RET_ZERO
struct uiPieMenu *UI_pie_menu_begin(struct bContext *C, const char *title, int icon, const struct wmEvent *event) RET_NULL
void UI_pie_menu_end(struct bContext *C, uiPieMenu *pie) RET_NONE
struct uiLayout *uiLayoutRadial(struct uiLayout *layout) RET_NULL
int UI_pie_menu_invoke_from_operator_enum(struct bContext *C, const char *title, const char *opname,
                             const char *propname, const struct wmEvent *event) RET_ZERO

/* RNA COLLADA dependency */
int collada_export(struct Scene *sce,
                   const char *filepath,
                   int apply_modifiers,
                   BC_export_mesh_type export_mesh_type,

                   int selected,
                   int include_children,
                   int include_armatures,
                   int include_shapekeys,
                   int deform_bones_only,

                   int active_uv_only,
                   int include_uv_textures,
                   int include_material_textures,
                   int use_texture_copies,

                   int triangulate,
                   int use_object_instantiation,
                   int sort_by_name,
                   BC_export_transformation_type export_transformation_type,
                   int open_sim) RET_ZERO

void ED_mesh_calc_tessface(struct Mesh *mesh) RET_NONE

/* bpy/python internal api */
void operator_wrapper(struct wmOperatorType *ot, void *userdata) RET_NONE
void BPY_text_free_code(struct Text *text) RET_NONE
void BPY_id_release(struct ID *id) RET_NONE
int BPY_context_member_get(struct bContext *C, const char *member, struct bContextDataResult *result) RET_ZERO
void BPY_pyconstraint_target(struct bPythonConstraint *con, struct bConstraintTarget *ct) RET_NONE
float BPY_driver_exec(struct ChannelDriver *driver, const float evaltime) RET_ZERO /* might need this one! */
void BPY_DECREF(void *pyob_ptr) RET_NONE
void BPY_pyconstraint_exec(struct bPythonConstraint *con, struct bConstraintOb *cob, struct ListBase *targets) RET_NONE
void macro_wrapper(struct wmOperatorType *ot, void *userdata) RET_NONE
bool pyrna_id_FromPyObject(struct PyObject *obj, struct ID **id) RET_ZERO
struct PyObject *pyrna_id_CreatePyObject(struct ID *id) RET_NULL
void BPY_context_update(struct bContext *C) RET_NONE;
const char *BPY_app_translations_py_pgettext(const char *msgctxt, const char *msgid) RET_ARG(msgid)

/* intern/dualcon */

void *dualcon(const DualConInput *input_mesh,
              /* callbacks for output */
              DualConAllocOutput alloc_output,
              DualConAddVert add_vert,
              DualConAddQuad add_quad,

              DualConFlags flags,
              DualConMode mode,
              float threshold,
              float hermite_num,
              float scale,
              int depth) RET_ZERO

/* intern/cycles */
struct CCLDeviceInfo;
struct CCLDeviceInfo *CCL_compute_device_list(int opencl) RET_NULL

/* compositor */
void COM_execute(RenderData *rd, Scene *scene, bNodeTree *editingtree, int rendering,
                 const ColorManagedViewSettings *viewSettings, const ColorManagedDisplaySettings *displaySettings) RET_NONE

#endif // WITH_GAMEENGINE<|MERGE_RESOLUTION|>--- conflicted
+++ resolved
@@ -257,19 +257,6 @@
 /* blenkernel */
 bool BKE_paint_proj_mesh_data_check(struct Scene *scene, struct Object *ob, bool *uvs, bool *mat, bool *tex, bool *stencil) RET_ZERO
 
-int fmap_name_index(struct Object *ob, const char *name) RET_ZERO
-void fmap_unique_name(struct bFaceMap *fmap, struct Object *ob) RET_NONE
-struct bFaceMap *fmap_find_name(struct Object *ob, const char *name) RET_NULL
-void fmap_copy_list(struct ListBase *outbase, struct ListBase *inbase) RET_NONE
-
-struct bFaceMap *BKE_object_facemap_add(struct Object *ob) RET_NULL
-struct bFaceMap *BKE_object_facemap_add_name(struct Object *ob, const char *name) RET_NULL
-void BKE_object_facemap_remove(struct Object *ob, struct bFaceMap *fmap) RET_NONE
-void BKE_object_fmap_remove_all(struct Object *ob) RET_NONE
-
-void ED_fmap_face_add(struct Object *ob, struct bFaceMap *fmap, int facenum) RET_NONE
-void ED_fmap_face_remove(struct Object *ob, struct bFaceMap *fmap, int facenum) RET_NONE
-
 /* render */
 void RE_FreeRenderResult(struct RenderResult *res) RET_NONE
 void RE_FreeAllRenderResults(void) RET_NONE
@@ -313,20 +300,11 @@
 void WM_cursor_warp(struct wmWindow *win, int x, int y) RET_NONE
 
 void WM_widgetmap_delete(struct wmWidgetMap *wmap) RET_NONE
-<<<<<<< HEAD
-struct wmWidgetMapType *WM_widgetmaptype_find(const char *idname, int spaceid, int regionid, bool is_3d, bool create) RET_NULL;
-struct wmWidgetGroupType *WM_widgetgrouptype_new(int (*poll)(const struct bContext *, struct wmWidgetGroupType *),
-                                                 void (*draw)(const struct bContext *, struct wmWidgetGroup *),
-                                                 struct Main *bmain, const char *mapidname, short spaceid, short regionid, bool is_3d) RET_NULL;
-void WM_widgetgrouptype_unregister(struct bContext *C, struct Main *bmain, struct wmWidgetGroupType *wgroup) RET_NONE;
-=======
 struct wmWidgetMapType *WM_widgetmaptype_find(const char *idname, int spaceid, int regionid, bool is_3d, bool create) RET_NULL
 struct wmWidgetGroupType *WM_widgetgrouptype_new(int (*poll)(const struct bContext *, struct wmWidgetGroupType *),
                                                  void (*draw)(const struct bContext *, struct wmWidgetGroup *), 
                                                  struct Main *bmain, const char *mapidname, short spaceid, short regionid, bool is_3d) RET_NULL
 void WM_widgetgrouptype_unregister(struct bContext *C, struct Main *bmain, struct wmWidgetGroupType *wgroup) RET_NONE
-
->>>>>>> f902bbad
 
 void                WM_uilisttype_init(void) RET_NONE
 struct uiListType  *WM_uilisttype_find(const char *idname, bool quiet) RET_NULL
